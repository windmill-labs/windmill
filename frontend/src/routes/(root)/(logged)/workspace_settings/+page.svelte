<script lang="ts">
	import { goto } from '$lib/navigation'
	import { page } from '$app/stores'
	import { isCloudHosted } from '$lib/cloud'
	import CenteredPage from '$lib/components/CenteredPage.svelte'
	import { Alert, Button, Skeleton, Tab, Tabs } from '$lib/components/common'

	import DeployToSetting from '$lib/components/DeployToSetting.svelte'
	import ErrorOrRecoveryHandler from '$lib/components/ErrorOrRecoveryHandler.svelte'
	import PageHeader from '$lib/components/PageHeader.svelte'
	import ScriptPicker from '$lib/components/ScriptPicker.svelte'

	import Tooltip from '$lib/components/Tooltip.svelte'
	import WorkspaceUserSettings from '$lib/components/settings/WorkspaceUserSettings.svelte'
	import { WORKSPACE_SHOW_SLACK_CMD, WORKSPACE_SHOW_WEBHOOK_CLI_SYNC } from '$lib/consts'
	import {
		OauthService,
		WorkspaceService,
		ResourceService,
		SettingService,
		type AIConfig,

		type ErrorHandler

	} from '$lib/gen'
	import {
		enterpriseLicense,
		superadmin,
		userStore,
		usersWorkspaceStore,
		workspaceStore,
		isCriticalAlertsUIOpen
	} from '$lib/stores'
	import { sendUserToast } from '$lib/toast'
	import { clone, emptyString } from '$lib/utils'
	import { RotateCw, Save } from 'lucide-svelte'

	import PremiumInfo from '$lib/components/settings/PremiumInfo.svelte'
	import Toggle from '$lib/components/Toggle.svelte'

	import ChangeWorkspaceName from '$lib/components/settings/ChangeWorkspaceName.svelte'
	import ChangeWorkspaceId from '$lib/components/settings/ChangeWorkspaceId.svelte'
	import ChangeWorkspaceColor from '$lib/components/settings/ChangeWorkspaceColor.svelte'
	import {
		convertBackendSettingsToFrontendSettings,
		type S3ResourceSettings
	} from '$lib/workspace_settings'
	import { base } from '$lib/base'
	import Description from '$lib/components/Description.svelte'
	import ConnectionSection from '$lib/components/ConnectionSection.svelte'
	import AISettings from '$lib/components/workspaceSettings/AISettings.svelte'
	import StorageSettings from '$lib/components/workspaceSettings/StorageSettings.svelte'
	import GitSyncSection from '$lib/components/git_sync/GitSyncSection.svelte'
	import { untrack } from 'svelte'
<<<<<<< HEAD
	import { getHandlerType } from '$lib/components/triggers/utils'
=======
	import DucklakeSettings, {
		convertDucklakeSettingsFromBackend,
		type DucklakeSettingsType
	} from '$lib/components/workspaceSettings/DucklakeSettings.svelte'
>>>>>>> 84f76eeb

	let slackInitialPath: string = $state('')
	let slackScriptPath: string = $state('')
	let teamsInitialPath: string = $state('')
	let teamsScriptPath: string = $state('')
	let slack_team_name: string | undefined = $state()
	let teams_team_id: string | undefined = $state()
	let teams_team_name: string | undefined = $state()
	let itemKind: 'flow' | 'script' = $state('flow')
	let plan: string | undefined = $state(undefined)
	let customer_id: string | undefined = $state(undefined)
	let webhook: string | undefined = $state(undefined)
	let workspaceToDeployTo: string | undefined = $state(undefined)
	let errorHandlerSelected: ErrorHandler = $state('slack')
	let errorHandlerScriptPath: string | undefined = $state(undefined)
	let errorHandlerItemKind: 'flow' | 'script' = $state('script')
	let errorHandlerExtraArgs: Record<string, any> = $state({})
	let errorHandlerMutedOnCancel: boolean | undefined = $state(undefined)
	let criticalAlertUIMuted: boolean | undefined = $state(undefined)
	let initialCriticalAlertUIMuted: boolean | undefined = $state(undefined)

	let aiProviders: Exclude<AIConfig['providers'], undefined> = $state({})
	let codeCompletionModel: string | undefined = $state(undefined)
	let defaultModel: string | undefined = $state(undefined)

	let s3ResourceSettings: S3ResourceSettings = $state({
		resourceType: 's3',
		resourcePath: undefined,
		publicResource: undefined,
		secondaryStorage: undefined
	})

	let ducklakeSettings: DucklakeSettingsType = $state({
		ducklakes: []
	})
	let ducklakeSavedSettings: DucklakeSettingsType = $state(untrack(() => ducklakeSettings))

	let workspaceDefaultAppPath: string | undefined = $state(undefined)
	let workspaceEncryptionKey: string | undefined = $state(undefined)
	let editedWorkspaceEncryptionKey: string | undefined = $state(undefined)
	let workspaceReencryptionInProgress: boolean = $state(false)
	let encryptionKeyRegex = /^[a-zA-Z0-9]{64}$/
	let slack_tabs: 'slack_commands' | 'teams_commands' = $state('slack_commands')
	let tab = $state(
		($page.url.searchParams.get('tab') as
			| 'users'
			| 'slack'
			| 'premium'
			| 'general'
			| 'webhook'
			| 'deploy_to'
			| 'error_handler') ?? 'users'
	)
	let usingOpenaiClientCredentialsOauth = $state(false)

	let loadedSettings = $state(false)

	async function editWorkspaceCommand(platform: 'slack' | 'teams'): Promise<void> {
		if (platform === 'slack') {
			if (slackInitialPath === slackScriptPath) return
			slackInitialPath = slackScriptPath
		} else {
			if (teamsInitialPath === teamsScriptPath) return
			teamsInitialPath = teamsScriptPath
		}

		let scriptPath = platform === 'slack' ? slackScriptPath : teamsScriptPath
		let commandScriptKey = platform === 'slack' ? 'slack_command_script' : 'teams_command_script'
		let updateCommandScript =
			platform === 'slack' ? WorkspaceService.editSlackCommand : WorkspaceService.editTeamsCommand

		if (scriptPath) {
			await updateCommandScript({
				workspace: $workspaceStore!,
				requestBody: { [commandScriptKey]: `${itemKind}/${scriptPath}` }
			})
			sendUserToast(`${platform} command script set to ${scriptPath}`)
		} else {
			await WorkspaceService.editSlackCommand({
				workspace: $workspaceStore!,
				requestBody: { [commandScriptKey]: undefined }
			})
			sendUserToast(`${platform} command script removed`)
		}
	}

	async function editSlackCommand(): Promise<void> {
		await editWorkspaceCommand('slack')
	}

	async function editTeamsCommand(): Promise<void> {
		await editWorkspaceCommand('teams')
	}

	async function editWebhook(): Promise<void> {
		// in JS, an empty string is also falsy
		if (webhook) {
			await WorkspaceService.editWebhook({
				workspace: $workspaceStore!,
				requestBody: { webhook }
			})
			sendUserToast(`webhook set to ${webhook}`)
		} else {
			await WorkspaceService.editWebhook({
				workspace: $workspaceStore!,
				requestBody: { webhook: undefined }
			})
			sendUserToast(`webhook removed`)
		}
	}

	async function editWorkspaceDefaultApp(appPath: string | undefined): Promise<void> {
		if (emptyString(appPath)) {
			await WorkspaceService.editWorkspaceDefaultApp({
				workspace: $workspaceStore!,
				requestBody: {
					default_app_path: undefined
				}
			})
			sendUserToast('Workspace default app reset')
		} else {
			await WorkspaceService.editWorkspaceDefaultApp({
				workspace: $workspaceStore!,
				requestBody: {
					default_app_path: appPath
				}
			})
			sendUserToast('Workspace default app set')
		}
	}

	async function loadWorkspaceEncryptionKey(): Promise<void> {
		let resp = await WorkspaceService.getWorkspaceEncryptionKey({
			workspace: $workspaceStore!
		})
		workspaceEncryptionKey = resp.key
		editedWorkspaceEncryptionKey = resp.key
	}

	async function setWorkspaceEncryptionKey(): Promise<void> {
		if (
			emptyString(editedWorkspaceEncryptionKey) ||
			workspaceEncryptionKey === editedWorkspaceEncryptionKey
		) {
			return
		}
		const timeStart = new Date().getTime()
		workspaceReencryptionInProgress = true
		await WorkspaceService.setWorkspaceEncryptionKey({
			workspace: $workspaceStore!,
			requestBody: {
				new_key: editedWorkspaceEncryptionKey ?? '' // cannot be undefined at this point
			}
		})
		await loadWorkspaceEncryptionKey()
		const timeEnd = new Date().getTime()
		sendUserToast('All workspace secrets have been re-encrypted with the new key')
		setTimeout(
			() => {
				workspaceReencryptionInProgress = false
			},
			1000 - (timeEnd - timeStart)
		)
	}

	async function loadSettings(): Promise<void> {
		const settings = await WorkspaceService.getSettings({ workspace: $workspaceStore! })
		slack_team_name = settings.slack_name
		teams_team_id = settings.teams_team_id
		teams_team_name = settings.teams_team_name
		if (settings.slack_command_script) {
			itemKind = settings.slack_command_script.split('/')[0] as 'flow' | 'script'
		}
		if (settings.teams_command_script) {
			itemKind = settings.teams_command_script.split('/')[0] as 'flow' | 'script'
		}
		slackScriptPath = (settings.slack_command_script ?? '').split('/').slice(1).join('/')
		teamsScriptPath = (settings.teams_command_script ?? '').split('/').slice(1).join('/')
		slackInitialPath = slackScriptPath
		teamsInitialPath = teamsScriptPath
		plan = settings.plan
		customer_id = settings.customer_id
		workspaceToDeployTo = settings.deploy_to
		webhook = settings.webhook

		aiProviders = settings.ai_config?.providers ?? {}
		defaultModel = settings.ai_config?.default_model?.model
		codeCompletionModel = settings.ai_config?.code_completion_model?.model

		errorHandlerItemKind = settings.error_handler
			? (settings.error_handler.split('/')[0] as 'flow' | 'script')
			: 'script'
		errorHandlerScriptPath = (settings.error_handler ?? '').split('/').slice(1).join('/')
		errorHandlerMutedOnCancel = settings.error_handler_muted_on_cancel
		criticalAlertUIMuted = settings.mute_critical_alerts
		initialCriticalAlertUIMuted = settings.mute_critical_alerts
		if (emptyString($enterpriseLicense)) {
			errorHandlerSelected = 'custom'
		} else {
			errorHandlerSelected = getHandlerType(errorHandlerScriptPath)
		}
		errorHandlerExtraArgs = settings.error_handler_extra_args ?? {}
		workspaceDefaultAppPath = settings.default_app

		s3ResourceSettings = convertBackendSettingsToFrontendSettings(settings.large_file_storage)
		ducklakeSettings = convertDucklakeSettingsFromBackend(settings.ducklake)
		ducklakeSavedSettings = clone(ducklakeSettings)

		if (settings.deploy_ui != undefined && settings.deploy_ui != null) {
			deployUiSettings = {
				include_path:
					(settings.deploy_ui.include_path?.length ?? 0 > 0)
						? (settings.deploy_ui.include_path ?? [])
						: [],
				include_type: {
					scripts: (settings.deploy_ui.include_type?.indexOf('script') ?? -1) >= 0,
					flows: (settings.deploy_ui.include_type?.indexOf('flow') ?? -1) >= 0,
					apps: (settings.deploy_ui.include_type?.indexOf('app') ?? -1) >= 0,
					resources: (settings.deploy_ui.include_type?.indexOf('resource') ?? -1) >= 0,
					variables: (settings.deploy_ui.include_type?.indexOf('variable') ?? -1) >= 0,
					secrets: (settings.deploy_ui.include_type?.indexOf('secret') ?? -1) >= 0,
					triggers: (settings.deploy_ui.include_type?.indexOf('trigger') ?? -1) >= 0
				}
			}
		}

		// check openai_client_credentials_oauth
		usingOpenaiClientCredentialsOauth = await ResourceService.existsResourceType({
			workspace: $workspaceStore!,
			path: 'openai_client_credentials_oauth'
		})

		loadedSettings = true
	}

	let deployUiSettings:
		| {
				include_path: string[]
				include_type: {
					scripts: boolean
					flows: boolean
					apps: boolean
					resources: boolean
					variables: boolean
					secrets: boolean
					triggers: boolean
				}
		  }
		| undefined = $state()

	$effect(() => {
		$workspaceStore && untrack(() => loadSettings())
	})

	async function editErrorHandler() {
		if (errorHandlerScriptPath) {
			await WorkspaceService.editErrorHandler({
				workspace: $workspaceStore!,
				requestBody: {
					error_handler: `${errorHandlerItemKind}/${errorHandlerScriptPath}`,
					error_handler_extra_args: errorHandlerExtraArgs,
					error_handler_muted_on_cancel: errorHandlerMutedOnCancel,
				}
			})
			sendUserToast(`workspace error handler set to ${errorHandlerScriptPath}`)
		} else {
			await WorkspaceService.editErrorHandler({
				workspace: $workspaceStore!,
				requestBody: {
					error_handler: undefined,
					error_handler_extra_args: undefined,
					error_handler_muted_on_cancel: undefined,
				}
			})
			sendUserToast(`workspace error handler removed`)
		}
	}

	async function editCriticalAlertMuteSetting() {
		await SettingService.workspaceMuteCriticalAlertsUi({
			workspace: $workspaceStore!,
			requestBody: {
				mute_critical_alerts: criticalAlertUIMuted
			}
		})
		sendUserToast(
			`Critical alert UI mute setting for workspace is set to ${criticalAlertUIMuted}\nreloading page...`
		)
		// reload page after change of setting
		setTimeout(() => {
			window.location.reload()
		}, 3000)
	}

	function updateFromSearchTab(searchTab: string | null, currentTab: string) {
		if (searchTab && searchTab !== currentTab) {
			tab = searchTab as typeof tab
		}
	}

	$effect(() => {
		updateFromSearchTab(
			$page.url.searchParams.get('tab'),
			untrack(() => tab)
		)
	})
</script>

<CenteredPage>
	{#if $userStore?.is_admin || $superadmin}
		<PageHeader title="Workspace settings: {$workspaceStore}"
			>{#if $superadmin}
				<Button
					variant="border"
					color="dark"
					size="sm"
					on:click={() => goto('#superadmin-settings')}
				>
					Instance settings
				</Button>
			{/if}</PageHeader
		>

		<div class="overflow-x-auto scrollbar-hidden">
			<Tabs
				bind:selected={tab}
				on:selected={() => {
					// setQueryWithoutLoad($page.url, [{ key: 'tab', value: tab }], 0)
					$page.url.searchParams.set('tab', tab)
					goto(`?${$page.url.searchParams.toString()}`)
				}}
			>
				<Tab
					size="xs"
					value="users"
					aiId="workspace-settings-users"
					aiDescription="Users workspace settings"
				>
					<div class="flex gap-2 items-center my-1"> Users</div>
				</Tab>
				<Tab
					size="xs"
					value="git_sync"
					aiId="workspace-settings-git-sync"
					aiDescription="Git sync workspace settings"
				>
					<div class="flex gap-2 items-center my-1">Git Sync</div>
				</Tab>
				<Tab
					size="xs"
					value="deploy_to"
					aiId="workspace-settings-deploy-to"
					aiDescription="Deployment UI workspace settings"
				>
					<div class="flex gap-2 items-center my-1">Deployment UI</div>
				</Tab>
				{#if WORKSPACE_SHOW_SLACK_CMD}
					<Tab
						size="xs"
						value="slack"
						aiId="workspace-settings-slack"
						aiDescription="Slack / Teams workspace settings"
					>
						<div class="flex gap-2 items-center my-1"> Slack / Teams</div>
					</Tab>
				{/if}
				{#if isCloudHosted()}
					<Tab
						size="xs"
						value="premium"
						aiId="workspace-settings-premium"
						aiDescription="Premium plans workspace settings"
					>
						<div class="flex gap-2 items-center my-1"> Premium Plans </div>
					</Tab>
				{/if}
				{#if WORKSPACE_SHOW_WEBHOOK_CLI_SYNC}
					<Tab
						size="xs"
						value="webhook"
						aiId="workspace-settings-webhook"
						aiDescription="Webhook workspace settings"
					>
						<div class="flex gap-2 items-center my-1">Webhook</div>
					</Tab>
				{/if}
				<Tab
					size="xs"
					value="error_handler"
					aiId="workspace-settings-error-handler"
					aiDescription="Error handler workspace settings"
				>
					<div class="flex gap-2 items-center my-1">Error Handler</div>
				</Tab>
				<Tab
					size="xs"
					value="ai"
					aiId="workspace-settings-ai"
					aiDescription="Windmill AI workspace settings"
				>
					<div class="flex gap-2 items-center my-1">Windmill AI</div>
				</Tab>
				<Tab
					size="xs"
					value="windmill_lfs"
					aiId="workspace-settings-windmill-lfs"
					aiDescription="Object Storage (S3) workspace settings"
				>
					<div class="flex gap-2 items-center my-1"> Object Storage (S3)</div>
				</Tab>
				<Tab
					size="xs"
					value="default_app"
					aiId="workspace-settings-default-app"
					aiDescription="Default app workspace settings"
				>
					<div class="flex gap-2 items-center my-1"> Default App </div>
				</Tab>
				<Tab
					size="xs"
					value="encryption"
					aiId="workspace-settings-encryption"
					aiDescription="Encryption workspace settings"
				>
					<div class="flex gap-2 items-center my-1"> Encryption </div>
				</Tab>
				<Tab
					size="xs"
					value="general"
					aiId="workspace-settings-general"
					aiDescription="General workspace settings"
				>
					<div class="flex gap-2 items-center my-1"> General </div>
				</Tab>
			</Tabs>
		</div>
		{#if !loadedSettings}
			<Skeleton layout={[1, [40]]} />
		{:else if tab == 'users'}
			<WorkspaceUserSettings />
		{:else if tab == 'deploy_to'}
			<div class="flex flex-col gap-4 my-8">
				<div class="flex flex-col gap-1">
					<div class="text-primary text-lg font-semibold">
						Link this Workspace to another Staging / Prod Workspace
					</div>
					<Description link="https://www.windmill.dev/docs/core_concepts/staging_prod">
						Connecting this workspace with another staging/production workspace enables web-based
						deployment to that workspace.
					</Description>
				</div>
			</div>
			{#if $enterpriseLicense}
				<DeployToSetting bind:workspaceToDeployTo bind:deployUiSettings />
			{:else}
				<div class="my-2"
					><Alert type="warning" title="Enterprise license required"
						>Deploy to staging/prod from the web UI is only available with an enterprise license</Alert
					></div
				>
			{/if}
		{:else if tab == 'premium'}
			<PremiumInfo {customer_id} {plan} />
		{:else if tab == 'slack'}
			<div class="flex flex-col gap-4 my-8">
				<div class="flex flex-col gap-1">
					<div class="text-primary text-lg font-semibold"
						>Workspace connections to Slack and Teams</div
					>
					<Description link="https://www.windmill.dev/docs/integrations/slack">
						With workspace connections, you can trigger scripts or flows with a '/windmill' command
						with your Slack or Teams bot.
					</Description>
				</div>

				<Tabs bind:selected={slack_tabs}>
					<Tab size="xs" value="slack_commands">
						<div class="flex gap-2 items-center my-1"> Slack</div>
					</Tab>
					<Tab size="xs" value="teams_commands">
						<div class="flex gap-2 items-center my-1"> Teams</div>
					</Tab>
				</Tabs>

				{#if slack_tabs === 'slack_commands'}
					<ConnectionSection
						platform="slack"
						teamName={slack_team_name}
						bind:scriptPath={slackScriptPath}
						bind:initialPath={slackInitialPath}
						bind:itemKind
						onDisconnect={async () => {
							await OauthService.disconnectSlack({ workspace: $workspaceStore ?? '' })
							loadSettings()
							sendUserToast('Disconnected Slack')
						}}
						onSelect={editSlackCommand}
						connectHref="{base}/api/oauth/connect_slack"
						createScriptHref="{base}/scripts/add?hub=hub%2F314%2Fslack%2Fexample_of_responding_to_a_slack_command_slack"
						createFlowHref="{base}/flows/add?hub=28"
						documentationLink="https://www.windmill.dev/docs/integrations/slack"
						onLoadSettings={loadSettings}
						display_name={slack_team_name}
					/>
				{:else if slack_tabs === 'teams_commands'}
					{#if !$enterpriseLicense}
						<div class="pt-4"></div>
						<Alert type="warning" title="Workspace Teams commands is an EE feature">
							Workspace Teams commands is a Windmill EE feature. It enables using your current Slack
							/ Teams connection to run a custom script and send notifications.
						</Alert>
						<div class="pb-2"></div>
					{/if}
					<ConnectionSection
						platform="teams"
						teamName={teams_team_id}
						bind:scriptPath={teamsScriptPath}
						bind:initialPath={teamsInitialPath}
						bind:itemKind
						onDisconnect={async () => {
							await OauthService.disconnectTeams({ workspace: $workspaceStore ?? '' })
							loadSettings()
							sendUserToast('Disconnected Teams')
						}}
						onSelect={editTeamsCommand}
						connectHref={undefined}
						createScriptHref="{base}/scripts/add?hub=hub%2F11591%2Fteams%2FExample%20of%20responding%20to%20a%20Microsoft%20Teams%20command"
						createFlowHref="{base}/flows/add?hub=58"
						documentationLink="https://www.windmill.dev/docs/integrations/teams"
						onLoadSettings={loadSettings}
						display_name={teams_team_name}
					/>
				{/if}
			</div>
		{:else if tab == 'general'}
			<div class="flex flex-col gap-4 my-8">
				<div class="flex flex-col gap-1">
					<div class=" text-primary text-lg font-semibold">General</div>
					<Description link="https://www.windmill.dev/docs/core_concepts/workspace_settings">
						Configure general workspace settings.
					</Description>
				</div>
			</div>

			<div class="flex flex-col gap-10">
				<ChangeWorkspaceName />
				<ChangeWorkspaceId />
				<ChangeWorkspaceColor />
			</div>

			<PageHeader title="Export workspace" primary={false} />
			<div class="flex justify-start">
				<Button
					size="sm"
					href="{base}/api/w/{$workspaceStore ?? ''}/workspaces/tarball?archive_type=zip"
					target="_blank"
				>
					Export workspace as zip file
				</Button>
			</div>

			<div class="mt-20"></div>
			<PageHeader title="Delete workspace" primary={false} />
			{#if !$superadmin}
				<p class="italic text-xs"> Only instance superadmins can delete a workspace. </p>
			{/if}
			{#if $workspaceStore === 'admins' || $workspaceStore === 'starter'}
				<p class="italic text-xs">
					This workspace cannot be deleted as it has a special function. Consult the documentation
					for more information.
				</p>
			{/if}
			<div class="flex gap-2">
				<Button
					color="red"
					disabled={$workspaceStore === 'admins' || $workspaceStore === 'starter'}
					size="sm"
					btnClasses="mt-2"
					on:click={async () => {
						await WorkspaceService.archiveWorkspace({ workspace: $workspaceStore ?? '' })
						sendUserToast(`Archived workspace ${$workspaceStore}`)
						workspaceStore.set(undefined)
						usersWorkspaceStore.set(undefined)
						goto('/user/workspaces')
					}}
				>
					Archive workspace
				</Button>

				{#if $superadmin}
					<Button
						color="red"
						disabled={$workspaceStore === 'admins' || $workspaceStore === 'starter'}
						size="sm"
						btnClasses="mt-2"
						on:click={async () => {
							await WorkspaceService.deleteWorkspace({ workspace: $workspaceStore ?? '' })
							sendUserToast(`Deleted workspace ${$workspaceStore}`)
							workspaceStore.set(undefined)
							usersWorkspaceStore.set(undefined)
							goto('/user/workspaces')
						}}
					>
						Delete workspace (superadmin)
					</Button>
				{/if}
			</div>
		{:else if tab == 'webhook'}
			<div class="flex flex-col gap-4 my-8">
				<div class="flex flex-col gap-1">
					<div class=" text-primary text-lg font-semibold"> Workspace Webhook</div>
					<Description
						link="https://www.windmill.dev/docs/core_concepts/webhooks#workspace-webhook"
					>
						Connect your Windmill workspace to an external service to sync or get notified about any
						change.
					</Description>
				</div>
			</div>
			<div class="flex flex-col gap-4 my-4">
				<div class="flex flex-col gap-1">
					<div class=" text-primary text-base font-semibold"> URL to send requests to</div>
					<div class="text-tertiary text-xs">
						This URL will be POSTed to with a JSON body depending on the type of event. The type is
						indicated by the type field. The other fields are dependent on the type.
					</div>
				</div>
			</div>
			<div class="flex gap-2">
				<input class="justify-start" type="text" bind:value={webhook} />
				<Button color="blue" btnClasses="justify-end" on:click={editWebhook}>Set webhook</Button>
			</div>
		{:else if tab == 'error_handler'}
			{#if !$enterpriseLicense}
				<div class="pt-4"></div>
				<Alert type="warning" title="Workspace error handler is an EE feature">
					Workspace error handler is a Windmill EE feature. It enables using your current Slack
					connection or a custom script to send notifications anytime any job would fail.
				</Alert>
				<div class="pb-2"></div>
			{/if}
			<div class="flex flex-col gap-4 my-8">
				<div class="flex flex-col gap-1">
					<div class="text-primary text-lg font-semibold"> Workspace Error Handler</div>
					<Description
						link="https://www.windmill.dev/docs/core_concepts/error_handling#workspace-error-handler"
					>
						Define a script or flow to be executed automatically in case of error in the workspace.
					</Description>
				</div>
			</div>
			<div class="flex flex-col gap-4 my-4">
				<div class="flex flex-col gap-1">
					<div class="text-primary text-base font-semibold">
						Script or flow to run as error handler</div
					>
				</div>
			</div>
			<ErrorOrRecoveryHandler
				isEditable={true}
				errorOrRecovery="error"
				showScriptHelpText={true}
				bind:handlerSelected={errorHandlerSelected}
				bind:handlerPath={errorHandlerScriptPath}
				customScriptTemplate="/scripts/add?hub=hub%2F9083%2Fwindmill%2Fworkspace_error_handler_template"
				bind:customHandlerKind={errorHandlerItemKind}
				bind:handlerExtraArgs={errorHandlerExtraArgs}
			>
				{#snippet customTabTooltip()}
					<Tooltip>
						<div class="flex gap-20 items-start mt-3">
							<div class="text-sm">
								The following args will be passed to the error handler:
								<ul class="mt-1 ml-2">
									<li><b>path</b>: The path of the script or flow that errored.</li>
									<li>
										<b>email</b>: The email of the user who ran the script or flow that errored.
									</li>
									<li><b>error</b>: The error details.</li>
									<li><b>job_id</b>: The job id.</li>
									<li><b>is_flow</b>: Whether the error comes from a flow.</li>
									<li><b>workspace_id</b>: The workspace id of the failed script or flow.</li>
								</ul>
								<br />
								The error handler will be executed by the automatically created group g/error_handler.
								If your error handler requires variables or resources, you need to add them to the group.
							</div>
						</div>
					</Tooltip>
				{/snippet}
			</ErrorOrRecoveryHandler>

			<div class="flex flex-col mt-5 gap-5 items-start">
				<Toggle
					disabled={!$enterpriseLicense ||
						((errorHandlerSelected === 'slack' || errorHandlerSelected === 'teams') &&
							!emptyString(errorHandlerScriptPath) &&
							emptyString(errorHandlerExtraArgs['channel']))}
					bind:checked={errorHandlerMutedOnCancel}
					options={{ right: 'Do not run error handler for canceled jobs' }}
				/>
				<Button
					disabled={!$enterpriseLicense ||
						((errorHandlerSelected === 'slack' || errorHandlerSelected === 'teams') &&
							!emptyString(errorHandlerScriptPath) &&
							emptyString(errorHandlerExtraArgs['channel']))}
					size="sm"
					on:click={editErrorHandler}
				>
					Save
				</Button>
			</div>
			<div class="flex flex-col gap-4 my-8">
				<div class="flex flex-col gap-1">
					<div class="text-primary text-lg font-semibold"> Workspace Critical Alerts</div>
					<Description link="https://www.windmill.dev/docs/core_concepts/critical_alerts">
						Critical alerts within the scope of a workspace are sent to the workspace admins through
						a UI notification.
					</Description>
					<div class="flex flex-col mt-5 gap-5 items-start">
						<Button
							disabled={!$enterpriseLicense}
							size="sm"
							on:click={() => isCriticalAlertsUIOpen.set(true)}
						>
							Show critical alerts
						</Button>
						<Toggle
							disabled={!$enterpriseLicense}
							bind:checked={criticalAlertUIMuted}
							options={{ right: 'Mute critical alerts UI for this workspace' }}
						/>
						<Button
							disabled={!$enterpriseLicense || criticalAlertUIMuted == initialCriticalAlertUIMuted}
							size="sm"
							on:click={editCriticalAlertMuteSetting}
						>
							Save mute setting
						</Button>
					</div>
				</div>
			</div>
		{:else if tab == 'ai'}
			<AISettings
				bind:aiProviders
				bind:codeCompletionModel
				bind:defaultModel
				bind:usingOpenaiClientCredentialsOauth
			/>
		{:else if tab == 'windmill_lfs'}
			<StorageSettings bind:s3ResourceSettings />
			<DucklakeSettings bind:ducklakeSettings bind:ducklakeSavedSettings />
		{:else if tab == 'git_sync'}
			{#if $workspaceStore}
				<GitSyncSection />
			{:else}
				<div class="flex items-center justify-center p-8">
					<div class="text-sm text-secondary">Loading workspace...</div>
				</div>
			{/if}
		{:else if tab == 'default_app'}
			<div class="flex flex-col gap-4 my-8">
				<div class="flex flex-col gap-1">
					<div class="text-primary text-lg font-semibold">Workspace Default App</div>
					<Description>
						If configured, users who are operators in this workspace will be redirected to this app
						automatically when logging into this workspace.
					</Description>
					<Description link="https://www.windmill.dev/docs/apps/default_app">
						Make sure the default app is shared with all the operators of this workspace before
						turning this feature on.
					</Description>
				</div>
			</div>
			{#if !$enterpriseLicense}
				<Alert type="warning" title="Windmill EE only feature">
					Default app can only be set on Windmill Enterprise Edition.
				</Alert>
			{/if}
			<Alert type="info" title="Default app must be accessible to all operators">
				Make sure the default app is shared with all the operators of this workspace before turning
				this feature on.
			</Alert>
			<div class="mt-5 flex gap-1">
				{#key workspaceDefaultAppPath}
					<ScriptPicker
						initialPath={workspaceDefaultAppPath}
						itemKind="app"
						on:select={(ev) => {
							editWorkspaceDefaultApp(ev?.detail?.path)
						}}
					/>
				{/key}
			</div>
		{:else if tab == 'encryption'}
			<div class="flex flex-col gap-4 my-8">
				<div class="flex flex-col gap-1">
					<div class="text-primary text-lg font-semibold">Workspace Secret Encryption</div>
					<Description>
						When updating the encryption key of a workspace, all secrets will be re-encrypted with
						the new key and the previous key will be replaced by the new one.
					</Description>
					<Description
						link="https://www.windmill.dev/docs/core_concepts/workspace_secret_encryption"
					>
						If you're manually updating the key to match another workspace key from another Windmill
						instance, make sure not to use the 'SECRET_SALT' environment variable or, if you're
						using it, make sure it the salt matches across both instances.
					</Description>
				</div>
			</div>
			<div class="mt-5 flex gap-1 mb-10">
				<Button
					color="blue"
					disabled={editedWorkspaceEncryptionKey === workspaceEncryptionKey ||
						!encryptionKeyRegex.test(editedWorkspaceEncryptionKey ?? '')}
					startIcon={{
						icon: workspaceReencryptionInProgress ? RotateCw : Save,
						classes: workspaceReencryptionInProgress ? 'animate-spin' : ''
					}}
					on:click={() => {
						setWorkspaceEncryptionKey()
					}}>Save & Re-encrypt workspace</Button
				>
			</div>
			<h6> Workspace encryption key </h6>
			<div class="flex gap-2 mt-1">
				<input
					class="justify-start"
					type="text"
					placeholder={'*'.repeat(64)}
					bind:value={editedWorkspaceEncryptionKey}
				/>
				<Button
					color="light"
					on:click={() => {
						loadWorkspaceEncryptionKey()
					}}>Load current key</Button
				>
			</div>
			{#if !emptyString(editedWorkspaceEncryptionKey) && !encryptionKeyRegex.test(editedWorkspaceEncryptionKey ?? '')}
				<div class="text-xs text-red-600">
					Key invalid - it should be 64 characters long and only contain letters and numbers.
				</div>
			{/if}
		{/if}
	{:else}
		<div class="bg-red-100 border-l-4 border-red-600 text-orange-700 p-4 m-4" role="alert">
			<p class="font-bold">Not an admin</p>
			<p>Workspace settings are only available for admin of workspaces</p>
		</div>
	{/if}
</CenteredPage>

<style>
</style><|MERGE_RESOLUTION|>--- conflicted
+++ resolved
@@ -52,14 +52,11 @@
 	import StorageSettings from '$lib/components/workspaceSettings/StorageSettings.svelte'
 	import GitSyncSection from '$lib/components/git_sync/GitSyncSection.svelte'
 	import { untrack } from 'svelte'
-<<<<<<< HEAD
 	import { getHandlerType } from '$lib/components/triggers/utils'
-=======
 	import DucklakeSettings, {
 		convertDucklakeSettingsFromBackend,
 		type DucklakeSettingsType
 	} from '$lib/components/workspaceSettings/DucklakeSettings.svelte'
->>>>>>> 84f76eeb
 
 	let slackInitialPath: string = $state('')
 	let slackScriptPath: string = $state('')
