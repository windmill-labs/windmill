<script lang="ts">
	import { goto } from '$lib/navigation'
	import { page } from '$app/stores'
	import { isCloudHosted } from '$lib/cloud'
	import CenteredPage from '$lib/components/CenteredPage.svelte'
	import { Alert, Button, Skeleton, Tab, Tabs } from '$lib/components/common'

	import DeployToSetting from '$lib/components/DeployToSetting.svelte'
	import ErrorOrRecoveryHandler from '$lib/components/ErrorOrRecoveryHandler.svelte'
	import PageHeader from '$lib/components/PageHeader.svelte'
	import ScriptPicker from '$lib/components/ScriptPicker.svelte'

	import Tooltip from '$lib/components/Tooltip.svelte'
	import WorkspaceUserSettings from '$lib/components/settings/WorkspaceUserSettings.svelte'
	import { WORKSPACE_SHOW_SLACK_CMD, WORKSPACE_SHOW_WEBHOOK_CLI_SYNC } from '$lib/consts'
	import {
		OauthService,
		WorkspaceService,
		ResourceService,
		SettingService,
		type AIConfig
	} from '$lib/gen'
	import {
		enterpriseLicense,
		superadmin,
		userStore,
		usersWorkspaceStore,
		workspaceStore,
		isCriticalAlertsUIOpen
	} from '$lib/stores'
	import { sendUserToast } from '$lib/toast'
	import { emptyString } from '$lib/utils'
	import {
		RotateCw,
		Save
	} from 'lucide-svelte'

	import PremiumInfo from '$lib/components/settings/PremiumInfo.svelte'
	import Toggle from '$lib/components/Toggle.svelte'

	import ChangeWorkspaceName from '$lib/components/settings/ChangeWorkspaceName.svelte'
	import ChangeWorkspaceId from '$lib/components/settings/ChangeWorkspaceId.svelte'
	import ChangeWorkspaceColor from '$lib/components/settings/ChangeWorkspaceColor.svelte'
	import {
		convertBackendSettingsToFrontendSettings,
		type S3ResourceSettings
	} from '$lib/workspace_settings'
	import { base } from '$lib/base'
	import Description from '$lib/components/Description.svelte'
	import ConnectionSection from '$lib/components/ConnectionSection.svelte'
	import AISettings from '$lib/components/workspaceSettings/AISettings.svelte'
	import StorageSettings from '$lib/components/workspaceSettings/StorageSettings.svelte'
	import GitSyncSection from '$lib/components/git_sync/GitSyncSection.svelte'
	import { untrack } from 'svelte'

<<<<<<< HEAD
	// Shared defaults for new Git-Sync repositories
	const DEFAULT_INCLUDE_PATH = ['f/**'] as const
	const DEFAULT_EXCLUDE_PATH: string[] = []
	const DEFAULT_EXTRA_INCLUDE_PATH: string[] = []

	type ObjectType =
		| 'script'
		| 'flow'
		| 'app'
		| 'folder'
		| 'resource'
		| 'variable'
		| 'secret'
		| 'resourcetype'
		| 'schedule'
		| 'user'
		| 'group'
		| 'trigger'
		| 'settings'
		| 'key'

	type GitSyncSettings = {
		repositories: GitSyncRepository[]
	}

	type GitRepositorySettings = {
		include_path: string[]
		exclude_path: string[]
		extra_include_path: string[]
		include_type: ObjectType[]
	}

	// Import the generated backend type
	import type { GitRepositorySettings as BackendGitRepositorySettings } from '$lib/gen'
	import DucklakeSettings, {
		convertDucklakeSettingsFromBackend,
		type DucklakeSettingsType
	} from '$lib/components/workspaceSettings/DucklakeSettings.svelte'

	// Frontend repository format extends backend with guaranteed settings and additional UI state
	type GitSyncRepository = BackendGitRepositorySettings & {
		settings: GitRepositorySettings // Required in frontend after transformation
		legacyImported?: boolean
	}

	// Workspace-level legacy filter arrays (populated if we imported legacy settings)
	let legacyWorkspaceIncludePath = $state<string[]>([])
	let legacyWorkspaceIncludeType = $state<ObjectType[]>([])

=======
>>>>>>> 5c58abc8
	let slackInitialPath: string = $state('')
	let slackScriptPath: string = $state('')
	let teamsInitialPath: string = $state('')
	let teamsScriptPath: string = $state('')
	let slack_team_name: string | undefined = $state()
	let teams_team_id: string | undefined = $state()
	let teams_team_name: string | undefined = $state()
	let itemKind: 'flow' | 'script' = $state('flow')
	let plan: string | undefined = $state(undefined)
	let customer_id: string | undefined = $state(undefined)
	let webhook: string | undefined = $state(undefined)
	let workspaceToDeployTo: string | undefined = $state(undefined)
	let errorHandlerSelected: 'custom' | 'slack' | 'teams' = $state('slack')
	let errorHandlerScriptPath: string | undefined = $state(undefined)
	let errorHandlerItemKind: 'flow' | 'script' = $state('script')
	let errorHandlerExtraArgs: Record<string, any> = $state({})
	let errorHandlerMutedOnCancel: boolean | undefined = $state(undefined)
	let criticalAlertUIMuted: boolean | undefined = $state(undefined)
	let initialCriticalAlertUIMuted: boolean | undefined = $state(undefined)

	let aiProviders: Exclude<AIConfig['providers'], undefined> = $state({})
	let codeCompletionModel: string | undefined = $state(undefined)
	let defaultModel: string | undefined = $state(undefined)

	let s3ResourceSettings: S3ResourceSettings = $state({
		resourceType: 's3',
		resourcePath: undefined,
		publicResource: undefined,
		secondaryStorage: undefined
	})

<<<<<<< HEAD
	let ducklakeSettings: DucklakeSettingsType = $state({
		ducklakes: []
	})

	let gitSyncSettings = $state<GitSyncSettings>({
		repositories: []
	})

	let gitSyncTestJobs = $state<
		{
			jobId: string | undefined
			status: 'running' | 'success' | 'failure' | undefined
		}[]
	>([])
=======
>>>>>>> 5c58abc8

	let workspaceDefaultAppPath: string | undefined = $state(undefined)
	let workspaceEncryptionKey: string | undefined = $state(undefined)
	let editedWorkspaceEncryptionKey: string | undefined = $state(undefined)
	let workspaceReencryptionInProgress: boolean = $state(false)
	let encryptionKeyRegex = /^[a-zA-Z0-9]{64}$/
	let slack_tabs: 'slack_commands' | 'teams_commands' = $state('slack_commands')
	let tab = $state(
		($page.url.searchParams.get('tab') as
			| 'users'
			| 'slack'
			| 'premium'
			| 'general'
			| 'webhook'
			| 'deploy_to'
			| 'error_handler') ?? 'users'
	)
	let usingOpenaiClientCredentialsOauth = $state(false)

<<<<<<< HEAD
	let yamlText = $state('')
	let initialGitSyncSettings = $state<GitSyncSettings | undefined>(undefined)
	let loadedSettings = $state(false)

	// Reactive trigger to ensure UI updates when repository data changes
	let repoReactivityTrigger = $state(0)

	const latestGitSyncHubScript = hubPaths.gitSync

	// Each repository may have been populated from workspace-level legacy settings. Track on the repo itself.
	const anyLegacyImported = $derived(gitSyncSettings.repositories.some((r) => r.legacyImported))

	// Track changes in repositories
	const repoChanges = $derived(
		(() => {
			// Force reactivity check by accessing the trigger
			repoReactivityTrigger

			return gitSyncSettings.repositories.map((repo, idx) => {
				const repoValid = isRepoValid(idx)

				// If there were no initial repos, treat each repo as changed only when valid
				if (
					!initialGitSyncSettings ||
					!initialGitSyncSettings.repositories ||
					initialGitSyncSettings.repositories.length === 0
				) {
					return repoValid
				}

				const initial = initialGitSyncSettings.repositories.find(
					(initialRepo) => initialRepo.git_repo_resource_path === repo.git_repo_resource_path
				)

				// If no matching initial repo found, this is a new repo - changed only when valid
				if (!initial) return repoValid

				// Handle array ordering for consistent comparison
				const settings1 = {
					include_path: [...(initial.settings?.include_path ?? [])].sort(),
					exclude_path: [...(initial.settings?.exclude_path ?? [])].sort(),
					extra_include_path: [...(initial.settings?.extra_include_path ?? [])].sort(),
					include_type: [...(initial.settings?.include_type ?? [])].sort()
				}

				const settings2 = {
					include_path: [...(repo.settings?.include_path ?? [])].sort(),
					exclude_path: [...(repo.settings?.exclude_path ?? [])].sort(),
					extra_include_path: [...(repo.settings?.extra_include_path ?? [])].sort(),
					include_type: [...(repo.settings?.include_type ?? [])].sort()
				}

				// Compare all properties in a consistent way
				const isChanged = !deepEqual(
					{
						settings: settings1,
						use_individual_branch: initial.use_individual_branch,
						group_by_folder: initial.group_by_folder,
						script_path: initial.script_path,
						git_repo_resource_path: initial.git_repo_resource_path,
						exclude_types_override: [...(initial.exclude_types_override ?? [])].sort()
					},
					{
						settings: settings2,
						use_individual_branch: repo.use_individual_branch,
						group_by_folder: repo.group_by_folder,
						script_path: repo.script_path,
						git_repo_resource_path: repo.git_repo_resource_path,
						exclude_types_override: [...(repo.exclude_types_override ?? [])].sort()
					}
				)

				return isChanged && repoValid
			})
		})()
	)

	const hasAnyChanges = $derived(
		repoChanges.some(Boolean) ||
			anyLegacyImported ||
			// Check if the set of valid repos has changed (added/removed repos)
			(() => {
				if (!initialGitSyncSettings?.repositories)
					return gitSyncSettings.repositories.filter((_, i) => isRepoValid(i)).length > 0

				const initialValidPaths = new Set(
					initialGitSyncSettings.repositories
						.filter((r) => !emptyString(r.git_repo_resource_path))
						.map((r) => r.git_repo_resource_path)
				)
				const currentValidPaths = new Set(
					gitSyncSettings.repositories
						.filter((_, i) => isRepoValid(i))
						.map((r) => r.git_repo_resource_path)
				)

				// Check if sets are different (repos added or removed)
				return (
					initialValidPaths.size !== currentValidPaths.size ||
					[...initialValidPaths].some((path) => !currentValidPaths.has(path)) ||
					[...currentValidPaths].some((path) => !initialValidPaths.has(path))
				)
			})()
	)

	// Helper that tells if a repo card is valid (resource selected and not duplicated)
	function isRepoValid(idx: number): boolean {
		const repo = gitSyncSettings.repositories[idx]
		if (!repo) return false
		if (emptyString(repo.git_repo_resource_path)) return false
		return !isRepoDuplicate(idx)
	}

	// Helper: true if repo shares its resource with an earlier repo
	function isRepoDuplicate(idx: number): boolean {
		const repo = gitSyncSettings.repositories[idx]
		if (!repo || emptyString(repo.git_repo_resource_path)) return false
		const firstIdx = gitSyncSettings.repositories.findIndex(
			(r) => r.git_repo_resource_path === repo.git_repo_resource_path
		)
		return firstIdx !== idx
	}

	function serializeRepo(repo: GitSyncRepository) {
		const serialized: any = {
			script_path: repo.script_path,
			git_repo_resource_path: `$res:${repo.git_repo_resource_path.replace('$res:', '')}`,
			use_individual_branch: repo.use_individual_branch,
			group_by_folder: repo.group_by_folder,
			settings: repo.settings
		}

		// exclude_types_override should never be included for migrated repos (only legacy repos have it)
		// Migration removes excluded types from include_type and drops exclude_types_override

		return serialized
	}

	async function saveRepoSettings(idx: number): Promise<void> {
		const currentRepo = gitSyncSettings.repositories[idx]
		if (!currentRepo || !isRepoValid(idx)) {
			sendUserToast('Cannot save invalid repository (missing or duplicate resource)', true)
			return
		}

		// If we started with empty settings, we need to save all valid repositories
		if (
			!initialGitSyncSettings ||
			!initialGitSyncSettings.repositories ||
			initialGitSyncSettings.repositories.length === 0
		) {
			// For new repositories starting from empty, save all current repositories with valid resources
			const validRepositories = gitSyncSettings.repositories
				.filter((_, i) => isRepoValid(i))
				.map((repo) => serializeRepo(repo))

			await WorkspaceService.editWorkspaceGitSyncConfig({
				workspace: $workspaceStore!,
				requestBody: {
					git_sync_settings: { repositories: validRepositories }
				}
			})

			// Mark all repos migrated and reset legacy arrays
			gitSyncSettings.repositories.forEach((r) => (r.legacyImported = false))
			legacyWorkspaceIncludePath = []
			legacyWorkspaceIncludeType = []
			// Update initial settings to reflect what we just saved
			initialGitSyncSettings = JSON.parse(JSON.stringify(gitSyncSettings))
		} else {
			// Build repositories array: include all repos but serialize differently based on migration status
			let repositories: any[] = []

			// Process all repos that should be in the final payload
			for (const repo of gitSyncSettings.repositories) {
				if (repo === currentRepo) {
					// This is the repo we're saving - migrate if legacy, otherwise serialize normally
					if (currentRepo.legacyImported) {
						// Migrate legacy repo: remove excluded types from include_type and drop exclude_types_override
						const migratedRepo = {
							...currentRepo,
							settings: {
								...currentRepo.settings,
								include_type: currentRepo.settings.include_type.filter(
									(type) => !currentRepo.exclude_types_override?.includes(type)
								)
							},
							exclude_types_override: [], // Clear this for migrated repo
							legacyImported: false
						}
						repositories.push(serializeRepo(migratedRepo))
						// Update the current repo in the UI to reflect migration
						Object.assign(currentRepo, migratedRepo)
					} else {
						repositories.push(serializeRepo(currentRepo))
					}
				} else if (repo.legacyImported) {
					// This is a legacy repo - serialize without settings field at all
					const legacyRepoData: any = {
						script_path: repo.script_path,
						git_repo_resource_path: `$res:${repo.git_repo_resource_path.replace('$res:', '')}`,
						use_individual_branch: repo.use_individual_branch,
						group_by_folder: repo.group_by_folder
					}
					// Include exclude_types_override if it has values
					if (repo.exclude_types_override && repo.exclude_types_override.length > 0) {
						legacyRepoData.exclude_types_override = repo.exclude_types_override
					}
					repositories.push(legacyRepoData)
				} else {
					// This is an already-migrated repo
					repositories.push(serializeRepo(repo))
				}
			}

			// Mark current repo as migrated
			currentRepo.legacyImported = false

			// Check if there are still legacy repos
			const remainingLegacy = gitSyncSettings.repositories.some((r) => r.legacyImported)

			const gitSyncPayload: any = {
				git_sync_settings: {
					repositories,
					...(remainingLegacy && {
						include_path: legacyWorkspaceIncludePath,
						include_type: legacyWorkspaceIncludeType
					})
				}
			}
=======


	let loadedSettings = $state(false)
>>>>>>> 5c58abc8






	async function editWorkspaceCommand(platform: 'slack' | 'teams'): Promise<void> {
		if (platform === 'slack') {
			if (slackInitialPath === slackScriptPath) return
			slackInitialPath = slackScriptPath
		} else {
			if (teamsInitialPath === teamsScriptPath) return
			teamsInitialPath = teamsScriptPath
		}

		let scriptPath = platform === 'slack' ? slackScriptPath : teamsScriptPath
		let commandScriptKey = platform === 'slack' ? 'slack_command_script' : 'teams_command_script'
		let updateCommandScript =
			platform === 'slack' ? WorkspaceService.editSlackCommand : WorkspaceService.editTeamsCommand

		if (scriptPath) {
			await updateCommandScript({
				workspace: $workspaceStore!,
				requestBody: { [commandScriptKey]: `${itemKind}/${scriptPath}` }
			})
			sendUserToast(`${platform} command script set to ${scriptPath}`)
		} else {
			await WorkspaceService.editSlackCommand({
				workspace: $workspaceStore!,
				requestBody: { [commandScriptKey]: undefined }
			})
			sendUserToast(`${platform} command script removed`)
		}
	}

	async function editSlackCommand(): Promise<void> {
		await editWorkspaceCommand('slack')
	}

	async function editTeamsCommand(): Promise<void> {
		await editWorkspaceCommand('teams')
	}

	async function editWebhook(): Promise<void> {
		// in JS, an empty string is also falsy
		if (webhook) {
			await WorkspaceService.editWebhook({
				workspace: $workspaceStore!,
				requestBody: { webhook }
			})
			sendUserToast(`webhook set to ${webhook}`)
		} else {
			await WorkspaceService.editWebhook({
				workspace: $workspaceStore!,
				requestBody: { webhook: undefined }
			})
			sendUserToast(`webhook removed`)
		}
	}

<<<<<<< HEAD
	async function editWindmillGitSyncSettings(): Promise<void> {
		// Filter out repositories with empty resource paths before processing
		const validRepos = gitSyncSettings.repositories.filter((_, i) => isRepoValid(i))

		let alreadySeenResource: string[] = []
		let repositories = validRepos.map((repo) => {
			alreadySeenResource.push(repo.git_repo_resource_path)

			return serializeRepo(repo)
		})

		if (alreadySeenResource.some((res, index) => alreadySeenResource.indexOf(res) !== index)) {
			sendUserToast('Same Git resource used more than once', true)
			return
		}

		if (repositories.length > 0) {
			await WorkspaceService.editWorkspaceGitSyncConfig({
				workspace: $workspaceStore!,
				requestBody: {
					git_sync_settings: {
						repositories
					}
				}
			})
			// Update initial settings to reflect what we just saved
			initialGitSyncSettings = {
				repositories: gitSyncSettings.repositories.filter((_, i) => isRepoValid(i))
			}
			sendUserToast('Workspace Git sync settings updated')
			gitSyncSettings.repositories.forEach((r) => (r.legacyImported = false))
			legacyWorkspaceIncludePath = []
			legacyWorkspaceIncludeType = []
		} else {
			await WorkspaceService.editWorkspaceGitSyncConfig({
				workspace: $workspaceStore!,
				requestBody: {
					git_sync_settings: { repositories: [] }
				}
			})
			initialGitSyncSettings = { repositories: [] }
			sendUserToast('Workspace Git sync settings updated (no repositories)')
		}
	}
=======
>>>>>>> 5c58abc8

	async function editWorkspaceDefaultApp(appPath: string | undefined): Promise<void> {
		if (emptyString(appPath)) {
			await WorkspaceService.editWorkspaceDefaultApp({
				workspace: $workspaceStore!,
				requestBody: {
					default_app_path: undefined
				}
			})
			sendUserToast('Workspace default app reset')
		} else {
			await WorkspaceService.editWorkspaceDefaultApp({
				workspace: $workspaceStore!,
				requestBody: {
					default_app_path: appPath
				}
			})
			sendUserToast('Workspace default app set')
		}
	}

	async function loadWorkspaceEncryptionKey(): Promise<void> {
		let resp = await WorkspaceService.getWorkspaceEncryptionKey({
			workspace: $workspaceStore!
		})
		workspaceEncryptionKey = resp.key
		editedWorkspaceEncryptionKey = resp.key
	}

	async function setWorkspaceEncryptionKey(): Promise<void> {
		if (
			emptyString(editedWorkspaceEncryptionKey) ||
			workspaceEncryptionKey === editedWorkspaceEncryptionKey
		) {
			return
		}
		const timeStart = new Date().getTime()
		workspaceReencryptionInProgress = true
		await WorkspaceService.setWorkspaceEncryptionKey({
			workspace: $workspaceStore!,
			requestBody: {
				new_key: editedWorkspaceEncryptionKey ?? '' // cannot be undefined at this point
			}
		})
		await loadWorkspaceEncryptionKey()
		const timeEnd = new Date().getTime()
		sendUserToast('All workspace secrets have been re-encrypted with the new key')
		setTimeout(
			() => {
				workspaceReencryptionInProgress = false
			},
			1000 - (timeEnd - timeStart)
		)
	}

	async function loadSettings(): Promise<void> {
		const settings = await WorkspaceService.getSettings({ workspace: $workspaceStore! })
		slack_team_name = settings.slack_name
		teams_team_id = settings.teams_team_id
		teams_team_name = settings.teams_team_name
		if (settings.slack_command_script) {
			itemKind = settings.slack_command_script.split('/')[0] as 'flow' | 'script'
		}
		if (settings.teams_command_script) {
			itemKind = settings.teams_command_script.split('/')[0] as 'flow' | 'script'
		}
		slackScriptPath = (settings.slack_command_script ?? '').split('/').slice(1).join('/')
		teamsScriptPath = (settings.teams_command_script ?? '').split('/').slice(1).join('/')
		slackInitialPath = slackScriptPath
		teamsInitialPath = teamsScriptPath
		plan = settings.plan
		customer_id = settings.customer_id
		workspaceToDeployTo = settings.deploy_to
		webhook = settings.webhook

		aiProviders = settings.ai_config?.providers ?? {}
		defaultModel = settings.ai_config?.default_model?.model
		codeCompletionModel = settings.ai_config?.code_completion_model?.model

		errorHandlerItemKind = settings.error_handler
			? (settings.error_handler.split('/')[0] as 'flow' | 'script')
			: 'script'
		errorHandlerScriptPath = (settings.error_handler ?? '').split('/').slice(1).join('/')
		errorHandlerMutedOnCancel = settings.error_handler_muted_on_cancel
		criticalAlertUIMuted = settings.mute_critical_alerts
		initialCriticalAlertUIMuted = settings.mute_critical_alerts
		if (emptyString($enterpriseLicense)) {
			errorHandlerSelected = 'custom'
		} else {
			errorHandlerSelected = emptyString(errorHandlerScriptPath)
				? 'custom'
				: errorHandlerScriptPath.startsWith('hub/') &&
					  errorHandlerScriptPath.endsWith('/workspace-or-schedule-error-handler-slack')
					? 'slack'
					: errorHandlerScriptPath.endsWith('/workspace-or-schedule-error-handler-teams')
						? 'teams'
						: 'custom'
		}
		errorHandlerExtraArgs = settings.error_handler_extra_args ?? {}
		workspaceDefaultAppPath = settings.default_app

		s3ResourceSettings = convertBackendSettingsToFrontendSettings(settings.large_file_storage)
		ducklakeSettings = convertDucklakeSettingsFromBackend(settings.ducklake)

<<<<<<< HEAD
		if (settings.git_sync !== undefined && settings.git_sync !== null) {
			gitSyncTestJobs = []
			// Derive workspace-level legacy defaults (outside repositories)
			const workspaceLegacyIncludePath: string[] = (settings.git_sync as any)?.include_path ?? []
			const workspaceLegacyIncludeTypeRaw: ObjectType[] =
				(settings.git_sync as any)?.include_type ?? []
			// Note: exclude_types_override is only at repository level, not workspace level
			const workspaceLegacyIncludeType: ObjectType[] = [...workspaceLegacyIncludeTypeRaw]

			legacyWorkspaceIncludePath = [...workspaceLegacyIncludePath]
			legacyWorkspaceIncludeType = [...workspaceLegacyIncludeType]

			gitSyncSettings.repositories = (settings.git_sync.repositories ?? []).map(
				(repo: BackendGitRepositorySettings) => {
					gitSyncTestJobs.push({
						jobId: undefined,
						status: undefined
					})

					// Now we have proper nested settings structure from the backend
					const defaultTypes: ObjectType[] =
						workspaceLegacyIncludeType.length > 0
							? [...workspaceLegacyIncludeType]
							: (['script', 'flow', 'app', 'folder'] as ObjectType[])

					// Check if this is a legacy repo (no nested settings object)
					const isRepoLegacy = !repo.settings
					const repoExcludeTypesOverride = repo.exclude_types_override ?? []

					const repoSettings: GitRepositorySettings = {
						include_path: repo.settings?.include_path ?? [...workspaceLegacyIncludePath],
						exclude_path: repo.settings?.exclude_path ?? [],
						extra_include_path: repo.settings?.extra_include_path ?? [],
						include_type: (repo.settings?.include_type ?? [...defaultTypes]) as ObjectType[]
					}

					return {
						...repo,
						git_repo_resource_path: repo.git_repo_resource_path.replace('$res:', ''),
						collapsed: repo.collapsed ?? false,
						settings: repoSettings,
						exclude_types_override: repoExcludeTypesOverride,
						legacyImported:
							isRepoLegacy &&
							(legacyWorkspaceIncludePath.length > 0 || legacyWorkspaceIncludeType.length > 0)
					} satisfies GitSyncRepository
				}
			)
			// Store initial settings
			initialGitSyncSettings = JSON.parse(JSON.stringify(gitSyncSettings))
		} else {
			gitSyncSettings.repositories = []
			gitSyncTestJobs = []
			initialGitSyncSettings = undefined
		}
=======
>>>>>>> 5c58abc8
		if (settings.deploy_ui != undefined && settings.deploy_ui != null) {
			deployUiSettings = {
				include_path:
					(settings.deploy_ui.include_path?.length ?? 0 > 0)
						? (settings.deploy_ui.include_path ?? [])
						: [],
				include_type: {
					scripts: (settings.deploy_ui.include_type?.indexOf('script') ?? -1) >= 0,
					flows: (settings.deploy_ui.include_type?.indexOf('flow') ?? -1) >= 0,
					apps: (settings.deploy_ui.include_type?.indexOf('app') ?? -1) >= 0,
					resources: (settings.deploy_ui.include_type?.indexOf('resource') ?? -1) >= 0,
					variables: (settings.deploy_ui.include_type?.indexOf('variable') ?? -1) >= 0,
					secrets: (settings.deploy_ui.include_type?.indexOf('secret') ?? -1) >= 0,
					triggers: (settings.deploy_ui.include_type?.indexOf('trigger') ?? -1) >= 0
				}
			}
		}

		// check openai_client_credentials_oauth
		usingOpenaiClientCredentialsOauth = await ResourceService.existsResourceType({
			workspace: $workspaceStore!,
			path: 'openai_client_credentials_oauth'
		})

		loadedSettings = true
	}

	let deployUiSettings:
		| {
				include_path: string[]
				include_type: {
					scripts: boolean
					flows: boolean
					apps: boolean
					resources: boolean
					variables: boolean
					secrets: boolean
					triggers: boolean
				}
		  }
		| undefined = $state()

	$effect(() => {
		$workspaceStore && untrack(() => loadSettings())
	})

	async function editErrorHandler() {
		if (errorHandlerScriptPath) {
			await WorkspaceService.editErrorHandler({
				workspace: $workspaceStore!,
				requestBody: {
					error_handler: `${errorHandlerItemKind}/${errorHandlerScriptPath}`,
					error_handler_extra_args: errorHandlerExtraArgs,
					error_handler_muted_on_cancel: errorHandlerMutedOnCancel
				}
			})
			sendUserToast(`workspace error handler set to ${errorHandlerScriptPath}`)
		} else {
			await WorkspaceService.editErrorHandler({
				workspace: $workspaceStore!,
				requestBody: {
					error_handler: undefined,
					error_handler_extra_args: undefined,
					error_handler_muted_on_cancel: undefined
				}
			})
			sendUserToast(`workspace error handler removed`)
		}
	}





	async function editCriticalAlertMuteSetting() {
		await SettingService.workspaceMuteCriticalAlertsUi({
			workspace: $workspaceStore!,
			requestBody: {
				mute_critical_alerts: criticalAlertUIMuted
			}
		})
		sendUserToast(
			`Critical alert UI mute setting for workspace is set to ${criticalAlertUIMuted}\nreloading page...`
		)
		// reload page after change of setting
		setTimeout(() => {
			window.location.reload()
		}, 3000)
	}

	function updateFromSearchTab(searchTab: string | null, currentTab: string) {
		if (searchTab && searchTab !== currentTab) {
			tab = searchTab as typeof tab
		}
	}

	$effect(() => {
		updateFromSearchTab(
			$page.url.searchParams.get('tab'),
			untrack(() => tab)
		)
	})
</script>

<CenteredPage>
	{#if $userStore?.is_admin || $superadmin}
		<PageHeader title="Workspace settings: {$workspaceStore}"
			>{#if $superadmin}
				<Button
					variant="border"
					color="dark"
					size="sm"
					on:click={() => goto('#superadmin-settings')}
				>
					Instance settings
				</Button>
			{/if}</PageHeader
		>

		<div class="overflow-x-auto scrollbar-hidden">
			<Tabs
				bind:selected={tab}
				on:selected={() => {
					// setQueryWithoutLoad($page.url, [{ key: 'tab', value: tab }], 0)
					$page.url.searchParams.set('tab', tab)
					goto(`?${$page.url.searchParams.toString()}`)
				}}
			>
				<Tab
					size="xs"
					value="users"
					aiId="workspace-settings-users"
					aiDescription="Users workspace settings"
				>
					<div class="flex gap-2 items-center my-1"> Users</div>
				</Tab>
				<Tab
					size="xs"
					value="git_sync"
					aiId="workspace-settings-git-sync"
					aiDescription="Git sync workspace settings"
				>
					<div class="flex gap-2 items-center my-1">Git Sync</div>
				</Tab>
				<Tab
					size="xs"
					value="deploy_to"
					aiId="workspace-settings-deploy-to"
					aiDescription="Deployment UI workspace settings"
				>
					<div class="flex gap-2 items-center my-1">Deployment UI</div>
				</Tab>
				{#if WORKSPACE_SHOW_SLACK_CMD}
					<Tab
						size="xs"
						value="slack"
						aiId="workspace-settings-slack"
						aiDescription="Slack / Teams workspace settings"
					>
						<div class="flex gap-2 items-center my-1"> Slack / Teams</div>
					</Tab>
				{/if}
				{#if isCloudHosted()}
					<Tab
						size="xs"
						value="premium"
						aiId="workspace-settings-premium"
						aiDescription="Premium plans workspace settings"
					>
						<div class="flex gap-2 items-center my-1"> Premium Plans </div>
					</Tab>
				{/if}
				{#if WORKSPACE_SHOW_WEBHOOK_CLI_SYNC}
					<Tab
						size="xs"
						value="webhook"
						aiId="workspace-settings-webhook"
						aiDescription="Webhook workspace settings"
					>
						<div class="flex gap-2 items-center my-1">Webhook</div>
					</Tab>
				{/if}
				<Tab
					size="xs"
					value="error_handler"
					aiId="workspace-settings-error-handler"
					aiDescription="Error handler workspace settings"
				>
					<div class="flex gap-2 items-center my-1">Error Handler</div>
				</Tab>
				<Tab
					size="xs"
					value="ai"
					aiId="workspace-settings-ai"
					aiDescription="Windmill AI workspace settings"
				>
					<div class="flex gap-2 items-center my-1">Windmill AI</div>
				</Tab>
				<Tab
					size="xs"
					value="windmill_lfs"
					aiId="workspace-settings-windmill-lfs"
					aiDescription="Object Storage (S3) workspace settings"
				>
					<div class="flex gap-2 items-center my-1"> Object Storage (S3)</div>
				</Tab>
				<Tab
					size="xs"
					value="ducklake"
					aiId="workspace-settings-ducklake"
					aiDescription="Ducklake workspace settings"
				>
					<div class="flex gap-2 items-center my-1">Ducklake</div>
				</Tab>
				<Tab
					size="xs"
					value="default_app"
					aiId="workspace-settings-default-app"
					aiDescription="Default app workspace settings"
				>
					<div class="flex gap-2 items-center my-1"> Default App </div>
				</Tab>
				<Tab
					size="xs"
					value="encryption"
					aiId="workspace-settings-encryption"
					aiDescription="Encryption workspace settings"
				>
					<div class="flex gap-2 items-center my-1"> Encryption </div>
				</Tab>
				<Tab
					size="xs"
					value="general"
					aiId="workspace-settings-general"
					aiDescription="General workspace settings"
				>
					<div class="flex gap-2 items-center my-1"> General </div>
				</Tab>
			</Tabs>
		</div>
		{#if !loadedSettings}
			<Skeleton layout={[1, [40]]} />
		{:else if tab == 'users'}
			<WorkspaceUserSettings />
		{:else if tab == 'deploy_to'}
			<div class="flex flex-col gap-4 my-8">
				<div class="flex flex-col gap-1">
					<div class="text-primary text-lg font-semibold">
						Link this Workspace to another Staging / Prod Workspace
					</div>
					<Description link="https://www.windmill.dev/docs/core_concepts/staging_prod">
						Connecting this workspace with another staging/production workspace enables web-based
						deployment to that workspace.
					</Description>
				</div>
			</div>
			{#if $enterpriseLicense}
				<DeployToSetting bind:workspaceToDeployTo bind:deployUiSettings />
			{:else}
				<div class="my-2"
					><Alert type="warning" title="Enterprise license required"
						>Deploy to staging/prod from the web UI is only available with an enterprise license</Alert
					></div
				>
			{/if}
		{:else if tab == 'premium'}
			<PremiumInfo {customer_id} {plan} />
		{:else if tab == 'slack'}
			<div class="flex flex-col gap-4 my-8">
				<div class="flex flex-col gap-1">
					<div class="text-primary text-lg font-semibold"
						>Workspace connections to Slack and Teams</div
					>
					<Description link="https://www.windmill.dev/docs/integrations/slack">
						With workspace connections, you can trigger scripts or flows with a '/windmill' command
						with your Slack or Teams bot.
					</Description>
				</div>

				<Tabs bind:selected={slack_tabs}>
					<Tab size="xs" value="slack_commands">
						<div class="flex gap-2 items-center my-1"> Slack</div>
					</Tab>
					<Tab size="xs" value="teams_commands">
						<div class="flex gap-2 items-center my-1"> Teams</div>
					</Tab>
				</Tabs>

				{#if slack_tabs === 'slack_commands'}
					<ConnectionSection
						platform="slack"
						teamName={slack_team_name}
						bind:scriptPath={slackScriptPath}
						bind:initialPath={slackInitialPath}
						bind:itemKind
						onDisconnect={async () => {
							await OauthService.disconnectSlack({ workspace: $workspaceStore ?? '' })
							loadSettings()
							sendUserToast('Disconnected Slack')
						}}
						onSelect={editSlackCommand}
						connectHref="{base}/api/oauth/connect_slack"
						createScriptHref="{base}/scripts/add?hub=hub%2F314%2Fslack%2Fexample_of_responding_to_a_slack_command_slack"
						createFlowHref="{base}/flows/add?hub=28"
						documentationLink="https://www.windmill.dev/docs/integrations/slack"
						onLoadSettings={loadSettings}
						display_name={slack_team_name}
					/>
				{:else if slack_tabs === 'teams_commands'}
					{#if !$enterpriseLicense}
						<div class="pt-4"></div>
						<Alert type="warning" title="Workspace Teams commands is an EE feature">
							Workspace Teams commands is a Windmill EE feature. It enables using your current Slack
							/ Teams connection to run a custom script and send notifications.
						</Alert>
						<div class="pb-2"></div>
					{/if}
					<ConnectionSection
						platform="teams"
						teamName={teams_team_id}
						bind:scriptPath={teamsScriptPath}
						bind:initialPath={teamsInitialPath}
						bind:itemKind
						onDisconnect={async () => {
							await OauthService.disconnectTeams({ workspace: $workspaceStore ?? '' })
							loadSettings()
							sendUserToast('Disconnected Teams')
						}}
						onSelect={editTeamsCommand}
						connectHref={undefined}
						createScriptHref="{base}/scripts/add?hub=hub%2F11591%2Fteams%2FExample%20of%20responding%20to%20a%20Microsoft%20Teams%20command"
						createFlowHref="{base}/flows/add?hub=58"
						documentationLink="https://www.windmill.dev/docs/integrations/teams"
						onLoadSettings={loadSettings}
						display_name={teams_team_name}
					/>
				{/if}
			</div>
		{:else if tab == 'general'}
			<div class="flex flex-col gap-4 my-8">
				<div class="flex flex-col gap-1">
					<div class=" text-primary text-lg font-semibold">General</div>
					<Description link="https://www.windmill.dev/docs/core_concepts/workspace_settings">
						Configure general workspace settings.
					</Description>
				</div>
			</div>

			<div class="flex flex-col gap-10">
				<ChangeWorkspaceName />
				<ChangeWorkspaceId />
				<ChangeWorkspaceColor />
			</div>

			<PageHeader title="Export workspace" primary={false} />
			<div class="flex justify-start">
				<Button
					size="sm"
					href="{base}/api/w/{$workspaceStore ?? ''}/workspaces/tarball?archive_type=zip"
					target="_blank"
				>
					Export workspace as zip file
				</Button>
			</div>

			<div class="mt-20"></div>
			<PageHeader title="Delete workspace" primary={false} />
			{#if !$superadmin}
				<p class="italic text-xs"> Only instance superadmins can delete a workspace. </p>
			{/if}
			{#if $workspaceStore === 'admins' || $workspaceStore === 'starter'}
				<p class="italic text-xs">
					This workspace cannot be deleted as it has a special function. Consult the documentation
					for more information.
				</p>
			{/if}
			<div class="flex gap-2">
				<Button
					color="red"
					disabled={$workspaceStore === 'admins' || $workspaceStore === 'starter'}
					size="sm"
					btnClasses="mt-2"
					on:click={async () => {
						await WorkspaceService.archiveWorkspace({ workspace: $workspaceStore ?? '' })
						sendUserToast(`Archived workspace ${$workspaceStore}`)
						workspaceStore.set(undefined)
						usersWorkspaceStore.set(undefined)
						goto('/user/workspaces')
					}}
				>
					Archive workspace
				</Button>

				{#if $superadmin}
					<Button
						color="red"
						disabled={$workspaceStore === 'admins' || $workspaceStore === 'starter'}
						size="sm"
						btnClasses="mt-2"
						on:click={async () => {
							await WorkspaceService.deleteWorkspace({ workspace: $workspaceStore ?? '' })
							sendUserToast(`Deleted workspace ${$workspaceStore}`)
							workspaceStore.set(undefined)
							usersWorkspaceStore.set(undefined)
							goto('/user/workspaces')
						}}
					>
						Delete workspace (superadmin)
					</Button>
				{/if}
			</div>
		{:else if tab == 'webhook'}
			<div class="flex flex-col gap-4 my-8">
				<div class="flex flex-col gap-1">
					<div class=" text-primary text-lg font-semibold"> Workspace Webhook</div>
					<Description
						link="https://www.windmill.dev/docs/core_concepts/webhooks#workspace-webhook"
					>
						Connect your Windmill workspace to an external service to sync or get notified about any
						change.
					</Description>
				</div>
			</div>
			<div class="flex flex-col gap-4 my-4">
				<div class="flex flex-col gap-1">
					<div class=" text-primary text-base font-semibold"> URL to send requests to</div>
					<div class="text-tertiary text-xs">
						This URL will be POSTed to with a JSON body depending on the type of event. The type is
						indicated by the type field. The other fields are dependent on the type.
					</div>
				</div>
			</div>
			<div class="flex gap-2">
				<input class="justify-start" type="text" bind:value={webhook} />
				<Button color="blue" btnClasses="justify-end" on:click={editWebhook}>Set webhook</Button>
			</div>
		{:else if tab == 'error_handler'}
			{#if !$enterpriseLicense}
				<div class="pt-4"></div>
				<Alert type="warning" title="Workspace error handler is an EE feature">
					Workspace error handler is a Windmill EE feature. It enables using your current Slack
					connection or a custom script to send notifications anytime any job would fail.
				</Alert>
				<div class="pb-2"></div>
			{/if}
			<div class="flex flex-col gap-4 my-8">
				<div class="flex flex-col gap-1">
					<div class="text-primary text-lg font-semibold"> Workspace Error Handler</div>
					<Description
						link="https://www.windmill.dev/docs/core_concepts/error_handling#workspace-error-handler"
					>
						Define a script or flow to be executed automatically in case of error in the workspace.
					</Description>
				</div>
			</div>
			<div class="flex flex-col gap-4 my-4">
				<div class="flex flex-col gap-1">
					<div class="text-primary text-base font-semibold">
						Script or flow to run as error handler</div
					>
				</div>
			</div>
			<ErrorOrRecoveryHandler
				isEditable={true}
				errorOrRecovery="error"
				showScriptHelpText={true}
				bind:handlerSelected={errorHandlerSelected}
				bind:handlerPath={errorHandlerScriptPath}
				customScriptTemplate="/scripts/add?hub=hub%2F9083%2Fwindmill%2Fworkspace_error_handler_template"
				bind:customHandlerKind={errorHandlerItemKind}
				bind:handlerExtraArgs={errorHandlerExtraArgs}
			>
				{#snippet customTabTooltip()}
					<Tooltip>
						<div class="flex gap-20 items-start mt-3">
							<div class="text-sm">
								The following args will be passed to the error handler:
								<ul class="mt-1 ml-2">
									<li><b>path</b>: The path of the script or flow that errored.</li>
									<li>
										<b>email</b>: The email of the user who ran the script or flow that errored.
									</li>
									<li><b>error</b>: The error details.</li>
									<li><b>job_id</b>: The job id.</li>
									<li><b>is_flow</b>: Whether the error comes from a flow.</li>
									<li><b>workspace_id</b>: The workspace id of the failed script or flow.</li>
								</ul>
								<br />
								The error handler will be executed by the automatically created group g/error_handler.
								If your error handler requires variables or resources, you need to add them to the group.
							</div>
						</div>
					</Tooltip>
				{/snippet}
			</ErrorOrRecoveryHandler>

			<div class="flex flex-col mt-5 gap-5 items-start">
				<Toggle
					disabled={!$enterpriseLicense ||
						((errorHandlerSelected === 'slack' || errorHandlerSelected === 'teams') &&
							!emptyString(errorHandlerScriptPath) &&
							emptyString(errorHandlerExtraArgs['channel']))}
					bind:checked={errorHandlerMutedOnCancel}
					options={{ right: 'Do not run error handler for canceled jobs' }}
				/>
				<Button
					disabled={!$enterpriseLicense ||
						((errorHandlerSelected === 'slack' || errorHandlerSelected === 'teams') &&
							!emptyString(errorHandlerScriptPath) &&
							emptyString(errorHandlerExtraArgs['channel']))}
					size="sm"
					on:click={editErrorHandler}
				>
					Save
				</Button>
			</div>
			<div class="flex flex-col gap-4 my-8">
				<div class="flex flex-col gap-1">
					<div class="text-primary text-lg font-semibold"> Workspace Critical Alerts</div>
					<Description link="https://www.windmill.dev/docs/core_concepts/critical_alerts">
						Critical alerts within the scope of a workspace are sent to the workspace admins through
						a UI notification.
					</Description>
					<div class="flex flex-col mt-5 gap-5 items-start">
						<Button
							disabled={!$enterpriseLicense}
							size="sm"
							on:click={() => isCriticalAlertsUIOpen.set(true)}
						>
							Show critical alerts
						</Button>
						<Toggle
							disabled={!$enterpriseLicense}
							bind:checked={criticalAlertUIMuted}
							options={{ right: 'Mute critical alerts UI for this workspace' }}
						/>
						<Button
							disabled={!$enterpriseLicense || criticalAlertUIMuted == initialCriticalAlertUIMuted}
							size="sm"
							on:click={editCriticalAlertMuteSetting}
						>
							Save mute setting
						</Button>
					</div>
				</div>
			</div>
		{:else if tab == 'ai'}
			<AISettings
				bind:aiProviders
				bind:codeCompletionModel
				bind:defaultModel
				bind:usingOpenaiClientCredentialsOauth
			/>
		{:else if tab == 'windmill_lfs'}
			<StorageSettings bind:s3ResourceSettings />
		{:else if tab == 'ducklake'}
			<DucklakeSettings bind:ducklakeSettings />
		{:else if tab == 'git_sync'}
<<<<<<< HEAD
			<div class="flex flex-col gap-4 my-8">
				<div class="flex flex-col gap-1">
					<div class="text-primary text-lg font-semibold">Git Sync</div>
					<Description link="https://www.windmill.dev/docs/advanced/git_sync">
						Connect the Windmill workspace to a Git repository to automatically commit and push
						scripts, flows, and apps to the repository on each deploy.
					</Description>
				</div>
				<Alert type="info" title="Only new updates trigger git sync">
					Only new changes matching the filters will trigger a git sync. You still need to
					initialize the repo to the desired state first.
				</Alert>
			</div>
			{#if !$enterpriseLicense}
				<div class="mb-2"></div>

				<Alert type="warning" title="Syncing workspace to Git is an EE feature">
					Automatically saving scripts to a Git repository on each deploy is a Windmill EE feature.
				</Alert>
				<div class="mb-2"></div>
			{/if}
			{#if gitSyncSettings != undefined}
				<div class="flex mt-5 mb-5 gap-8">
					<Button
						color="red"
						startIcon={{ icon: Save }}
						disabled={!$enterpriseLicense ||
							!hasAnyChanges ||
							gitSyncSettings.repositories.some((_, i) => !isRepoValid(i))}
						on:click={() => {
							editWindmillGitSyncSettings()
							console.log('Saving git sync settings', gitSyncSettings)
						}}>Save all git sync settings {!$enterpriseLicense ? '(ee only)' : ''}</Button
					>

					<Button
						color="dark"
						target="_blank"
						endIcon={{ icon: ExternalLink }}
						href={`/runs?job_kinds=deploymentcallbacks&workspace=${$workspaceStore}`}
						>See sync jobs</Button
					>
				</div>
				<div class="pt-2"></div>

				{#if Array.isArray(gitSyncSettings.repositories)}
					{#each gitSyncSettings.repositories as repo, idx}
						<div class="rounded-lg shadow-sm border p-0 w-full mb-4">
							<!-- Card Header -->
							<div class="flex items-center justify-between min-h-10 px-4 py-1 border-b">
								<div class="flex items-center gap-2">
									<span class="font-semibold">Repository #{idx + 1}</span>
									<span class="text-xs text-tertiary pt-1 pl-8">
										{repo.git_repo_resource_path}
									</span>
								</div>
								<div class="flex items-center gap-2">
									{#if (repoChanges[idx] || repo.legacyImported) && isRepoValid(idx)}
										<Button
											color="red"
											size="xs"
											on:click={() => saveRepoSettings(idx)}
											startIcon={{ icon: Save }}
										>
											Save changes
										</Button>
										<Button
											color="light"
											size="xs"
											on:click={() => {
												// Revert to initial repository settings
												if (initialGitSyncSettings?.repositories[idx]) {
													gitSyncSettings.repositories[idx] = JSON.parse(
														JSON.stringify(initialGitSyncSettings.repositories[idx])
													)
													sendUserToast('Reverted repository settings')
												}
											}}
											startIcon={{ icon: RotateCcw }}
										>
											Revert
										</Button>
									{/if}
									<button
										class="text-secondary hover:text-primary focus:outline-none"
										onclick={() => (repo.collapsed = !repo.collapsed)}
										aria-label="Toggle collapse"
									>
										{#if repo.collapsed}
											<svg
												xmlns="http://www.w3.org/2000/svg"
												class="h-5 w-5"
												fill="none"
												viewBox="0 0 24 24"
												stroke="currentColor"
											>
												<path
													stroke-linecap="round"
													stroke-linejoin="round"
													stroke-width="2"
													d="M19 9l-7 7-7-7"
												/>
											</svg>
										{:else}
											<svg
												xmlns="http://www.w3.org/2000/svg"
												class="h-5 w-5"
												fill="none"
												viewBox="0 0 24 24"
												stroke="currentColor"
											>
												<path
													stroke-linecap="round"
													stroke-linejoin="round"
													stroke-width="2"
													d="M5 15l7-7 7 7"
												/>
											</svg>
										{/if}
									</button>
									<button
										transition:fade|local={{ duration: 100 }}
										class="rounded-full p-2 bg-surface-secondary duration-200 hover:bg-surface-hover"
										aria-label="Remove repository"
										onclick={() => {
											gitSyncSettings.repositories = gitSyncSettings.repositories.filter(
												(_, i) => i !== idx
											)
										}}
									>
										<Trash size={14} />
									</button>
								</div>
							</div>
							{#if !repo.collapsed}
								<div class="px-4 py-2">
									<div class="flex mt-5 mb-1 gap-1">
										{#key repo}
											<div class="pt-1 font-semibold">Resource: </div>
											<ResourcePicker
												bind:value={repo.git_repo_resource_path}
												resourceType={'git_repository'}
											/>
											{#if !emptyString(repo.git_repo_resource_path)}
												<Button
													disabled={emptyString(repo.script_path)}
													color="dark"
													on:click={() => runGitSyncTestJob(idx)}
													size="xs">Test connection</Button
												>
											{/if}
										{/key}
									</div>

									{#if !emptyString(repo.git_repo_resource_path)}
										<div class="flex mb-5 text-normal text-2xs gap-1">
											{#if isRepoDuplicate(idx)}
												<span class="text-red-700"
													>Using the same resource twice is not allowed.</span
												>
											{/if}
											{#if gitSyncTestJobs[idx].status !== undefined}
												{#if gitSyncTestJobs[idx].status === 'running'}
													<RotateCw size={14} class="animate-spin" />
												{:else if gitSyncTestJobs[idx].status === 'success'}
													<CheckCircle2 size={14} class="text-green-600" />
												{:else}
													<XCircle size={14} class="text-red-700" />
												{/if}
												Git sync resource checked via Windmill job
												<a
													target="_blank"
													href={`/run/${gitSyncTestJobs[idx].jobId}?workspace=${$workspaceStore}`}
												>
													{gitSyncTestJobs[idx].jobId}
												</a>WARNING: Only read permissions are verified.
											{/if}
										</div>

										{#if repo.legacyImported}
											<Alert type="warning" title="Legacy git sync settings imported">
												This repository was initialized from workspace-level legacy Git-Sync
												settings. Review the filters and press <b>Save</b> to migrate.
											</Alert>
										{/if}
										<div class="flex flex-col mt-5 mb-1 gap-4">
											{#if gitSyncSettings && repo}
												{#if repo.script_path != latestGitSyncHubScript}
													<Alert type="warning" title="Script version mismatch">
														The git sync version for this repository is not latest. Current: <a
															target="_blank"
															href="https://hub.windmill.dev/scripts/windmill/6943/sync-script-to-git-repo-windmill/9014/versions"
															>{repo.script_path}</a
														>, latest:
														<a
															target="_blank"
															href="https://hub.windmill.dev/scripts/windmill/6943/sync-script-to-git-repo-windmill/9014/versions"
															>{latestGitSyncHubScript}</a
														>
														<div class="flex mt-2">
															<Button
																size="xs"
																color="dark"
																on:click={() => {
																	repo.script_path = latestGitSyncHubScript
																}}
																>Update git sync script (require save git settings to be applied)</Button
															>
														</div>
													</Alert>
												{/if}
												<GitSyncFilterSettings
													git_repo_resource_path={repo.git_repo_resource_path}
													bind:include_path={repo.settings.include_path}
													bind:include_type={repo.settings.include_type}
													bind:exclude_types_override={repo.exclude_types_override}
													isLegacyRepo={repo.legacyImported}
													bind:excludes={repo.settings.exclude_path}
													bind:extraIncludes={repo.settings.extra_include_path}
													bind:yamlText
													onSettingsChange={(settings) => {
														yamlText = settings.yaml
														// Force reactivity update
														repoReactivityTrigger = repoReactivityTrigger + 1
													}}
												/>
												<div class="w-1/3 flex gap-2">
													<InitGitRepoPopover
														gitRepoResourcePath={repo.git_repo_resource_path}
														uiState={{
															include_path: repo.settings.include_path,
															exclude_path: repo.settings.exclude_path || [],
															extra_include_path: repo.settings.extra_include_path || [],
															include_type: repo.settings.include_type
														}}
													/>
													<PullGitRepoPopover
														gitRepoResourcePath={repo.git_repo_resource_path}
														uiState={{
															include_path: repo.settings.include_path,
															exclude_path: repo.settings.exclude_path || [],
															extra_include_path: repo.settings.extra_include_path || [],
															include_type: repo.settings.include_type
														}}
														onFilterUpdate={(filters: {
															include_path: string[]
															exclude_path: string[]
															extra_include_path: string[]
															include_type: string[]
														}) => {
															// Direct prop update - much simpler!
															repo.settings.include_path = filters.include_path
															repo.settings.exclude_path = filters.exclude_path
															repo.settings.extra_include_path = filters.extra_include_path
															repo.settings.include_type = filters.include_type as ObjectType[]
														}}
													/>
												</div>
												<Toggle
													disabled={emptyString(repo.git_repo_resource_path)}
													bind:checked={repo.use_individual_branch}
													options={{
														right: 'Create one branch per deployed object',
														rightTooltip:
															"If set, Windmill will create a unique branch per object being pushed based on its path, prefixed with 'wm_deploy/'."
													}}
												/>

												<Toggle
													disabled={emptyString(repo.git_repo_resource_path) ||
														!repo.use_individual_branch}
													bind:checked={repo.group_by_folder}
													options={{
														right: 'Group deployed objects by folder',
														rightTooltip:
															'Instead of creating a branch per object, Windmill will create a branch per folder containing objects being deployed.'
													}}
												/>
											{/if}
										</div>
									{:else}
										<div class="text-tertiary text-sm mt-3 mb-2">
											Select a git repository resource to configure sync settings.
										</div>
									{/if}
								</div>
							{/if}
						</div>
					{/each}
				{/if}

				<div class="flex mt-5 mb-5 gap-1">
					<Button
						color="none"
						variant="border"
						btnClasses="mt-1"
						on:click={() => {
							gitSyncSettings.repositories = [
								...gitSyncSettings.repositories,
								{
									script_path: latestGitSyncHubScript,
									git_repo_resource_path: '',
									use_individual_branch: false,
									group_by_folder: false,
									collapsed: false,
									settings: {
										include_path: [...DEFAULT_INCLUDE_PATH],
										exclude_path: [...DEFAULT_EXCLUDE_PATH],
										extra_include_path: [...DEFAULT_EXTRA_INCLUDE_PATH],
										include_type: ['script', 'flow', 'app', 'folder'] as ObjectType[]
									},
									exclude_types_override: [],
									legacyImported: false
								}
							]
							gitSyncTestJobs = [
								...gitSyncTestJobs,
								{
									jobId: undefined,
									status: undefined
								}
							]
						}}
						id="git-sync-add-connection"
						startIcon={{ icon: Plus }}
					>
						Add connection
					</Button>
				</div>
=======
			{#if $workspaceStore}
				<GitSyncSection />
>>>>>>> 5c58abc8
			{:else}
				<div class="flex items-center justify-center p-8">
					<div class="text-sm text-secondary">Loading workspace...</div>
				</div>
			{/if}
		{:else if tab == 'default_app'}
			<div class="flex flex-col gap-4 my-8">
				<div class="flex flex-col gap-1">
					<div class="text-primary text-lg font-semibold">Workspace Default App</div>
					<Description>
						If configured, users who are operators in this workspace will be redirected to this app
						automatically when logging into this workspace.
					</Description>
					<Description link="https://www.windmill.dev/docs/apps/default_app">
						Make sure the default app is shared with all the operators of this workspace before
						turning this feature on.
					</Description>
				</div>
			</div>
			{#if !$enterpriseLicense}
				<Alert type="warning" title="Windmill EE only feature">
					Default app can only be set on Windmill Enterprise Edition.
				</Alert>
			{/if}
			<Alert type="info" title="Default app must be accessible to all operators">
				Make sure the default app is shared with all the operators of this workspace before turning
				this feature on.
			</Alert>
			<div class="mt-5 flex gap-1">
				{#key workspaceDefaultAppPath}
					<ScriptPicker
						initialPath={workspaceDefaultAppPath}
						itemKind="app"
						on:select={(ev) => {
							editWorkspaceDefaultApp(ev?.detail?.path)
						}}
					/>
				{/key}
			</div>
		{:else if tab == 'encryption'}
			<div class="flex flex-col gap-4 my-8">
				<div class="flex flex-col gap-1">
					<div class="text-primary text-lg font-semibold">Workspace Secret Encryption</div>
					<Description>
						When updating the encryption key of a workspace, all secrets will be re-encrypted with
						the new key and the previous key will be replaced by the new one.
					</Description>
					<Description
						link="https://www.windmill.dev/docs/core_concepts/workspace_secret_encryption"
					>
						If you're manually updating the key to match another workspace key from another Windmill
						instance, make sure not to use the 'SECRET_SALT' environment variable or, if you're
						using it, make sure it the salt matches across both instances.
					</Description>
				</div>
			</div>
			<div class="mt-5 flex gap-1 mb-10">
				<Button
					color="blue"
					disabled={editedWorkspaceEncryptionKey === workspaceEncryptionKey ||
						!encryptionKeyRegex.test(editedWorkspaceEncryptionKey ?? '')}
					startIcon={{
						icon: workspaceReencryptionInProgress ? RotateCw : Save,
						classes: workspaceReencryptionInProgress ? 'animate-spin' : ''
					}}
					on:click={() => {
						setWorkspaceEncryptionKey()
					}}>Save & Re-encrypt workspace</Button
				>
			</div>
			<h6> Workspace encryption key </h6>
			<div class="flex gap-2 mt-1">
				<input
					class="justify-start"
					type="text"
					placeholder={'*'.repeat(64)}
					bind:value={editedWorkspaceEncryptionKey}
				/>
				<Button
					color="light"
					on:click={() => {
						loadWorkspaceEncryptionKey()
					}}>Load current key</Button
				>
			</div>
			{#if !emptyString(editedWorkspaceEncryptionKey) && !encryptionKeyRegex.test(editedWorkspaceEncryptionKey ?? '')}
				<div class="text-xs text-red-600">
					Key invalid - it should be 64 characters long and only contain letters and numbers.
				</div>
			{/if}
		{/if}
	{:else}
		<div class="bg-red-100 border-l-4 border-red-600 text-orange-700 p-4 m-4" role="alert">
			<p class="font-bold">Not an admin</p>
			<p>Workspace settings are only available for admin of workspaces</p>
		</div>
	{/if}
</CenteredPage>



<style>
</style><|MERGE_RESOLUTION|>--- conflicted
+++ resolved
@@ -30,10 +30,7 @@
 	} from '$lib/stores'
 	import { sendUserToast } from '$lib/toast'
 	import { emptyString } from '$lib/utils'
-	import {
-		RotateCw,
-		Save
-	} from 'lucide-svelte'
+	import { RotateCw, Save } from 'lucide-svelte'
 
 	import PremiumInfo from '$lib/components/settings/PremiumInfo.svelte'
 	import Toggle from '$lib/components/Toggle.svelte'
@@ -52,59 +49,11 @@
 	import StorageSettings from '$lib/components/workspaceSettings/StorageSettings.svelte'
 	import GitSyncSection from '$lib/components/git_sync/GitSyncSection.svelte'
 	import { untrack } from 'svelte'
-
-<<<<<<< HEAD
-	// Shared defaults for new Git-Sync repositories
-	const DEFAULT_INCLUDE_PATH = ['f/**'] as const
-	const DEFAULT_EXCLUDE_PATH: string[] = []
-	const DEFAULT_EXTRA_INCLUDE_PATH: string[] = []
-
-	type ObjectType =
-		| 'script'
-		| 'flow'
-		| 'app'
-		| 'folder'
-		| 'resource'
-		| 'variable'
-		| 'secret'
-		| 'resourcetype'
-		| 'schedule'
-		| 'user'
-		| 'group'
-		| 'trigger'
-		| 'settings'
-		| 'key'
-
-	type GitSyncSettings = {
-		repositories: GitSyncRepository[]
-	}
-
-	type GitRepositorySettings = {
-		include_path: string[]
-		exclude_path: string[]
-		extra_include_path: string[]
-		include_type: ObjectType[]
-	}
-
-	// Import the generated backend type
-	import type { GitRepositorySettings as BackendGitRepositorySettings } from '$lib/gen'
 	import DucklakeSettings, {
 		convertDucklakeSettingsFromBackend,
 		type DucklakeSettingsType
 	} from '$lib/components/workspaceSettings/DucklakeSettings.svelte'
 
-	// Frontend repository format extends backend with guaranteed settings and additional UI state
-	type GitSyncRepository = BackendGitRepositorySettings & {
-		settings: GitRepositorySettings // Required in frontend after transformation
-		legacyImported?: boolean
-	}
-
-	// Workspace-level legacy filter arrays (populated if we imported legacy settings)
-	let legacyWorkspaceIncludePath = $state<string[]>([])
-	let legacyWorkspaceIncludeType = $state<ObjectType[]>([])
-
-=======
->>>>>>> 5c58abc8
 	let slackInitialPath: string = $state('')
 	let slackScriptPath: string = $state('')
 	let teamsInitialPath: string = $state('')
@@ -136,23 +85,9 @@
 		secondaryStorage: undefined
 	})
 
-<<<<<<< HEAD
 	let ducklakeSettings: DucklakeSettingsType = $state({
 		ducklakes: []
 	})
-
-	let gitSyncSettings = $state<GitSyncSettings>({
-		repositories: []
-	})
-
-	let gitSyncTestJobs = $state<
-		{
-			jobId: string | undefined
-			status: 'running' | 'success' | 'failure' | undefined
-		}[]
-	>([])
-=======
->>>>>>> 5c58abc8
 
 	let workspaceDefaultAppPath: string | undefined = $state(undefined)
 	let workspaceEncryptionKey: string | undefined = $state(undefined)
@@ -172,247 +107,7 @@
 	)
 	let usingOpenaiClientCredentialsOauth = $state(false)
 
-<<<<<<< HEAD
-	let yamlText = $state('')
-	let initialGitSyncSettings = $state<GitSyncSettings | undefined>(undefined)
 	let loadedSettings = $state(false)
-
-	// Reactive trigger to ensure UI updates when repository data changes
-	let repoReactivityTrigger = $state(0)
-
-	const latestGitSyncHubScript = hubPaths.gitSync
-
-	// Each repository may have been populated from workspace-level legacy settings. Track on the repo itself.
-	const anyLegacyImported = $derived(gitSyncSettings.repositories.some((r) => r.legacyImported))
-
-	// Track changes in repositories
-	const repoChanges = $derived(
-		(() => {
-			// Force reactivity check by accessing the trigger
-			repoReactivityTrigger
-
-			return gitSyncSettings.repositories.map((repo, idx) => {
-				const repoValid = isRepoValid(idx)
-
-				// If there were no initial repos, treat each repo as changed only when valid
-				if (
-					!initialGitSyncSettings ||
-					!initialGitSyncSettings.repositories ||
-					initialGitSyncSettings.repositories.length === 0
-				) {
-					return repoValid
-				}
-
-				const initial = initialGitSyncSettings.repositories.find(
-					(initialRepo) => initialRepo.git_repo_resource_path === repo.git_repo_resource_path
-				)
-
-				// If no matching initial repo found, this is a new repo - changed only when valid
-				if (!initial) return repoValid
-
-				// Handle array ordering for consistent comparison
-				const settings1 = {
-					include_path: [...(initial.settings?.include_path ?? [])].sort(),
-					exclude_path: [...(initial.settings?.exclude_path ?? [])].sort(),
-					extra_include_path: [...(initial.settings?.extra_include_path ?? [])].sort(),
-					include_type: [...(initial.settings?.include_type ?? [])].sort()
-				}
-
-				const settings2 = {
-					include_path: [...(repo.settings?.include_path ?? [])].sort(),
-					exclude_path: [...(repo.settings?.exclude_path ?? [])].sort(),
-					extra_include_path: [...(repo.settings?.extra_include_path ?? [])].sort(),
-					include_type: [...(repo.settings?.include_type ?? [])].sort()
-				}
-
-				// Compare all properties in a consistent way
-				const isChanged = !deepEqual(
-					{
-						settings: settings1,
-						use_individual_branch: initial.use_individual_branch,
-						group_by_folder: initial.group_by_folder,
-						script_path: initial.script_path,
-						git_repo_resource_path: initial.git_repo_resource_path,
-						exclude_types_override: [...(initial.exclude_types_override ?? [])].sort()
-					},
-					{
-						settings: settings2,
-						use_individual_branch: repo.use_individual_branch,
-						group_by_folder: repo.group_by_folder,
-						script_path: repo.script_path,
-						git_repo_resource_path: repo.git_repo_resource_path,
-						exclude_types_override: [...(repo.exclude_types_override ?? [])].sort()
-					}
-				)
-
-				return isChanged && repoValid
-			})
-		})()
-	)
-
-	const hasAnyChanges = $derived(
-		repoChanges.some(Boolean) ||
-			anyLegacyImported ||
-			// Check if the set of valid repos has changed (added/removed repos)
-			(() => {
-				if (!initialGitSyncSettings?.repositories)
-					return gitSyncSettings.repositories.filter((_, i) => isRepoValid(i)).length > 0
-
-				const initialValidPaths = new Set(
-					initialGitSyncSettings.repositories
-						.filter((r) => !emptyString(r.git_repo_resource_path))
-						.map((r) => r.git_repo_resource_path)
-				)
-				const currentValidPaths = new Set(
-					gitSyncSettings.repositories
-						.filter((_, i) => isRepoValid(i))
-						.map((r) => r.git_repo_resource_path)
-				)
-
-				// Check if sets are different (repos added or removed)
-				return (
-					initialValidPaths.size !== currentValidPaths.size ||
-					[...initialValidPaths].some((path) => !currentValidPaths.has(path)) ||
-					[...currentValidPaths].some((path) => !initialValidPaths.has(path))
-				)
-			})()
-	)
-
-	// Helper that tells if a repo card is valid (resource selected and not duplicated)
-	function isRepoValid(idx: number): boolean {
-		const repo = gitSyncSettings.repositories[idx]
-		if (!repo) return false
-		if (emptyString(repo.git_repo_resource_path)) return false
-		return !isRepoDuplicate(idx)
-	}
-
-	// Helper: true if repo shares its resource with an earlier repo
-	function isRepoDuplicate(idx: number): boolean {
-		const repo = gitSyncSettings.repositories[idx]
-		if (!repo || emptyString(repo.git_repo_resource_path)) return false
-		const firstIdx = gitSyncSettings.repositories.findIndex(
-			(r) => r.git_repo_resource_path === repo.git_repo_resource_path
-		)
-		return firstIdx !== idx
-	}
-
-	function serializeRepo(repo: GitSyncRepository) {
-		const serialized: any = {
-			script_path: repo.script_path,
-			git_repo_resource_path: `$res:${repo.git_repo_resource_path.replace('$res:', '')}`,
-			use_individual_branch: repo.use_individual_branch,
-			group_by_folder: repo.group_by_folder,
-			settings: repo.settings
-		}
-
-		// exclude_types_override should never be included for migrated repos (only legacy repos have it)
-		// Migration removes excluded types from include_type and drops exclude_types_override
-
-		return serialized
-	}
-
-	async function saveRepoSettings(idx: number): Promise<void> {
-		const currentRepo = gitSyncSettings.repositories[idx]
-		if (!currentRepo || !isRepoValid(idx)) {
-			sendUserToast('Cannot save invalid repository (missing or duplicate resource)', true)
-			return
-		}
-
-		// If we started with empty settings, we need to save all valid repositories
-		if (
-			!initialGitSyncSettings ||
-			!initialGitSyncSettings.repositories ||
-			initialGitSyncSettings.repositories.length === 0
-		) {
-			// For new repositories starting from empty, save all current repositories with valid resources
-			const validRepositories = gitSyncSettings.repositories
-				.filter((_, i) => isRepoValid(i))
-				.map((repo) => serializeRepo(repo))
-
-			await WorkspaceService.editWorkspaceGitSyncConfig({
-				workspace: $workspaceStore!,
-				requestBody: {
-					git_sync_settings: { repositories: validRepositories }
-				}
-			})
-
-			// Mark all repos migrated and reset legacy arrays
-			gitSyncSettings.repositories.forEach((r) => (r.legacyImported = false))
-			legacyWorkspaceIncludePath = []
-			legacyWorkspaceIncludeType = []
-			// Update initial settings to reflect what we just saved
-			initialGitSyncSettings = JSON.parse(JSON.stringify(gitSyncSettings))
-		} else {
-			// Build repositories array: include all repos but serialize differently based on migration status
-			let repositories: any[] = []
-
-			// Process all repos that should be in the final payload
-			for (const repo of gitSyncSettings.repositories) {
-				if (repo === currentRepo) {
-					// This is the repo we're saving - migrate if legacy, otherwise serialize normally
-					if (currentRepo.legacyImported) {
-						// Migrate legacy repo: remove excluded types from include_type and drop exclude_types_override
-						const migratedRepo = {
-							...currentRepo,
-							settings: {
-								...currentRepo.settings,
-								include_type: currentRepo.settings.include_type.filter(
-									(type) => !currentRepo.exclude_types_override?.includes(type)
-								)
-							},
-							exclude_types_override: [], // Clear this for migrated repo
-							legacyImported: false
-						}
-						repositories.push(serializeRepo(migratedRepo))
-						// Update the current repo in the UI to reflect migration
-						Object.assign(currentRepo, migratedRepo)
-					} else {
-						repositories.push(serializeRepo(currentRepo))
-					}
-				} else if (repo.legacyImported) {
-					// This is a legacy repo - serialize without settings field at all
-					const legacyRepoData: any = {
-						script_path: repo.script_path,
-						git_repo_resource_path: `$res:${repo.git_repo_resource_path.replace('$res:', '')}`,
-						use_individual_branch: repo.use_individual_branch,
-						group_by_folder: repo.group_by_folder
-					}
-					// Include exclude_types_override if it has values
-					if (repo.exclude_types_override && repo.exclude_types_override.length > 0) {
-						legacyRepoData.exclude_types_override = repo.exclude_types_override
-					}
-					repositories.push(legacyRepoData)
-				} else {
-					// This is an already-migrated repo
-					repositories.push(serializeRepo(repo))
-				}
-			}
-
-			// Mark current repo as migrated
-			currentRepo.legacyImported = false
-
-			// Check if there are still legacy repos
-			const remainingLegacy = gitSyncSettings.repositories.some((r) => r.legacyImported)
-
-			const gitSyncPayload: any = {
-				git_sync_settings: {
-					repositories,
-					...(remainingLegacy && {
-						include_path: legacyWorkspaceIncludePath,
-						include_type: legacyWorkspaceIncludeType
-					})
-				}
-			}
-=======
-
-
-	let loadedSettings = $state(false)
->>>>>>> 5c58abc8
-
-
-
-
-
 
 	async function editWorkspaceCommand(platform: 'slack' | 'teams'): Promise<void> {
 		if (platform === 'slack') {
@@ -467,54 +162,6 @@
 			sendUserToast(`webhook removed`)
 		}
 	}
-
-<<<<<<< HEAD
-	async function editWindmillGitSyncSettings(): Promise<void> {
-		// Filter out repositories with empty resource paths before processing
-		const validRepos = gitSyncSettings.repositories.filter((_, i) => isRepoValid(i))
-
-		let alreadySeenResource: string[] = []
-		let repositories = validRepos.map((repo) => {
-			alreadySeenResource.push(repo.git_repo_resource_path)
-
-			return serializeRepo(repo)
-		})
-
-		if (alreadySeenResource.some((res, index) => alreadySeenResource.indexOf(res) !== index)) {
-			sendUserToast('Same Git resource used more than once', true)
-			return
-		}
-
-		if (repositories.length > 0) {
-			await WorkspaceService.editWorkspaceGitSyncConfig({
-				workspace: $workspaceStore!,
-				requestBody: {
-					git_sync_settings: {
-						repositories
-					}
-				}
-			})
-			// Update initial settings to reflect what we just saved
-			initialGitSyncSettings = {
-				repositories: gitSyncSettings.repositories.filter((_, i) => isRepoValid(i))
-			}
-			sendUserToast('Workspace Git sync settings updated')
-			gitSyncSettings.repositories.forEach((r) => (r.legacyImported = false))
-			legacyWorkspaceIncludePath = []
-			legacyWorkspaceIncludeType = []
-		} else {
-			await WorkspaceService.editWorkspaceGitSyncConfig({
-				workspace: $workspaceStore!,
-				requestBody: {
-					git_sync_settings: { repositories: [] }
-				}
-			})
-			initialGitSyncSettings = { repositories: [] }
-			sendUserToast('Workspace Git sync settings updated (no repositories)')
-		}
-	}
-=======
->>>>>>> 5c58abc8
 
 	async function editWorkspaceDefaultApp(appPath: string | undefined): Promise<void> {
 		if (emptyString(appPath)) {
@@ -619,64 +266,6 @@
 		s3ResourceSettings = convertBackendSettingsToFrontendSettings(settings.large_file_storage)
 		ducklakeSettings = convertDucklakeSettingsFromBackend(settings.ducklake)
 
-<<<<<<< HEAD
-		if (settings.git_sync !== undefined && settings.git_sync !== null) {
-			gitSyncTestJobs = []
-			// Derive workspace-level legacy defaults (outside repositories)
-			const workspaceLegacyIncludePath: string[] = (settings.git_sync as any)?.include_path ?? []
-			const workspaceLegacyIncludeTypeRaw: ObjectType[] =
-				(settings.git_sync as any)?.include_type ?? []
-			// Note: exclude_types_override is only at repository level, not workspace level
-			const workspaceLegacyIncludeType: ObjectType[] = [...workspaceLegacyIncludeTypeRaw]
-
-			legacyWorkspaceIncludePath = [...workspaceLegacyIncludePath]
-			legacyWorkspaceIncludeType = [...workspaceLegacyIncludeType]
-
-			gitSyncSettings.repositories = (settings.git_sync.repositories ?? []).map(
-				(repo: BackendGitRepositorySettings) => {
-					gitSyncTestJobs.push({
-						jobId: undefined,
-						status: undefined
-					})
-
-					// Now we have proper nested settings structure from the backend
-					const defaultTypes: ObjectType[] =
-						workspaceLegacyIncludeType.length > 0
-							? [...workspaceLegacyIncludeType]
-							: (['script', 'flow', 'app', 'folder'] as ObjectType[])
-
-					// Check if this is a legacy repo (no nested settings object)
-					const isRepoLegacy = !repo.settings
-					const repoExcludeTypesOverride = repo.exclude_types_override ?? []
-
-					const repoSettings: GitRepositorySettings = {
-						include_path: repo.settings?.include_path ?? [...workspaceLegacyIncludePath],
-						exclude_path: repo.settings?.exclude_path ?? [],
-						extra_include_path: repo.settings?.extra_include_path ?? [],
-						include_type: (repo.settings?.include_type ?? [...defaultTypes]) as ObjectType[]
-					}
-
-					return {
-						...repo,
-						git_repo_resource_path: repo.git_repo_resource_path.replace('$res:', ''),
-						collapsed: repo.collapsed ?? false,
-						settings: repoSettings,
-						exclude_types_override: repoExcludeTypesOverride,
-						legacyImported:
-							isRepoLegacy &&
-							(legacyWorkspaceIncludePath.length > 0 || legacyWorkspaceIncludeType.length > 0)
-					} satisfies GitSyncRepository
-				}
-			)
-			// Store initial settings
-			initialGitSyncSettings = JSON.parse(JSON.stringify(gitSyncSettings))
-		} else {
-			gitSyncSettings.repositories = []
-			gitSyncTestJobs = []
-			initialGitSyncSettings = undefined
-		}
-=======
->>>>>>> 5c58abc8
 		if (settings.deploy_ui != undefined && settings.deploy_ui != null) {
 			deployUiSettings = {
 				include_path:
@@ -746,10 +335,6 @@
 			sendUserToast(`workspace error handler removed`)
 		}
 	}
-
-
-
-
 
 	async function editCriticalAlertMuteSetting() {
 		await SettingService.workspaceMuteCriticalAlertsUi({
@@ -1235,340 +820,8 @@
 		{:else if tab == 'ducklake'}
 			<DucklakeSettings bind:ducklakeSettings />
 		{:else if tab == 'git_sync'}
-<<<<<<< HEAD
-			<div class="flex flex-col gap-4 my-8">
-				<div class="flex flex-col gap-1">
-					<div class="text-primary text-lg font-semibold">Git Sync</div>
-					<Description link="https://www.windmill.dev/docs/advanced/git_sync">
-						Connect the Windmill workspace to a Git repository to automatically commit and push
-						scripts, flows, and apps to the repository on each deploy.
-					</Description>
-				</div>
-				<Alert type="info" title="Only new updates trigger git sync">
-					Only new changes matching the filters will trigger a git sync. You still need to
-					initialize the repo to the desired state first.
-				</Alert>
-			</div>
-			{#if !$enterpriseLicense}
-				<div class="mb-2"></div>
-
-				<Alert type="warning" title="Syncing workspace to Git is an EE feature">
-					Automatically saving scripts to a Git repository on each deploy is a Windmill EE feature.
-				</Alert>
-				<div class="mb-2"></div>
-			{/if}
-			{#if gitSyncSettings != undefined}
-				<div class="flex mt-5 mb-5 gap-8">
-					<Button
-						color="red"
-						startIcon={{ icon: Save }}
-						disabled={!$enterpriseLicense ||
-							!hasAnyChanges ||
-							gitSyncSettings.repositories.some((_, i) => !isRepoValid(i))}
-						on:click={() => {
-							editWindmillGitSyncSettings()
-							console.log('Saving git sync settings', gitSyncSettings)
-						}}>Save all git sync settings {!$enterpriseLicense ? '(ee only)' : ''}</Button
-					>
-
-					<Button
-						color="dark"
-						target="_blank"
-						endIcon={{ icon: ExternalLink }}
-						href={`/runs?job_kinds=deploymentcallbacks&workspace=${$workspaceStore}`}
-						>See sync jobs</Button
-					>
-				</div>
-				<div class="pt-2"></div>
-
-				{#if Array.isArray(gitSyncSettings.repositories)}
-					{#each gitSyncSettings.repositories as repo, idx}
-						<div class="rounded-lg shadow-sm border p-0 w-full mb-4">
-							<!-- Card Header -->
-							<div class="flex items-center justify-between min-h-10 px-4 py-1 border-b">
-								<div class="flex items-center gap-2">
-									<span class="font-semibold">Repository #{idx + 1}</span>
-									<span class="text-xs text-tertiary pt-1 pl-8">
-										{repo.git_repo_resource_path}
-									</span>
-								</div>
-								<div class="flex items-center gap-2">
-									{#if (repoChanges[idx] || repo.legacyImported) && isRepoValid(idx)}
-										<Button
-											color="red"
-											size="xs"
-											on:click={() => saveRepoSettings(idx)}
-											startIcon={{ icon: Save }}
-										>
-											Save changes
-										</Button>
-										<Button
-											color="light"
-											size="xs"
-											on:click={() => {
-												// Revert to initial repository settings
-												if (initialGitSyncSettings?.repositories[idx]) {
-													gitSyncSettings.repositories[idx] = JSON.parse(
-														JSON.stringify(initialGitSyncSettings.repositories[idx])
-													)
-													sendUserToast('Reverted repository settings')
-												}
-											}}
-											startIcon={{ icon: RotateCcw }}
-										>
-											Revert
-										</Button>
-									{/if}
-									<button
-										class="text-secondary hover:text-primary focus:outline-none"
-										onclick={() => (repo.collapsed = !repo.collapsed)}
-										aria-label="Toggle collapse"
-									>
-										{#if repo.collapsed}
-											<svg
-												xmlns="http://www.w3.org/2000/svg"
-												class="h-5 w-5"
-												fill="none"
-												viewBox="0 0 24 24"
-												stroke="currentColor"
-											>
-												<path
-													stroke-linecap="round"
-													stroke-linejoin="round"
-													stroke-width="2"
-													d="M19 9l-7 7-7-7"
-												/>
-											</svg>
-										{:else}
-											<svg
-												xmlns="http://www.w3.org/2000/svg"
-												class="h-5 w-5"
-												fill="none"
-												viewBox="0 0 24 24"
-												stroke="currentColor"
-											>
-												<path
-													stroke-linecap="round"
-													stroke-linejoin="round"
-													stroke-width="2"
-													d="M5 15l7-7 7 7"
-												/>
-											</svg>
-										{/if}
-									</button>
-									<button
-										transition:fade|local={{ duration: 100 }}
-										class="rounded-full p-2 bg-surface-secondary duration-200 hover:bg-surface-hover"
-										aria-label="Remove repository"
-										onclick={() => {
-											gitSyncSettings.repositories = gitSyncSettings.repositories.filter(
-												(_, i) => i !== idx
-											)
-										}}
-									>
-										<Trash size={14} />
-									</button>
-								</div>
-							</div>
-							{#if !repo.collapsed}
-								<div class="px-4 py-2">
-									<div class="flex mt-5 mb-1 gap-1">
-										{#key repo}
-											<div class="pt-1 font-semibold">Resource: </div>
-											<ResourcePicker
-												bind:value={repo.git_repo_resource_path}
-												resourceType={'git_repository'}
-											/>
-											{#if !emptyString(repo.git_repo_resource_path)}
-												<Button
-													disabled={emptyString(repo.script_path)}
-													color="dark"
-													on:click={() => runGitSyncTestJob(idx)}
-													size="xs">Test connection</Button
-												>
-											{/if}
-										{/key}
-									</div>
-
-									{#if !emptyString(repo.git_repo_resource_path)}
-										<div class="flex mb-5 text-normal text-2xs gap-1">
-											{#if isRepoDuplicate(idx)}
-												<span class="text-red-700"
-													>Using the same resource twice is not allowed.</span
-												>
-											{/if}
-											{#if gitSyncTestJobs[idx].status !== undefined}
-												{#if gitSyncTestJobs[idx].status === 'running'}
-													<RotateCw size={14} class="animate-spin" />
-												{:else if gitSyncTestJobs[idx].status === 'success'}
-													<CheckCircle2 size={14} class="text-green-600" />
-												{:else}
-													<XCircle size={14} class="text-red-700" />
-												{/if}
-												Git sync resource checked via Windmill job
-												<a
-													target="_blank"
-													href={`/run/${gitSyncTestJobs[idx].jobId}?workspace=${$workspaceStore}`}
-												>
-													{gitSyncTestJobs[idx].jobId}
-												</a>WARNING: Only read permissions are verified.
-											{/if}
-										</div>
-
-										{#if repo.legacyImported}
-											<Alert type="warning" title="Legacy git sync settings imported">
-												This repository was initialized from workspace-level legacy Git-Sync
-												settings. Review the filters and press <b>Save</b> to migrate.
-											</Alert>
-										{/if}
-										<div class="flex flex-col mt-5 mb-1 gap-4">
-											{#if gitSyncSettings && repo}
-												{#if repo.script_path != latestGitSyncHubScript}
-													<Alert type="warning" title="Script version mismatch">
-														The git sync version for this repository is not latest. Current: <a
-															target="_blank"
-															href="https://hub.windmill.dev/scripts/windmill/6943/sync-script-to-git-repo-windmill/9014/versions"
-															>{repo.script_path}</a
-														>, latest:
-														<a
-															target="_blank"
-															href="https://hub.windmill.dev/scripts/windmill/6943/sync-script-to-git-repo-windmill/9014/versions"
-															>{latestGitSyncHubScript}</a
-														>
-														<div class="flex mt-2">
-															<Button
-																size="xs"
-																color="dark"
-																on:click={() => {
-																	repo.script_path = latestGitSyncHubScript
-																}}
-																>Update git sync script (require save git settings to be applied)</Button
-															>
-														</div>
-													</Alert>
-												{/if}
-												<GitSyncFilterSettings
-													git_repo_resource_path={repo.git_repo_resource_path}
-													bind:include_path={repo.settings.include_path}
-													bind:include_type={repo.settings.include_type}
-													bind:exclude_types_override={repo.exclude_types_override}
-													isLegacyRepo={repo.legacyImported}
-													bind:excludes={repo.settings.exclude_path}
-													bind:extraIncludes={repo.settings.extra_include_path}
-													bind:yamlText
-													onSettingsChange={(settings) => {
-														yamlText = settings.yaml
-														// Force reactivity update
-														repoReactivityTrigger = repoReactivityTrigger + 1
-													}}
-												/>
-												<div class="w-1/3 flex gap-2">
-													<InitGitRepoPopover
-														gitRepoResourcePath={repo.git_repo_resource_path}
-														uiState={{
-															include_path: repo.settings.include_path,
-															exclude_path: repo.settings.exclude_path || [],
-															extra_include_path: repo.settings.extra_include_path || [],
-															include_type: repo.settings.include_type
-														}}
-													/>
-													<PullGitRepoPopover
-														gitRepoResourcePath={repo.git_repo_resource_path}
-														uiState={{
-															include_path: repo.settings.include_path,
-															exclude_path: repo.settings.exclude_path || [],
-															extra_include_path: repo.settings.extra_include_path || [],
-															include_type: repo.settings.include_type
-														}}
-														onFilterUpdate={(filters: {
-															include_path: string[]
-															exclude_path: string[]
-															extra_include_path: string[]
-															include_type: string[]
-														}) => {
-															// Direct prop update - much simpler!
-															repo.settings.include_path = filters.include_path
-															repo.settings.exclude_path = filters.exclude_path
-															repo.settings.extra_include_path = filters.extra_include_path
-															repo.settings.include_type = filters.include_type as ObjectType[]
-														}}
-													/>
-												</div>
-												<Toggle
-													disabled={emptyString(repo.git_repo_resource_path)}
-													bind:checked={repo.use_individual_branch}
-													options={{
-														right: 'Create one branch per deployed object',
-														rightTooltip:
-															"If set, Windmill will create a unique branch per object being pushed based on its path, prefixed with 'wm_deploy/'."
-													}}
-												/>
-
-												<Toggle
-													disabled={emptyString(repo.git_repo_resource_path) ||
-														!repo.use_individual_branch}
-													bind:checked={repo.group_by_folder}
-													options={{
-														right: 'Group deployed objects by folder',
-														rightTooltip:
-															'Instead of creating a branch per object, Windmill will create a branch per folder containing objects being deployed.'
-													}}
-												/>
-											{/if}
-										</div>
-									{:else}
-										<div class="text-tertiary text-sm mt-3 mb-2">
-											Select a git repository resource to configure sync settings.
-										</div>
-									{/if}
-								</div>
-							{/if}
-						</div>
-					{/each}
-				{/if}
-
-				<div class="flex mt-5 mb-5 gap-1">
-					<Button
-						color="none"
-						variant="border"
-						btnClasses="mt-1"
-						on:click={() => {
-							gitSyncSettings.repositories = [
-								...gitSyncSettings.repositories,
-								{
-									script_path: latestGitSyncHubScript,
-									git_repo_resource_path: '',
-									use_individual_branch: false,
-									group_by_folder: false,
-									collapsed: false,
-									settings: {
-										include_path: [...DEFAULT_INCLUDE_PATH],
-										exclude_path: [...DEFAULT_EXCLUDE_PATH],
-										extra_include_path: [...DEFAULT_EXTRA_INCLUDE_PATH],
-										include_type: ['script', 'flow', 'app', 'folder'] as ObjectType[]
-									},
-									exclude_types_override: [],
-									legacyImported: false
-								}
-							]
-							gitSyncTestJobs = [
-								...gitSyncTestJobs,
-								{
-									jobId: undefined,
-									status: undefined
-								}
-							]
-						}}
-						id="git-sync-add-connection"
-						startIcon={{ icon: Plus }}
-					>
-						Add connection
-					</Button>
-				</div>
-=======
 			{#if $workspaceStore}
 				<GitSyncSection />
->>>>>>> 5c58abc8
 			{:else}
 				<div class="flex items-center justify-center p-8">
 					<div class="text-sm text-secondary">Loading workspace...</div>
@@ -1668,7 +921,5 @@
 	{/if}
 </CenteredPage>
 
-
-
 <style>
 </style>