--- conflicted
+++ resolved
@@ -53,13 +53,10 @@
 	let customer_id: string | undefined = undefined
 	let webhook: string | undefined = undefined
 	let workspaceToDeployTo: string | undefined = undefined
-<<<<<<< HEAD
 	let openAIKey: string | undefined = undefined
-=======
 	let errorHandlerInitialPath: string
 	let errorHandlerScriptPath: string
 	let errorHandlerItemKind: 'script' = 'script'
->>>>>>> 783588f9
 	let tab =
 		($page.url.searchParams.get('tab') as
 			| 'users'
@@ -160,12 +157,9 @@
 		customer_id = settings.customer_id
 		workspaceToDeployTo = settings.deploy_to
 		webhook = settings.webhook
-<<<<<<< HEAD
 		openAIKey = settings.openai_key
-=======
 		errorHandlerScriptPath = (settings.error_handler ?? '').split('/').slice(1).join('/')
 		errorHandlerInitialPath = errorHandlerScriptPath
->>>>>>> 783588f9
 	}
 
 	async function listUsers(): Promise<void> {
@@ -297,14 +291,12 @@
 						<div class="flex gap-2 items-center my-1">Webhook</div>
 					</Tab>
 				{/if}
-<<<<<<< HEAD
+				<Tab size="md" value="error_handler">
+					<div class="flex gap-2 items-center my-1">Error Handler</div>
+				</Tab>
 
 				<Tab size="md" value="openai">
 					<div class="flex gap-2 items-center my-1">OpenAI Credentials</div>
-=======
-				<Tab size="md" value="error_handler">
-					<div class="flex gap-2 items-center my-1">Error Handler</div>
->>>>>>> 783588f9
 				</Tab>
 			</Tabs>
 		</div>
@@ -844,14 +836,6 @@
 					>Set Webhook</Button
 				>
 			</div>
-<<<<<<< HEAD
-		{:else if tab == 'openai'}
-			<PageHeader title="OpenAI Credentials" primary={false} />
-			<h3 class="mt-2 text-gray-700">Secret API key</h3>
-			<div class="flex gap-2">
-				<input type="text" placeholder="sk-..." bind:value={openAIKey} />
-				<Button size="md" on:click={editOpenAIKey}>Save</Button>
-=======
 		{:else if tab == 'error_handler'}
 			<PageHeader title="Script to run as error handler" primary={false} />
 			<ScriptPicker
@@ -886,7 +870,13 @@
 						target="_blank">Use template</Button
 					></div
 				>
->>>>>>> 783588f9
+			</div>
+		{:else if tab == 'openai'}
+			<PageHeader title="OpenAI Credentials" primary={false} />
+			<h3 class="mt-2 text-gray-700">Secret API key</h3>
+			<div class="flex gap-2">
+				<input type="text" placeholder="sk-..." bind:value={openAIKey} />
+				<Button size="md" on:click={editOpenAIKey}>Save</Button>
 			</div>
 		{/if}
 	{:else}
