<script lang="ts">
	import { goto } from '$app/navigation'
	import { page } from '$app/stores'
	import { isCloudHosted } from '$lib/cloud'
	import AddUser from '$lib/components/AddUser.svelte'
	import CenteredPage from '$lib/components/CenteredPage.svelte'
	import { Alert, Badge, Button, Skeleton, Tab, Tabs } from '$lib/components/common'
	import ToggleButton from '$lib/components/common/toggleButton/ToggleButton.svelte'
	import ToggleButtonGroup from '$lib/components/common/toggleButton/ToggleButtonGroup.svelte'
	import DeployToSetting from '$lib/components/DeployToSetting.svelte'
	import InviteUser from '$lib/components/InviteUser.svelte'
	import PageHeader from '$lib/components/PageHeader.svelte'
	import ResourcePicker from '$lib/components/ResourcePicker.svelte'
	import ScriptPicker from '$lib/components/ScriptPicker.svelte'
	import SearchItems from '$lib/components/SearchItems.svelte'
	import Slider from '$lib/components/Slider.svelte'
	import TableCustom from '$lib/components/TableCustom.svelte'
	import Toggle from '$lib/components/Toggle.svelte'
	import Tooltip from '$lib/components/Tooltip.svelte'
	import { WORKSPACE_SHOW_SLACK_CMD, WORKSPACE_SHOW_WEBHOOK_CLI_SYNC } from '$lib/consts'
	import type { User } from '$lib/gen'
	import {
		OauthService,
		Script,
		UserService,
		WorkspaceService,
		type WorkspaceInvite
	} from '$lib/gen'
	import {
		enterpriseLicense,
		existsOpenaiResourcePath,
		superadmin,
		userStore,
		usersWorkspaceStore,
		workspaceStore
	} from '$lib/stores'
	import { sendUserToast } from '$lib/toast'
	import { capitalize, setQueryWithoutLoad } from '$lib/utils'
	import { faSlack } from '@fortawesome/free-brands-svg-icons'
	import { faBarsStaggered, faExternalLink, faScroll } from '@fortawesome/free-solid-svg-icons'

	let users: User[] | undefined = undefined
	let invites: WorkspaceInvite[] = []
	let filteredUsers: User[] | undefined = undefined
	let userFilter = ''
	let initialPath: string
	let scriptPath: string
	let team_name: string | undefined
	let auto_invite_domain: string | undefined
	let itemKind: 'flow' | 'script' = 'flow'
	let operatorOnly: boolean | undefined = undefined
	let premium_info: { premium: boolean; usage?: number } | undefined = undefined
	let nbDisplayed = 30
	let plan: string | undefined = undefined
	let customer_id: string | undefined = undefined
	let webhook: string | undefined = undefined
	let workspaceToDeployTo: string | undefined = undefined
	let errorHandlerInitialPath: string
	let errorHandlerScriptPath: string
	let errorHandlerItemKind: 'script' = 'script'
	let openaiResourceInitialPath: string | undefined = undefined
	let tab =
		($page.url.searchParams.get('tab') as
			| 'users'
			| 'slack'
			| 'premium'
			| 'export_delete'
			| 'webhook'
			| 'deploy_to'
			| 'error_handler') ?? 'users'

	// function getDropDownItems(username: string): DropdownItem[] {
	// 	return [
	// 		{
	// 			displayName: 'Manage user',
	// 			href: `/admin/user/manage/${username}`
	// 		},
	// 		{
	// 			displayName: 'Delete',
	// 			action: () => deleteUser(username)
	// 		}
	// 	];
	// }

	// async function deleteUser(username: string): Promise<void> {
	// 	try {
	// 		await UserService.deleteUser({ workspace: $workspaceStore!, username });
	// 		users = await UserService.listUsers({ workspace: $workspaceStore! });
	// 		fuse?.setCollection(users);
	// 		sendUserToast(`User ${username} has been removed`);
	// 	} catch (err) {
	// 		console.error(err);
	// 		sendUserToast(`Cannot delete user: ${err}`, true);
	// 	}
	// }

	async function editSlackCommand(): Promise<void> {
		initialPath = scriptPath
		if (scriptPath) {
			await WorkspaceService.editSlackCommand({
				workspace: $workspaceStore!,
				requestBody: { slack_command_script: `${itemKind}/${scriptPath}` }
			})
			sendUserToast(`slack command script set to ${scriptPath}`)
		} else {
			await WorkspaceService.editSlackCommand({
				workspace: $workspaceStore!,
				requestBody: { slack_command_script: undefined }
			})
			sendUserToast(`slack command script removed`)
		}
	}

	async function editWebhook(): Promise<void> {
		// in JS, an empty string is also falsy
		if (webhook) {
			await WorkspaceService.editWebhook({
				workspace: $workspaceStore!,
				requestBody: { webhook }
			})
			sendUserToast(`webhook set to ${webhook}`)
		} else {
			await WorkspaceService.editWebhook({
				workspace: $workspaceStore!,
				requestBody: { webhook: undefined }
			})
			sendUserToast(`webhook removed`)
		}
	}

	async function editOpenaiResourcePath(openaiResourcePath: string): Promise<void> {
		// in JS, an empty string is also falsy
		openaiResourceInitialPath = openaiResourcePath
		if (openaiResourcePath) {
			await WorkspaceService.editOpenaiResourcePath({
				workspace: $workspaceStore!,
				requestBody: { openai_resource_path: openaiResourcePath }
			})
			existsOpenaiResourcePath.set(true)
			sendUserToast('OpenAI resource set')
		} else {
			await WorkspaceService.editOpenaiResourcePath({
				workspace: $workspaceStore!,
				requestBody: { openai_resource_path: undefined }
			})
			existsOpenaiResourcePath.set(false)
			sendUserToast(`OpenAI resource removed`)
		}
	}

	async function loadSettings(): Promise<void> {
		const settings = await WorkspaceService.getSettings({ workspace: $workspaceStore! })
		team_name = settings.slack_name
		auto_invite_domain = settings.auto_invite_domain
		operatorOnly = settings.auto_invite_operator
		if (settings.slack_command_script) {
			itemKind = settings.slack_command_script.split('/')[0] as 'flow' | 'script'
		}
		scriptPath = (settings.slack_command_script ?? '').split('/').slice(1).join('/')
		initialPath = scriptPath
		plan = settings.plan
		customer_id = settings.customer_id
		workspaceToDeployTo = settings.deploy_to
		webhook = settings.webhook
		openaiResourceInitialPath = settings.openai_resource_path
		errorHandlerScriptPath = (settings.error_handler ?? '').split('/').slice(1).join('/')
		errorHandlerInitialPath = errorHandlerScriptPath
	}

	async function listUsers(): Promise<void> {
		users = await UserService.listUsers({ workspace: $workspaceStore! })
	}

	async function listInvites(): Promise<void> {
		invites = await WorkspaceService.listPendingInvites({ workspace: $workspaceStore! })
	}

	let allowedAutoDomain = false

	async function getDisallowedAutoDomain() {
		allowedAutoDomain = await WorkspaceService.isDomainAllowed()
	}

	async function loadPremiumInfo() {
		if (isCloudHosted()) {
			premium_info = await WorkspaceService.getPremiumInfo({ workspace: $workspaceStore! })
		}
	}
	$: domain = $userStore?.email.split('@')[1]

	$: {
		if ($workspaceStore) {
			getDisallowedAutoDomain()
			listUsers()
			listInvites()
			loadSettings()
			loadPremiumInfo()
		}
	}

	async function removeAllInvitesFromDomain() {
		await Promise.all(
			invites
				.filter((x) => x.email.endsWith('@' + auto_invite_domain ?? ''))
				.map(({ email, is_admin, operator }) =>
					WorkspaceService.deleteInvite({
						workspace: $workspaceStore ?? '',
						requestBody: {
							email,
							is_admin,
							operator
						}
					})
				)
		)
	}

	async function editErrorHandler() {
		errorHandlerInitialPath = errorHandlerScriptPath
		if (errorHandlerScriptPath) {
			await WorkspaceService.editErrorHandler({
				workspace: $workspaceStore!,
				requestBody: { error_handler: `${errorHandlerItemKind}/${errorHandlerScriptPath}` }
			})
			sendUserToast(`workspace error handler set to ${errorHandlerScriptPath}`)
		} else {
			await WorkspaceService.editErrorHandler({
				workspace: $workspaceStore!,
				requestBody: { error_handler: undefined }
			})
			sendUserToast(`workspace error handler removed`)
		}
	}

	const plans = {
		Free: [
			'Users use their individual global free-tier quotas when doing executions in this workspace',
			'<b>1 000</b> free global executions per-user per month'
		],
		Team: [
			`<b>$10/mo</b> per seat`,
			`Every seat includes <b>10 000</b> executions`,
			`Every seat includes either 1 user OR 2 operators`
		],
		Enterprise: [
			`<b>Dedicated</b> and isolated database and workers available (EU/US/Asia)`,
			`<b>Dedicated</b> entire cluster available for (EU/US/Asia)`,
			`<b>SAML</b> support with group syncing`,
			`<b>SLA</b>`,
			`<b>Priority Support 24/7 with 3h response time and automation engineer assistance</b>`,
			`<b>Design partners for Roadmap</b>`,
			`<div class="mt-4">Self-hosted licenses also available</div>`
		]
	}
</script>

<SearchItems
	filter={userFilter}
	items={users}
	bind:filteredItems={filteredUsers}
	f={(x) => x.email + ' ' + x.name + ' ' + x.company}
/>

<CenteredPage>
	{#if $userStore?.is_admin || $superadmin}
		<PageHeader title="Workspace Settings of {$workspaceStore}" />

		<div class="overflow-x-auto scrollbar-hidden">
			<Tabs
				bind:selected={tab}
				on:selected={() => {
					setQueryWithoutLoad($page.url, [{ key: 'tab', value: tab }], 0)
				}}
			>
				<Tab size="md" value="users">
					<div class="flex gap-2 items-center my-1"> Users</div>
				</Tab>
				<Tab size="md" value="deploy_to">
					<div class="flex gap-2 items-center my-1"> Dev/Staging/Prod</div>
				</Tab>
				{#if WORKSPACE_SHOW_SLACK_CMD}
					<Tab size="md" value="slack">
						<div class="flex gap-2 items-center my-1"> Slack Command </div>
					</Tab>
				{/if}
				{#if isCloudHosted()}
					<Tab size="md" value="premium">
						<div class="flex gap-2 items-center my-1"> Premium Plans </div>
					</Tab>
				{/if}
				<Tab size="md" value="export_delete">
					<div class="flex gap-2 items-center my-1"> Delete Workspace </div>
				</Tab>
				{#if WORKSPACE_SHOW_WEBHOOK_CLI_SYNC}
					<Tab size="md" value="webhook">
						<div class="flex gap-2 items-center my-1">Webhook</div>
					</Tab>
				{/if}
				<Tab size="md" value="error_handler">
					<div class="flex gap-2 items-center my-1">Error Handler</div>
				</Tab>

				<Tab size="md" value="openai">
					<div class="flex gap-2 items-center my-1"
						>Windmill AI <span class="text-white px-2 py-1 rounded-full text-xs bg-red-500"
							>Beta</span
						></div
					>
				</Tab>
			</Tabs>
		</div>
		{#if tab == 'users'}
			<PageHeader
				title="Members ({users?.length ?? ''})"
				primary={false}
				tooltip="Manage users manually or enable SSO authentication."
				documentationLink="https://www.windmill.dev/docs/core_concepts/authentification"
			/>

			<AddUser on:new={listUsers} />

			<div class="pt-2 pb-1">
				<input placeholder="Search users" bind:value={userFilter} class="input mt-1" />
			</div>
			<div class="overflow-auto max-h-screen mb-20">
				<TableCustom>
					<tr slot="header-row">
						<th>email</th>
						<th>username</th>
						<th
							>executions (<abbr title="past 5 weeks">5w</abbr>) <Tooltip
								>An execution is calculated as 1 for any runs of scripts + 1 for each seconds above
								the first one</Tooltip
							>
						</th>
						<th />
						<th />
						<th />
					</tr>
					<tbody slot="body">
						{#if filteredUsers}
							{#each filteredUsers.slice(0, nbDisplayed) as { email, username, is_admin, operator, usage, disabled } (email)}
								<tr class="border">
									<td>{email}</td>
									<td>{username}</td>
									<td>{usage?.executions}</td>
									<td
										><div class="flex gap-1"
											>{#if disabled}
												<Badge color="red">disabled</Badge>
											{/if}</div
										></td
									>
									<td>
										<div>
											<ToggleButtonGroup
												selected={is_admin ? 'admin' : operator ? 'operator' : 'author'}
												on:selected={async (e) => {
													if (is_admin && email == $userStore?.email && e.detail != 'admin') {
														sendUserToast(
															'Admins cannot be demoted by themselves, ask another admin to demote you',
															true
														)
														e.preventDefault()
														listUsers()
														return
													}
													const body =
														e.detail == 'admin'
															? { is_admin: true, operator: false }
															: e.detail == 'operator'
															? { is_admin: false, operator: true }
															: { is_admin: false, operator: false }
													await UserService.updateUser({
														workspace: $workspaceStore ?? '',
														username,
														requestBody: body
													})
													listUsers()
												}}
											>
												<ToggleButton position="left" value="operator" size="xs"
													>Operator <Tooltip
														>An operator can only execute and view scripts/flows/apps from your
														workspace, and only those that he has visibility on.</Tooltip
													></ToggleButton
												>
												<ToggleButton position="center" value="author" size="xs"
													>Author <Tooltip
														>An Author can execute and view scripts/flows/apps, but he can also
														create new ones.</Tooltip
													></ToggleButton
												>
												<ToggleButton position="right" value="admin" size="xs"
													>Admin<Tooltip
														>An admin has full control over a specific Windmill workspace, including
														the ability to manage users, edit entities, and control permissions
														within the workspace.</Tooltip
													></ToggleButton
												>
											</ToggleButtonGroup>
										</div>
									</td>
									<td>
										<div class="flex gap-1">
											<button
												class="text-blue-500"
												on:click={async () => {
													await UserService.updateUser({
														workspace: $workspaceStore ?? '',
														username,
														requestBody: {
															disabled: !disabled
														}
													})
													listUsers()
												}}>{disabled ? 'enable' : 'disable'}</button
											>
											|
											<button
												class="text-red-500"
												on:click={async () => {
													await UserService.deleteUser({
														workspace: $workspaceStore ?? '',
														username
													})
													sendUserToast('User removed')
													listUsers()
												}}>remove</button
											>
										</div>
									</td>
								</tr>
							{/each}
							{#if filteredUsers?.length > 50}
								<span class="text-xs"
									>{nbDisplayed} items out of {filteredUsers.length}
									<button class="ml-4" on:click={() => (nbDisplayed += 30)}>load 30 more</button
									></span
								>
							{/if}
						{:else}
							{#each new Array(6) as _}
								<tr class="border">
									{#each new Array(4) as _}
										<td>
											<Skeleton layout={[[2]]} />
										</td>
									{/each}
								</tr>
							{/each}
						{/if}
					</tbody>
				</TableCustom>
			</div>
			<PageHeader
				title="Invites ({invites.length ?? ''})"
				primary={false}
				tooltip="Manage invites on your workspace."
				documentationLink="https://www.windmill.dev/docs/core_concepts/authentification#adding-users-to-a-workspace"
			>
				<InviteUser on:new={listInvites} />
			</PageHeader>

			<div class="overflow-auto max-h-screen">
				<TableCustom>
					<tr slot="header-row">
						<th>email</th>
						<th>role</th>
						<th />
					</tr>
					<tbody slot="body">
						{#each invites as { email, is_admin, operator }}
							<tr class="border">
								<td>{email}</td>
								<td
									>{#if operator}<Badge>operator</Badge>{:else if is_admin}<Badge>admin</Badge>{/if}
								</td>
								<td>
									<button
										class="ml-2 text-red-500"
										on:click={async () => {
											await WorkspaceService.deleteInvite({
												workspace: $workspaceStore ?? '',
												requestBody: {
													email,
													is_admin,
													operator
												}
											})
											listInvites()
										}}>cancel</button
									></td
								>
							</tr>
						{/each}
					</tbody>
				</TableCustom>
			</div>

			<div class="mt-10" />
			<PageHeader
				title="Auto Invite"
				tooltip="Auto invite to the workspace users from your domain."
				documentationLink="https://www.windmill.dev/docs/core_concepts/authentification#auto-invite"
				primary={false}
			/>
			<div class="flex gap-2">
				{#if auto_invite_domain != domain}
					<div>
						<Button
							disabled={!allowedAutoDomain}
							on:click={async () => {
								await WorkspaceService.editAutoInvite({
									workspace: $workspaceStore ?? '',
									requestBody: { operator: false }
								})
								loadSettings()
								listInvites()
							}}>Set auto-invite to {domain}</Button
						>
					</div>
				{/if}
				{#if auto_invite_domain}
					<div class="flex flex-col gap-y-2">
						<Toggle
							bind:checked={operatorOnly}
							options={{
								right: `Auto-invited users to join as operators`
							}}
							on:change={async (e) => {
								await removeAllInvitesFromDomain()
								await WorkspaceService.editAutoInvite({
									workspace: $workspaceStore ?? '',
									requestBody: { operator: e.detail }
								})
								loadSettings()
								listInvites()
							}}
						/>
						<div>
							<Button
								on:click={async () => {
									await removeAllInvitesFromDomain()
									await WorkspaceService.editAutoInvite({
										workspace: $workspaceStore ?? '',
										requestBody: { operator: undefined }
									})
									loadSettings()
									listInvites()
								}}>Unset auto-invite from {auto_invite_domain} domain</Button
							>
						</div>
					</div>
				{/if}
			</div>
			{#if !allowedAutoDomain}
				<div class="text-red-400 text-sm mb-2">{domain} domain not allowed for auto-invite</div>
			{/if}
		{:else if tab == 'deploy_to'}
			<div class="my-2"
				><Alert type="info" title="Link this workspace to another Staging/Prod workspace"
					>Linking this workspace to another staging/prod workspace unlock the Web-based flow to
					deploy to another workspace.</Alert
				></div
			>
			{#if $enterpriseLicense}
				<DeployToSetting bind:workspaceToDeployTo />
			{:else}
				<div class="my-2"
					><Alert type="error" title="Enterprise license required"
						>Deploy to staging/prod from the web UI is only available with an enterprise license</Alert
					></div
				>
			{/if}
		{:else if tab == 'premium'}
			{#if isCloudHosted()}
				<div class="mt-4" />
				{#if customer_id}
					<div class="mt-2 mb-2">
						<Button
							endIcon={{ icon: faExternalLink }}
							href="/api/w/{$workspaceStore}/workspaces/billing_portal">Customer Portal</Button
						>
						<p class="text-xs text-gray-600 mt-1">
							See invoices, change billing information or subscription details</p
						>
					</div>
				{/if}

				<div class="text-sm mb-4 box p-2 max-w-3xl">
					{#if premium_info?.premium}
						<div class="flex flex-col gap-0.5">
							{#if plan}
								<div class="mb-2"
									><div class=" inline text-2xl font-bold float-right"
										>{capitalize(plan ?? 'free')} plan</div
									></div
								>
							{:else}
								<div class="inline text-2xl font-bold">Free plan</div>
							{/if}

							{#if plan}
								{@const team_factor = plan == 'team' ? 10 : 40}
								{@const user_nb = users?.filter((x) => !x.operator)?.length ?? 0}
								{@const operator_nb = users?.filter((x) => x.operator)?.length ?? 0}
								{@const seats_from_users = Math.ceil(user_nb + operator_nb / 2)}
								{@const seats_from_comps = Math.ceil((premium_info?.usage ?? 0) / 10000)}

								<div>
									Authors:
									<div class="inline text-2xl font-bold float-right">{user_nb}</div>
									<Tooltip
										>Actual pricing is calculated on the MAXIMUM number of users in a given billing
										period, see the customer portal for more info.</Tooltip
									>
								</div>
								<div>
									Operators:
									<div class="inline text-2xl font-bold float-right">{operator_nb}</div>
									<Tooltip
										>Actual pricing is calculated on the MAXIMUM number of operators in a given
										billing period, see the customer portal for more info.</Tooltip
									>
								</div>

								<div>
									Seats from authors + operators:
									<div class="inline text-2xl font-bold float-right mb-8"
										>ceil({user_nb} + {operator_nb}/2) = {seats_from_users}</div
									>
								</div>
								<div>
									Computations executed this month:
									<div class=" inline text-2xl font-bold float-right"
										>{premium_info?.usage ?? 0}
									</div>
								</div>
								<div>
									Seats from computations:
									<div class="inline text-2xl font-bold float-right mb-8"
										>ceil({premium_info?.usage ?? 0} / 10 000) = {seats_from_comps}</div
									>
								</div>

								<div>
									Total seats:
									<div class=" inline text-2xl font-bold float-right">
										max({seats_from_comps}, {seats_from_users}) * {team_factor} = ${Math.max(
											seats_from_comps,
											seats_from_users
										) * team_factor}/mo
									</div>
								</div>
							{/if}
						</div>
					{:else}
						This workspace is <b>NOT</b> on a team plan. Users use their global free-tier quotas when
						doing executions in this workspace. Upgrade to a Team or Enterprise plan to unlock unlimited
						executions in this workspace.
					{/if}
				</div>

				<div class="flex flex-col gap-1 mb-4">
					<Slider text="What is an execution?">
						<Alert type="info" title="A computation is 1s of execution">
							The single credit-unit is called an "execution". An execution corresponds to a single
							job whose duration is less than 1s. For any additional seconds of computation, an
							additional execution is accounted for. Jobs are executed on one powerful virtual CPU
							with 2Gb of memory. Most jobs will take less than 200ms to execute.
						</Alert>
					</Slider>

					<Slider text="Operator vs Author">
						<Alert type="info" title="Operator vs Author"
							>An author can write scripts/flows/apps/variables/resources. An operator can only
							run/view them.</Alert
						>
					</Slider>
				</div>

				<div class="grid grid-cols-1 md:grid-cols-3 gap-4">
					{#each Object.entries(plans) as [planTitle, planDesc]}
						<div class="box p-4 text-sm flex flex-col h-full overflow-hidden">
							<h2 class="mb-4">{planTitle}</h2>
							<ul class="list-disc text-lg p-4">
								{#each planDesc as item}
									<li class="mt-2">{@html item}</li>
								{/each}
							</ul>

							<div class="grow" />
							{#if planTitle == 'Team'}
								{#if plan != 'team'}
									<div class="mt-4 mx-auto">
										<Button size="lg" href="/api/w/{$workspaceStore}/workspaces/checkout?plan=team"
											>Upgrade to the Team plan</Button
										>
									</div>
								{:else}
									<div class="mx-auto text-lg font-semibold">Workspace is on the team plan</div>
								{/if}
							{:else if planTitle == 'Enterprise'}
								{#if plan != 'enterprise'}
									<div class="mt-4 mx-auto">
										<Button size="lg" href="https://www.windmill.dev/pricing" target="_blank"
											>See more</Button
										>
									</div>
								{:else}
									<div class="mx-auto text-lg font-semibold">Workspace is on enterprise plan</div>
								{/if}
							{:else if !plan}
								<div class="mx-auto text-lg font-semibold">Workspace is on the free plan</div>
							{:else}
								<div class="mt-4 w-full">
									<Button href="/api/w/{$workspaceStore}/workspaces/checkout"
										>Upgrade to the {planTitle} plan</Button
									>
								</div>
							{/if}
						</div>
					{/each}
				</div>
			{/if}
		{:else if tab == 'slack'}
			<div class="mt-2"
				><Alert type="info" title="Send commands from slack"
					>Connect your windmill workspace to your slack workspace to trigger a script or a flow
					with a '/windmill' command.</Alert
				></div
			>
			<p class="text-xs text-gray-700 my-1 mt-2">
				Status: {#if team_name}Connected to slack workspace <Badge>{team_name}</Badge>{:else}Not
					connected{/if}
			</p>
			{#if team_name}
				<div class="flex flex-col gap-2 max-w-sm">
					<Button
						size="sm"
						endIcon={{ icon: faSlack }}
						btnClasses="mt-2"
						variant="border"
						on:click={async () => {
							await OauthService.disconnectSlack({
								workspace: $workspaceStore ?? ''
							})
							loadSettings()
							sendUserToast('Disconnected Slack')
						}}
					>
						Disconnect Slack
					</Button>
					<Button
						size="sm"
						endIcon={{ icon: faScroll }}
						href="/scripts/add?hub=hub%2F314%2Fslack%2Fexample_of_responding_to_a_slack_command_slack"
					>
						Create a script to handle slack commands
					</Button>
					<Button size="sm" endIcon={{ icon: faBarsStaggered }} href="/flows/add?hub=28">
						Create a flow to handle slack commands
					</Button>
				</div>
			{:else}
				<div class="flex">
					<Button size="sm" endIcon={{ icon: faSlack }} href="/api/oauth/connect_slack">
						Connect to Slack
					</Button>
				</div>
			{/if}
			<h3 class="mt-5 text-gray-700"
				>Script or flow to run on /windmill command <Tooltip>
					The script or flow to be triggered when the `/windmill` command is invoked. The script or
					flow chosen is passed the parameters <pre>response_url: string, text: string</pre>
					respectively the url to reply directly to the trigger and the text of the command.</Tooltip
				>
			</h3>
			<ScriptPicker
				kind={Script.kind.SCRIPT}
				allowFlow
				bind:itemKind
				bind:scriptPath
				{initialPath}
				on:select={editSlackCommand}
			/>
		{:else if tab == 'export_delete'}
			<PageHeader title="Export workspace" primary={false} />
			<div class="flex justify-start">
				<Button
					size="sm"
					href="/api/w/{$workspaceStore ?? ''}/workspaces/tarball?archive_type=zip"
					target="_blank"
				>
					Export workspace as zip file
				</Button>
			</div>

			<div class="mt-20" />
			<PageHeader title="Delete workspace" primary={false} />
			<p class="italic text-xs">
				The workspace will be archived for a short period of time and then permanently deleted
			</p>
			{#if $workspaceStore === 'admins' || $workspaceStore === 'starter'}
				<p class="italic text-xs">
					This workspace cannot be deleted as it has a special function. Consult the documentation
					for more information.
				</p>
			{/if}
			<div class="flex gap-2">
				<Button
					color="red"
					disabled={$workspaceStore === 'admins' || $workspaceStore === 'starter'}
					size="sm"
					btnClasses="mt-2"
					on:click={async () => {
						await WorkspaceService.archiveWorkspace({ workspace: $workspaceStore ?? '' })
						sendUserToast(`Archived workspace ${$workspaceStore}`)
						workspaceStore.set(undefined)
						usersWorkspaceStore.set(undefined)
						goto('/user/workspaces')
					}}
				>
					Archive workspace
				</Button>

				{#if $superadmin}
					<Button
						color="red"
						disabled={$workspaceStore === 'admins' || $workspaceStore === 'starter'}
						size="sm"
						btnClasses="mt-2"
						on:click={async () => {
							await WorkspaceService.deleteWorkspace({ workspace: $workspaceStore ?? '' })
							sendUserToast(`Deleted workspace ${$workspaceStore}`)
							workspaceStore.set(undefined)
							usersWorkspaceStore.set(undefined)
							goto('/user/workspaces')
						}}
					>
						Delete workspace (superadmin)
					</Button>
				{/if}
			</div>
		{:else if tab == 'webhook'}
			<PageHeader title="Webhook on changes" primary={false} />

			<div class="mt-2"
				><Alert type="info" title="Send events to an external service"
					>Connect your windmill workspace to an external service to sync or get notified about any
					changes.</Alert
				></div
			>

			<h3 class="mt-5 text-gray-700"
				>URL to send requests to<Tooltip>
					This URL will be POSTed to with a JSON body depending on the type of event. The type is
					indicated by the <pre>type</pre> field. The other fields are dependent on the type.
				</Tooltip>
			</h3>

			<div class="flex gap-2">
				<input class="justify-start" type="text" bind:value={webhook} />
				<Button color="blue" btnClasses="justify-end" size="md" on:click={editWebhook}
					>Set Webhook</Button
				>
			</div>
		{:else if tab == 'error_handler'}
			<PageHeader title="Script to run as error handler" primary={false} />
			<ScriptPicker
				kind={Script.kind.SCRIPT}
				bind:itemKind={errorHandlerItemKind}
				bind:scriptPath={errorHandlerScriptPath}
				initialPath={errorHandlerInitialPath}
				on:select={editErrorHandler}
				canRefresh
			/>
			<div class="flex flex-col gap-20 items-start mt-3">
				<div class="w-2/3">
					<div class="text-gray-600 text-sm">
						The following args will be passed to the error handler:
						<ul class="mt-1 ml-2">
							<li><b>path</b>: The path of the script or flow that errored.</li>
							<li><b>email</b>: The email of the user who ran the script or flow that errored.</li>
							<li><b>error</b>: The error details.</li>
							<li><b>job_id</b>: The job id.</li>
							<li><b>is_flow</b>: Whether the error comes from a flow.</li>
							<li><b>workspace_id</b>: The workspace id of the failed script or flow.</li>
						</ul>
						<br />
						The error handler will be executed by the automatically created group g/error_handler. If
						your error handler requires variables or resources, you need to add them to the group.
					</div>
				</div>
				<div class="w-1/3 flex items-start">
					<div class="mt-2">
						<!-- Adjusted margin class -->
						<Button
							href="/scripts/add?hub=hub%2F1088%2Fwindmill%2FGlobal_%2F_workspace_error_handler_template"
							target="_blank">Use template</Button
						>
					</div>
				</div>
			</div>
		{:else if tab == 'openai'}
			<PageHeader title="Windmill AI" primary={false} />
<<<<<<< HEAD
			<div class="mt-2">
				<Alert type="info" title="Experimental feature">
					Select an OpenAI resource to unlock Windmill AI features!
				</Alert>
			</div>
=======
			<div class="mt-2"
				><Alert type="info" title="Experimental feature"
					>Select an OpenAI resource to unlock Windmill AI features! <br/> Windmill AI currently only supports OpenAI's GPT-4.</Alert
				></div
			>
>>>>>>> bfde774c
			<div class="mt-5">
				{#key openaiResourceInitialPath}
					<ResourcePicker
						resourceType="openai"
						initialValue={openaiResourceInitialPath}
						on:change={(ev) => {
							editOpenaiResourcePath(ev.detail)
						}}
					/>
				{/key}
			</div>
		{/if}
	{:else}
		<div class="bg-red-100 border-l-4 border-red-600 text-orange-700 p-4 m-4" role="alert">
			<p class="font-bold">Not an admin</p>
			<p>Workspace settings are only available for admin of workspaces</p>
		</div>
	{/if}
</CenteredPage>

<style>
</style><|MERGE_RESOLUTION|>--- conflicted
+++ resolved
@@ -905,19 +905,12 @@
 			</div>
 		{:else if tab == 'openai'}
 			<PageHeader title="Windmill AI" primary={false} />
-<<<<<<< HEAD
 			<div class="mt-2">
 				<Alert type="info" title="Experimental feature">
-					Select an OpenAI resource to unlock Windmill AI features!
+					Select an OpenAI resource to unlock Windmill AI features! <br /> Windmill AI currently only
+					supports OpenAI's GPT-4.
 				</Alert>
 			</div>
-=======
-			<div class="mt-2"
-				><Alert type="info" title="Experimental feature"
-					>Select an OpenAI resource to unlock Windmill AI features! <br/> Windmill AI currently only supports OpenAI's GPT-4.</Alert
-				></div
-			>
->>>>>>> bfde774c
 			<div class="mt-5">
 				{#key openaiResourceInitialPath}
 					<ResourcePicker
