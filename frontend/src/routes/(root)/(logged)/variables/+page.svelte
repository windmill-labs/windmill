<script lang="ts">
	import CenteredPage from '$lib/components/CenteredPage.svelte'
	import { Alert, Badge, Button, Skeleton, Tab, Tabs } from '$lib/components/common'
	import ConfirmationModal from '$lib/components/common/confirmationModal/ConfirmationModal.svelte'
	import DeployWorkspaceDrawer from '$lib/components/DeployWorkspaceDrawer.svelte'
	import Dropdown from '$lib/components/DropdownV2.svelte'
	import ListFilters from '$lib/components/home/ListFilters.svelte'
	import PageHeader from '$lib/components/PageHeader.svelte'
	import Popover from '$lib/components/Popover.svelte'
	import SearchItems from '$lib/components/SearchItems.svelte'
	import SharedBadge from '$lib/components/SharedBadge.svelte'
	import ShareModal from '$lib/components/ShareModal.svelte'
	import Cell from '$lib/components/table/Cell.svelte'
	import DataTable from '$lib/components/table/DataTable.svelte'
	import Head from '$lib/components/table/Head.svelte'
	import Row from '$lib/components/table/Row.svelte'
	import TableSimple from '$lib/components/TableSimple.svelte'
	import Tooltip from '$lib/components/Tooltip.svelte'
	import VariableEditor from '$lib/components/VariableEditor.svelte'
	import type { ContextualVariable, ListableVariable } from '$lib/gen'
	import { OauthService, VariableService } from '$lib/gen'
	import { userStore, workspaceStore } from '$lib/stores'
	import { sendUserToast } from '$lib/toast'
	import { canWrite, isOwner, truncate } from '$lib/utils'
<<<<<<< HEAD
	import {
		faChain,
		faCircle,
		faEdit,
		faEyeSlash,
		faFileExport,
		faRefresh,
		faShare,
		faTrash
	} from '@fortawesome/free-solid-svg-icons'
	import { Building, DollarSign, Plus } from 'lucide-svelte'
=======
	import { faCircle, faEyeSlash, faPlus } from '@fortawesome/free-solid-svg-icons'
	import { Building, DollarSign, FileUp, Link, Pen, RefreshCw, Share, Trash } from 'lucide-svelte'
>>>>>>> 0d846b31
	import Icon from 'svelte-awesome'

	type ListableVariableW = ListableVariable & { canWrite: boolean }

	let filter = ''
	let variables: ListableVariableW[] | undefined = undefined
	let filteredItems: (ListableVariableW & { marked?: string })[] | undefined = undefined
	let contextualVariables: ContextualVariable[] = []
	let shareModal: ShareModal
	let variableEditor: VariableEditor
	let loading = {
		contextual: true
	}

	let deleteConfirmedCallback: (() => void) | undefined = undefined
	$: open = Boolean(deleteConfirmedCallback)

	$: owners = Array.from(
		new Set(filteredItems?.map((x) => x.path.split('/').slice(0, 2).join('/')) ?? [])
	).sort()

	let ownerFilter: string | undefined = undefined

	$: if ($workspaceStore) {
		ownerFilter = undefined
	}

	$: preFilteredItems =
		ownerFilter == undefined
			? variables
			: variables?.filter((x) => x.path.startsWith(ownerFilter ?? ''))

	// If relative, the dropdown is positioned relative to its button
	async function loadVariables(): Promise<void> {
		variables = (await VariableService.listVariable({ workspace: $workspaceStore! })).map((x) => {
			return {
				canWrite: canWrite(x.path, x.extra_perms!, $userStore) && x.workspace_id == $workspaceStore,
				...x
			}
		})
	}

	async function loadContextualVariables(): Promise<void> {
		contextualVariables = await VariableService.listContextualVariables({
			workspace: $workspaceStore!
		})
		loading.contextual = false
	}

	async function deleteVariable(path: string, account?: number): Promise<void> {
		if (account) {
			OauthService.disconnectAccount({ workspace: $workspaceStore!, id: account })
		}
		await VariableService.deleteVariable({ workspace: $workspaceStore!, path })
		loadVariables()
		sendUserToast(`Variable ${path} was deleted`)
	}

	$: {
		if ($workspaceStore && $userStore) {
			loadVariables()
			loadContextualVariables()
		}
	}
	let tab: 'workspace' | 'contextual' = 'workspace'

	let deploymentDrawer: DeployWorkspaceDrawer
</script>

<DeployWorkspaceDrawer bind:this={deploymentDrawer} />

<SearchItems
	{filter}
	items={preFilteredItems}
	bind:filteredItems
	f={(x) => x.path + ' ' + x.description}
/>

<CenteredPage>
	<PageHeader
		title="Variables"
		tooltip="Save and permission strings to be reused in Scripts and Flows."
		documentationLink="https://www.windmill.dev/docs/core_concepts/variables_and_secrets"
	>
		<div class="flex flex-row justify-end">
			<Button size="md" startIcon={{ icon: Plus }} on:click={() => variableEditor.initNew()}>
				New&nbsp;variable
			</Button>
		</div>
	</PageHeader>

	<VariableEditor bind:this={variableEditor} on:create={loadVariables} />
	<ShareModal
		bind:this={shareModal}
		on:change={() => {
			loadVariables()
		}}
	/>

	<Tabs bind:selected={tab}>
		<Tab size="md" value="workspace">
			<div class="flex gap-2 items-center my-1">
				<Building size={18} />
				Workspace
			</div>
		</Tab>
		<Tab size="md" value="contextual">
			<div class="flex gap-2 items-center my-1">
				<DollarSign size={18} />
				Contextual
				<Tooltip
					documentationLink="https://www.windmill.dev/docs/core_concepts/variables_and_secrets#contextual-variables"
				>
					Contextual variables are passed as environment variables when running a script and depends
					on the execution context.
				</Tooltip>
			</div>
		</Tab>
	</Tabs>
	{#if tab == 'workspace'}
		<div class="pt-2">
			<input placeholder="Search Variable" bind:value={filter} class="input mt-1" />
		</div>
		<div class="min-h-[56px]">
			<ListFilters bind:selectedFilter={ownerFilter} filters={owners} />
		</div>
		<div class="relative overflow-x-auto pb-40 pr-4">
			{#if !filteredItems}
				<Skeleton layout={[0.5, [2], 1]} />
				{#each new Array(3) as _}
					<Skeleton layout={[[3.5], 0.5]} />
				{/each}
			{:else if filteredItems.length == 0}
				<div class="flex flex-col items-center justify-center h-full">
					<div class="text-md font-medium">No variables found</div>
					<div class="text-sm text-secondary">
						Try changing the filters or creating a new variable
					</div>
				</div>
			{:else}
				<DataTable size="xs">
					<Head>
						<tr>
							<Cell head first class="!px-0" />
							<Cell head>Path</Cell>
							<Cell head>Value</Cell>
							<Cell head>Description</Cell>
							<Cell head />
							<Cell head last />
						</tr>
					</Head>
					<tbody class="divide-y">
						{#each filteredItems as { path, value, is_secret, description, extra_perms, canWrite, account, is_refreshed, is_expired, refresh_error, is_linked, marked }}
							<Row>
								<Cell class="!px-0 text-center w-12" first>
									<SharedBadge {canWrite} extraPerms={extra_perms} />
								</Cell>
								<Cell>
									<a
										class="break-all"
										id="edit-{path}"
										on:click={() => variableEditor.editVariable(path)}
										href="#{path}"
									>
										{#if marked}
											{@html marked}
										{:else}
											{path}
										{/if}
									</a>
								</Cell>
								<Cell>
									<span class="inline-flex flex-row">
										<span class="text-sm break-words">
											{truncate(value ?? '****', 20)}
										</span>
										{#if is_secret}
											<Popover notClickable>
												<Icon
													label="Secret"
													class="text-secondary mb-2 ml-2"
													data={faEyeSlash}
													scale={0.8}
												/>
												<span slot="text">This item is secret</span>
											</Popover>
										{/if}
									</span>
								</Cell>
								<Cell class="break-words">
									<span class="text-xs text-tertiary">{truncate(description ?? '', 50)} </span>
								</Cell>

								<Cell class="text-center">
									<div class="flex flex-row items-center gap-4">
										{#if is_linked}
											<Popover notClickable>
												<Link size={16} />
												<div slot="text">
													This variable is linked with a resource of the same path. They are deleted
													and renamed together.
												</div>
											</Popover>
										{/if}
										{#if account}
											<Popover notClickable>
												<RefreshCw size={16} />
												<div slot="text">
													This OAuth token will be kept up-to-date in the background by Windmill
													using its refresh token
												</div>
											</Popover>
										{/if}

										{#if is_refreshed}
											<div class="">
												{#if refresh_error}
													<Popover notClickable>
														<div class="relative inline-flex justify-center items-center w-4 h-4">
															<Icon
																class="text-red-600 animate-ping absolute z-50 w-4 h-4"
																data={faCircle}
																scale={0.7}
																label="Error during exchange of the refresh token"
															/>
															<Icon
																class="text-red-600 relative inline-flex"
																data={faCircle}
																scale={0.7}
																label="Error during exchange of the refresh token"
															/>
														</div>

														<div slot="text">
															Latest exchange of the refresh token did not succeed. Error: {refresh_error}
														</div>
													</Popover>
												{:else if is_expired}
													<Popover notClickable>
														<Icon
															class="text-yellow-600 animate-[pulse_5s_linear_infinite]"
															data={faCircle}
															scale={0.7}
															label="Variable is expired"
														/>
														<div slot="text">
															The access_token is expired, it will get renewed the next time this
															variable is fetched or you can request is to be refreshed in the
															dropdown on the right.
														</div>
													</Popover>
												{:else}
													<Popover notClickable>
														<Icon
															class="text-green-600 animate-[pulse_5s_linear_infinite]"
															data={faCircle}
															scale={0.7}
															label="Variable is tied to an OAuth app"
														/>
														<div slot="text">
															The variable was connected through OAuth and the token is not expired.
														</div>
													</Popover>
												{/if}
											</div>
										{/if}
									</div>
								</Cell>
								<Cell last shouldStopPropagation>
									<Dropdown
										items={() => {
											let owner = isOwner(path, $userStore, $workspaceStore)
											return [
												{
													displayName: 'Edit',
													icon: Pen,
													action: () => variableEditor.editVariable(path),
													disabled: !canWrite
												},
												{
													displayName: 'Delete',
													icon: Trash,
													type: 'delete',
													action: (event) => {
														if (event['shiftKey']) {
															deleteVariable(path, account)
														} else {
															deleteConfirmedCallback = () => {
																deleteVariable(path, account)
															}
														}
													},
													disabled: !owner
												},
												{
													displayName: 'Deploy to prod/staging',
													icon: FileUp,
													action: () => {
														deploymentDrawer.openDrawer(path, 'variable')
													}
												},
												{
													displayName: owner ? 'Share' : 'See Permissions',
													action: () => {
														shareModal.openDrawer(path, 'variable')
													},
													icon: Share
												},
												...(account != undefined
													? [
															{
																displayName: 'Refresh token',
																icon: RefreshCw,
																action: async () => {
																	await OauthService.refreshToken({
																		workspace: $workspaceStore ?? '',
																		id: account ?? 0,
																		requestBody: {
																			path
																		}
																	})
																	sendUserToast('Token refreshed')
																	loadVariables()
																}
															}
													  ]
													: [])
											]
										}}
									/>
								</Cell>
							</Row>
						{/each}
					</tbody>
				</DataTable>
			{/if}
		</div>
	{:else if tab == 'contextual'}
		<div class="overflow-auto">
			{#if loading.contextual}
				<Skeleton layout={[0.5, [2], 1]} />
				{#each new Array(8) as _}
					<Skeleton layout={[[2.8], 0.5]} />
				{/each}
			{:else}
				<TableSimple
					headers={['Name', 'Example of value', 'Description']}
					data={contextualVariables}
					keys={['name', 'value', 'description']}
				/>
			{/if}
		</div>
	{/if}
</CenteredPage>

<ConfirmationModal
	{open}
	title="Remove variable"
	confirmationText="Remove"
	on:canceled={() => {
		deleteConfirmedCallback = undefined
	}}
	on:confirmed={() => {
		if (deleteConfirmedCallback) {
			deleteConfirmedCallback()
		}
		deleteConfirmedCallback = undefined
	}}
>
	<div class="flex flex-col w-full space-y-4">
		<span>Are you sure you want to remove this variable?</span>
		<Alert type="info" title="Bypass confirmation">
			<div>
				You can press
				<Badge color="dark-gray">SHIFT</Badge>
				while removing a variable to bypass confirmation.
			</div>
		</Alert>
	</div>
</ConfirmationModal><|MERGE_RESOLUTION|>--- conflicted
+++ resolved
@@ -22,22 +22,18 @@
 	import { userStore, workspaceStore } from '$lib/stores'
 	import { sendUserToast } from '$lib/toast'
 	import { canWrite, isOwner, truncate } from '$lib/utils'
-<<<<<<< HEAD
+	import { faCircle, faEyeSlash } from '@fortawesome/free-solid-svg-icons'
 	import {
-		faChain,
-		faCircle,
-		faEdit,
-		faEyeSlash,
-		faFileExport,
-		faRefresh,
-		faShare,
-		faTrash
-	} from '@fortawesome/free-solid-svg-icons'
-	import { Building, DollarSign, Plus } from 'lucide-svelte'
-=======
-	import { faCircle, faEyeSlash, faPlus } from '@fortawesome/free-solid-svg-icons'
-	import { Building, DollarSign, FileUp, Link, Pen, RefreshCw, Share, Trash } from 'lucide-svelte'
->>>>>>> 0d846b31
+		Plus,
+		FileUp,
+		Link,
+		Pen,
+		RefreshCw,
+		Share,
+		Trash,
+		Building,
+		DollarSign
+	} from 'lucide-svelte'
 	import Icon from 'svelte-awesome'
 
 	type ListableVariableW = ListableVariable & { canWrite: boolean }
