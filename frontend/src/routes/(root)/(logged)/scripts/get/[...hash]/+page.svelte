--- conflicted
+++ resolved
@@ -301,11 +301,7 @@
 				buttons.push({
 					label: 'Edit',
 					buttonProps: {
-<<<<<<< HEAD
-						href: `${base}/scripts/edit/${script.path}?args=${encodeState(args)}${
-=======
-						href: `/scripts/edit/${script.path}?${
->>>>>>> e6dfa390
+						href: `${base}/scripts/edit/${script.path}?${
 							topHash ? `&hash=${script.hash}&topHash=` + topHash : ''
 						}`,
 						size: 'xs',
