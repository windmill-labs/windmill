<script lang="ts">
	import { page } from '$app/stores'
	import { base } from '$lib/base'
	import {
		JobService,
		ScriptService,
		WorkspaceService,
		type Script,
		type TriggersCount,
		type WorkspaceDeployUISettings
	} from '$lib/gen'
	import {
		defaultIfEmptyString,
		emptyString,
		canWrite,
		truncateHash,
		copyToClipboard
	} from '$lib/utils'
	import Tooltip from '$lib/components/Tooltip.svelte'
	import ShareModal from '$lib/components/ShareModal.svelte'
	import {
		enterpriseLicense,
		hubBaseUrlStore,
		userStore,
		workspaceStore
	} from '$lib/stores'
	import { isDeployable, ALL_DEPLOYABLE } from '$lib/utils_deployable'

	import { onDestroy } from 'svelte'
	import HighlightCode from '$lib/components/HighlightCode.svelte'
	import {
		Tabs,
		Tab,
		TabContent,
		Badge,
		Alert,
		DrawerContent,
		Drawer,
		Button
	} from '$lib/components/common'
	import Skeleton from '$lib/components/common/skeleton/Skeleton.svelte'
	import RunForm from '$lib/components/RunForm.svelte'
	import { goto } from '$lib/navigation'
	import MoveDrawer from '$lib/components/MoveDrawer.svelte'

	import { sendUserToast } from '$lib/toast'
	import DeployWorkspaceDrawer from '$lib/components/DeployWorkspaceDrawer.svelte'

<<<<<<< HEAD
	import SavedInputsV2 from '$lib/components/SavedInputsV2.svelte'
	import WebhooksPanel from '$lib/components/triggers/WebhooksPanel.svelte'
=======
	import SavedInputs from '$lib/components/SavedInputs.svelte'
	import WebhooksPanel from '$lib/components/triggers/webhook/WebhooksPanel.svelte'
>>>>>>> 0e410238
	import DetailPageLayout from '$lib/components/details/DetailPageLayout.svelte'
	import DetailPageHeader from '$lib/components/details/DetailPageHeader.svelte'
	import CliHelpBox from '$lib/components/CliHelpBox.svelte'
	import {
		Activity,
		Archive,
		ArchiveRestore,
		Eye,
		FolderOpen,
		GitFork,
		Globe2,
		History,
		Loader2,
		Pen,
		ChevronUpSquare,
		Share,
		Table2,
		Trash,
		Play,
		ClipboardCopy,
		X
	} from 'lucide-svelte'
	import { SCRIPT_VIEW_SHOW_PUBLISH_TO_HUB } from '$lib/consts'
	import { scriptToHubUrl } from '$lib/hub'
	import SharedBadge from '$lib/components/SharedBadge.svelte'
	import ScriptVersionHistory from '$lib/components/ScriptVersionHistory.svelte'
	import RunPageSchedules from '$lib/components/RunPageSchedules.svelte'
	import { createAppFromScript } from '$lib/components/details/createAppFromScript'
	import { importStore } from '$lib/components/apps/store'
	import TimeAgo from '$lib/components/TimeAgo.svelte'
	import ClipboardPanel from '$lib/components/details/ClipboardPanel.svelte'
	import PersistentScriptDrawer from '$lib/components/PersistentScriptDrawer.svelte'
	import GfmMarkdown from '$lib/components/GfmMarkdown.svelte'
	import EmailTriggerPanel from '$lib/components/details/EmailTriggerPanel.svelte'
	import Star from '$lib/components/Star.svelte'
	import LogViewer from '$lib/components/LogViewer.svelte'
	import RoutesPanel from '$lib/components/triggers/http/RoutesPanel.svelte'
	import { Highlight } from 'svelte-highlight'
	import json from 'svelte-highlight/languages/json'
	import { writable } from 'svelte/store'
	import TriggersBadge from '$lib/components/graph/renderers/triggers/TriggersBadge.svelte'
<<<<<<< HEAD
	import WebsocketTriggersPanel from '$lib/components/triggers/WebsocketTriggersPanel.svelte'
	import KafkaTriggersPanel from '$lib/components/triggers/KafkaTriggersPanel.svelte'
	import NatsTriggersPanel from '$lib/components/triggers/NatsTriggersPanel.svelte'
	import { classes } from '$lib/components/common/alert/model'
	import { twMerge } from 'tailwind-merge'
=======
	import WebsocketTriggersPanel from '$lib/components/triggers/websocket/WebsocketTriggersPanel.svelte'
	import KafkaTriggersPanel from '$lib/components/triggers/kafka/KafkaTriggersPanel.svelte'
	import NatsTriggersPanel from '$lib/components/triggers/nats/NatsTriggersPanel.svelte'
	import PostgresTriggersPanel from '$lib/components/triggers/postgres/PostgresTriggersPanel.svelte'
>>>>>>> 0e410238

	let script: Script | undefined
	let topHash: string | undefined
	let can_write = false
	let deploymentInProgress = false
	let intervalId: NodeJS.Timeout
	let shareModal: ShareModal
	let runForm: RunForm

	let scheduledForStr: string | undefined = undefined
	let invisible_to_owner: boolean | undefined = undefined
	let overrideTag: string | undefined = undefined
	let inputSelected: 'saved' | 'history' | undefined = undefined

	$: cliCommand = `wmill script run ${script?.path} -d '${JSON.stringify(args)}'`

	$: loading = !script

	let previousHash: string | undefined = undefined
	$: if ($workspaceStore) {
		if (previousHash != $page.params.hash) {
			previousHash = $page.params.hash
			loadScript($page.params.hash)
		}
	}

	const triggersCount = writable<TriggersCount | undefined>(undefined)

	async function deleteScript(hash: string): Promise<void> {
		try {
			await ScriptService.deleteScriptByHash({ workspace: $workspaceStore!, hash })
			loadScript(hash)
		} catch (err) {
			console.error(err)
			sendUserToast(`Could not delete this script ${err.body}`, true)
		}
	}

	async function archiveScript(hash: string): Promise<void> {
		await ScriptService.archiveScriptByHash({ workspace: $workspaceStore!, hash })
		loadScript(hash)
	}

	async function unarchiveScript(hash: string): Promise<void> {
		const r = await ScriptService.getScriptByHash({ workspace: $workspaceStore!, hash })
		const ns = await ScriptService.createScript({
			workspace: $workspaceStore!,
			requestBody: {
				...r,
				parent_hash: hash,
				lock: r.lock
			}
		})
		sendUserToast(`Unarchived script`)
		loadScript(ns)
		goto(`/scripts/get/${ns}`)
	}

	async function syncer(): Promise<void> {
		if (script?.hash) {
			const status = await ScriptService.getScriptDeploymentStatus({
				workspace: $workspaceStore!,
				hash: script?.hash!
			})
			if (status.lock != undefined || status.lock_error_logs != undefined) {
				deploymentInProgress = false
				script.lock = status.lock
				script.lock_error_logs = status.lock_error_logs
				clearInterval(intervalId)
			}
		}
	}
	let starred: boolean | undefined = undefined

	async function loadTriggersCount(path: string) {
		$triggersCount = await ScriptService.getTriggersCountOfScript({
			workspace: $workspaceStore!,
			path: path
		})
	}

	async function loadScript(hash: string): Promise<void> {
		try {
			script = await ScriptService.getScriptByHash({
				workspace: $workspaceStore!,
				hash,
				withStarredInfo: true
			})
			starred = script.starred
		} catch {
			script = await ScriptService.getScriptByPath({
				workspace: $workspaceStore!,
				path: hash,
				withStarredInfo: true
			})
			starred = script.starred
			hash = script.hash
		}
		can_write =
			script.workspace_id == $workspaceStore &&
			canWrite(script.path, script.extra_perms!, $userStore)
		loadTriggersCount(script.path)

		if (script.path && script.archived) {
			const script_by_path = await ScriptService.getScriptByPath({
				workspace: $workspaceStore!,
				path: script.path
			}).catch((_) => console.error('this script has no non-archived version'))
			if (script_by_path?.hash != script.hash) {
				topHash = script_by_path?.hash
			}
		} else {
			topHash = undefined
		}
		intervalId && clearInterval(intervalId)
		deploymentInProgress = script.lock == undefined && script.lock_error_logs == undefined
		if (deploymentInProgress) {
			intervalId = setInterval(syncer, 500)
		}
		if (!script.path.startsWith(`u/${$userStore?.username}`) && script.path.split('/').length > 2) {
			invisible_to_owner = script.visible_to_runner_only
		}
	}

	onDestroy(() => {
		intervalId && clearInterval(intervalId)
	})

	let isValid = true

	let runLoading = false
	async function runScript(
		scheduledForStr: string | undefined,
		args: Record<string, any>,
		invisibleToOwner: boolean | undefined,
		overrideTag: string | undefined
	) {
		try {
			runLoading = true
			const scheduledFor = scheduledForStr ? new Date(scheduledForStr).toISOString() : undefined
			let run = await JobService.runScriptByHash({
				workspace: $workspaceStore!,
				hash: script?.hash ?? '',
				requestBody: args,
				scheduledFor,
				invisibleToOwner,
				tag: overrideTag,
				skipPreprocessor: true
			})
			await goto('/run/' + run + '?workspace=' + $workspaceStore)
		} catch (err) {
			runLoading = false
			sendUserToast(`Could not create job: ${err.body}`, true)
		}
	}

	let args: Record<string, any> | undefined = undefined
	let hash = window.location.hash
	if (hash.length > 1) {
		try {
			let searchParams = new URLSearchParams(hash.slice(1))
			let params = [...searchParams.entries()].map(([k, v]) => [k, JSON.parse(v)])
			args = Object.fromEntries(params)
		} catch (e) {
			console.error('Was not able to transform hash as args', e)
		}
	}

	let moveDrawer: MoveDrawer
	let deploymentDrawer: DeployWorkspaceDrawer
	let persistentScriptDrawer: PersistentScriptDrawer

	function getMainButtons(
		script: Script | undefined,
		args: object | undefined,
		topHash?: string,
		can_write?: boolean
	) {
		const buttons: any = []

		if (!topHash && script && !$userStore?.operator && !script.codebase) {
			buttons.push({
				label: 'Fork',
				buttonProps: {
					href: `${base}/scripts/add?template=${script.path}`,
					size: 'xs',
					color: 'light',
					startIcon: GitFork
				}
			})
		}

		if (!script) {
			return buttons
		}

		buttons.push({
			label: `View runs`,
			buttonProps: {
				href: `${base}/runs/${script.path}`,
				size: 'xs',
				color: 'light',
				startIcon: Play
			}
		})

		if (!script || $userStore?.operator || !can_write) {
			return buttons
		}

		if (Array.isArray(script.parent_hashes) && script.parent_hashes.length > 0) {
			buttons.push({
				label: `History`,
				buttonProps: {
					onClick: () => {
						versionsDrawerOpen = !versionsDrawerOpen
					},

					size: 'xs',
					color: 'light',
					startIcon: History
				}
			})
		}

		if (!$userStore?.operator) {
			buttons.push({
				label: 'Build app',
				buttonProps: {
					onClick: async () => {
						const app = createAppFromScript(script.path, script.schema)
						$importStore = JSON.parse(JSON.stringify(app))
						await goto('/apps/add?nodraft=true')
					},

					size: 'xs',
					color: 'light',
					startIcon: Table2
				}
			})

			if (script?.restart_unless_cancelled ?? false) {
				buttons.push({
					label: 'Current runs',
					buttonProps: {
						onClick: () => {
							persistentScriptDrawer.open?.(script)
						},
						size: 'xs',
						startIcon: Activity,
						color: 'dark',
						variant: 'contained'
					}
				})
			}

			if (!script.codebase) {
				buttons.push({
					label: 'Edit',
					buttonProps: {
						href: `${base}/scripts/edit/${script.path}?${
							topHash ? `&hash=${script.hash}&topHash=` + topHash : ''
						}`,
						size: 'xs',
						startIcon: Pen,
						color: 'dark',
						variant: 'contained',
						disabled: !can_write
					}
				})
			}
		}

		return buttons
	}
	$: mainButtons = getMainButtons(script, args, topHash, can_write)

	let deployUiSettings: WorkspaceDeployUISettings | undefined = undefined

	async function getDeployUiSettings() {
		if (!$enterpriseLicense) {
			deployUiSettings = ALL_DEPLOYABLE
			return
		}
		let settings = await WorkspaceService.getSettings({ workspace: $workspaceStore! })
		deployUiSettings = settings.deploy_ui ?? ALL_DEPLOYABLE
	}
	getDeployUiSettings()

	function getMenuItems(
		script: Script | undefined,
		deployUiSettings: WorkspaceDeployUISettings | undefined
	) {
		if (!script || $userStore?.operator) return []

		const menuItems: any = []

		menuItems.push({
			label: 'Move/Rename',
			Icon: FolderOpen,
			onclick: () => {
				moveDrawer.openDrawer(script?.path ?? '', script?.summary, 'script')
			}
		})

		menuItems.push({
			label: 'Audit logs',
			Icon: Eye,
			onclick: () => {
				goto(`/audit_logs?resource=${script?.path}`)
			}
		})

		menuItems.push({
			label: 'Share',
			Icon: Share,
			onclick: () => {
				shareModal.openDrawer(script?.path ?? '', 'script')
			}
		})

		if (isDeployable('script', script?.path ?? '', deployUiSettings)) {
			menuItems.push({
				label: 'Deploy to staging/prod',
				Icon: ChevronUpSquare,
				onclick: () => {
					deploymentDrawer.openDrawer(script?.path ?? '', 'script')
				}
			})
		}

		if (SCRIPT_VIEW_SHOW_PUBLISH_TO_HUB) {
			menuItems.push({
				label: 'Publish to Hub',
				Icon: Globe2,
				onclick: () => {
					if (!script) return

					window.open(
						scriptToHubUrl(
							script.content,
							script.summary,
							script.description ?? '',
							script.kind,
							script.language,
							script.schema,
							script.lock ?? '',
							$hubBaseUrlStore
						).toString(),
						'_blank'
					)
				}
			})
		}

		if (script.archived) {
			menuItems.push({
				label: 'Unarchive',
				Icon: ArchiveRestore,
				onclick: async () => {
					unarchiveScript(script.hash)
				},
				color: 'red'
			})
		} else {
			menuItems.push({
				label: 'Archive',
				Icon: Archive,
				onclick: async () => {
					archiveScript(script.hash)
				},
				color: 'red'
			})
		}

		menuItems.push({
			label: 'Delete',
			Icon: Trash,
			onclick: async () => {
				deleteScript(script.hash)
			},
			color: 'red'
		})

		return menuItems
	}

	let versionsDrawerOpen = false

	function onKeyDown(event: KeyboardEvent) {
		switch (event.key) {
			case 'Enter':
				if (event.ctrlKey || event.metaKey) {
					if (isValid) {
						event.preventDefault()
						runForm?.run()
					} else {
						sendUserToast('Please fix errors before running', true)
					}
				}
				break
		}
	}

	let token = 'TOKEN_TO_CREATE'
	let rightPaneSelected = 'saved_inputs'
</script>

<MoveDrawer
	bind:this={moveDrawer}
	on:update={async (e) => {
		await goto('/scripts/get/' + e.detail + `?workspace=${$workspaceStore}`)
		loadScript($page.params.hash)
	}}
/>

<svelte:window on:keydown={onKeyDown} />

<DeployWorkspaceDrawer bind:this={deploymentDrawer} />
<PersistentScriptDrawer bind:this={persistentScriptDrawer} />
<ShareModal bind:this={shareModal} />

{#if script}
	<Drawer bind:open={versionsDrawerOpen} size="1200px">
		<DrawerContent title="Versions History" on:close={() => (versionsDrawerOpen = false)} noPadding>
			<ScriptVersionHistory
				scriptPath={script.path}
				openDetails
				on:openDetails={(e) => {
					if (script) {
						goto(`/scripts/get/${e.detail.version}?workspace=${$workspaceStore}`)
					}
					versionsDrawerOpen = false
				}}
			/>
		</DrawerContent>
	</Drawer>
	{#key script.hash}
		<DetailPageLayout
			{triggersCount}
			bind:selected={rightPaneSelected}
			isOperator={$userStore?.operator}
		>
			<svelte:fragment slot="header">
				<DetailPageHeader
					{mainButtons}
					menuItems={getMenuItems(script, deployUiSettings)}
					title={defaultIfEmptyString(script.summary, script.path)}
					bind:errorHandlerMuted={script.ws_error_handler_muted}
					errorHandlerKind="script"
					scriptOrFlowPath={script.path}
					tag={script.tag}
				>
					<svelte:fragment slot="trigger-badges">
						<TriggersBadge
							showOnlyWithCount={true}
							path={script.path}
							newItem={false}
							isFlow={false}
							selected={rightPaneSelected == 'triggers'}
							on:select={() => {
								rightPaneSelected = 'triggers'
							}}
						/>
					</svelte:fragment>
					{#if $workspaceStore}
						<Star
							kind="script"
							path={script.path}
							{starred}
							workspace_id={$workspaceStore}
							on:starred={() => {
								starred = !starred
							}}
						/>
					{/if}
					{#if script.codebase}
						<Badge
							>bundle<Tooltip
								>This script is deployed as a bundle and can only be deployed from the CLI for now</Tooltip
							></Badge
						>
					{/if}
					{#if script?.priority != undefined}
						<div class="hidden md:block">
							<Badge color="blue" variant="outlined" size="xs">
								{`Priority: ${script.priority}`}
							</Badge>
						</div>
					{/if}
					{#if script?.restart_unless_cancelled ?? false}
						<button on:click={() => persistentScriptDrawer.open?.(script)}>
							<div class="hidden md:block">
								<Badge color="red" variant="outlined" size="xs">Persistent</Badge>
							</div>
						</button>
					{/if}
					{#if script?.concurrent_limit != undefined && script.concurrency_time_window_s != undefined}
						<div class="hidden md:block">
							<Badge color="gray" variant="outlined" size="xs">
								{`Concurrency limit: ${script.concurrent_limit} runs every ${script.concurrency_time_window_s}s`}
							</Badge>
						</div>
					{/if}
				</DetailPageHeader>
			</svelte:fragment>
			<svelte:fragment slot="form">
				<div class="p-8 w-full max-w-3xl mx-auto">
					<div class="flex flex-col gap-0.5 mb-1">
						{#if script.lock_error_logs || topHash || script.archived || script.deleted}
							<div class="flex flex-col gap-2 my-2">
								{#if script.lock_error_logs}
									<div
										class="bg-red-100 dark:bg-red-700 border-l-4 border-red-500 p-4"
										role="alert"
									>
										<p class="font-bold">Error deploying this script</p>
										<p>
											This script has not been deployed successfully because of the following
											errors:
										</p>
										<LogViewer content={script.lock_error_logs} isLoading={false} tag={undefined} />
									</div>
								{/if}
								{#if topHash}
									<div class="mt-2" />
									<Alert type="warning" title="Not HEAD">
										This hash is not HEAD (latest non-archived version at this path) :
										<a href="{base}/scripts/get/{topHash}?workspace={$workspaceStore}"
											>Go to the HEAD of this path</a
										>
									</Alert>
								{/if}
								{#if script.archived && !topHash}
									<Alert type="error" title="Archived">This path was archived</Alert>
								{/if}
								{#if script.deleted}
									<div
										class="bg-red-100 border-l-4 border-red-600 text-orange-700 p-4"
										role="alert"
									>
										<p class="font-bold">Deleted</p>
										<p>The content of this script was deleted (by an admin, no less)</p>
									</div>
								{/if}
							</div>
						{/if}

						{#if !emptyString(script.description)}
							<GfmMarkdown md={defaultIfEmptyString(script?.description, 'No description')} />
						{/if}
					</div>

					{#if deploymentInProgress}
						<Badge color="yellow">
							<Loader2 size={12} class="inline animate-spin mr-1" />
							Deployment in progress
						</Badge>
					{/if}

					<div class="flex flex-col align-left">
						<div class="min-h-[34px]">
							<div
								class="rounded-md flex flex-row gap-2 items-center py-1 px-2 w-fit {classes['info']
									.bgClass} {inputSelected ? '' : 'hidden'}"
							>
								<p class={twMerge(classes['info'].descriptionClass, 'text-xs px-2')}>
									Using {inputSelected === 'history' ? 'historic' : 'saved'} input arguments
								</p>
								<Button
									color="light"
									size="xs2"
									startIcon={{ icon: X }}
									shortCut={{ key: 'esc', withoutModifier: true }}
									nonCaptureEvent
								/>
							</div>
						</div>

						<RunForm
							bind:scheduledForStr
							bind:invisible_to_owner
							bind:overrideTag
							viewKeybinding
							loading={runLoading}
							autofocus
							detailed={false}
							bind:isValid
							runnable={script}
							runAction={runScript}
							bind:args
							schedulable={true}
							bind:this={runForm}
						/>
					</div>

					<div class="py-10" />
					{#if !emptyString(script.summary)}
						<div class="mb-2">
							<span class="!text-tertiary">{script.path}</span>
						</div>
					{/if}
					<div class="flex flex-row gap-x-2 flex-wrap items-center">
						<span class="text-sm text-tertiary">
							Edited <TimeAgo date={script.created_at || ''} /> by {script.created_by || 'unknown'}
						</span>
						<Badge small color="gray">
							{truncateHash(script?.hash ?? '')}
						</Badge>
						{#if script?.is_template}
							<Badge color="blue">Template</Badge>
						{/if}
						{#if script && script.kind !== 'script'}
							<Badge color="blue">
								{script?.kind}
							</Badge>
						{/if}

						<SharedBadge canWrite={can_write} extraPerms={script?.extra_perms ?? {}} />
					</div>
				</div>
			</svelte:fragment>
			<svelte:fragment slot="save_inputs">
				{#if args}
					<SavedInputsV2
						scriptPath={script?.path}
						scriptHash={topHash}
						{isValid}
						{args}
						bind:inputSelected
						on:selected_args={(e) => {
							const nargs = JSON.parse(JSON.stringify(e.detail))
							args = nargs
						}}
					/>
				{/if}
			</svelte:fragment>
			<svelte:fragment slot="webhooks">
				<div class="p-2">
					<WebhooksPanel
						bind:token
						scopes={[`run:script/${script?.path}`]}
						hash={script.hash}
						path={script.path}
						{args}
					/>
				</div>
			</svelte:fragment>
			<svelte:fragment slot="routes">
				<div class="p-2">
					<RoutesPanel path={script.path ?? ''} isFlow={false} />
				</div>
			</svelte:fragment>
			<svelte:fragment slot="websockets">
				<div class="p-2">
					<WebsocketTriggersPanel path={script.path ?? ''} isFlow={false} />
				</div>
			</svelte:fragment>
			<svelte:fragment slot="kafka">
				<div class="p-2">
					<KafkaTriggersPanel path={script.path ?? ''} isFlow={false} />
				</div>
			</svelte:fragment>
			<svelte:fragment slot="postgres">
				<div class="p-2">
					<PostgresTriggersPanel path={script.path ?? ''} isFlow={false} />
			</svelte:fragment>
			<svelte:fragment slot="nats">
				<div class="p-2">
					<NatsTriggersPanel path={script.path ?? ''} isFlow={false} />
				</div>
			</svelte:fragment>
			<svelte:fragment slot="emails">
				<div class="p-2">
					<EmailTriggerPanel
						bind:token
						scopes={[`run:script/${script?.path}`]}
						hash={script.hash}
						path={script.path}
					/>
				</div>
			</svelte:fragment>
			<svelte:fragment slot="schedules">
				<div class="p-2 mt-2">
					<RunPageSchedules
						schema={script.schema}
						isFlow={false}
						path={script.path ?? ''}
						{can_write}
					/>
				</div>
			</svelte:fragment>
			<svelte:fragment slot="script">
				<div class="h-full">
					<Skeleton {loading} layout={[[20]]} />

					<Tabs selected="code">
						<Tab value="code" size="xs">Code</Tab>
						<Tab value="dependencies" size="xs">Lockfile</Tab>
						<Tab value="schema" size="xs">Schema</Tab>
						<svelte:fragment slot="content">
							<TabContent value="code">
								<div class="p-2 w-full">
									<HighlightCode
										language={script.language}
										code={script.content}
										class="whitespace-pre-wrap"
									/>
								</div>
							</TabContent>
							<TabContent value="dependencies">
								<div>
									{#if script?.lock}
										<div class="relative overflow-x-auto w-full">
											<Button
												wrapperClasses="absolute top-2 right-2 z-20"
												on:click={() => copyToClipboard(script?.lock)}
												color="light"
												size="xs2"
												startIcon={{
													icon: ClipboardCopy
												}}
												iconOnly
											/>
											<pre class="bg-surface-secondary text-sm p-2 h-full overflow-auto w-full"
												>{script.lock}</pre
											>
										</div>
									{:else}
										<p class="bg-surface-secondary text-sm p-2">
											There is no lock file for this script
										</p>
									{/if}
								</div>
							</TabContent>
							<TabContent value="schema">
								<div class="p-1 relative h-full">
									<button
										on:click={() => copyToClipboard(JSON.stringify(script?.schema, null, 4))}
										class="absolute top-2 right-2"
									>
										<ClipboardCopy size={14} />
									</button>
									<Highlight language={json} code={JSON.stringify(script?.schema, null, 4)} />
								</div>
							</TabContent>
						</svelte:fragment>
					</Tabs>
				</div>

				{#if script.envs && script.envs.length > 0}
					<h3>Static Env Variables</h3>
					<ul>
						{#each script.envs as e}
							<li>{e}</li>
						{/each}
					</ul>
				{/if}
			</svelte:fragment>
			<svelte:fragment slot="cli">
				<div class="p-2 flex flex-col gap-4">
					<ClipboardPanel content={cliCommand} />
					<CliHelpBox />
				</div>
			</svelte:fragment>
		</DetailPageLayout>
	{/key}
{/if}<|MERGE_RESOLUTION|>--- conflicted
+++ resolved
@@ -18,12 +18,7 @@
 	} from '$lib/utils'
 	import Tooltip from '$lib/components/Tooltip.svelte'
 	import ShareModal from '$lib/components/ShareModal.svelte'
-	import {
-		enterpriseLicense,
-		hubBaseUrlStore,
-		userStore,
-		workspaceStore
-	} from '$lib/stores'
+	import { enterpriseLicense, hubBaseUrlStore, userStore, workspaceStore } from '$lib/stores'
 	import { isDeployable, ALL_DEPLOYABLE } from '$lib/utils_deployable'
 
 	import { onDestroy } from 'svelte'
@@ -46,13 +41,8 @@
 	import { sendUserToast } from '$lib/toast'
 	import DeployWorkspaceDrawer from '$lib/components/DeployWorkspaceDrawer.svelte'
 
-<<<<<<< HEAD
 	import SavedInputsV2 from '$lib/components/SavedInputsV2.svelte'
-	import WebhooksPanel from '$lib/components/triggers/WebhooksPanel.svelte'
-=======
-	import SavedInputs from '$lib/components/SavedInputs.svelte'
 	import WebhooksPanel from '$lib/components/triggers/webhook/WebhooksPanel.svelte'
->>>>>>> 0e410238
 	import DetailPageLayout from '$lib/components/details/DetailPageLayout.svelte'
 	import DetailPageHeader from '$lib/components/details/DetailPageHeader.svelte'
 	import CliHelpBox from '$lib/components/CliHelpBox.svelte'
@@ -94,18 +84,12 @@
 	import json from 'svelte-highlight/languages/json'
 	import { writable } from 'svelte/store'
 	import TriggersBadge from '$lib/components/graph/renderers/triggers/TriggersBadge.svelte'
-<<<<<<< HEAD
-	import WebsocketTriggersPanel from '$lib/components/triggers/WebsocketTriggersPanel.svelte'
-	import KafkaTriggersPanel from '$lib/components/triggers/KafkaTriggersPanel.svelte'
-	import NatsTriggersPanel from '$lib/components/triggers/NatsTriggersPanel.svelte'
 	import { classes } from '$lib/components/common/alert/model'
 	import { twMerge } from 'tailwind-merge'
-=======
 	import WebsocketTriggersPanel from '$lib/components/triggers/websocket/WebsocketTriggersPanel.svelte'
 	import KafkaTriggersPanel from '$lib/components/triggers/kafka/KafkaTriggersPanel.svelte'
 	import NatsTriggersPanel from '$lib/components/triggers/nats/NatsTriggersPanel.svelte'
 	import PostgresTriggersPanel from '$lib/components/triggers/postgres/PostgresTriggersPanel.svelte'
->>>>>>> 0e410238
 
 	let script: Script | undefined
 	let topHash: string | undefined
@@ -772,7 +756,8 @@
 			<svelte:fragment slot="postgres">
 				<div class="p-2">
 					<PostgresTriggersPanel path={script.path ?? ''} isFlow={false} />
-			</svelte:fragment>
+				</div></svelte:fragment
+			>
 			<svelte:fragment slot="nats">
 				<div class="p-2">
 					<NatsTriggersPanel path={script.path ?? ''} isFlow={false} />
