<script lang="ts">
	import { page } from '$app/stores'
	import { JobService, ScriptService, type Script } from '$lib/gen'
	import {
		defaultIfEmptyString,
		emptyString,
		encodeState,
		canWrite,
		truncateHash
	} from '$lib/utils'
	import Tooltip from '$lib/components/Tooltip.svelte'
	import ShareModal from '$lib/components/ShareModal.svelte'
	import { runFormStore, userStore, workspaceStore } from '$lib/stores'
	import SchemaViewer from '$lib/components/SchemaViewer.svelte'
	import { onDestroy } from 'svelte'
	import HighlightCode from '$lib/components/HighlightCode.svelte'
	import {
		Tabs,
		Tab,
		TabContent,
		Badge,
		Alert,
		DrawerContent,
		Drawer
	} from '$lib/components/common'
	import Skeleton from '$lib/components/common/skeleton/Skeleton.svelte'
	import RunForm from '$lib/components/RunForm.svelte'
	import { goto } from '$app/navigation'
	import MoveDrawer from '$lib/components/MoveDrawer.svelte'

	import { sendUserToast } from '$lib/toast'
	import Urlize from '$lib/components/Urlize.svelte'
	import DeployWorkspaceDrawer from '$lib/components/DeployWorkspaceDrawer.svelte'

	import SavedInputs from '$lib/components/SavedInputs.svelte'
	import WebhooksPanel from '$lib/components/details/WebhooksPanel.svelte'
	import DetailPageLayout from '$lib/components/details/DetailPageLayout.svelte'
	import DetailPageHeader from '$lib/components/details/DetailPageHeader.svelte'
	import CliHelpBox from '$lib/components/CliHelpBox.svelte'
	import {
		Activity,
		Archive,
		ArchiveRestore,
		FolderOpen,
		GitFork,
		Globe2,
		History,
		Loader2,
		Pen,
		Server,
		Share,
		Table2,
		Trash
	} from 'lucide-svelte'
	import { SCRIPT_VIEW_SHOW_PUBLISH_TO_HUB } from '$lib/consts'
	import { scriptToHubUrl } from '$lib/hub'
	import SharedBadge from '$lib/components/SharedBadge.svelte'
	import ScriptVersionHistory from '$lib/components/ScriptVersionHistory.svelte'
	import RunPageSchedules from '$lib/components/RunPageSchedules.svelte'
	import { createAppFromScript } from '$lib/components/details/createAppFromScript'
	import { importStore } from '$lib/components/apps/store'
	import TimeAgo from '$lib/components/TimeAgo.svelte'
	import ClipboardPanel from '$lib/components/details/ClipboardPanel.svelte'
	import PersistentScriptDrawer from '$lib/components/PersistentScriptDrawer.svelte'

	let script: Script | undefined
	let topHash: string | undefined
	let can_write = false
	let deploymentInProgress = false
	let intervalId: NodeJS.Timeout
	let shareModal: ShareModal
	let runForm: RunForm

	let scheduledForStr: string | undefined = undefined
	let invisible_to_owner: false | undefined = undefined
	let overrideTag: string | undefined = undefined

	$: cliCommand = `wmill script run ${script?.path} -d '${JSON.stringify(args)}'`

	$: loading = !script
	$: if ($workspaceStore) {
		loadScript($page.params.hash)
	}
	$: webhooks = {
		async: {
			hash: `${$page.url.origin}/api/w/${$workspaceStore}/jobs/run/h/${script?.hash}`,
			path: `${$page.url.origin}/api/w/${$workspaceStore}/jobs/run/p/${script?.path}`
		},
		sync: {
			hash: `${$page.url.origin}/api/w/${$workspaceStore}/jobs/run_wait_result/h/${script?.hash}`,
			path: `${$page.url.origin}/api/w/${$workspaceStore}/jobs/run_wait_result/p/${script?.path}`,
			get_path: `${$page.url.origin}/api/w/${$workspaceStore}/jobs/run_wait_result/p/${script?.path}`
		}
	}

	async function deleteScript(hash: string): Promise<void> {
		try {
			await ScriptService.deleteScriptByHash({ workspace: $workspaceStore!, hash })
			loadScript(hash)
		} catch (err) {
			console.error(err)
			sendUserToast(`Could not delete this script ${err.body}`, true)
		}
	}

	async function archiveScript(hash: string): Promise<void> {
		await ScriptService.archiveScriptByHash({ workspace: $workspaceStore!, hash })
		loadScript(hash)
	}

	async function unarchiveScript(hash: string): Promise<void> {
		const r = await ScriptService.getScriptByHash({ workspace: $workspaceStore!, hash })
		const ns = await ScriptService.createScript({
			workspace: $workspaceStore!,
			requestBody: {
				...r,
				parent_hash: hash,
				lock: r.lock?.split('\n')
			}
		})
		sendUserToast(`Unarchived script`)
		loadScript(ns)
		goto(`/scripts/get/${ns}`)
	}

	async function syncer(): Promise<void> {
		if (script?.hash) {
			const status = await ScriptService.getScriptDeploymentStatus({
				workspace: $workspaceStore!,
				hash: script?.hash!
			})
			if (status.lock != undefined || status.lock_error_logs != undefined) {
				deploymentInProgress = false
				script.lock = status.lock
				script.lock_error_logs = status.lock_error_logs
				clearInterval(intervalId)
			}
		}
	}

	async function loadScript(hash: string): Promise<void> {
		try {
			script = await ScriptService.getScriptByHash({ workspace: $workspaceStore!, hash })
		} catch {
			script = await ScriptService.getScriptByPath({ workspace: $workspaceStore!, path: hash })
			hash = script.hash
		}
		can_write =
			script.workspace_id == $workspaceStore &&
			canWrite(script.path, script.extra_perms!, $userStore)
		if (script.path && script.archived) {
			const script_by_path = await ScriptService.getScriptByPath({
				workspace: $workspaceStore!,
				path: script.path
			}).catch((_) => console.error('this script has no non-archived version'))
			if (script_by_path?.hash != script.hash) {
				topHash = script_by_path?.hash
			}
		} else {
			topHash = undefined
		}
		intervalId && clearInterval(intervalId)
		deploymentInProgress = script.lock == undefined && script.lock_error_logs == undefined
		if (deploymentInProgress) {
			intervalId = setInterval(syncer, 500)
		}
	}

	onDestroy(() => {
		intervalId && clearInterval(intervalId)
	})

	let isValid = true

	let runLoading = false
	async function runScript(
		scheduledForStr: string | undefined,
		args: Record<string, any>,
		invisibleToOwner: boolean | undefined,
		overrideTag: string | undefined
	) {
		try {
			runLoading = true
			const scheduledFor = scheduledForStr ? new Date(scheduledForStr).toISOString() : undefined
			let run = await JobService.runScriptByHash({
				workspace: $workspaceStore!,
				hash: script?.hash ?? '',
				requestBody: args,
				scheduledFor,
				invisibleToOwner,
				tag: overrideTag
			})
			await goto('/run/' + run + '?workspace=' + $workspaceStore)
		} catch (err) {
			runLoading = false
			sendUserToast(`Could not create job: ${err.body}`, true)
		}
	}

	let args = undefined

	if ($runFormStore) {
		args = $runFormStore
		$runFormStore = undefined
	}

	let moveDrawer: MoveDrawer
	let deploymentDrawer: DeployWorkspaceDrawer
	let persistentScriptDrawer: PersistentScriptDrawer

	function getMainButtons(script: Script | undefined, args: object | undefined, topHash?: string) {
		const buttons: any = []

		if (!topHash && script && !$userStore?.operator) {
			buttons.push({
				label: 'Fork',
				buttonProps: {
					href: `/scripts/add?template=${script.path}`,
					size: 'xs',
					color: 'light',
					startIcon: GitFork
				}
			})
		}

		if (!script) {
			return buttons
		}

		buttons.push({
			label: `View runs`,
			buttonProps: {
				href: `/runs/${script.path}`,
				size: 'xs',
				color: 'light',
				startIcon: History
			}
		})

		if (!script || $userStore?.operator || !can_write) {
			return buttons
		}

<<<<<<< HEAD
=======

>>>>>>> 3c2f753e
		if (Array.isArray(script.parent_hashes) && script.parent_hashes.length > 0) {
			buttons.push({
				label: `History`,
				buttonProps: {
					onClick: () => {
						versionsDrawerOpen = !versionsDrawerOpen
					},

					size: 'xs',
					color: 'light',
					startIcon: History
				}
			})
		}

		if (!$userStore?.operator) {
			buttons.push({
				label: 'Build App',
				buttonProps: {
					onClick: async () => {
						const app = createAppFromScript(script.path, script.schema)
						$importStore = JSON.parse(JSON.stringify(app))
						await goto('/apps/add?nodraft=true')
					},

					size: 'xs',
					color: 'light',
					startIcon: Table2
				}
			})

			if (script?.restart_unless_cancelled ?? false) {
				buttons.push({
					label: 'Current runs',
					buttonProps: {
						onClick: () => {
							persistentScriptDrawer.open?.(script)
						},
						size: 'xs',
						startIcon: Activity,
						color: 'dark',
						variant: 'contained'
					}
				})
			}

			buttons.push({
				label: 'Edit',
				buttonProps: {
					href: `/scripts/edit/${script.path}?args=${encodeState(args)}${
						topHash ? `&hash=${script.hash}&topHash=` + topHash : ''
					}`,
					size: 'xs',
					startIcon: Pen,
					color: 'dark',
					variant: 'contained',
					disabled: !can_write
				}
			})
		}

		return buttons
	}
	$: mainButtons = getMainButtons(script, args, topHash)

	function getMenuItems(script: Script | undefined) {
		if (!script || $userStore?.operator) return []

		const menuItems: any = []

		menuItems.push({
			label: 'Move/Rename',
			Icon: FolderOpen,
			onclick: () => {
				moveDrawer.openDrawer(script?.path ?? '', script?.summary, 'script')
			}
		})

		menuItems.push({
			label: 'Share',
			Icon: Share,
			onclick: () => {
				shareModal.openDrawer(script?.path ?? '', 'script')
			}
		})

		menuItems.push({
			label: 'Deploy to staging/prod',
			Icon: Server,
			onclick: () => {
				deploymentDrawer.openDrawer(script?.path ?? '', 'script')
			}
		})

		if (SCRIPT_VIEW_SHOW_PUBLISH_TO_HUB) {
			menuItems.push({
				label: 'Publish to Hub',
				Icon: Globe2,
				onclick: () => {
					if (!script) return

					window.open(
						scriptToHubUrl(
							script.content,
							script.summary,
							script.description ?? '',
							script.kind,
							script.language,
							script.schema,
							script.lock ?? ''
						).toString(),
						'_blank'
					)
				}
			})
		}

		if (script.archived) {
			menuItems.push({
				label: 'Unarchive',
				Icon: ArchiveRestore,
				onclick: async () => {
					unarchiveScript(script.hash)
				},
				color: 'red'
			})
		} else {
			menuItems.push({
				label: 'Archive',
				Icon: Archive,
				onclick: async () => {
					archiveScript(script.hash)
				},
				color: 'red'
			})
		}

		menuItems.push({
			label: 'Delete',
			Icon: Trash,
			onclick: async () => {
				deleteScript(script.path)
			},
			color: 'red'
		})

		return menuItems
	}

	let versionsDrawerOpen = false

	function onKeyDown(event: KeyboardEvent) {
		switch (event.key) {
			case 'Enter':
				if (event.ctrlKey || event.metaKey) {
					if (isValid) {
						event.preventDefault()
						runForm?.run()
					} else {
						sendUserToast('Please fix errors before running', true)
					}
				}
				break
		}
	}

	let token = 'TOKEN_TO_CREATE'
	let detailSelected = 'saved_inputs'
</script>

<MoveDrawer
	bind:this={moveDrawer}
	on:update={async (e) => {
		await goto('/scripts/get/' + e.detail + `?workspace=${$workspaceStore}`)
		loadScript($page.params.hash)
	}}
/>

<svelte:window on:keydown={onKeyDown} />

<DeployWorkspaceDrawer bind:this={deploymentDrawer} />
<PersistentScriptDrawer bind:this={persistentScriptDrawer} />
<ShareModal bind:this={shareModal} />

{#if script}
	<Drawer bind:open={versionsDrawerOpen} size="1200px">
		<DrawerContent title="Versions History" on:close={() => (versionsDrawerOpen = false)}>
			<ScriptVersionHistory
				scriptPath={script.path}
				openDetails
				on:openDetails={(e) => {
					if (script) {
						goto(`/scripts/get/${e.detail.version}?workspace=${$workspaceStore}`)
					}
					versionsDrawerOpen = false
				}}
			/>
		</DrawerContent>
	</Drawer>
	<DetailPageLayout bind:selected={detailSelected} isOperator={$userStore?.operator}>
		<svelte:fragment slot="header">
			<DetailPageHeader
				{mainButtons}
				menuItems={getMenuItems(script)}
				title={defaultIfEmptyString(script.summary, script.path)}
				bind:errorHandlerMuted={script.ws_error_handler_muted}
				errorHandlerKind="script"
				scriptOrFlowPath={script.path}
				tag={script.tag}
			>
				{#if script?.priority != undefined}
					<div class="hidden md:block">
						<Badge color="red" variant="outlined" size="xs">
							{`Priority: ${script.priority}`}
						</Badge>
					</div>
				{/if}
				{#if script?.restart_unless_cancelled ?? false}
					<button on:click={() => persistentScriptDrawer.open?.(script)}>
						<div class="hidden md:block">
							<Badge color="red" variant="outlined" size="xs">Persistent</Badge>
						</div>
					</button>
				{/if}
				{#if script?.concurrent_limit != undefined && script.concurrency_time_window_s != undefined}
					<div class="hidden md:block">
						<Badge color="gray" variant="outlined" size="xs">
							{`Concurrency limit: ${script.concurrent_limit} runs every ${script.concurrency_time_window_s}s`}
						</Badge>
					</div>
				{/if}
			</DetailPageHeader>
		</svelte:fragment>
		<svelte:fragment slot="form">
			<div class="p-8 w-full max-w-3xl mx-auto">
				<div class="flex flex-col gap-0.5 mb-4">
					{#if script.lock_error_logs || topHash || script.archived || script.deleted}
						<div class="flex flex-col gap-2 my-2">
							{#if script.lock_error_logs}
								<div class="bg-red-100 border-l-4 border-red-500 text-red-700 p-4" role="alert">
									<p class="font-bold">Error deploying this script</p>
									<p>
										This script has not been deployed successfully because of the following errors:
									</p>
									<pre class="w-full text-xs mt-2 whitespace-pre-wrap">{script.lock_error_logs}</pre
									>
								</div>
							{/if}
							{#if topHash}
								<div class="mt-2" />
								<Alert type="warning" title="Not HEAD">
									This hash is not HEAD (latest non-archived version at this path) :
									<a href="/scripts/get/{topHash}?workspace={$workspaceStore}"
										>Go to the HEAD of this path</a
									>
								</Alert>
							{/if}
							{#if script.archived && !topHash}
								<Alert type="error" title="Archived">This path was archived</Alert>
							{/if}
							{#if script.deleted}
								<div class="bg-red-100 border-l-4 border-red-600 text-orange-700 p-4" role="alert">
									<p class="font-bold">Deleted</p>
									<p>The content of this script was deleted (by an admin, no less)</p>
								</div>
							{/if}
						</div>
					{/if}

					{#if !emptyString(script.description)}
						<div class="py-2 mb-8 !text-secondary">
							<Urlize text={defaultIfEmptyString(script.description, 'No description')} />
						</div>
					{/if}
				</div>

				{#if deploymentInProgress}
					<Badge color="yellow">
						<Loader2 size={12} class="inline animate-spin mr-1" />
						Deployment in progress
					</Badge>
				{/if}

				<RunForm
					bind:scheduledForStr
					bind:invisible_to_owner
					bind:overrideTag
					viewKeybinding
					loading={runLoading}
					autofocus
					detailed={false}
					bind:isValid
					runnable={script}
					runAction={runScript}
					bind:args
					schedulable={true}
					isFlow={false}
					bind:this={runForm}
				/>

				<div class="py-10" />
				{#if !emptyString(script.summary)}
					<div class="mb-2">
						<span class="!text-tertiary">{script.path}</span>
					</div>
				{/if}
				<div class="flex flex-row gap-x-2 flex-wrap items-center">
					<span class="text-sm text-tertiary">
						Edited <TimeAgo date={script.created_at || ''} /> by {script.created_by || 'unknown'}
					</span>
					<Badge small color="gray">
						{truncateHash(script?.hash ?? '')}
					</Badge>
					{#if script?.is_template}
						<Badge color="blue">Template</Badge>
					{/if}
					{#if script && script.kind !== 'script'}
						<Badge color="blue">
							{script?.kind}
						</Badge>
					{/if}

					<SharedBadge canWrite={can_write} extraPerms={script?.extra_perms ?? {}} />
				</div>
			</div>
		</svelte:fragment>
		<svelte:fragment slot="save_inputs">
			{#if args}
				<SavedInputs
					scriptPath={script?.path}
					scriptHash={topHash}
					{isValid}
					{args}
					on:selected_args={(e) => {
						const nargs = JSON.parse(JSON.stringify(e.detail))
						runForm?.setArgs(nargs)
						args = nargs
					}}
				/>
			{/if}
		</svelte:fragment>
		<svelte:fragment slot="webhooks">
			<WebhooksPanel bind:token scopes={[`run:script/${script?.path}`]} {webhooks} {args} />
		</svelte:fragment>
		<svelte:fragment slot="schedule">
			<RunPageSchedules isFlow={false} path={script.path ?? ''} {can_write} />
		</svelte:fragment>
		<svelte:fragment slot="details">
			<div>
				<Skeleton {loading} layout={[[20]]} />

				<Tabs selected="code">
					<Tab value="code" size="xs">Code</Tab>
					<Tab value="dependencies" size="xs">Lockfile</Tab>
					<Tab value="arguments" size="xs">
						<span class="inline-flex items-center gap-1">
							Inputs
							<Tooltip>
								The jsonschema defines the constraints that the payload must respect to be
								compatible with the input parameters of this script. The UI form is generated
								automatically from the script jsonschema. See
								<a href="https://json-schema.org/" class="text-blue-500">
									jsonschema documentation
								</a>
							</Tooltip>
						</span>
					</Tab>
					<svelte:fragment slot="content">
						<TabContent value="code">
							<div class="p-2 w-full overflow-auto">
								<HighlightCode
									language={script.language}
									code={script.content}
									class="whitespace-pre"
								/>
							</div>
						</TabContent>
						<TabContent value="dependencies">
							<div>
								{#if script?.lock}
									<pre class="bg-surface-secondary text-sm p-2 h-full overflow-auto w-full"
										>{script.lock}</pre
									>
								{:else}
									<p class="bg-surface-secondary text-sm p-2">
										There is no lock file for this script
									</p>
								{/if}
							</div>
						</TabContent>
						<TabContent value="arguments">
							<div class="p-2">
								<SchemaViewer schema={script.schema} />
							</div>
						</TabContent>
					</svelte:fragment>
				</Tabs>
			</div>

			{#if script.envs && script.envs.length > 0}
				<h3>Static Env Variables</h3>
				<ul>
					{#each script.envs as e}
						<li>{e}</li>
					{/each}
				</ul>
			{/if}
		</svelte:fragment>
		<svelte:fragment slot="cli">
			<div class="p-2 flex flex-col gap-4">
				<ClipboardPanel content={cliCommand} />
				<CliHelpBox />
			</div>
		</svelte:fragment>
	</DetailPageLayout>
{/if}<|MERGE_RESOLUTION|>--- conflicted
+++ resolved
@@ -241,10 +241,7 @@
 			return buttons
 		}
 
-<<<<<<< HEAD
-=======
-
->>>>>>> 3c2f753e
+
 		if (Array.isArray(script.parent_hashes) && script.parent_hashes.length > 0) {
 			buttons.push({
 				label: `History`,
