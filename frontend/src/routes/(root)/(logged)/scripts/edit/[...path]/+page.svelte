<script lang="ts">
	import { ScriptService, type NewScript, type NewScriptWithDraft, DraftService } from '$lib/gen'

	import { page } from '$app/stores'
	import { initialArgsStore, workspaceStore } from '$lib/stores'
	import ScriptBuilder from '$lib/components/ScriptBuilder.svelte'
	import { decodeState, cleanValueProperties, orderedJsonStringify } from '$lib/utils'
<<<<<<< HEAD
	import { goto } from '$lib/navigation'
=======
	import { goto, replaceState } from '$app/navigation'
>>>>>>> e6dfa390
	import { sendUserToast } from '$lib/toast'
	import DiffDrawer from '$lib/components/DiffDrawer.svelte'
	import UnsavedConfirmationModal from '$lib/components/common/confirmationModal/UnsavedConfirmationModal.svelte'

	let initialState = window.location.hash != '' ? window.location.hash.slice(1) : undefined
	let initialArgs = {}

	if ($initialArgsStore) {
		initialArgs = $initialArgsStore
		$initialArgsStore = undefined
	}
	let topHash = $page.url.searchParams.get('topHash') ?? undefined

	let hash = $page.url.searchParams.get('hash') ?? undefined

	let scriptLoadedFromUrl = initialState != undefined ? decodeState(initialState) : undefined

	let script: NewScript | undefined = undefined

	let initialPath: string = ''

	let scriptBuilder: ScriptBuilder | undefined = undefined

	let reloadAction: () => Promise<void> = async () => {}

	let savedScript: NewScriptWithDraft | undefined = undefined

	async function loadScript(): Promise<void> {
		if (scriptLoadedFromUrl != undefined && scriptLoadedFromUrl.path == $page.params.path) {
			script = scriptLoadedFromUrl
			reloadAction = async () => {
				scriptLoadedFromUrl = undefined
				goto(`/scripts/edit/${script!.path}`)
				loadScript()
			}

			async function compareAutosave() {
				savedScript = await ScriptService.getScriptByPathWithDraft({
					workspace: $workspaceStore!,
					path: script!.path
				})

				const draftOrDeployed = cleanValueProperties(savedScript?.draft || savedScript)
				const urlScript = cleanValueProperties(scriptLoadedFromUrl)
				if (orderedJsonStringify(draftOrDeployed) === orderedJsonStringify(urlScript)) {
					reloadAction()
				} else {
					sendUserToast('Script loaded from latest autosave stored in the URL', false, [
						{
							label: 'Discard browser stored autosave and reload',
							callback: reloadAction
						},
						{
							label: 'Show diff',
							callback: async () => {
								diffDrawer.openDrawer()
								diffDrawer.setDiff({
									mode: 'simple',
									original: draftOrDeployed,
									current: urlScript,
									title: `${savedScript?.draft ? 'Latest saved draft' : 'Deployed'} <> Autosave`,
									button: { text: 'Discard autosave', onClick: reloadAction }
								})
							}
						}
					])
				}
			}
			compareAutosave()
		} else {
			if (hash) {
				const scriptByHash = await ScriptService.getScriptByHash({
					workspace: $workspaceStore!,
					hash
				})
				savedScript = structuredClone(scriptByHash) as NewScriptWithDraft
				script = { ...scriptByHash, parent_hash: hash, lock: undefined }
			} else {
				const scriptWithDraft = await ScriptService.getScriptByPathWithDraft({
					workspace: $workspaceStore!,
					path: $page.params.path
				})
				savedScript = structuredClone(scriptWithDraft)
				if (scriptWithDraft.draft != undefined) {
					script = scriptWithDraft.draft
					if (!scriptWithDraft.draft_only) {
						reloadAction = async () => {
							scriptLoadedFromUrl = undefined
							await DraftService.deleteDraft({
								workspace: $workspaceStore!,
								kind: 'script',
								path: script!.path
							})
							goto(`/scripts/edit/${script!.path}`)
							loadScript()
						}
						const deployed = cleanValueProperties(scriptWithDraft)
						const draft = cleanValueProperties(script)
						sendUserToast('Script loaded from latest saved draft', false, [
							{
								label: 'Discard draft and load from latest deployed version',
								callback: reloadAction
							},
							{
								label: 'Show diff',
								callback: async () => {
									diffDrawer.openDrawer()
									diffDrawer.setDiff({
										mode: 'simple',
										original: deployed,
										current: draft,
										title: 'Deployed <> Draft',
										button: { text: 'Discard draft', onClick: reloadAction }
									})
								}
							}
						])
					}
				} else {
					script = scriptWithDraft
				}
				script.parent_hash = scriptWithDraft.hash
			}
		}
		// hash
		// ? await ScriptService.getScriptByHash({
		// 		workspace: $workspaceStore!,
		// 		hash: $page.params.hash
		//   })
		// : await ScriptService.getScriptByPathWithDraft({
		// 		workspace: $workspaceStore!,
		// 		path: $page.params.path
		//   })

		if (script) {
			initialPath = script.path
			scriptBuilder?.setCode(script.content)
			if (topHash) {
				script.parent_hash = topHash
			}
		}
	}

	$: {
		if ($workspaceStore) {
			loadScript()
		}
	}

	let diffDrawer: DiffDrawer

	async function restoreDraft() {
		if (!savedScript || !savedScript.draft) {
			sendUserToast('Could not restore to draft', true)
			return
		}
		diffDrawer.closeDrawer()
		goto(`/scripts/edit/${savedScript.draft.path}`)
		loadScript()
	}

	async function restoreDeployed() {
		if (!savedScript) {
			sendUserToast('Could not restore to deployed', true)
			return
		}
		diffDrawer.closeDrawer()
		if (savedScript.draft) {
			await DraftService.deleteDraft({
				workspace: $workspaceStore!,
				kind: 'script',
				path: savedScript.path
			})
		}
		goto(`/scripts/edit/${savedScript.path}`)
		loadScript()
	}
</script>

<DiffDrawer bind:this={diffDrawer} {restoreDraft} {restoreDeployed} />
{#if script}
	<ScriptBuilder
		bind:this={scriptBuilder}
		{initialPath}
		{script}
		bind:savedScript
		{initialArgs}
		{diffDrawer}
		searchParams={$page.url.searchParams}
		on:deploy={(e) => {
			let newHash = e.detail
			goto(`/scripts/get/${newHash}?workspace=${$workspaceStore}`)
		}}
		on:saveInitial={(e) => {
			let path = e.detail
			goto(`/scripts/edit/${path}`)
		}}
		on:seeDetails={(e) => {
			let path = e.detail
			goto(`/scripts/get/${path}?workspace=${$workspaceStore}`)
		}}
		replaceStateFn={(path) => {
			replaceState(path, $page.state)
		}}
		><UnsavedConfirmationModal
			{diffDrawer}
			savedValue={savedScript}
			modifiedValue={script}
		/></ScriptBuilder
	>
{/if}<|MERGE_RESOLUTION|>--- conflicted
+++ resolved
@@ -5,11 +5,8 @@
 	import { initialArgsStore, workspaceStore } from '$lib/stores'
 	import ScriptBuilder from '$lib/components/ScriptBuilder.svelte'
 	import { decodeState, cleanValueProperties, orderedJsonStringify } from '$lib/utils'
-<<<<<<< HEAD
 	import { goto } from '$lib/navigation'
-=======
-	import { goto, replaceState } from '$app/navigation'
->>>>>>> e6dfa390
+	import { replaceState } from '$app/navigation'
 	import { sendUserToast } from '$lib/toast'
 	import DiffDrawer from '$lib/components/DiffDrawer.svelte'
 	import UnsavedConfirmationModal from '$lib/components/common/confirmationModal/UnsavedConfirmationModal.svelte'
