<script lang="ts">
	import { goto } from '$app/navigation'
	import { page } from '$app/stores'
	import RunForm from '$lib/components/RunForm.svelte'
	import SavedInputs from '$lib/components/SavedInputs.svelte'
	import SharedBadge from '$lib/components/SharedBadge.svelte'
	import { Alert, Badge, Button, Kbd, Skeleton } from '$lib/components/common'
	import SplitPanesWrapper from '$lib/components/splitPanes/SplitPanesWrapper.svelte'
	import { JobService, ScriptService, type Script } from '$lib/gen'
	import { inferArgs } from '$lib/infer'
	import { userStore, workspaceStore } from '$lib/stores'
	import {
		canWrite,
		defaultIfEmptyString,
		displayDaysAgo,
		emptySchema,
		emptyString,
		getModifierKey,
		sendUserToast,
		truncateHash
	} from '$lib/utils'
	import { faEye, faPen, faPlay } from '@fortawesome/free-solid-svg-icons'
	import { Pane, Splitpanes } from 'svelte-splitpanes'

	$: hash = $page.params.hash
	let script: Script | undefined
	let runForm: RunForm | undefined
	let isValid = true
	let can_write = false
	let topHash: string | undefined
	let args: object = {}

	async function loadScript() {
		if (hash) {
			script = await ScriptService.getScriptByHash({ workspace: $workspaceStore!, hash })

			if (script.schema == undefined) {
				script.schema = emptySchema()
				await inferArgs(script.language, script.content, script.schema)
				script = script
			}

			if (script.path && script.archived) {
				const script_by_path = await ScriptService.getScriptByPath({
					workspace: $workspaceStore!,
					path: script.path
				}).catch((_) => console.error('this script has no non-archived version'))
				topHash = script_by_path?.hash
			} else {
				topHash = undefined
			}

			can_write =
				script.workspace_id == $workspaceStore &&
				canWrite(script.path, script.extra_perms!, $userStore)
		} else {
			sendUserToast(`Failed to fetch script hash from URL`, true)
		}
	}

	let loading = false
	async function runScript(
		scheduledForStr: string | undefined,
		args: Record<string, any>,
		invisibleToOwner?: boolean
	) {
		try {
			loading = true
			const scheduledFor = scheduledForStr ? new Date(scheduledForStr).toISOString() : undefined
			let run = await JobService.runScriptByHash({
				workspace: $workspaceStore!,
				hash,
				invisibleToOwner,
				requestBody: args,
				scheduledFor
			})
			await goto('/run/' + run + '?workspace=' + $workspaceStore)
		} catch (err) {
			loading = false
			sendUserToast(`Could not create job: ${err.body}`, true)
		}
	}

	$: {
		if ($workspaceStore && hash) {
			loadScript()
		}
	}

	function onKeyDown(event: KeyboardEvent) {
		switch (event.key) {
			case 'Enter':
				if (event.ctrlKey || event.metaKey) {
					if (isValid) {
						event.preventDefault()
						runForm?.run()
					} else {
						sendUserToast('Please fix errors before running', true)
					}
				}
				break
		}
	}
</script>

<svelte:window on:keydown={onKeyDown} />

<<<<<<< HEAD
<SplitPanesWrapper class="h-screen">
	<Splitpanes>
		<Pane class="px-4 flex justify-center">
			<div class="w-full max-w-4xl flex flex-col">
				{#if script}
					<div class="flex flex-col justify-between gap-4 mb-6">
						{#if topHash}
							<Alert type="warning" title="Not HEAD">
								This hash is not HEAD (latest non-archived version at this path) :
								<a href="/scripts/run/{topHash}">Go to the HEAD of this path</a>
							</Alert>
						{/if}
						<div class="w-full">
							<div class="flex flex-col mt-6 mb-2 w-full">
								<div
									class="flex flex-row-reverse w-full flex-wrap md:flex-nowrap justify-between gap-x-1 gap-y-2"
								>
									<div class="flex flex-row gap-4">
										{#if !$userStore?.operator && can_write}
											<div>
												<Button
													size="sm"
													startIcon={{ icon: faPen }}
													disabled={script == undefined}
													variant="border"
													href="/scripts/edit/{script?.hash}">Edit</Button
												>
											</div>
										{/if}
										<div class="md:pr-4">
											<Button
												size="sm"
												startIcon={{ icon: faEye }}
												disabled={script == undefined}
												variant="border"
												href="/scripts/get/{script?.hash}?workspace_id={$workspaceStore}"
												>View</Button
											>
										</div>
										<div>
											<Button
												startIcon={{ icon: faPlay }}
												disabled={runForm == undefined || !isValid}
												on:click={() => runForm?.run()}
												>Run <Kbd class="ml-2">Ctrl+Enter</Kbd></Button
											>
										</div>
									</div>
									<div class="flex flex-col grow">
										<h1 class="break-words py-2 mr-2">
											{defaultIfEmptyString(script.summary, script.path)}
										</h1>
										{#if !emptyString(script.summary)}
											<h2 class="font-bold pb-4">{script.path}</h2>
										{/if}
									</div>
								</div>
								<div class="flex items-center gap-2">
									<span class="text-sm text-gray-500">
										{#if script}
											Edited {displayDaysAgo(script.created_at || '')} by {script.created_by ||
												'unknown'}
										{/if}
									</span>
									<Badge color="dark-gray">
										{truncateHash(script?.hash ?? '')}
									</Badge>
									{#if script?.is_template}
										<Badge color="blue">Template</Badge>
									{/if}
									{#if script && script.kind !== 'script'}
										<Badge color="blue">
											{script?.kind}
										</Badge>
									{/if}

									<SharedBadge canWrite={can_write} extraPerms={script?.extra_perms ?? {}} />
								</div>
=======
<CenteredPage>
	{#if script}
		<div class="flex flex-col justify-between gap-4 mb-6">
			{#if topHash}
				<Alert type="warning" title="Not HEAD">
					This hash is not HEAD (latest non-archived version at this path) :
					<a href="/scripts/run/{topHash}">Go to the HEAD of this path</a>
				</Alert>
			{/if}
			<div class="w-full">
				<div class="flex flex-col mt-6 mb-2 w-full">
					<div
						class="flex flex-row-reverse w-full flex-wrap md:flex-nowrap justify-between gap-x-1 gap-y-2"
					>
						<div class="flex flex-row gap-4">
							{#if !$userStore?.operator && can_write}
								<div>
									<Button
										size="sm"
										startIcon={{ icon: faPen }}
										disabled={script == undefined}
										variant="border"
										href="/scripts/edit/{script?.hash}">Edit</Button
									>
								</div>
							{/if}
							<div class="md:pr-4">
								<Button
									size="sm"
									startIcon={{ icon: faEye }}
									disabled={script == undefined}
									variant="border"
									href="/scripts/get/{script?.hash}?workspace_id={$workspaceStore}">View</Button
								>
							</div>
							<div>
								<Button
									startIcon={{ icon: faPlay }}
									disabled={runForm == undefined || !isValid}
									on:click={() => runForm?.run()}
								>
									Run <Kbd class="ml-2">{getModifierKey()}+Enter</Kbd>
								</Button>
>>>>>>> e82f5388
							</div>
						</div>
						{#if !emptyString(script.description)}
							<div class="prose text-sm box max-w-6xl w-full mb-4 mt-8">
								{defaultIfEmptyString(script.description, 'No description')}
							</div>
						{/if}
					</div>

					{#if script?.lock_error_logs}
						<div class="bg-red-100 border-l-4 border-red-500 text-red-700 p-4" role="alert">
							<p class="font-bold">Not deployed properly</p>
							<p>
								This version of this script is unable to be run because because the deployment had
								the following errors:
							</p>
							<pre class="w-full text-xs mt-2 whitespace-pre-wrap">{script.lock_error_logs}</pre>
						</div>
					{:else if script && script?.lock == undefined}
						<div
							class="bg-orange-100 border-l-4 border-orange-500 text-orange-700 p-4"
							role="alert"
						>
							<p class="font-bold">Deployment in progress</p>
							<p>Refresh this page in a few seconds.</p>
						</div>
					{:else}
						<RunForm
							{loading}
							autofocus
							detailed={false}
							bind:isValid
							bind:this={runForm}
							runnable={script}
							runAction={runScript}
							viewCliRun
							isFlow={false}
							bind:args
						/>
					{/if}
				{:else}
					<Skeleton layout={[2, [3], 1, [2], 4, [4], 3, [8]]} />
				{/if}
			</div>
		</Pane>

		<Pane size={30}>
			<SavedInputs scriptHash={hash} {isValid} {args} on:selected_args={(e) => (args = e.detail)} />
		</Pane>
	</Splitpanes>
</SplitPanesWrapper><|MERGE_RESOLUTION|>--- conflicted
+++ resolved
@@ -105,7 +105,6 @@
 
 <svelte:window on:keydown={onKeyDown} />
 
-<<<<<<< HEAD
 <SplitPanesWrapper class="h-screen">
 	<Splitpanes>
 		<Pane class="px-4 flex justify-center">
@@ -150,8 +149,9 @@
 												startIcon={{ icon: faPlay }}
 												disabled={runForm == undefined || !isValid}
 												on:click={() => runForm?.run()}
-												>Run <Kbd class="ml-2">Ctrl+Enter</Kbd></Button
 											>
+												Run <Kbd class="ml-2">{getModifierKey()}+Enter</Kbd>
+											</Button>
 										</div>
 									</div>
 									<div class="flex flex-col grow">
@@ -184,51 +184,6 @@
 
 									<SharedBadge canWrite={can_write} extraPerms={script?.extra_perms ?? {}} />
 								</div>
-=======
-<CenteredPage>
-	{#if script}
-		<div class="flex flex-col justify-between gap-4 mb-6">
-			{#if topHash}
-				<Alert type="warning" title="Not HEAD">
-					This hash is not HEAD (latest non-archived version at this path) :
-					<a href="/scripts/run/{topHash}">Go to the HEAD of this path</a>
-				</Alert>
-			{/if}
-			<div class="w-full">
-				<div class="flex flex-col mt-6 mb-2 w-full">
-					<div
-						class="flex flex-row-reverse w-full flex-wrap md:flex-nowrap justify-between gap-x-1 gap-y-2"
-					>
-						<div class="flex flex-row gap-4">
-							{#if !$userStore?.operator && can_write}
-								<div>
-									<Button
-										size="sm"
-										startIcon={{ icon: faPen }}
-										disabled={script == undefined}
-										variant="border"
-										href="/scripts/edit/{script?.hash}">Edit</Button
-									>
-								</div>
-							{/if}
-							<div class="md:pr-4">
-								<Button
-									size="sm"
-									startIcon={{ icon: faEye }}
-									disabled={script == undefined}
-									variant="border"
-									href="/scripts/get/{script?.hash}?workspace_id={$workspaceStore}">View</Button
-								>
-							</div>
-							<div>
-								<Button
-									startIcon={{ icon: faPlay }}
-									disabled={runForm == undefined || !isValid}
-									on:click={() => runForm?.run()}
-								>
-									Run <Kbd class="ml-2">{getModifierKey()}+Enter</Kbd>
-								</Button>
->>>>>>> e82f5388
 							</div>
 						</div>
 						{#if !emptyString(script.description)}
