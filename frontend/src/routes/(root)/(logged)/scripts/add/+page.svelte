--- conflicted
+++ resolved
@@ -6,11 +6,8 @@
 	import ScriptBuilder from '$lib/components/ScriptBuilder.svelte'
 	import type { Schema } from '$lib/common'
 	import { decodeState, emptySchema, emptyString } from '$lib/utils'
-<<<<<<< HEAD
 	import { goto } from '$lib/navigation'
-=======
-	import { goto, replaceState } from '$app/navigation'
->>>>>>> e6dfa390
+	import { replaceState } from '$app/navigation'
 	import UnsavedConfirmationModal from '$lib/components/common/confirmationModal/UnsavedConfirmationModal.svelte'
 
 	// Default
