<script lang="ts">
	import { run } from 'svelte/legacy'

	import {
		HttpTriggerService,
		WorkspaceService,
		type HttpTrigger,
		type WorkspaceDeployUISettings
	} from '$lib/gen'
	import {
		canWrite,
		copyToClipboard,
		displayDate,
		getLocalSetting,
		storeLocalSetting,
		removeTriggerKindIfUnused,
		sendUserToast
	} from '$lib/utils'
	import { base } from '$app/paths'
	import CenteredPage from '$lib/components/CenteredPage.svelte'
	import { Button, Skeleton } from '$lib/components/common'
	import Dropdown from '$lib/components/DropdownV2.svelte'
	import PageHeader from '$lib/components/PageHeader.svelte'
	import SharedBadge from '$lib/components/SharedBadge.svelte'
	import ShareModal from '$lib/components/ShareModal.svelte'
	import Toggle from '$lib/components/Toggle.svelte'
	import {
		userStore,
		workspaceStore,
		userWorkspaces,
		enterpriseLicense,
		usedTriggerKinds
	} from '$lib/stores'
	import { Route, Code, Eye, Pen, Plus, Share, Trash, FileUp, ClipboardCopy } from 'lucide-svelte'
	import { goto } from '$lib/navigation'
	import SearchItems from '$lib/components/SearchItems.svelte'
	import NoItemFound from '$lib/components/home/NoItemFound.svelte'
	import RowIcon from '$lib/components/common/table/RowIcon.svelte'
	import ListFilters from '$lib/components/home/ListFilters.svelte'
	import ToggleButtonGroup from '$lib/components/common/toggleButton-v2/ToggleButtonGroup.svelte'
	import ToggleButton from '$lib/components/common/toggleButton-v2/ToggleButton.svelte'
	import { setQuery } from '$lib/navigation'
	import { onMount } from 'svelte'
	import RouteEditor from '$lib/components/triggers/http/RouteEditor.svelte'
	import DeployWorkspaceDrawer from '$lib/components/DeployWorkspaceDrawer.svelte'
	import { ALL_DEPLOYABLE, isDeployable } from '$lib/utils_deployable'
	import { isCloudHosted } from '$lib/cloud'
	import { getHttpRoute } from '$lib/components/triggers/http/utils'
	import RoutesGenerator from '$lib/components/triggers/http/RoutesGenerator.svelte'
	import OpenApiSpecGenerator from '$lib/components/triggers/http/OpenAPISpecGenerator.svelte'

	type TriggerW = HttpTrigger & { canWrite: boolean }

<<<<<<< HEAD
	let triggers: TriggerW[] = []
	let shareModal: ShareModal
	let loading = true
	let routesGenerator: RoutesGenerator | undefined
	let openAPISpecGenerator: OpenApiSpecGenerator | undefined
	let deploymentDrawer: DeployWorkspaceDrawer
	let deployUiSettings: WorkspaceDeployUISettings | undefined = undefined
=======
	let triggers: TriggerW[] = $state([])
	let shareModal: ShareModal | undefined = $state()
	let loading = $state(true)
	let routesGenerator: RoutesGenerator | undefined = $state()
	let deploymentDrawer: DeployWorkspaceDrawer | undefined = $state()
	let deployUiSettings: WorkspaceDeployUISettings | undefined = $state(undefined)
>>>>>>> ae684d86

	async function getDeployUiSettings() {
		if (!$enterpriseLicense) {
			deployUiSettings = ALL_DEPLOYABLE
			return
		}
		let settings = await WorkspaceService.getSettings({ workspace: $workspaceStore! })
		deployUiSettings = settings.deploy_ui ?? ALL_DEPLOYABLE
	}
	getDeployUiSettings()
	async function loadTriggers(): Promise<void> {
		triggers = (await HttpTriggerService.listHttpTriggers({ workspace: $workspaceStore! })).map(
			(x) => {
				return { canWrite: canWrite(x.path, x.extra_perms!, $userStore), ...x }
			}
		)
		$usedTriggerKinds = removeTriggerKindIfUnused(triggers.length, 'routes', $usedTriggerKinds)
		loading = false
	}

	run(() => {
		if ($workspaceStore && $userStore) {
			loadTriggers()
		}
	})
	let routeEditor: RouteEditor | undefined = $state()
	let filteredItems: (TriggerW & { marked?: any })[] | undefined = $state([])
	let items: typeof filteredItems | undefined = $state([])
	let preFilteredItems: typeof filteredItems | undefined = $state([])
	let filter = $state('')
	let ownerFilter: string | undefined = $state(undefined)
	let nbDisplayed = $state(15)

	const TRIGGER_PATH_KIND_FILTER_SETTING = 'filter_path_of'
	const FILTER_USER_FOLDER_SETTING_NAME = 'user_and_folders_only'
	let selectedFilterKind = $state(
		(getLocalSetting(TRIGGER_PATH_KIND_FILTER_SETTING) as 'trigger' | 'script_flow') ?? 'trigger'
	)
	let filterUserFolders = $state(getLocalSetting(FILTER_USER_FOLDER_SETTING_NAME) == 'true')

	run(() => {
		storeLocalSetting(TRIGGER_PATH_KIND_FILTER_SETTING, selectedFilterKind)
	})
	run(() => {
		storeLocalSetting(FILTER_USER_FOLDER_SETTING_NAME, filterUserFolders ? 'true' : undefined)
	})

	function filterItemsPathsBaseOnUserFilters(
		item: TriggerW,
		selectedFilterKind: 'trigger' | 'script_flow',
		filterUserFolders: boolean
	) {
		if ($workspaceStore == 'admins') return true
		if (filterUserFolders) {
			if (selectedFilterKind === 'trigger') {
				return (
					!item.path.startsWith('u/') || item.path.startsWith('u/' + $userStore?.username + '/')
				)
			} else {
				return (
					!item.script_path.startsWith('u/') ||
					item.script_path.startsWith('u/' + $userStore?.username + '/')
				)
			}
		} else {
			return true
		}
	}

	run(() => {
		preFilteredItems =
			ownerFilter != undefined
				? selectedFilterKind === 'trigger'
					? triggers?.filter(
							(x) =>
								x.path.startsWith(ownerFilter + '/') &&
								filterItemsPathsBaseOnUserFilters(x, selectedFilterKind, filterUserFolders)
						)
					: triggers?.filter(
							(x) =>
								x.script_path.startsWith(ownerFilter + '/') &&
								filterItemsPathsBaseOnUserFilters(x, selectedFilterKind, filterUserFolders)
						)
				: triggers?.filter((x) =>
						filterItemsPathsBaseOnUserFilters(x, selectedFilterKind, filterUserFolders)
					)
	})

	run(() => {
		if ($workspaceStore) {
			ownerFilter = undefined
		}
	})

	let owners = $derived(
		selectedFilterKind === 'trigger'
			? Array.from(
					new Set(filteredItems?.map((x) => x.path.split('/').slice(0, 2).join('/')) ?? [])
				).sort()
			: Array.from(
					new Set(
						filteredItems
							?.filter((x) => x.script_path)
							.map((x) => x.script_path.split('/').slice(0, 2).join('/')) ?? []
					)
				).sort()
	)

	run(() => {
		items = filter !== '' ? filteredItems : preFilteredItems
	})

	function updateQueryFilters(selectedFilterKind, filterUserFolders) {
		setQuery(
			new URL(window.location.href),
			TRIGGER_PATH_KIND_FILTER_SETTING,
			selectedFilterKind
		).then(() => {
			setQuery(
				new URL(window.location.href),
				FILTER_USER_FOLDER_SETTING_NAME,
				String(filterUserFolders)
			)
		})
	}

	function loadQueryFilters() {
		let url = new URL(window.location.href)
		let queryFilterKind = url.searchParams.get(TRIGGER_PATH_KIND_FILTER_SETTING)
		let queryFilterUserFolders = url.searchParams.get(FILTER_USER_FOLDER_SETTING_NAME)
		if (queryFilterKind) {
			selectedFilterKind = queryFilterKind as 'trigger' | 'script_flow'
		}
		if (queryFilterUserFolders) {
			filterUserFolders = queryFilterUserFolders == 'true'
		}
	}

	onMount(() => {
		loadQueryFilters()
	})

	run(() => {
		updateQueryFilters(selectedFilterKind, filterUserFolders)
	})
</script>

<DeployWorkspaceDrawer bind:this={deploymentDrawer} />
<RouteEditor onUpdate={loadTriggers} bind:this={routeEditor} />

<RoutesGenerator closeFn={loadTriggers} bind:this={routesGenerator} />
<OpenApiSpecGenerator bind:this={openAPISpecGenerator} />

<SearchItems
	{filter}
	items={preFilteredItems}
	bind:filteredItems
	f={(x) => (x.summary ?? '') + ' ' + x.path + ' (' + x.script_path + ')'}
/>

{#if $userStore?.operator && $workspaceStore && !$userWorkspaces.find((_) => _.id === $workspaceStore)?.operator_settings?.triggers}
	<div class="bg-red-100 border-l-4 border-red-600 text-orange-700 p-4 m-4 mt-12" role="alert">
		<p class="font-bold">Unauthorized</p>
		<p>Page not available for operators</p>
	</div>
{:else}
	<CenteredPage>
		<PageHeader
			title="Custom HTTP routes"
			tooltip="Every script and flow already has a canonical HTTP API endpoint/webhook attached to it, this is to create additional parametrizable ones."
			documentationLink="https://www.windmill.dev/docs/core_concepts/http_routing"
		>
			{#if $userStore?.is_admin || $userStore?.is_super_admin}
				<div class="flex flex-row gap-2">
					<Button
						size="md"
						startIcon={{ icon: Plus }}
						on:click={() => {
							routesGenerator?.openDrawer()
						}}
					>
						From OpenAPI spec
					</Button>
<<<<<<< HEAD
					<Button
						size="md"
						startIcon={{ icon: Plus }}
						on:click={() => {
							openAPISpecGenerator?.openDrawer()
						}}
					>
						To OpenAPI spec
					</Button>
					<Button size="md" startIcon={{ icon: Plus }} on:click={() => routeEditor.openNew(false)}>
=======
					<Button size="md" startIcon={{ icon: Plus }} on:click={() => routeEditor?.openNew(false)}>
>>>>>>> ae684d86
						New&nbsp;route
					</Button>
				</div>
			{/if}
		</PageHeader>
		<div class="w-full h-full flex flex-col">
			<div class="w-full pb-4 pt-6">
				<input type="text" placeholder="Search routes" bind:value={filter} class="search-item" />
				<div class="flex flex-row items-center gap-2 mt-6">
					<div class="text-sm shrink-0"> Filter by path of </div>
					<ToggleButtonGroup bind:selected={selectedFilterKind}>
						{#snippet children({ item })}
							<ToggleButton small value="trigger" label="Route" icon={Route} {item} />
							<ToggleButton small value="script_flow" label="Script/Flow" icon={Code} {item} />
						{/snippet}
					</ToggleButtonGroup>
				</div>
				<ListFilters syncQuery bind:selectedFilter={ownerFilter} filters={owners} />

				<div class="flex flex-row items-center justify-end gap-4">
					{#if $userStore?.is_super_admin && $userStore.username.includes('@')}
						<Toggle size="xs" bind:checked={filterUserFolders} options={{ right: 'Only f/*' }} />
					{:else if $userStore?.is_admin || $userStore?.is_super_admin}
						<Toggle
							size="xs"
							bind:checked={filterUserFolders}
							options={{ right: `Only u/${$userStore.username} and f/*` }}
						/>
					{/if}
				</div>
			</div>
			{#if loading}
				{#each new Array(6) as _}
					<Skeleton layout={[[6], 0.4]} />
				{/each}
			{:else if !triggers?.length}
				<div class="text-center text-sm text-tertiary mt-2"> No routes </div>
			{:else if items?.length}
				<div class="border rounded-md divide-y">
					{#each items.slice(0, nbDisplayed) as { workspace_id, workspaced_route, path, edited_by, edited_at, script_path, route_path, is_flow, extra_perms, canWrite, marked, http_method, static_asset_config } (path)}
						{@const href = `${is_flow ? '/flows/get' : '/scripts/get'}/${script_path}`}

						<div
							class="hover:bg-surface-hover w-full items-center px-4 py-2 gap-4 first-of-type:!border-t-0
				first-of-type:rounded-t-md last-of-type:rounded-b-md flex flex-col"
						>
							<div class="w-full flex gap-5 items-center">
								<RowIcon kind={is_flow ? 'flow' : 'script'} />

								<a
									href="#{path}"
									onclick={() => routeEditor?.openEdit(path, is_flow)}
									class="min-w-0 grow hover:underline decoration-gray-400"
								>
									<div class="text-primary flex-wrap text-left text-md font-semibold mb-1 truncate">
										{#if marked}
											<span class="text-xs">
												{@html marked}
											</span>
										{:else}
											{http_method.toUpperCase()}
											{isCloudHosted() || workspaced_route
												? workspace_id + '/' + route_path
												: route_path}
										{/if}
									</div>
									<div class="text-secondary text-xs truncate text-left font-light">
										{path}
									</div>
									<div class="text-secondary text-xs truncate text-left font-light">
										{#if static_asset_config}
											file: {static_asset_config.s3}
										{:else}
											runnable: {script_path}
										{/if}
									</div>
								</a>

								<div class="hidden lg:flex flex-row gap-1 items-center">
									<SharedBadge {canWrite} extraPerms={extra_perms} />
								</div>

								<div class="flex gap-2 items-center justify-end">
									<Button
										on:click={() =>
											copyToClipboard(
												getHttpRoute('r', route_path, workspaced_route ?? false, workspace_id)
											)}
										color="dark"
										size="xs"
										startIcon={{ icon: ClipboardCopy }}
									>
										Copy URL
									</Button>
									<Button
										on:click={() => routeEditor?.openEdit(path, is_flow)}
										size="xs"
										startIcon={canWrite
											? { icon: Pen }
											: {
													icon: Eye
												}}
										color="dark"
									>
										{canWrite ? 'Edit' : 'View'}
									</Button>
									<Dropdown
										items={[
											{
												displayName: `View ${is_flow ? 'Flow' : 'Script'}`,
												icon: Eye,
												action: () => {
													goto(href)
												}
											},
											{
												displayName: 'Delete',
												type: 'delete',
												icon: Trash,
												disabled:
													!canWrite || !($userStore?.is_admin || $userStore?.is_super_admin),
												action: async () => {
													try {
														await HttpTriggerService.deleteHttpTrigger({
															workspace: $workspaceStore ?? '',
															path
														})
														sendUserToast(`Successfully deleted HTTP route: ${path}`)
														loadTriggers()
													} catch (error) {
														sendUserToast(error.body || error.message, true)
													}
												}
											},
											{
												displayName: canWrite ? 'Edit' : 'View',
												icon: canWrite ? Pen : Eye,
												action: () => {
													routeEditor?.openEdit(path, is_flow)
												}
											},
											...(isDeployable('trigger', path, deployUiSettings)
												? [
														{
															displayName: 'Deploy to prod/staging',
															icon: FileUp,
															action: () => {
																deploymentDrawer?.openDrawer(path, 'trigger', {
																	triggers: {
																		kind: 'routes'
																	}
																})
															}
														}
													]
												: []),
											{
												displayName: 'Audit logs',
												icon: Eye,
												href: `${base}/audit_logs?resource=${path}`
											},
											{
												displayName: canWrite ? 'Share' : 'See Permissions',
												icon: Share,
												action: () => {
													shareModal?.openDrawer(path, 'http_trigger')
												}
											}
										]}
									/>
								</div>
							</div>
							<div class="w-full flex justify-between items-baseline">
								<div
									class="flex flex-wrap text-[0.7em] text-tertiary gap-1 items-center justify-end truncate pr-2"
								>
									<div class="truncate">edited by {edited_by}</div>
									<div class="truncate">at {displayDate(edited_at)}</div>
								</div>
							</div>
						</div>
					{/each}
				</div>
			{:else}
				<NoItemFound />
			{/if}
		</div>
		{#if items && items?.length > 15 && nbDisplayed < items.length}
			<span class="text-xs"
				>{nbDisplayed} items out of {items.length}
				<button class="ml-4" onclick={() => (nbDisplayed += 30)}>load 30 more</button></span
			>
		{/if}
	</CenteredPage>
{/if}

<ShareModal
	bind:this={shareModal}
	on:change={() => {
		loadTriggers()
	}}
/><|MERGE_RESOLUTION|>--- conflicted
+++ resolved
@@ -51,22 +51,13 @@
 
 	type TriggerW = HttpTrigger & { canWrite: boolean }
 
-<<<<<<< HEAD
-	let triggers: TriggerW[] = []
-	let shareModal: ShareModal
-	let loading = true
-	let routesGenerator: RoutesGenerator | undefined
-	let openAPISpecGenerator: OpenApiSpecGenerator | undefined
-	let deploymentDrawer: DeployWorkspaceDrawer
-	let deployUiSettings: WorkspaceDeployUISettings | undefined = undefined
-=======
 	let triggers: TriggerW[] = $state([])
 	let shareModal: ShareModal | undefined = $state()
 	let loading = $state(true)
+	let openAPISpecGenerator: OpenApiSpecGenerator | undefined = $state()
 	let routesGenerator: RoutesGenerator | undefined = $state()
 	let deploymentDrawer: DeployWorkspaceDrawer | undefined = $state()
 	let deployUiSettings: WorkspaceDeployUISettings | undefined = $state(undefined)
->>>>>>> ae684d86
 
 	async function getDeployUiSettings() {
 		if (!$enterpriseLicense) {
@@ -250,7 +241,6 @@
 					>
 						From OpenAPI spec
 					</Button>
-<<<<<<< HEAD
 					<Button
 						size="md"
 						startIcon={{ icon: Plus }}
@@ -261,9 +251,6 @@
 						To OpenAPI spec
 					</Button>
 					<Button size="md" startIcon={{ icon: Plus }} on:click={() => routeEditor.openNew(false)}>
-=======
-					<Button size="md" startIcon={{ icon: Plus }} on:click={() => routeEditor?.openNew(false)}>
->>>>>>> ae684d86
 						New&nbsp;route
 					</Button>
 				</div>
