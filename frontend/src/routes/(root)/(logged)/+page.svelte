<script lang="ts">
	import { AppService, FlowService, type OpenFlow } from '$lib/gen'
	import { userStore, workspaceStore } from '$lib/stores'
	import { Alert, Button, Drawer, DrawerContent, Tab, Tabs } from '$lib/components/common'
	import PageHeader from '$lib/components/PageHeader.svelte'
	import CreateActionsFlow from '$lib/components/flows/CreateActionsFlow.svelte'
	import CreateActionsScript from '$lib/components/scripts/CreateActionsScript.svelte'
	import { getScriptByPath } from '$lib/utils'
	import type { HubItem } from '$lib/components/flows/pickers/model'
	import { faCodeFork } from '@fortawesome/free-solid-svg-icons'
	import PickHubScript from '$lib/components/flows/pickers/PickHubScript.svelte'
	import PickHubFlow from '$lib/components/flows/pickers/PickHubFlow.svelte'
	import FlowViewer from '$lib/components/FlowViewer.svelte'
	import HighlightCode from '$lib/components/HighlightCode.svelte'
	import { Building, Globe2 } from 'lucide-svelte'

	import ItemsList from '$lib/components/home/ItemsList.svelte'
	import CreateActionsApp from '$lib/components/flows/CreateActionsApp.svelte'
	import PickHubApp from '$lib/components/flows/pickers/PickHubApp.svelte'
	import AppPreview from '$lib/components/apps/editor/AppPreview.svelte'
	import { writable } from 'svelte/store'
	import type { EditorBreakpoint } from '$lib/components/apps/types'
	import { HOME_SHOW_HUB, HOME_SHOW_CREATE_FLOW } from '$lib/consts'

	type Tab = 'hub' | 'workspace'

	let tab: Tab = window.location.hash?.includes('#')
		? (window.location.hash?.replace('#', '') as Tab)
		: 'workspace'

	let subtab: 'flows' | 'scripts' | 'apps' = 'flows'

	let filter: string = ''

	let flowViewer: Drawer
	let flowViewerFlow: { flow?: OpenFlow & { id?: number } } | undefined

	let appViewer: Drawer
	let appViewerApp: { app?: any & { id?: number } } | undefined

	let codeViewer: Drawer
	let codeViewerContent: string = ''
	let codeViewerLanguage: 'deno' | 'python3' | 'go' | 'bash' = 'deno'
	let codeViewerObj: HubItem | undefined = undefined

	const breakpoint = writable<EditorBreakpoint>('lg')

	async function viewCode(obj: HubItem) {
		const { content, language } = await getScriptByPath(obj.path)
		codeViewerContent = content
		codeViewerLanguage = language
		codeViewerObj = obj
		codeViewer.openDrawer?.()
	}

	async function viewFlow(obj: { flow_id: number }): Promise<void> {
		const hub = await FlowService.getHubFlowById({ id: obj.flow_id })
		delete hub['comments']
		flowViewerFlow = hub
		flowViewer.openDrawer?.()
	}

	async function viewApp(obj: { app_id: number }): Promise<void> {
		const hub = await AppService.getHubAppById({ id: obj.app_id })
		delete hub['comments']
		appViewerApp = hub
		appViewer.openDrawer?.()
	}
</script>

<Drawer bind:this={codeViewer} size="900px">
	<DrawerContent title={codeViewerObj?.summary ?? ''} on:close={codeViewer.closeDrawer}>
		<svelte:fragment slot="actions">
			<Button
				href="https://hub.windmill.dev/scripts/{codeViewerObj?.app ?? ''}/{codeViewerObj?.ask_id ??
					0}"
				variant="contained"
				color="light"
				size="xs"
				target="_blank"
			>
				<div class="flex gap-2 items-center">
					<Globe2 size={18} />
					View on the Hub
				</div>
			</Button>
			<Button
				href="/scripts/add?hub={encodeURIComponent(codeViewerObj?.path ?? '')}"
				startIcon={{ icon: faCodeFork }}
				color="dark"
				size="xs"
			>
				Fork
			</Button>
		</svelte:fragment>

		<HighlightCode language={codeViewerLanguage} code={codeViewerContent} />
	</DrawerContent>
</Drawer>

<Drawer bind:this={flowViewer} size="1200px">
	<DrawerContent title="Hub flow" on:close={flowViewer.closeDrawer}>
		<svelte:fragment slot="actions">
			<Button
				href="https://hub.windmill.dev/flows/{flowViewerFlow?.flow?.id}"
				variant="contained"
				color="light"
				size="xs"
				target="_blank"
			>
				<div class="flex gap-2 items-center">
					<Globe2 size={18} />
					View on the Hub
				</div>
			</Button>

			<Button
				href="/flows/add?hub={flowViewerFlow?.flow?.id}"
				startIcon={{ icon: faCodeFork }}
				color="dark"
				size="xs"
			>
				Fork
			</Button>
		</svelte:fragment>

		{#if flowViewerFlow?.flow}
			<FlowViewer flow={flowViewerFlow.flow} />
		{/if}
	</DrawerContent>
</Drawer>

<Drawer bind:this={appViewer} size="1200px">
	<DrawerContent title="Hub app" on:close={appViewer.closeDrawer}>
		<svelte:fragment slot="actions">
			<Button
				href="https://hub.windmill.dev/apps/{appViewerApp?.app?.id}"
				variant="contained"
				color="light"
				size="xs"
				target="_blank"
			>
				<div class="flex gap-2 items-center">
					<Globe2 size={18} />
					View on the Hub
				</div>
			</Button>

			<Button
				href="/apps/add?hub={appViewerApp?.app?.id}"
				startIcon={{ icon: faCodeFork }}
				color="dark"
				size="xs"
			>
				Fork
			</Button>
		</svelte:fragment>

		{#if appViewerApp?.app}
			<div class="p-4">
				<AppPreview
					app={appViewerApp?.app?.value}
					appPath="''"
					{breakpoint}
					policy={{}}
					workspace="hub"
					isEditor={false}
					context={{
						username: $userStore?.username ?? 'anonymous',
						email: $userStore?.email ?? 'anonymous'
					}}
					summary={appViewerApp?.app.summary ?? ''}
					noBackend
				/>
			</div>
		{/if}
	</DrawerContent>
</Drawer>

<div>
	<div class="max-w-6xl mx-auto px-4 sm:px-6 md:px-8 h-fit-content">
		{#if $workspaceStore == 'admins'}
			<div class="my-4" />

			<Alert title="Admins workspace">
				The Admins workspace is for admins only and contains scripts whose purpose is to manage your
				Windmill instance, such as keeping resource types up to date.
			</Alert>
		{/if}
		<PageHeader title="Home">
			<div class="flex flex-row gap-4 flex-wrap justify-end items-center">
				{#if !$userStore?.operator}
					<span class="text-sm text-gray-500">Create a new:</span>
					<CreateActionsScript />
					{#if HOME_SHOW_CREATE_FLOW}<CreateActionsFlow />{/if}
					<CreateActionsApp />
				{/if}
			</div>
		</PageHeader>

		{#if !$userStore?.operator}
			<div class="w-full overflow-auto scrollbar-hidden">
				<Tabs dflt="workspace" hashNavigation bind:selected={tab}>
					<Tab size="md" value="workspace">
						<div class="flex gap-2 items-center my-1">
							<Building size={18} />
							Workspace
						</div>
					</Tab>
<<<<<<< HEAD
					{#if HOME_SHOW_HUB}
					<Tab size="md" value="hubscripts">
						<div class="flex gap-2 items-center my-1">
							<Globe2 size={18} />
							Hub Scripts
						</div>
					</Tab>
					<Tab size="md" value="hubflows">
=======
					<Tab size="md" value="hub">
>>>>>>> 62d196ec
						<div class="flex gap-2 items-center my-1">
							<Globe2 size={18} />
							Hub
						</div>
					</Tab>
					{/if}
				</Tabs>
			</div>
		{/if}
		<div class="my-2" />
		<div class="flex flex-col gap-y-16">
			<div class="flex flex-col">
				{#if tab == 'hub'}
					<Tabs bind:selected={subtab}>
						<Tab size="md" value="scripts">
							<div class="flex gap-2 items-center my-1"> Scripts </div>
						</Tab>
						<Tab size="md" value="flows">
							<div class="flex gap-2 items-center my-1"> Flows </div>
						</Tab>
						<Tab size="md" value="apps">
							<div class="flex gap-2 items-center my-1"> Apps </div>
						</Tab>
					</Tabs>
					<div class="my-2" />

					{#if subtab == 'scripts'}
						<PickHubScript bind:filter on:pick={(e) => viewCode(e.detail)}
							><Button
								target="_blank"
								href="https://hub.windmill.dev"
								variant="border"
								color="light">Go to Hub</Button
							></PickHubScript
						>
					{:else if subtab == 'flows'}
						<PickHubFlow bind:filter on:pick={(e) => viewFlow(e.detail)}
							><Button
								target="_blank"
								href="https://hub.windmill.dev"
								variant="border"
								color="light">Go to Hub</Button
							></PickHubFlow
						>
					{:else if subtab == 'apps'}
						<PickHubApp bind:filter on:pick={(e) => viewApp(e.detail)}
							><Button
								target="_blank"
								href="https://hub.windmill.dev"
								variant="border"
								color="light">Go to Hub</Button
							></PickHubApp
						>
					{/if}
				{/if}
			</div>
		</div>
	</div>
</div>

{#if tab == 'workspace'}
	<ItemsList bind:filter />
{/if}<|MERGE_RESOLUTION|>--- conflicted
+++ resolved
@@ -20,7 +20,7 @@
 	import AppPreview from '$lib/components/apps/editor/AppPreview.svelte'
 	import { writable } from 'svelte/store'
 	import type { EditorBreakpoint } from '$lib/components/apps/types'
-	import { HOME_SHOW_HUB, HOME_SHOW_CREATE_FLOW } from '$lib/consts'
+	import { HOME_SHOW_HUB, HOME_SHOW_CREATE_FLOW, HOME_SHOW_CREATE_APP } from '$lib/consts'
 
 	type Tab = 'hub' | 'workspace'
 
@@ -193,7 +193,7 @@
 					<span class="text-sm text-gray-500">Create a new:</span>
 					<CreateActionsScript />
 					{#if HOME_SHOW_CREATE_FLOW}<CreateActionsFlow />{/if}
-					<CreateActionsApp />
+					{#if HOME_SHOW_CREATE_APP}<CreateActionsApp />{/if}
 				{/if}
 			</div>
 		</PageHeader>
@@ -207,18 +207,8 @@
 							Workspace
 						</div>
 					</Tab>
-<<<<<<< HEAD
 					{#if HOME_SHOW_HUB}
-					<Tab size="md" value="hubscripts">
-						<div class="flex gap-2 items-center my-1">
-							<Globe2 size={18} />
-							Hub Scripts
-						</div>
-					</Tab>
-					<Tab size="md" value="hubflows">
-=======
 					<Tab size="md" value="hub">
->>>>>>> 62d196ec
 						<div class="flex gap-2 items-center my-1">
 							<Globe2 size={18} />
 							Hub
