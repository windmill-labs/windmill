--- conflicted
+++ resolved
@@ -34,15 +34,12 @@
 	import { setQuery } from '$lib/navigation'
 	import { page } from '$app/stores'
 	import { goto, replaceState } from '$app/navigation'
-<<<<<<< HEAD
 	import ForkWorkspaceBanner from '$lib/components/ForkWorkspaceBanner.svelte'
-=======
 	import WorkspaceTutorials from '$lib/components/WorkspaceTutorials.svelte'
 	import { onMount, setContext } from 'svelte'
 	import { tutorialsToDo } from '$lib/stores'
 	import { ignoredTutorials } from '$lib/components/tutorials/ignoredTutorials'
 	import TutorialBanner from '$lib/components/home/TutorialBanner.svelte'
->>>>>>> 4337a881
 
 	type Tab = 'hub' | 'workspace'
 
