--- conflicted
+++ resolved
@@ -144,49 +144,26 @@
 		<div class="my-2"><p><b>You have already approved this flow to be resumed</b></p></div>
 	{/if}
 
-<<<<<<< HEAD
-	<div class="w-max-md flex flex-row gap-x-4 gap-y-4 justify-between w-full flex-wrap mt-2">
-		<Button
-			btnClasses="grow"
-			color="red"
-			on:click|once={cancel}
-			size="md"
-			disabled={completed || alreadyResumed}>Disapprove/Cancel</Button
-		>
-		<Button
-			btnClasses="grow"
-			color="green"
-			on:click|once={resume}
-			size="md"
-			disabled={completed || alreadyResumed}>Approve/Resume</Button
-		>
-	</div>
-	<div>
-		<h3>Payload (optional)</h3>
-		<input type="text" bind:value={payload} use:autosize />
-	</div>
-=======
-		<div class="w-max-md flex flex-row gap-x-4 gap-y-4 justify-between w-full flex-wrap mt-2">
-			<Button
-				btnClasses="grow"
-				color="red"
-				on:click|once={cancel}
-				size="md"
-				disabled={completed || alreadyResumed}>Disapprove/Cancel</Button
-			>
-			<Button
-				btnClasses="grow"
-				color="green"
-				on:click|once={resume}
-				size="md"
-				disabled={completed || alreadyResumed}>Approve/Resume</Button
-			>
-		</div>
-		<div>
-			<h3 class="mt-2">Payload (optional)</h3>
-			<input type="text" bind:value={payload} use:autosize />
-		</div>
->>>>>>> b3adb7da
+  <div class="w-max-md flex flex-row gap-x-4 gap-y-4 justify-between w-full flex-wrap mt-2">
+    <Button
+      btnClasses="grow"
+      color="red"
+      on:click|once={cancel}
+      size="md"
+      disabled={completed || alreadyResumed}>Disapprove/Cancel</Button
+    >
+    <Button
+      btnClasses="grow"
+      color="green"
+      on:click|once={resume}
+      size="md"
+      disabled={completed || alreadyResumed}>Approve/Resume</Button
+    >
+  </div>
+  <div>
+    <h3 class="mt-2">Payload (optional)</h3>
+    <input type="text" bind:value={payload} use:autosize />
+  </div>
 
 	<div class="mt-4 flex flex-row flex-wrap justify-between"
 		><a href="https://windmill.dev">Learn more about Windmill</a>
