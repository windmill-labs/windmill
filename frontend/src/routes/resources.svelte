<script context="module">
	export function load() {
		return {
			stuff: { title: 'Resources' }
		}
	}
</script>

<script lang="ts">
	import { canWrite, emptySchema, sendUserToast } from '$lib/utils'
	import { ResourceService, VariableService } from '$lib/gen'
	import type { Resource, ResourceType } from '$lib/gen'
	import PageHeader from '$lib/components/PageHeader.svelte'
	import ResourceEditor from '$lib/components/ResourceEditor.svelte'
	import TableCustom from '$lib/components/TableCustom.svelte'
	import Modal from '$lib/components/Modal.svelte'
	import Highlight from 'svelte-highlight'
	import json from 'svelte-highlight/languages/json'
	import IconedResourceType from '$lib/components/IconedResourceType.svelte'
	import ShareModal from '$lib/components/ShareModal.svelte'
	import SharedBadge from '$lib/components/SharedBadge.svelte'
	import SvelteMarkdown from 'svelte-markdown'
	import { userStore, workspaceStore, oauthStore } from '$lib/stores'
	import SchemaEditor from '$lib/components/SchemaEditor.svelte'
	import type { Schema } from '$lib/common'
	import SchemaViewer from '$lib/components/SchemaViewer.svelte'
	import Dropdown from '$lib/components/Dropdown.svelte'
	import {
		faEdit,
		faPlus,
		faShare,
		faTrash,
		faCircle,
		faChain
	} from '@fortawesome/free-solid-svg-icons'
	import CenteredPage from '$lib/components/CenteredPage.svelte'
	import Icon from 'svelte-awesome'
	import Required from '$lib/components/Required.svelte'
	import AppConnect from '$lib/components/AppConnect.svelte'
	import { page } from '$app/stores'
	import { onMount } from 'svelte'
<<<<<<< HEAD
	import { Button } from '$lib/components/common'
=======
	import ConfirmationModal from '$lib/components/common/confirmationModal/ConfirmationModal.svelte'
	import Alert from '$lib/components/common/alert/Alert.svelte'
	import Badge from '$lib/components/common/badge/Badge.svelte'
>>>>>>> 5d464963

	type ResourceW = Resource & { canWrite: boolean }
	type ResourceTypeW = ResourceType & { canWrite: boolean }

	let resources: ResourceW[] | undefined
	let resourceTypes: ResourceTypeW[] | undefined
	let resourceViewer: Modal
	let resourceViewerTitle: string = ''
	let resourceViewerSchema: Schema = emptySchema()

	let typeModalMode: 'view' | 'view-type' | 'create' = 'view'

	let newResourceTypeName: string
	let newResourceTypeSchema: Schema
	let newResourceTypeDescription: string

	let resourceEditor: ResourceEditor | undefined

	let shareModal: ShareModal
	let appConnect: AppConnect
	let deleteConfirmedCallback: (() => void) | undefined = undefined
	$: open = Boolean(deleteConfirmedCallback)

	async function loadResources(): Promise<void> {
		resources = (await ResourceService.listResource({ workspace: $workspaceStore! })).map((x) => {
			return {
				canWrite:
					canWrite(x.path, x.extra_perms!, $userStore) && $workspaceStore! == x.workspace_id,
				...x
			}
		})
	}

	async function loadResourceTypes(): Promise<void> {
		resourceTypes = (await ResourceService.listResourceType({ workspace: $workspaceStore! })).map(
			(x) => {
				return {
					canWrite: $workspaceStore! == x.workspace_id,
					...x
				}
			}
		)
	}

	async function deleteResource(path: string, is_oauth: boolean): Promise<void> {
		if (is_oauth) {
			await VariableService.deleteVariable({ workspace: $workspaceStore!, path })
		}
		await ResourceService.deleteResource({ workspace: $workspaceStore!, path })
		loadResources()
	}

	async function addResourceType(): Promise<void> {
		await ResourceService.createResourceType({
			workspace: $workspaceStore!,
			requestBody: {
				name: 'c_' + newResourceTypeName,
				schema: newResourceTypeSchema,
				description: newResourceTypeDescription
			}
		})
		resourceViewer.closeModal()
		loadResourceTypes()
	}

	async function handleDeleteResourceType(name: string) {
		try {
			await ResourceService.deleteResourceType({ workspace: $workspaceStore!, path: name })
			loadResourceTypes()
		} catch (err) {
			if (err.status === 400 && err.body.includes('foreign key')) {
				sendUserToast(
					`Could not delete resource type because there are resources attached to it. Delete resources using this type first.`,
					true
				)
			} else {
				sendUserToast(`Could not delete resource type: ${err?.body || err}`, true)
			}
		}
	}

	const startNewType = () => {
		resourceViewerTitle = `Create resource type`
		newResourceTypeName = 'my_resource_type'
		newResourceTypeSchema = emptySchema()
		newResourceTypeDescription = 'my description'
		typeModalMode = 'create'
		resourceViewer.openModal()
	}

	$: {
		if ($workspaceStore && $userStore) {
			loadResources()
			loadResourceTypes()
		}
	}

	onMount(() => {
		let resource_type = $page.url.searchParams.get('resource_type')
		if ($oauthStore && resource_type) {
			appConnect.openFromOauth(resource_type)
		}
		if ($page.url.searchParams.get('connect_app')) {
			appConnect.open($page.url.searchParams.get('connect_app') ?? undefined)
		}
	})
</script>

<CenteredPage>
	<PageHeader title="Resources">
		<div class="flex flex-row space-x-4">
			<Button size="sm" startIcon={{ icon: faChain }} on:click={() => appConnect.open()}>
				Connect an API
			</Button>
			<Button size="sm" startIcon={{ icon: faPlus }} on:click={() => resourceEditor?.initNew()}>
				Add a resource
			</Button>
		</div>
	</PageHeader>

	<div class="relative">
		<TableCustom>
			<tr slot="header-row">
				<th>path</th>
				<th>resource_type</th>
				<th>description</th>
				<th>OAuth</th>
				<th />
			</tr>
			<tbody slot="body">
				{#if resources}
					{#each resources as { path, description, resource_type, extra_perms, canWrite, is_oauth }}
						<tr>
							<td class="my-12"
								><a
									href="#{path}"
									on:click={async () => {
										resourceViewerTitle = `Resource ${path}`
										resourceViewerSchema = (
											await ResourceService.getResource({
												workspace: $workspaceStore ?? 'no_workspace',
												path
											})
										).value
										typeModalMode = 'view'
										resourceViewer.openModal()
									}}>{path}</a
								>
								<div class="mb-1 -mt-1"><SharedBadge {canWrite} extraPerms={extra_perms} /></div>
							</td>
							<td class="px-2"><IconedResourceType name={resource_type} after={false} /></td>
							<td><SvelteMarkdown source={description ?? ''} /></td>
							<td>
								{#if is_oauth}
									<Icon
										class="text-green-600"
										data={faCircle}
										scale={0.7}
										label="Resource is tied to an OAuth app"
									/>
								{/if}
							</td>
							<td>
								<Dropdown
									dropdownItems={[
										{
											displayName: 'Share',
											icon: faShare,
											disabled: !canWrite,
											action: () => {
												shareModal.openModal(path)
											}
										},
										{
											displayName: 'Edit',
											icon: faEdit,
											disabled: !canWrite,
											action: () => {
												resourceEditor?.initEdit(path)
											}
										},
										{
											displayName: 'Delete',
											disabled: !canWrite,
											icon: faTrash,
											type: 'delete',
											action: (event) => {
												if (event?.shiftKey) {
													deleteResource(path, is_oauth)
												} else {
													deleteConfirmedCallback = () => {
														deleteResource(path, is_oauth)
													}
												}
											}
										}
									]}
									relative={false}
								/>
							</td>
						</tr>
					{/each}
				{:else if resources}
					<tr> No resources to display</tr>
				{:else}
					<tr>Loading...</tr>
				{/if}
			</tbody>
		</TableCustom>
	</div>
	<div class="py-10" />
	<PageHeader title="Resources types" primary={false}>
		<Button size="sm" startIcon={{ icon: faPlus }} on:click={startNewType}>Add a type</Button>
	</PageHeader>

	<TableCustom>
		<tr slot="header-row">
			<th>name</th>
			<th>description</th>
			<th />
		</tr>
		<tbody slot="body">
			{#if resourceTypes}
				{#each resourceTypes as { name, description, schema, canWrite }}
					<tr>
						<td class="pr-4"
							><a
								href="#{name}"
								on:click={() => {
									resourceViewerTitle = `Resource type ${name}`
									resourceViewerSchema = schema
									typeModalMode = 'view-type'
									resourceViewer.openModal()
								}}><span class="text-gray-700"><IconedResourceType {name} /></span></a
							></td
						>
						<td><SvelteMarkdown source={description ?? ''} /></td>
						<td>
							{#if canWrite}
								<Button
									size="sm"
									color="red"
									startIcon={{ icon: faTrash }}
									on:click={() => handleDeleteResourceType(name)}
									disabled={!($userStore?.is_admin || false)}
								>
									Delete
								</Button>
							{/if}
						</td>
					</tr>
				{/each}
			{:else if resources}
				<tr> No resources types to display</tr>
			{:else}
				<tr>Loading...</tr>
			{/if}
		</tbody>
	</TableCustom>
</CenteredPage>

<AppConnect bind:this={appConnect} on:refresh={loadResources} />
<ResourceEditor bind:this={resourceEditor} on:refresh={loadResources} />

<ShareModal
	bind:this={shareModal}
	kind="resource"
	on:change={() => {
		loadResources()
	}}
/>

<Modal bind:this={resourceViewer}>
	<div slot="title">{resourceViewerTitle}</div>
	<div slot="content">
		{#if typeModalMode === 'create'}
			<label for="inp"
				><h3 class="font-semibold text-gray-700">Name<Required required={true} /></h3>
				<div>
					<span
						class="border border-gray-700 rounded p-1 -mr-4 text-sm bg-gray-200 inline-block w-8"
						>c_</span
					>
					<div class="inline-block">
						<input id="inp" type="text" bind:value={newResourceTypeName} />
					</div>
				</div>
			</label>
			<label
				><h3 class="mt-4 font-semibold text-gray-700">Description</h3>
				<input type="text" bind:value={newResourceTypeDescription} /></label
			>
			<h3 class="mt-4 mb-2 font-semibold text-gray-700">Schema</h3>
			<SchemaEditor bind:schema={newResourceTypeSchema} />
		{:else if typeModalMode === 'view'}
			<Highlight language={json} code={JSON.stringify(resourceViewerSchema, null, 4)} />
		{:else if typeModalMode === 'view-type'}
			<SchemaViewer schema={resourceViewerSchema} />
		{/if}
	</div>
	<div slot="submission">
		{#if typeModalMode === 'create'}
			<Button on:click={addResourceType}>Save</Button>
		{/if}
	</div>
<<<<<<< HEAD
</Modal>
=======
</Modal>

<ConfirmationModal
	{open}
	title="Remove resource"
	confirmationText="Remove"
	on:canceled={() => {
		deleteConfirmedCallback = undefined
	}}
	on:confirmed={() => {
		if (deleteConfirmedCallback) {
			deleteConfirmedCallback()
		}
		deleteConfirmedCallback = undefined
	}}
>
	<div class="flex flex-col w-full space-y-4">
		<span>Are you sure you want to remove this resource?</span>
		<Alert type="info" title="Bypass confirmation">
			<div>
				You can press
				<Badge color="dark-gray">SHIFT</Badge>
				while removing a resource to bypass confirmation.
			</div>
		</Alert>
	</div>
</ConfirmationModal>
>>>>>>> 5d464963
<|MERGE_RESOLUTION|>--- conflicted
+++ resolved
@@ -39,13 +39,10 @@
 	import AppConnect from '$lib/components/AppConnect.svelte'
 	import { page } from '$app/stores'
 	import { onMount } from 'svelte'
-<<<<<<< HEAD
 	import { Button } from '$lib/components/common'
-=======
 	import ConfirmationModal from '$lib/components/common/confirmationModal/ConfirmationModal.svelte'
 	import Alert from '$lib/components/common/alert/Alert.svelte'
 	import Badge from '$lib/components/common/badge/Badge.svelte'
->>>>>>> 5d464963
 
 	type ResourceW = Resource & { canWrite: boolean }
 	type ResourceTypeW = ResourceType & { canWrite: boolean }
@@ -351,9 +348,6 @@
 			<Button on:click={addResourceType}>Save</Button>
 		{/if}
 	</div>
-<<<<<<< HEAD
-</Modal>
-=======
 </Modal>
 
 <ConfirmationModal
@@ -380,5 +374,4 @@
 			</div>
 		</Alert>
 	</div>
-</ConfirmationModal>
->>>>>>> 5d464963
+</ConfirmationModal>