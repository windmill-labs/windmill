--- conflicted
+++ resolved
@@ -1,237 +1,4 @@
 /* Write your global styles here, in PostCSS syntax */
 @tailwind base;
 @tailwind components;
-<<<<<<< HEAD
-@tailwind utilities;
-=======
-@tailwind utilities;
-
-html {
-	overflow-y: auto;
-}
-
-@layer base {
-	h1 {
-		@apply text-2xl;
-		@apply sm:pb-4 font-semibold;
-	}
-
-	h2 {
-		@apply text-xl;
-		@apply text-gray-700;
-	}
-
-	a {
-		@apply text-blue-500;
-	}
-
-	.flex pre code.hljs {
-		@apply text-sm;
-	}
-
-	#table-custom th {
-		@apply py-3.5 text-left text-sm font-semibold text-gray-900 capitalize;
-	}
-
-	#table-custom td {
-		@apply py-4 text-sm text-gray-700;
-	}
-
-	#table-custom tbody {
-		@apply divide-y divide-gray-200;
-	}
-
-	.dropdown {
-		@apply rounded-sm;
-	}
-
-	input[type='text'],
-	textarea,
-	select {
-		@apply text-sm;
-	}
-
-	.text-2xs {
-		font-size: 0.7rem;
-	}
-
-	.commit-hash {
-		@apply text-2xs;
-		@apply text-gray-500;
-		@apply bg-gray-200;
-		@apply font-mono;
-	}
-
-	.item-button {
-		@apply cursor-pointer;
-		@apply py-1;
-		@apply border border-gray-300;
-		@apply rounded-sm;
-	}
-	.item-button:hover {
-		@apply border border-gray-800 bg-gray-100 border-opacity-50;
-	}
-	.item-button-selected {
-		@apply py-1;
-		@apply border border-blue-500;
-		@apply bg-blue-50;
-		@apply rounded-sm;
-	}
-
-	.blue-button {
-		@apply bg-blue-500 !important;
-		@apply hover:bg-blue-700 !important;
-	}
-
-	.default-button {
-		/*this styling does not impact the Dropdown component */
-		@apply bg-blue-500;
-		@apply hover:bg-blue-700;
-		@apply text-white;
-		@apply font-bold;
-		@apply py-1 px-2;
-		@apply border rounded;
-		@apply w-min;
-		@apply min-w-max;
-		@apply text-sm;
-	}
-
-	.default-button-disabled {
-		/*this styling does not impact the Dropdown component */
-		@apply bg-gray-100;
-		@apply text-gray-300;
-		@apply font-bold;
-		@apply py-1 px-2;
-		@apply border rounded;
-		@apply w-min;
-		@apply min-w-max;
-		@apply text-sm;
-	}
-
-	.default-input {
-		@apply block;
-		@apply w-full;
-		@apply py-1;
-		@apply px-2;
-		@apply mt-1;
-		@apply rounded-md;
-		@apply border;
-		@apply border-gray-300;
-		@apply shadow-sm;
-		@apply text-sm;
-	}
-
-	.default-primary-button-v2 {
-		@apply text-white;
-		@apply bg-blue-500;
-		@apply border;
-		@apply border-blue-200;
-		@apply font-medium;
-		@apply rounded-lg;
-		@apply text-sm;
-		@apply px-5;
-		@apply py-2.5;
-		@apply text-center;
-		@apply inline-flex;
-		@apply items-center;
-	}
-
-	.default-primary-button-v2:focus {
-		@apply ring-4;
-		@apply outline-none;
-		@apply bg-blue-800;
-	}
-	.default-primary-button-v2:hover {
-		@apply bg-blue-800;
-	}
-
-	.default-secondary-button-v2 {
-		@apply text-gray-900;
-		@apply bg-white;
-		@apply border;
-		@apply border-gray-200;
-		@apply font-medium;
-		@apply rounded-lg;
-		@apply text-sm;
-		@apply px-5;
-		@apply py-2.5;
-		@apply text-center;
-		@apply inline-flex;
-		@apply items-center;
-	}
-
-	.default-secondary-button-v2:focus {
-		@apply ring-4;
-		@apply outline-none;
-		@apply ring-gray-100;
-	}
-	.default-secondary-button-v2:hover {
-		@apply bg-gray-100;
-	}
-
-	.input-error {
-		@apply border-red-500 !important;
-	}
-
-	input[disabled],
-	input:disabled,
-	textarea[disabled],
-	textarea:disabled {
-		@apply bg-gray-100 !important;
-	}
-
-	button:disabled,
-	button[disabled],
-	a.disabled {
-		/*this styling does not impact the Dropdown component */
-		@apply bg-gray-100 !important;
-		@apply text-gray-500 !important;
-		@apply border-none !important;
-		cursor: not-allowed !important;
-		pointer-events: none !important;
-	}
-
-	button:disabled svg,
-	button[disabled] svg,
-	a.disabled svg {
-		/*this styling does not impact the Dropdown component */
-		@apply text-gray-500 !important;
-	}
-
-	.default-button-secondary {
-		@apply items-center py-1 px-2;
-		@apply rounded bg-transparent text-blue-500 border border-blue-500 font-normal;
-		@apply hover:bg-transparent hover:border-blue-700 hover:text-blue-700;
-		@apply border rounded;
-		@apply w-min;
-		@apply min-w-max;
-		@apply text-sm;
-	}
-
-	input,
-	input[type='date'],
-	input[type='text'],
-	input[type='number'],
-	input[type='datetime-local'],
-	select,
-	textarea,
-	textarea[type='text'] {
-		@apply block;
-		@apply w-full py-1 px-2;
-		@apply border rounded-md border-gray-300;
-		@apply shadow-sm;
-		@apply focus:ring focus:ring-indigo-100 focus:ring-opacity-50;
-		@apply text-sm;
-	}
-}
-
-.inline-highlight pre code.hljs {
-	padding: 0;
-	@apply text-xs whitespace-pre-wrap;
-}
-
-/* svelte-split-pane separator class override */
-.separator {
-	background-color: #ddd !important;
-}
->>>>>>> 5d464963
+@tailwind utilities;