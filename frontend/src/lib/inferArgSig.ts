--- conflicted
+++ resolved
@@ -17,12 +17,7 @@
 		  },
 	oldS: SchemaProperty
 ): void {
-<<<<<<< HEAD
-	const newS: SchemaProperty = { type: '' }
-
-=======
 	let newS: SchemaProperty = { type: '' }
->>>>>>> 2df9c690
 	if (t === 'int') {
 		newS.type = 'integer'
 	} else if (t === 'float') {
