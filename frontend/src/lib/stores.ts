--- conflicted
+++ resolved
@@ -1,14 +1,12 @@
 import { BROWSER } from 'esm-env'
 import { derived, type Readable, writable } from 'svelte/store'
-<<<<<<< HEAD
-import { type WorkspaceDefaultScripts, type TokenResponse, type UserWorkspaceList, type OperatorSettings } from './gen'
-=======
+
 import {
 	type WorkspaceDefaultScripts,
 	type TokenResponse,
 	type UserWorkspaceList,
+  type OperatorSettings
 } from './gen'
->>>>>>> 74bb660b
 import type { IntrospectionQuery } from 'graphql'
 import { getLocalSetting } from './utils'
 
