/* eslint-disable @typescript-eslint/explicit-module-boundary-types */
import { goto } from '$app/navigation'
import { FlowService, Script, ScriptService, type Flow, type FlowModule, type User } from '$lib/gen'
import { toast } from '@zerodevx/svelte-toast'
import { get } from 'svelte/store'
import type { Schema, SupportedLanguage } from './common'
import { hubScripts, workspaceStore, type UserExt } from './stores'

export function validateUsername(username: string): string {
	if (username != '' && !/^\w+$/.test(username)) {
		return 'username can only contain letters and numbers'
	} else {
		return ''
	}
}

export function isToday(someDate: Date): boolean {
	const today = new Date()
	return (
		someDate.getDate() == today.getDate() &&
		someDate.getMonth() == today.getMonth() &&
		someDate.getFullYear() == today.getFullYear()
	)
}

export function daysAgo(someDate: Date): number {
	const today = new Date()
	return Math.floor((today.getTime() - someDate.getTime()) / 86400000)
}

export function secondsAgo(date: Date) {
	return Math.floor((new Date().getTime() - date.getTime()) / 1000)
}

export function displayDaysAgo(dateString: string): string {
	const date = new Date(dateString)
	const nbSecondsAgo = secondsAgo(date)
	if (nbSecondsAgo < 600) {
		return `${nbSecondsAgo}s ago`
	} else if (isToday(date)) {
		return `today at ${date.toLocaleTimeString([], { hour: '2-digit', minute: '2-digit' })}`
	} else {
		let dAgo = daysAgo(date)
		if (dAgo == 0) {
			return `yday at ${date.toLocaleTimeString([], { hour: '2-digit', minute: '2-digit' })}`
		} else if (dAgo > 7) {
			return `${dAgo + 1} days ago at ${date.toLocaleTimeString([], { hour: '2-digit', minute: '2-digit' })}`
		} else {
			return displayDate(dateString)
		}
	}
}

export function displayDate(dateString: string | undefined): string {
	const date = new Date(dateString ?? '')
	if (date.toString() === 'Invalid Date') {
		return ''
	} else {
		return `${date.getFullYear()}/${date.getMonth() + 1
			}/${date.getDate()} at ${date.toLocaleTimeString([], { hour: '2-digit', minute: '2-digit' })}`
	}
}

export function msToSec(ms: number | undefined): string {
	if (ms === undefined) return '?'
	return (ms / 1000).toLocaleString(undefined, { maximumFractionDigits: 3 })
}

export function getToday() {
	var today = new Date()
	return today
}

export function sendUserToast(message: string, error: boolean = false): void {
	if (error) {
		toast.push(message, {
			theme: {
				'--toastBackground': '#FEE2E2',
				'--toastBarBackground': '#FEE2E2'
			}
		})
	} else toast.push(message)
}

export function truncateHash(hash: string): string {
	if (hash.length >= 6) {
		return hash.substr(hash.length - 6)
	} else {
		return hash
	}
}

export function sleep(ms: number): Promise<void> {
	return new Promise((resolve) => setTimeout(resolve, ms))
}

export function validatePassword(password: string): boolean {
	const re = /^(?=.*[\d])(?=.*[!@#$%^&*])[\w!@#$%^&*]{8,30}$/
	return re.test(password)
}

export function clickOutside(node: Node): { destroy(): void } {
	const handleClick = (event: MouseEvent) => {
		if (node && !node.contains(<HTMLElement>event.target) && !event.defaultPrevented) {
			node.dispatchEvent(new CustomEvent<MouseEvent>('click_outside', { detail: event }))
		}
	}

	document.addEventListener('click', handleClick, true)

	return {
		destroy() {
			document.removeEventListener('click', handleClick, true)
		}
	}
}

export type DropdownType = 'action' | 'delete'

export interface DropdownItem {
	// If a DropdownItem has an action, it will be declared as a button
	// If a DropdownItem has no action and an href, it will be declared as a link
	// If a DropdownItem has no action and no href, it will be created as a text line
	displayName: string
	eventName?: string //the event to send when clicking this item
	action?: ((event?: MouseEvent) => Promise<void>) | ((event?: MouseEvent) => void)
	href?: string
	separatorTop?: boolean
	separatorBottom?: boolean
	type?: DropdownType
	disabled?: boolean
	icon?: any | undefined
}

export function emptySchema() {
	return {
		$schema: 'https://json-schema.org/draft/2020-12/schema',
		properties: {},
		required: [],
		type: 'object'
	}
}

export function simpleSchema() {
	return {
		$schema: 'https://json-schema.org/draft/2020-12/schema',
		type: 'object',
		properties: {
			name: {
				description: 'The name to hello world to',
				type: 'string'
			}
		},
		required: []
	}
}

export function removeItemAll<T>(arr: T[], value: T) {
	var i = 0
	while (i < arr.length) {
		if (arr[i] === value) {
			arr.splice(i, 1)
		} else {
			++i
		}
	}
	return arr
}

export function canWrite(
	path: string,
	extra_perms: Record<string, boolean>,
	user?: UserExt
): boolean {
	let keys = Object.keys(extra_perms)
	if (!user) {
		return false
	}
	if (user.is_admin) {
		return true
	}
	let userOwner = `u/${user.username}`
	if (path.startsWith(userOwner)) {
		return true
	}
	if (keys.includes(userOwner) && extra_perms[userOwner]) {
		return true
	}
	if (
		user.pgroups.findIndex((x) => path.startsWith(x) || (keys.includes(x) && extra_perms[x])) != -1
	) {
		return true
	}
	return false
}

export function emptyString(str: string | undefined | null): boolean {
	return str === undefined || str === null || str === ''
}

export function defaultIfEmptyString(str: string | undefined, dflt: string): string {
	return emptyString(str) ? dflt : str!
}

export function removeKeysWithEmptyValues(obj: any): any {
	Object.keys(obj).forEach((key) => (obj[key] === undefined ? delete obj[key] : {}))
}

export function allTrue(dict: { [id: string]: boolean }): boolean {
	return Object.values(dict).every(Boolean)
}

export function forLater(scheduledString: string): boolean {
	return new Date() < new Date(scheduledString)
}

export function elapsedSinceSecs(date: string): number {
	return Math.round((new Date().getTime() - new Date(date).getTime()) / 1000)
}

export function pathIsEmpty(path: string): boolean {
	return path == undefined || path.split('/')[2] == ''
}

export function encodeState(state: any): string {
	return btoa(encodeURIComponent(JSON.stringify(state)))
}

export function decodeState(query: string): any {
	return JSON.parse(decodeURIComponent(atob(query)))
}

export function decodeArgs(queryArgs: string | undefined): any {
	if (queryArgs) {
		const parsed = decodeState(queryArgs)
		Object.entries(parsed).forEach(([k, v]) => {
			if (v == '<function call>') {
				parsed[k] = undefined
			}
		})
		return parsed
	}
	return {}
}

export async function setQuery(url: URL, key: string, value: string): Promise<void> {
	url.searchParams.set(key, value)
	await goto(`?${url.searchParams.toString()}`)
}

export function setQueryWithoutLoad(url: URL, key: string, value: string): void {
	const nurl = new URL(url.toString())
	nurl.searchParams.set(key, value)
	try {
		history.replaceState(history.state, '', nurl.toString())
	} catch (e) {
		console.error(e)
	}
}

export function groupBy<T>(
	scripts: T[],
	toGroup: (t: T) => string,
	dflts: string[] = []
): [string, T[]][] {
	let r: Record<string, T[]> = {}
	for (const dflt of dflts) {
		r[dflt] = []
	}

	scripts.forEach((sc) => {
		let section = toGroup(sc)
		if (section in r) {
			r[section].push(sc)
		} else {
			r[section] = [sc]
		}
	})

	return Object.entries(r).sort((s1, s2) => {
		let n1 = s1[0]
		let n2 = s2[0]

		if (n1 > n2) {
			return 1
		} else if (n1 < n2) {
			return -1
		} else {
			return 0
		}
	})
}

export function truncate(s: string, n: number, suffix: string = '...'): string {
	if (!s) {
		return ''
	}
	if (s.length <= n) {
		return s
	} else {
		return s.substring(0, n) + suffix
	}
}

export function truncateRev(s: string, n: number, prefix: string = '...'): string {
	if (!s) {
		return prefix
	}
	if (s.length <= n) {
		return s
	} else {
		return prefix + s.substring(s.length - n, s.length)
	}
}

export function isString(value: any) {
	return typeof value === 'string' || value instanceof String
}

export function mapUserToUserExt(user: User): UserExt {
	return {
		...user,
		groups: user.groups!,
		pgroups: user.groups!.map((x) => `g/${x}`)
	}
}

export function schemaToTsType(schema: Schema): string {
	if (!schema || !schema.properties) {
		return 'any'
	}
	const propKeys = Object.keys(schema.properties)

	const types = propKeys
		.map((key: string) => {
			const prop = schema.properties[key]
			const isOptional = !schema.required.includes(key)
			const prefix = `${key}${isOptional ? '?' : ''}`
			let type: string = 'any'
			if (prop.type === 'string') {
				type = 'string'
			} else if (prop.type === 'number' || prop.type === 'integer') {
				type = 'number'
			} else if (prop.type === 'boolean') {
				type = 'boolean'
			} else if (prop.type === 'array') {
				let type = prop.items?.type ?? 'any'
				if (type === 'integer') {
					type = 'number'
				}
				type = `${type}[]`
			}

			return `${prefix}: ${type}`
		})
		.join(';')

	return `{ ${types} }`
}

export function schemaToObject(schema: Schema, args: Record<string, any>): Object {
	const object = {}

	if (!schema || !schema.properties) {
		return object
	}
	const propKeys = Object.keys(schema.properties)

	propKeys.forEach((key: string) => {
		object[key] = args[key] ?? null
	})

	return object
}


export type InputCat =
	| 'string'
	| 'number'
	| 'boolean'
	| 'list'
	| 'resource-object'
	| 'enum'
	| 'date'
	| 'base64'
	| 'resource-string'
	| 'object'
	| 'sql'

export function setInputCat(
	type: string | undefined,
	format: string | undefined,
	itemsType: string | undefined,
	enum_: any,
	contentEncoding: string | undefined
): InputCat {
	if (type === 'number' || type === 'integer') {
		return 'number'
	} else if (type === 'boolean') {
		return 'boolean'
	} else if (type == 'array' && itemsType != undefined) {
		return 'list'
	} else if (type == 'object' && format?.startsWith('resource')) {
		return 'resource-object'
	} else if (!type || type == 'object' || type == 'array') {
		return 'object'
	} else if (type == 'string' && enum_) {
		return 'enum'
	} else if (type == 'string' && format == 'date-time') {
		return 'date'
	} else if (type == 'string' && format == 'sql') {
		return 'sql'
	} else if (type == 'string' && contentEncoding == 'base64') {
		return 'base64'
	} else if (type == 'string' && format?.startsWith('resource')) {
		return 'resource-string'
	} else {
		return 'string'
	}
}

export function scriptPathToHref(path: string): string {
	if (path.startsWith('hub/')) {
		return 'https://hub.windmill.dev/from_version/' + path.substring(4)
	} else {
		return `/scripts/get/${path}`
	}
}

export async function getScriptByPath(path: string): Promise<{
	content: string
<<<<<<< HEAD
	language: SupportedLanguage
=======
	language: 'deno' | 'python3' | 'go' | 'bash',
>>>>>>> 7e85e411
	schema: any
}> {
	if (path.startsWith('hub/')) {
		const { content, language, schema } = await ScriptService.getHubScriptByPath({ path })

		return {
			content,
			language,
			schema
		}
	} else {
		const script = await ScriptService.getScriptByPath({
			workspace: get(workspaceStore)!,
			path: path ?? ''
		})
		return {
			content: script.content,
			language: script.language,
			schema: script.schema
		}
	}
}

export async function loadHubScripts() {
	try {
		const scripts = (await ScriptService.listHubScripts()).asks ?? []
		const processed = scripts
			.map((x) => ({
				path: `hub/${x.id}/${x.app}/${x.summary.toLowerCase().replaceAll(/\s+/g, '_')}`,
				summary: `${x.summary} (${x.app})`,
				approved: x.approved,
				kind: x.kind,
				app: x.app,
				views: x.views,
				votes: x.votes,
				ask_id: x.ask_id
			}))
			.sort((a, b) => b.views - a.views)
		hubScripts.set(processed)
	} catch {
		console.error('Hub is not available')
	}
}

export async function loadHubFlows() {
	try {
		const flows = (await FlowService.listHubFlows()).flows ?? []
		const processed = flows.sort((a, b) => b.votes - a.votes)
		return processed
	} catch {
		console.error('Hub is not available')
	}
}

export function formatCron(inp: string): string {
	// Allow for cron expressions inputted by the user to omit month and year
	let splitted = inp.split(' ')
	splitted = splitted.filter(String) //remove empty string elements
	if (6 - splitted.length > 0) {
		return splitted.concat(Array(6 - splitted.length).fill('*')).join(' ')
	} else {
		return inp
	}
}

export function flowToHubUrl(flow: Flow): URL {
	const url = new URL('https://hub.windmill.dev/flows/add')
	const openFlow = {
		value: flow.value,
		summary: flow.summary,
		description: flow.description,
		schema: flow.schema
	}
	url.searchParams.append('flow', encodeState(openFlow))
	return url
}

export function scriptToHubUrl(
	content: string,
	summary: string,
	description: string,
	kind: Script.kind,
	language: Script.language,
	schema: Schema | undefined,
	lock: string | undefined
): URL {
	const url = new URL('https://hub.windmill.dev/scripts/add')

	url.searchParams.append('content', content)
	url.searchParams.append('summary', summary)
	url.searchParams.append('description', description)
	url.searchParams.append('kind', kind)
	url.searchParams.append('language', language)
	url.searchParams.append('schema', JSON.stringify(schema, null, 2))
	lock && url.searchParams.append('lockfile', lock)

	return url
}

export function classNames(...classes: Array<string | undefined>): string {
	return classes.filter(Boolean).join(' ')
}

export function scriptLangToEditorLang(lang: Script.language): 'typescript' | 'python' | 'go' | 'shell' {
	if (lang == 'deno') {
		return 'typescript'
	} else if (lang == 'python3') {
		return 'python'
	} else if (lang == 'bash') {
		return 'shell'
	} else {
		return lang
	}
}

export async function copyToClipboard(value: string, sendToast = true): Promise<boolean> {
	let success = false
	if (navigator?.clipboard) {
		success = await navigator.clipboard
			.writeText(value)
			.then(() => true)
			.catch(() => false)
	}
	sendToast &&
		sendUserToast(success ? 'Copied to clipboard!' : "Couldn't copy to clipboard", !success)
	return success
}<|MERGE_RESOLUTION|>--- conflicted
+++ resolved
@@ -429,11 +429,7 @@
 
 export async function getScriptByPath(path: string): Promise<{
 	content: string
-<<<<<<< HEAD
 	language: SupportedLanguage
-=======
-	language: 'deno' | 'python3' | 'go' | 'bash',
->>>>>>> 7e85e411
 	schema: any
 }> {
 	if (path.startsWith('hub/')) {
