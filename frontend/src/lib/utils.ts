// /* eslint-disable @typescript-eslint/explicit-module-boundary-types */
// import { goto } from '$lib/navigation'
// import { AppService, type Flow, FlowService, Script, ScriptService, type User } from '$lib/gen'
// import { toast } from '@zerodevx/svelte-toast'
// import type { Schema, SupportedLanguage } from './common'
// import { hubScripts, type UserExt, workspaceStore } from './stores'
// import { page } from '$app/stores'
// import { get } from 'svelte/store'

import { deepEqual } from 'fast-equals'
import YAML from 'yaml'
import { type UserExt } from './stores'
import { sendUserToast } from './toast'
import type { Job, Script, ScriptLang } from './gen'
import type { EnumType, SchemaProperty } from './common'
import type { Schema } from './common'
export { sendUserToast }
import type { AnyMeltElement } from '@melt-ui/svelte'
import type { RunsSelectionMode } from './components/runs/RunsBatchActionsDropdown.svelte'
import type { TriggerKind } from './components/triggers'
<<<<<<< HEAD
import { stateSnapshot } from './svelte5Utils.svelte'
=======
import { validate, dereference } from '@scalar/openapi-parser'

export namespace OpenApi {
	export enum OpenApiVersion {
		V2,
		V3,
		V3_1
	}

	export function isV2(doc: OpenAPI.Document): doc is OpenAPIV2.Document {
		return 'swagger' in doc && doc.swagger === '2.0'
	}

	export function isV3(doc: OpenAPI.Document): doc is OpenAPIV3.Document {
		return 'openapi' in doc && typeof doc.openapi === 'string' && doc.openapi.startsWith('3.0')
	}

	export function isV3_1(doc: OpenAPI.Document): doc is OpenAPIV3_1.Document {
		return 'openapi' in doc && typeof doc.openapi === 'string' && doc.openapi.startsWith('3.1')
	}

	export function getOpenApiVersion(version: string): OpenApiVersion {
		if (version.startsWith('2.0')) {
			return OpenApiVersion.V2
		} else if (version.startsWith('3.0')) {
			return OpenApiVersion.V3
		} else {
			return OpenApiVersion.V3_1
		}
	}

	/**
	 * Parses and validates an OpenAPI specification provided as a string in either JSON or YAML format.
	 *
	 * @param api - A string containing a valid OpenAPI specification in JSON or YAML format.
	 * @returns A promise that resolves to a tuple:
	 *   - The first element is the validated OpenAPI document.
	 *   - The second element is the detected OpenAPI version (2, 3.0, or 3.1).
	 *
	 * @throws Will throw an error if the specification is invalid or cannot be parsed.
	 */
	export async function parse(api: string): Promise<[OpenAPI.Document, OpenApiVersion]> {
		const { valid, errors } = await validate(api)

		if (!valid) {
			const errorMessage = errors
				? errors.map((error) => error.message).join('\n')
				: 'Invalid OpenAPI document'
			throw new Error(errorMessage)
		}

		const document = await dereference(api)

		const version = getOpenApiVersion(document.version!)

		return [document.schema, version]
	}
}
>>>>>>> ae81b4f4

export function isJobCancelable(j: Job): boolean {
	return j.type === 'QueuedJob' && !j.schedule_path && !j.canceled
}

export function isJobReRunnable(j: Job): boolean {
	return (j.job_kind === 'script' || j.job_kind === 'flow') && j.parent_job === undefined
}

export const WORKER_NAME_PREFIX = 'wk'
export const AGENT_WORKER_NAME_PREFIX = 'ag'
const SSH_AGENT_WORKER_SUFFIX = '/ssh'

export function isAgentWorkerShell(workerName: string) {
	return (
		workerName.startsWith(AGENT_WORKER_NAME_PREFIX) && workerName.endsWith(SSH_AGENT_WORKER_SUFFIX)
	)
}

export function isJobSelectable(selectionType: RunsSelectionMode) {
	const f: (j: Job) => boolean = {
		cancel: isJobCancelable,
		're-run': isJobReRunnable
	}[selectionType]
	return f
}

export function validateUsername(username: string): string {
	if (username != '' && !/^[a-zA-Z]\w+$/.test(username)) {
		return 'username can only contain letters and numbers and must start with a letter'
	} else {
		return ''
	}
}

export function parseQueryParams(url: string | undefined) {
	if (!url) return {}
	const index = url.indexOf('?')
	if (index == -1) return {}
	const paramArr = url?.slice(index + 1)?.split('&')
	const params: Record<string, string> = {}
	paramArr?.map((param) => {
		const [key, val] = param.split('=')
		params[key] = decodeURIComponent(val)
	})
	return params
}

export function displayDateOnly(dateString: string | Date | undefined): string {
	const date = new Date(dateString ?? '')
	if (date.toString() === 'Invalid Date') {
		return ''
	} else {
		return date.toLocaleDateString([], {
			year: 'numeric',
			month: '2-digit',
			day: '2-digit'
		})
	}
}

export function subtractDaysFromDateString(
	dateString: string | undefined,
	days: number
): string | undefined {
	if (dateString == undefined) {
		return undefined
	}
	let date = new Date(dateString)
	date.setDate(date.getDate() - days)
	return date.toISOString()
}

export function displayDate(
	dateString: string | Date | undefined,
	displaySecond = false,
	displayDate = true
): string {
	const date = new Date(dateString ?? '')
	if (Number.isNaN(date.valueOf())) {
		return ''
	} else {
		const timeChoices: Intl.DateTimeFormatOptions = {
			hour: '2-digit',
			minute: '2-digit',
			second: displaySecond ? '2-digit' : undefined
		}
		const dateChoices: Intl.DateTimeFormatOptions = displayDate
			? {
					day: 'numeric',
					month: 'numeric'
				}
			: {}
		return date.toLocaleString(undefined, {
			...timeChoices,
			...dateChoices
		})
	}
}

export function displayTime(dateString: string | Date | undefined): string {
	const date = new Date(dateString ?? '')
	if (date.toString() === 'Invalid Date') {
		return ''
	} else {
		return `${date.toLocaleTimeString([], {
			hour: '2-digit',
			minute: '2-digit',
			second: '2-digit'
		})}.${date.getMilliseconds()}`
	}
}

export function displaySize(sizeInBytes: number | undefined): string | undefined {
	if (sizeInBytes === undefined) {
		return undefined
	}
	const units = ['B', 'KiB', 'MiB', 'GiB', 'TiB', 'PiB', 'EiB', 'ZiB', 'YiB']
	let size = sizeInBytes
	let unit_idx = 0
	while (unit_idx < units.length - 1 && size > 1024) {
		size /= 1024
		unit_idx += 1
	}
	return `${size.toFixed(1)}${units[unit_idx]}`
}

export function msToSec(ms: number | undefined, maximumFractionDigits?: number): string {
	if (ms === undefined) return '?'
	return (ms / 1000).toLocaleString(undefined, {
		maximumFractionDigits: maximumFractionDigits ?? 3,
		minimumFractionDigits: maximumFractionDigits
	})
}

export function removeTriggerKindIfUnused(
	length: number,
	triggerKind: TriggerKind,
	usedTriggerKinds: string[]
) {
	if (length === 0 && usedTriggerKinds.includes(triggerKind)) {
		return usedTriggerKinds.filter((kind) => kind != triggerKind)
	}
	return usedTriggerKinds
}

export function msToReadableTime(ms: number | undefined): string {
	if (ms === undefined) return '?'

	const seconds = Math.floor(ms / 1000)
	const minutes = Math.floor(seconds / 60)
	const hours = Math.floor(minutes / 60)
	const days = Math.floor(hours / 24)

	if (days > 0) {
		return `${days}d ${hours % 24}h ${minutes % 60}m ${seconds % 60}s`
	} else if (hours > 0) {
		return `${hours}h ${minutes % 60}m ${seconds % 60}s`
	} else if (minutes > 0) {
		return `${minutes}m ${seconds % 60}s`
	} else {
		return `${msToSec(ms)}s`
	}
}

export function getToday() {
	var today = new Date()
	return today
}

export function truncateHash(hash: string): string {
	if (hash.length >= 6) {
		return hash.substr(hash.length - 6)
	} else {
		return hash
	}
}

export function sleep(ms: number): Promise<void> {
	return new Promise((resolve) => setTimeout(resolve, ms))
}

export function addIfNotExists<T>(e: T, arr: Array<T> | undefined): Array<T> {
	if (!arr) {
		return [e]
	} else if (arr.includes(e)) {
		return arr
	} else {
		return arr.concat([e])
	}
}

export function validatePassword(password: string): boolean {
	const re = /^(?=.*[\d])(?=.*[!@#$%^&*])[\w!@#$%^&*]{8,30}$/
	return re.test(password)
}

const portalDivs = ['app-editor-select']

interface ClickOutsideOptions {
	capture?: boolean
	exclude?: (() => Promise<HTMLElement[]>) | HTMLElement[] | undefined
	stopPropagation?: boolean
	customEventName?: string
	// on:click_outside cannot be used with svelte 5
	onClickOutside?: (event: MouseEvent) => void
}

export function clickOutside(
	node: Node,
	options?: ClickOutsideOptions | boolean
): { destroy(): void; update(newOptions: ClickOutsideOptions | boolean): void } {
	const handleClick = async (event: MouseEvent) => {
		const target = event.target as HTMLElement
		const opts = typeof options === 'boolean' ? { capture: options } : options

		let excludedElements: HTMLElement[] = []
		if (opts?.exclude) {
			if (Array.isArray(opts.exclude)) {
				excludedElements = opts.exclude
			} else {
				excludedElements = await opts.exclude()
			}
		}

		const isExcluded = excludedElements.some((excludedEl) => {
			const contains = excludedEl?.contains?.(target)
			const isTarget = target === excludedEl
			return contains || isTarget
		})

		if (node && !node.contains(target) && !event.defaultPrevented && !isExcluded) {
			const portalDivsSelector = portalDivs.map((id) => `#${id}`).join(', ')
			const parent = target.closest(portalDivsSelector)

			if (!parent) {
				if (opts?.stopPropagation) {
					event.stopPropagation()
				}
				node.dispatchEvent(new CustomEvent<MouseEvent>('click_outside', { detail: event }))
				if (typeof options === 'object') options.onClickOutside?.(event)
			}
		}

		if (opts?.customEventName) {
			node.dispatchEvent(new CustomEvent<MouseEvent>(opts.customEventName, { detail: event }))
		}
	}

	const capture = typeof options === 'boolean' ? options : (options?.capture ?? true)
	document.addEventListener('click', handleClick, capture ?? true)

	return {
		update(newOptions: ClickOutsideOptions | boolean) {
			options = newOptions
		},
		destroy() {
			document.removeEventListener('click', handleClick, capture ?? true)
		}
	}
}

export function pointerDownOutside(
	node: Node,
	options?: ClickOutsideOptions
): { destroy(): void; update(newOptions: ClickOutsideOptions): void } {
	const handlePointerDown = async (event: PointerEvent) => {
		if (!event.isTrusted) return

		if (options?.customEventName) {
			node.dispatchEvent(
				new CustomEvent<PointerEvent>(options.customEventName, {
					detail: event,
					bubbles: true
				})
			)
		}
		const target = event.target as HTMLElement

		let excludedElements: HTMLElement[] = []
		if (options?.exclude) {
			if (Array.isArray(options.exclude)) {
				excludedElements = options.exclude
			} else {
				excludedElements = await options.exclude()
			}
		}

		const isExcluded = excludedElements.some((excludedEl) => {
			const contains = excludedEl?.contains?.(target)
			const isTarget = target === excludedEl
			return contains || isTarget
		})

		if (node && !node.contains(target) && !event.defaultPrevented && !isExcluded) {
			const portalDivsSelector = portalDivs.map((id) => `#${id}`).join(', ')
			const parent = target.closest(portalDivsSelector)

			if (!parent) {
				if (options?.stopPropagation) {
					event.stopPropagation()
				}
				node.dispatchEvent(new CustomEvent<PointerEvent>('pointerdown_outside', { detail: event }))
				return false
			}
		}
	}

	const capture = options?.capture ?? true
	document.addEventListener('pointerdown', handlePointerDown, capture ?? true)

	return {
		update(newOptions: ClickOutsideOptions) {
			options = newOptions
		},
		destroy() {
			document.removeEventListener('pointerdown', handlePointerDown, capture ?? true)
		}
	}
}

export interface DropdownItem {
	// If a DropdownItem has an action, it will be declared as a button
	// If a DropdownItem has no action and an href, it will be declared as a link
	// If a DropdownItem has no action and no href, it will be created as a text line
	displayName: string
	eventName?: string //the event to send when clicking this item
	action?: ((event?: MouseEvent) => Promise<void>) | ((event?: MouseEvent) => void)
	href?: string
	separatorTop?: boolean
	separatorBottom?: boolean
	type?: 'action' | 'delete'
	disabled?: boolean
	icon?: any | undefined
}

export const DELETE = 'delete' as 'delete'

export function emptySchema(): Schema {
	return {
		$schema: 'https://json-schema.org/draft/2020-12/schema' as string | undefined,
		properties: {},
		required: [],
		type: 'object'
	}
}

export function simpleSchema(): Schema {
	return {
		$schema: 'https://json-schema.org/draft/2020-12/schema',
		type: 'object',
		properties: {
			name: {
				description: 'The name to hello world to',
				type: 'string'
			}
		},
		required: []
	}
}

export function removeItemAll<T>(arr: T[], value: T) {
	var i = 0
	while (i < arr.length) {
		if (arr[i] === value) {
			arr.splice(i, 1)
		} else {
			++i
		}
	}
	return arr
}

export function emptyString(str: string | undefined | null): boolean {
	return str === undefined || str === null || str === ''
}

export function emptyStringTrimmed(str: string | undefined | null): boolean {
	return str === undefined || str === null || str === '' || str.trim().length === 0
}

export function defaultIfEmptyString(str: string | undefined, dflt: string): string {
	return emptyString(str) ? dflt : str!
}

export function removeKeysWithEmptyValues(obj: any): any {
	Object.keys(obj).forEach((key) => (obj[key] === undefined ? delete obj[key] : {}))
}

export function allTrue(dict: { [id: string]: boolean }): boolean {
	return Object.values(dict).every(Boolean)
}

export function elapsedSinceSecs(date: string): number {
	return Math.round((new Date().getTime() - new Date(date).getTime()) / 1000)
}

export function pathIsEmpty(path: string): boolean {
	return path == undefined || path.split('/')[2] == ''
}

export function encodeState(state: any): string {
	return btoa(encodeURIComponent(JSON.stringify(state)))
}

export function decodeState(query: string): any {
	try {
		return JSON.parse(decodeURIComponent(atob(query)))
	} catch (e) {
		sendUserToast('Impossible to parse state', true)
		return {}
	}
}

export function itemsExists<T>(arr: T[] | undefined, item: T): boolean {
	if (!arr) {
		return false
	}
	for (const i of arr) {
		if (deepEqual(i, item)) {
			return true
		}
	}
	return false
}

export function groupBy<K, V>(
	items: V[],
	toGroup: (t: V) => K,
	toSort: (t: V) => string,
	dflts: K[] = []
): [K, V[]][] {
	let r: Map<K, V[]> = new Map()
	for (const dflt of dflts) {
		r.set(dflt as K, [])
	}

	items.forEach((sc) => {
		let section = toGroup(sc)
		if (r.has(section)) {
			let arr = r.get(section)!
			arr.push(sc)
			arr.sort((a, b) => toSort(a).localeCompare(toSort(b)))
		} else {
			r.set(section, [sc])
		}
	})

	return [...r.entries()].sort((s1, s2) => {
		let n1 = s1[0]
		let n2 = s2[0]

		if (n1 > n2) {
			return 1
		} else if (n1 < n2) {
			return -1
		} else {
			return 0
		}
	})
}

export function removeMarkdown(text: string): string {
	return text.replace(/[[\*|\-|#\_]/g, '')
}
export function truncate(s: string, n: number, suffix: string = '...'): string {
	if (!s) {
		return ''
	}
	if (s.length <= n) {
		return s
	} else {
		return s.substring(0, n) + suffix
	}
}

export function truncateRev(s: string, n: number, prefix: string = '...'): string {
	if (!s) {
		return prefix
	}
	if (s.length <= n) {
		return s
	} else {
		return prefix + s.substring(s.length - n, s.length)
	}
}

export function isString(value: any) {
	return typeof value === 'string' || value instanceof String
}

export type InputCat =
	| 'string'
	| 'email'
	| 'number'
	| 'boolean'
	| 'list'
	| 'resource-object'
	| 'enum'
	| 'date'
	| 'base64'
	| 'resource-string'
	| 'object'
	| 'sql'
	| 'yaml'
	| 'currency'
	| 'oneOf'
	| 'dynselect'

export function setInputCat(
	type: string | undefined,
	format: string | undefined,
	itemsType: string | undefined,
	enum_: any,
	contentEncoding: string | undefined
): InputCat {
	if (type === 'number' || type === 'integer') {
		return 'number'
	} else if (type === 'boolean') {
		return 'boolean'
	} else if (type == 'array' && itemsType != undefined) {
		return 'list'
	} else if (type == 'object' && format?.startsWith('resource')) {
		return 'resource-object'
	} else if (type == 'object' && format?.startsWith('dynselect-')) {
		return 'dynselect'
	} else if (!type || type == 'object' || type == 'array') {
		return 'object'
	} else if (type == 'string' && enum_) {
		return 'enum'
	} else if (type == 'string' && format == 'date-time') {
		return 'date'
	} else if (type == 'string' && format == 'date') {
		return 'date'
	} else if (type == 'string' && format == 'sql') {
		return 'sql'
	} else if (type == 'string' && format == 'yaml') {
		return 'yaml'
	} else if (type == 'string' && contentEncoding == 'base64') {
		return 'base64'
	} else if (type == 'string' && format == 'email') {
		return 'email'
	} else if (type == 'string' && format == 'currency') {
		return 'currency'
	} else if (type == 'oneOf') {
		return 'oneOf'
	} else {
		return 'string'
	}
}

export function formatCron(inp: string): string {
	// Allow for cron expressions inputted by the user to omit month and year
	let splitted = inp.split(' ')
	splitted = splitted.filter(String) //remove empty string elements
	if (6 - splitted.length > 0) {
		return splitted.concat(Array(6 - splitted.length).fill('*')).join(' ')
	} else {
		return inp
	}
}

export function scriptLangArrayToCommaList(languages: ScriptLang[]): string {
	return languages.join(',')
}

export function cronV1toV2(inp: string): string {
	let splitted = inp.split(' ')
	splitted = splitted.filter(String)
	// subtract 1 from day of week (last element of array if element is a number >= 1 )
	let dowStr = splitted[splitted.length - 1]
	if (dowStr && !isNaN(parseInt(dowStr))) {
		let dow = parseInt(dowStr)
		if (dow > 0) {
			splitted[splitted.length - 1] = (dow - 1).toString()
		}
	}
	return splitted.concat(Array(6 - splitted.length).fill('*')).join(' ')
}

export function classNames(...classes: Array<string | undefined>): string {
	return classes.filter(Boolean).join(' ')
}

export async function copyToClipboard(value?: string, sendToast = true): Promise<boolean> {
	if (!value) {
		return false
	}

	let success = false
	if (navigator?.clipboard && window.isSecureContext) {
		success = await navigator.clipboard
			.writeText(value)
			.then(() => true)
			.catch(() => false)
	} else {
		const textArea = document.createElement('textarea')
		textArea.value = value
		textArea.style.position = 'fixed'
		textArea.style.left = '-999999px'

		document.body.appendChild(textArea)
		textArea.select()

		try {
			document.execCommand('copy')
			success = true
		} catch (error) {
			// ignore (success = false)
		} finally {
			textArea.remove()
		}
	}

	sendToast &&
		sendUserToast(success ? 'Copied to clipboard!' : "Couldn't copy to clipboard", !success)
	return success
}

export function pluralize(quantity: number, word: string, customPlural?: string) {
	if (quantity == 1) {
		return `${quantity} ${word}`
	} else if (customPlural) {
		return `${quantity} ${customPlural}}`
	} else {
		return `${quantity} ${word}s`
	}
}

export function addDeterminant(word: string): string {
	return (/^[aeiou]/i.test(word) ? 'an ' : 'a ') + word
}

export function capitalize(word: string): string {
	return word ? word.charAt(0).toUpperCase() + word.slice(1) : ''
}

export function addWhitespaceBeforeCapitals(word?: string): string {
	if (!word) {
		return ''
	}
	return word.replace(/([A-Z])/g, ' $1').trim()
}

export function isObject(obj: any): obj is Record<string, any> {
	return obj != null && typeof obj === 'object' && !Array.isArray(obj)
}

export function debounce(func: (...args: any[]) => any, wait: number) {
	let timeout: any
	return function (...args: any[]) {
		// @ts-ignore
		const context = this
		clearTimeout(timeout)
		timeout = setTimeout(() => func.apply(context, args), wait)
	}
}

export function throttle<T>(func: (...args: any[]) => T, wait: number) {
	let timeout: any
	return function (...args: any[]) {
		if (!timeout) {
			timeout = setTimeout(() => {
				timeout = null
				// @ts-ignore
				func.apply(this, args)
			}, wait)
		}
	}
}

export function isMac(): boolean {
	return navigator.userAgent.indexOf('Mac OS X') !== -1
}

export function getModifierKey(): string {
	return isMac() ? '⌘' : 'Ctrl+'
}

export function isValidHexColor(color: string): boolean {
	return /^#(([A-F0-9]{2}){3,4}|[A-F0-9]{3})$/i.test(color)
}

export function sortObject<T>(o: T & object): T {
	return Object.keys(o)
		.sort()
		.reduce((obj, key) => {
			obj[key] = o[key]
			return obj
		}, {}) as T
}

export function sortArray<T>(array: T[], compareFn?: (a: T, b: T) => number): T[] {
	const arr = [...array]
	arr.sort(compareFn)
	return arr
}

export function generateRandomString(len: number = 24): string {
	let chars = 'ABCDEFGHIJKLMNOPQRSTUVWXYZabcdefghijklmnopqrstuvwxyz0123456789'
	let result = ''

	for (let i = 0; i < len; i++) {
		result += chars.charAt(Math.floor(Math.random() * chars.length))
	}

	return result
}

export function deepMergeWithPriority<T>(target: T, source: T): T {
	if (typeof target !== 'object' || typeof source !== 'object') {
		return source
	}

	const merged = { ...target }

	for (const key in source) {
		if (source.hasOwnProperty(key) && merged?.hasOwnProperty(key)) {
			if (target?.hasOwnProperty(key)) {
				merged[key] = deepMergeWithPriority(target[key], source[key])
			} else {
				merged[key] = source[key]
			}
		} else {
			if (merged) {
				merged[key] = source[key]
			}
		}
	}

	return merged
}

export function canWrite(
	path: string,
	extra_perms: Record<string, boolean>,
	user?: UserExt
): boolean {
	if (user?.is_admin || user?.is_super_admin) {
		return true
	}
	let keys = Object.keys(extra_perms ?? {})
	if (!user) {
		return false
	}
	if (isObviousOwner(path, user)) {
		return true
	}
	let userOwner = `u/${user.username}`
	if (keys.includes(userOwner) && extra_perms?.[userOwner]) {
		return true
	}
	if (user.pgroups.findIndex((x) => keys.includes(x) && extra_perms?.[x]) != -1) {
		return true
	}
	if (user.folders.findIndex((x) => path.startsWith('f/' + x + '/') && user.folders[x]) != -1) {
		return true
	}

	return false
}

export function isOwner(
	path: string,
	user: UserExt | undefined,
	workspace: string | undefined
): boolean {
	if (!user || !workspace) {
		return false
	}
	if (user.is_super_admin) {
		return true
	}
	if (workspace == 'admin') {
		return false
	} else if (user.is_admin) {
		return true
	} else if (path.startsWith('u/' + user.username + '/')) {
		return true
	} else if (path.startsWith('f/')) {
		return user.folders_owners.some((x) => path.startsWith('f/' + x + '/'))
	} else {
		return false
	}
}

export function isObviousOwner(path: string, user?: UserExt): boolean {
	if (!user) {
		return false
	}
	if (user.is_admin || user.is_super_admin) {
		return true
	}
	let userOwner = `u/${user.username}`
	if (path.startsWith(userOwner)) {
		return true
	}
	if (user.pgroups.findIndex((x) => path.startsWith(x)) != -1) {
		return true
	}
	if (user.folders.findIndex((x) => path.startsWith('f/' + x)) != -1) {
		return true
	}
	return false
}

export function extractCustomProperties(styleStr: string): string {
	let properties = styleStr.split(';')
	let customProperties = properties.filter((property) => property.trim().startsWith('--'))
	let customStyleStr = customProperties.join(';')

	return customStyleStr
}

export function computeSharableHash(args: any) {
	let nargs = {}
	for (let k in args) {
		let v = args[k]
		if (v !== undefined) {
			// if
			let size = roughSizeOfObject(v) > 1000000
			if (size) {
				console.error(`Value at key ${k} too big (${size}) to be shared`)
				return ''
			}
			nargs[k] = JSON.stringify(v)
		}
	}
	try {
		let r = new URLSearchParams(nargs).toString()
		return r.length > 1000000 ? '' : r
	} catch (e) {
		console.error('Error computing sharable hash', e)
		return ''
	}
}

export function toCamel(s: string) {
	return s.replace(/([-_][a-z])/gi, ($1) => {
		return $1.toUpperCase().replace('-', '').replace('_', '')
	})
}

export function cleanExpr(expr: string | undefined): string {
	if (!expr) {
		return ''
	}
	return expr
		.split('\n')
		.filter((x) => x != '' && !x.startsWith(`import `))
		.join('\n')
}

const dynamicTemplateRegex = new RegExp(/\$\{(.*)\}/)

export function isCodeInjection(expr: string | undefined): boolean {
	if (!expr) {
		return false
	}

	return dynamicTemplateRegex.test(expr)
}

export async function tryEvery({
	tryCode,
	timeoutCode,
	interval,
	timeout
}: {
	tryCode: () => Promise<any>
	timeoutCode: () => void
	interval: number
	timeout: number
}) {
	const times = Math.floor(timeout / interval)

	let i = 0
	while (i < times) {
		await sleep(interval)
		try {
			await tryCode()
			break
		} catch (err) {}
		i++
	}
	if (i >= times) {
		timeoutCode()
	}
}

export function roughSizeOfObject(object: object | string) {
	if (typeof object == 'string') {
		return object.length * 2
	}

	var objectList: any[] = []
	var stack = [object]
	var bytes = 0

	while (stack.length) {
		let value: any = stack.pop()

		if (typeof value === 'boolean') {
			bytes += 4
		} else if (typeof value === 'string') {
			bytes += value.length * 2
		} else if (typeof value === 'number') {
			bytes += 8
		} else if (typeof value === 'object' && objectList.indexOf(value) === -1) {
			objectList.push(value)

			for (var i in value) {
				bytes += 2 * i.length
				stack.push(value[i])
			}
		}
	}
	return bytes
}

export type Value = {
	language?: Script['language']
	content?: string
	path?: string
	draft_only?: boolean
	value?: any
	draft?: Value
	[key: string]: any
}

export function replaceFalseWithUndefined(obj: any) {
	return replaceFalseWithUndefinedRec(structuredClone(stateSnapshot(obj)))
}

function replaceFalseWithUndefinedRec(obj: any) {
	// Check if the input is an object and not null
	if (obj !== null && typeof obj === 'object') {
		for (const key in obj) {
			if (obj.hasOwnProperty(key)) {
				// If the value is false, replace it with undefined
				if (obj[key] === false) {
					// delete obj[key];
					obj[key] = undefined
				} else {
					// If the value is an object, call the function recursively
					replaceFalseWithUndefinedRec(obj[key])
				}
			}
		}
	}
	return obj
}

export function cleanValueProperties(obj: Value) {
	if (typeof obj !== 'object') {
		return obj
	} else {
		let newObj: any = {}
		for (const key of Object.keys(obj)) {
			if (key !== 'parent_hash' && key !== 'draft' && key !== 'draft_only') {
				newObj[key] = structuredClone(stateSnapshot(obj[key]))
			}
		}
		return newObj
	}
}

export function orderedJsonStringify(obj: any, space?: string | number) {
	const allKeys = new Set()
	JSON.stringify(
		obj,
		(key, value) => (value != undefined && value != null && allKeys.add(key), value)
	)
	return JSON.stringify(obj, (Array.from(allKeys) as string[]).sort(), space)
}

function sortObjectKeys(obj: any): any {
	if (obj && typeof obj === 'object' && !Array.isArray(obj)) {
		const sortedObj: any = {}
		Object.keys(obj)
			.sort()
			.forEach((key) => {
				sortedObj[key] = sortObjectKeys(obj[key])
			})
		return sortedObj
	} else if (Array.isArray(obj)) {
		return obj.map((item) => sortObjectKeys(item))
	} else {
		return obj
	}
}

export function orderedYamlStringify(obj: any) {
	const sortedObj = sortObjectKeys(obj)
	return YAML.stringify(sortedObj)
}

function evalJs(expr: string) {
	let template = `
return function (fields) {
"use strict";
return ${expr.startsWith('return ') ? expr.substring(7) : expr}
}
`
	let functor = Function(template)
	return functor()
}
export function computeShow(argName: string, expr: string | undefined, args: any) {
	if (expr) {
		try {
			let r = evalJs(expr)(args ?? {})
			return r
		} catch (e) {
			console.error(`Impossible to eval ${expr}:`, e)
			return true
		}
	}
	return true
}

function urlizeTokenInternal(token: string, formatter: 'html' | 'md'): string {
	if (token.startsWith('http://') || token.startsWith('https://')) {
		if (formatter == 'html') {
			return `<a href="${token}" target="_blank" rel="noopener noreferrer">${token}</a>`
		} else {
			return `[${token}](${token})`
		}
	} else {
		return token
	}
}

export function urlize(input: string, formatter: 'html' | 'md'): string {
	if (!input) return ''

	return input
		.split('\n')
		.map((line) => {
			return line
				.split(' ')
				.map((word) => urlizeTokenInternal(word, formatter))
				.join(' ')
		})
		.join('\n')
}

export function storeLocalSetting(name: string, value: string | undefined) {
	if (value != undefined) {
		localStorage.setItem(name, value)
	} else {
		localStorage.removeItem(name)
	}
}

export function getLocalSetting(name: string) {
	try {
		return localStorage.getItem(name)
	} catch (e) {
		return undefined
	}
}

export function computeKind(
	enum_: EnumType,
	contentEncoding: 'base64' | 'binary' | undefined,
	pattern: string | undefined,
	format: string | undefined
): 'base64' | 'none' | 'pattern' | 'enum' | 'resource' | 'format' | 'date-time' {
	if (enum_ != undefined) {
		return 'enum'
	}
	if (contentEncoding == 'base64') {
		return 'base64'
	}
	if (pattern != undefined) {
		return 'pattern'
	}
	if (format == 'date-time') {
		return 'date-time'
	}
	if (format != undefined && format != '') {
		if (format?.startsWith('resource')) {
			return 'resource'
		}
		return 'format'
	}
	return 'none'
}

// Used to check whether a placeholder should be displayed in the input field, based on the schema
export function shouldDisplayPlaceholder(
	type: string | undefined,
	format: string | undefined,
	enum_: EnumType,
	contentEncoding: 'base64' | 'binary' | undefined,
	pattern: string | undefined,
	extra: Record<string, any> | undefined
): boolean {
	if (type === 'string') {
		const kind = computeKind(enum_, contentEncoding, pattern, format)

		if (kind === 'format' && format) {
			const whiteList = ['email', 'hostname', 'ipv4', 'uri', 'uuid']
			return whiteList.includes(format)
		}

		return kind === 'none' || kind === 'pattern'
	}

	if (type === 'number' || type === 'integer') {
		return extra?.['min'] === undefined || extra?.['max'] === undefined
	}

	return type === undefined
}

export function getSchemaFromProperties(properties: { [name: string]: SchemaProperty }): Schema {
	return {
		properties: Object.fromEntries(Object.entries(properties).filter(([k, v]) => k !== 'label')),
		required: Object.keys(properties).filter((k) => properties[k].required),
		$schema: '',
		type: 'object',
		order: Object.keys(properties).filter((k) => k !== 'label')
	}
}

export function validateFileExtension(ext: string) {
	const validExtensionRegex = /^[a-zA-Z0-9]+([._][a-zA-Z0-9]+)*$/
	return validExtensionRegex.test(ext)
}

export function isFlowPreview(job_kind: Job['job_kind'] | undefined) {
	return !!job_kind && (job_kind === 'flowpreview' || job_kind === 'flownode')
}

export function isNotFlow(job_kind: Job['job_kind'] | undefined) {
	return job_kind !== 'flow' && job_kind !== 'singlescriptflow' && !isFlowPreview(job_kind)
}

export function isScriptPreview(job_kind: Job['job_kind'] | undefined) {
	return (
		!!job_kind && (job_kind === 'preview' || job_kind === 'flowscript' || job_kind === 'appscript')
	)
}

export function conditionalMelt(node: HTMLElement, meltItem: AnyMeltElement | undefined) {
	if (meltItem) {
		return meltItem(node)
	}
	return { destroy: () => {} }
}

export type Item = {
	displayName: string
	action?: (e: MouseEvent) => void
	icon?: any
	iconColor?: string
	href?: string
	disabled?: boolean
	type?: 'action' | 'delete'
	hide?: boolean | undefined
	extra?: Snippet
}

export function isObjectTooBig(obj: any): boolean {
	const MAX_DEPTH = 10
	const MAX_ITEMS = 50

	function analyze(obj: any, currentDepth: number = 0): { totalItems: number; maxDepth: number } {
		if (currentDepth > MAX_DEPTH) {
			return { totalItems: 1, maxDepth: currentDepth }
		}

		if (typeof obj !== 'object' || obj === null) {
			return { totalItems: 1, maxDepth: currentDepth }
		}

		let totalItems = 1
		let maxDepth = currentDepth

		for (const key in obj) {
			const result = analyze(obj[key], currentDepth + 1)

			if (result.maxDepth > MAX_DEPTH) {
				return result
			}
			totalItems += result.totalItems
			if (result.maxDepth > maxDepth) {
				maxDepth = result.maxDepth
			}
		}

		return { totalItems, maxDepth }
	}

	const { totalItems, maxDepth } = analyze(obj)
	return maxDepth > MAX_DEPTH || totalItems > MAX_ITEMS
}

export function localeConcatAnd(items: string[]) {
	if (!items.length) return ''
	if (items.length === 1) return items[0]
	return items.slice(0, -1).join(', ') + ' and ' + items[items.length - 1]
}

export function formatDate(dateString: string | undefined): string {
	if (!dateString) return ''
	const date = new Date(dateString)
	return new Intl.DateTimeFormat('en-US', {
		year: 'numeric',
		month: 'short',
		day: 'numeric',
		hour: '2-digit',
		minute: '2-digit'
	}).format(date)
}

export function formatDateShort(dateString: string | undefined): string {
	if (!dateString) return ''
	const date = new Date(dateString)
	const now = new Date()

	// If date is today, only show time
	if (date.toDateString() === now.toDateString()) {
		return new Intl.DateTimeFormat('en-US', {
			hour: '2-digit',
			minute: '2-digit'
		}).format(date)
	}

	// If date is this year, show only month and day
	if (date.getFullYear() === now.getFullYear()) {
		return new Intl.DateTimeFormat('en-US', {
			month: 'short',
			day: 'numeric'
		}).format(date)
	}

	// If date is from another year, only show the date with year
	return new Intl.DateTimeFormat('en-US', {
		year: 'numeric',
		month: 'short',
		day: 'numeric'
	}).format(date)
}

export function toJsonStr(result: any) {
	try {
		// console.log(result)
		return JSON.stringify(result ?? null, null, 4) ?? 'null'
	} catch (e) {
		return 'error stringifying object: ' + e.toString()
	}
}

export function getOS() {
	const userAgent = window.navigator.userAgent
	const platform = window.navigator.platform
	const macosPlatforms = ['Macintosh', 'MacIntel', 'MacPPC', 'Mac68K']
	const windowsPlatforms = ['Win32', 'Win64', 'Windows', 'WinCE']
	const iosPlatforms = ['iPhone', 'iPad', 'iPod']
	if (macosPlatforms.includes(platform)) {
		return 'macOS' as const
	} else if (iosPlatforms.includes(platform)) {
		return 'iOS' as const
	} else if (windowsPlatforms.includes(platform)) {
		return 'Windows' as const
	} else if (/Android/.test(userAgent)) {
		return 'Android' as const
	} else if (/Linux/.test(platform)) {
		return 'Linux' as const
	}

	return 'Unknown OS' as const
}

import { type ClassValue, clsx } from 'clsx'
import { twMerge } from 'tailwind-merge'
import type { Snippet } from 'svelte'
import type { OpenAPI, OpenAPIV2, OpenAPIV3, OpenAPIV3_1 } from 'openapi-types'

export function cn(...inputs: ClassValue[]) {
	return twMerge(clsx(inputs))
}

export type StateStore<T> = {
	val: T
}<|MERGE_RESOLUTION|>--- conflicted
+++ resolved
@@ -18,9 +18,7 @@
 import type { AnyMeltElement } from '@melt-ui/svelte'
 import type { RunsSelectionMode } from './components/runs/RunsBatchActionsDropdown.svelte'
 import type { TriggerKind } from './components/triggers'
-<<<<<<< HEAD
 import { stateSnapshot } from './svelte5Utils.svelte'
-=======
 import { validate, dereference } from '@scalar/openapi-parser'
 
 export namespace OpenApi {
@@ -79,7 +77,6 @@
 		return [document.schema, version]
 	}
 }
->>>>>>> ae81b4f4
 
 export function isJobCancelable(j: Job): boolean {
 	return j.type === 'QueuedJob' && !j.schedule_path && !j.canceled
