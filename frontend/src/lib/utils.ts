--- conflicted
+++ resolved
@@ -83,9 +83,9 @@
 		}
 		const dateChoices: Intl.DateTimeFormatOptions = displayDate
 			? {
-				day: 'numeric',
-				month: 'numeric'
-			}
+					day: 'numeric',
+					month: 'numeric'
+			  }
 			: {}
 		return date.toLocaleString(undefined, {
 			...timeChoices,
@@ -848,7 +848,7 @@
 		try {
 			await tryCode()
 			break
-		} catch (err) { }
+		} catch (err) {}
 		i++
 	}
 	if (i >= times) {
@@ -1102,11 +1102,7 @@
 }
 
 export function isNotFlow(job_kind: Job['job_kind'] | undefined) {
-	return (
-		job_kind !== 'flow' &&
-		job_kind !== 'singlescriptflow' &&
-		!isFlowPreview(job_kind)
-	)
+	return job_kind !== 'flow' && job_kind !== 'singlescriptflow' && !isFlowPreview(job_kind)
 }
 
 export function isScriptPreview(job_kind: Job['job_kind'] | undefined) {
@@ -1120,7 +1116,6 @@
 		return meltItem(node)
 	}
 	return { destroy: () => {} }
-<<<<<<< HEAD
 }
 
 export type Item = {
@@ -1132,6 +1127,4 @@
 	disabled?: boolean
 	type?: 'action' | 'delete'
 	hide?: boolean | undefined
-=======
->>>>>>> 7ef81002
 }