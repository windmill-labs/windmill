--- conflicted
+++ resolved
@@ -56,14 +56,8 @@
 	if (date.toString() === 'Invalid Date') {
 		return ''
 	} else {
-<<<<<<< HEAD
-		return `${date.getFullYear()}/${
-			date.getMonth() + 1
-		}/${date.getDate()} at ${date.toLocaleTimeString()}`
-=======
 		return `${date.getFullYear()}/${date.getMonth() + 1
 			}/${date.getDate()} at ${date.toLocaleTimeString([], { hour: '2-digit', minute: '2-digit' })}`
->>>>>>> 6439ffc2
 	}
 }
 
@@ -492,24 +486,16 @@
 
 export async function getScriptByPath(path: string): Promise<{
 	content: string
-<<<<<<< HEAD
 	language: SupportedLanguage
-=======
-	language: 'deno' | 'python3' | 'go',
 	schema: any
->>>>>>> 6439ffc2
 }> {
 	if (path.startsWith('hub/')) {
 		const { content, language, schema } = await ScriptService.getHubScriptByPath({ path })
 
 		return {
 			content,
-<<<<<<< HEAD
-			language
-=======
 			language,
 			schema
->>>>>>> 6439ffc2
 		}
 	} else {
 		const script = await ScriptService.getScriptByPath({
