import { ScriptService, type MainArgSignature, FlowService, type Script } from '$lib/gen'
import { get, writable } from 'svelte/store'
import type { Schema, SupportedLanguage } from './common.js'
import { emptySchema, sortObject } from './utils.js'
import { tick } from 'svelte'

<<<<<<< HEAD
import initTsParser, { parse_deno, parse_outputs, parse_ts_imports } from 'windmill-parser-wasm-ts'
=======
import initTsParser, { parse_deno, parse_outputs } from 'windmill-parser-wasm-ts'
>>>>>>> a2436523
import initRegexParsers, {
	parse_sql,
	parse_mysql,
	parse_bigquery,
	parse_snowflake,
	parse_graphql,
	parse_mssql,
	parse_db_resource,
	parse_bash,
	parse_powershell
} from 'windmill-parser-wasm-regex'
import initPythonParser, { parse_python } from 'windmill-parser-wasm-py'
import initGoParser, { parse_go } from 'windmill-parser-wasm-go'
import initPhpParser, { parse_php } from 'windmill-parser-wasm-php'
import initRustParser, { parse_rust } from 'windmill-parser-wasm-rust'

import wasmUrlTs from 'windmill-parser-wasm-ts/windmill_parser_wasm_bg.wasm?url'
import wasmUrlRegex from 'windmill-parser-wasm-regex/windmill_parser_wasm_bg.wasm?url'
import wasmUrlPy from 'windmill-parser-wasm-py/windmill_parser_wasm_bg.wasm?url'
import wasmUrlGo from 'windmill-parser-wasm-go/windmill_parser_wasm_bg.wasm?url'
import wasmUrlPhp from 'windmill-parser-wasm-php/windmill_parser_wasm_bg.wasm?url'
import wasmUrlRust from 'windmill-parser-wasm-rust/windmill_parser_wasm_bg.wasm?url'
import { workspaceStore } from './stores.js'
import { argSigToJsonSchemaType } from './inferArgSig.js'

const loadSchemaLastRun = writable<[string | undefined, MainArgSignature | undefined]>(undefined)

let initializeTsPromise: Promise<any> | undefined = undefined
export async function initWasmTs() {
	if (initializeTsPromise == undefined) {
		initializeTsPromise = initTsParser(wasmUrlTs)
	}
	await initializeTsPromise
}
async function initWasmRegex() {
	await initRegexParsers(wasmUrlRegex)
}
async function initWasmPython() {
	await initPythonParser(wasmUrlPy)
}
async function initWasmPhp() {
	await initPhpParser(wasmUrlPhp)
}
async function initWasmRust() {
	await initRustParser(wasmUrlRust)
}
async function initWasmGo() {
	await initGoParser(wasmUrlGo)
}

export async function inferArgs(
	language: SupportedLanguage | 'bunnative' | undefined,
	code: string,
	schema: Schema
): Promise<{
	no_main_func: boolean | null
	has_preprocessor: boolean | null
} | null> {
	const lastRun = get(loadSchemaLastRun)
	let inferedSchema: MainArgSignature
	if (lastRun && code == lastRun[0] && lastRun[1]) {
		inferedSchema = lastRun[1]
	} else {
		if (code == '') {
			code = ' '
		}

		let inlineDBResource: string | undefined = undefined
		if (['postgresql', 'mysql', 'bigquery', 'snowflake', 'mssql'].includes(language ?? '')) {
			await initWasmRegex()
			inlineDBResource = parse_db_resource(code)
		}
		if (language == 'python3') {
			await initWasmPython()
			inferedSchema = JSON.parse(parse_python(code))
		} else if (language == 'deno') {
			await initWasmTs()
			inferedSchema = JSON.parse(parse_deno(code))
		} else if (language == 'nativets') {
			await initWasmTs()
			inferedSchema = JSON.parse(parse_deno(code))
		} else if (language == 'bun' || language == 'bunnative') {
			await initWasmTs()
			inferedSchema = JSON.parse(parse_deno(code))
		} else if (language == 'postgresql') {
			inferedSchema = JSON.parse(parse_sql(code))
			if (inlineDBResource === undefined) {
				inferedSchema.args = [
					{
						name: 'database',
						typ: { resource: 'postgresql' }
					},
					...inferedSchema.args
				]
			}
		} else if (language == 'mysql') {
			inferedSchema = JSON.parse(parse_mysql(code))
			if (inlineDBResource === undefined) {
				inferedSchema.args = [
					{ name: 'database', typ: { resource: 'mysql' } },
					...inferedSchema.args
				]
			}
		} else if (language == 'bigquery') {
			inferedSchema = JSON.parse(parse_bigquery(code))
			if (inlineDBResource === undefined) {
				inferedSchema.args = [
					{ name: 'database', typ: { resource: 'bigquery' } },
					...inferedSchema.args
				]
			}
		} else if (language == 'snowflake') {
			inferedSchema = JSON.parse(parse_snowflake(code))
			if (inlineDBResource === undefined) {
				inferedSchema.args = [
					{ name: 'database', typ: { resource: 'snowflake' } },
					...inferedSchema.args
				]
			}
		} else if (language == 'mssql') {
			inferedSchema = JSON.parse(parse_mssql(code))
			if (inlineDBResource === undefined) {
				inferedSchema.args = [
					{ name: 'database', typ: { resource: 'ms_sql_server' } },
					...inferedSchema.args
				]
			}
		} else if (language == 'graphql') {
			await initWasmRegex()
			inferedSchema = JSON.parse(parse_graphql(code))
			inferedSchema.args = [{ name: 'api', typ: { resource: 'graphql' } }, ...inferedSchema.args]
		} else if (language == 'go') {
			await initWasmGo()
			inferedSchema = JSON.parse(parse_go(code))
		} else if (language == 'bash') {
			await initWasmRegex()
			inferedSchema = JSON.parse(parse_bash(code))
		} else if (language == 'powershell') {
			await initWasmRegex()
			inferedSchema = JSON.parse(parse_powershell(code))
		} else if (language == 'php') {
			await initWasmPhp()
			inferedSchema = JSON.parse(parse_php(code))
		} else if (language == 'rust') {
			await initWasmRust()
			inferedSchema = JSON.parse(parse_rust(code))
		} else {
			return null
		}
		if (inferedSchema.type == 'Invalid') {
			throw new Error(inferedSchema.error)
		}
		loadSchemaLastRun.set([code, inferedSchema])
	}

	schema.required = []
	const oldProperties = JSON.parse(JSON.stringify(schema.properties))
	schema.properties = {}
	for (const arg of inferedSchema.args) {
		if (!(arg.name in oldProperties)) {
			schema.properties[arg.name] = { description: '', type: '' }
		} else {
			schema.properties[arg.name] = oldProperties[arg.name]
		}
		schema.properties[arg.name] = sortObject(schema.properties[arg.name])

		argSigToJsonSchemaType(arg.typ, schema.properties[arg.name])

		schema.properties[arg.name].default = arg.default

		if (!arg.has_default && !schema.required.includes(arg.name)) {
			schema.required.push(arg.name)
		}
	}
	await tick()

	return {
		no_main_func: inferedSchema.no_main_func,
		has_preprocessor: inferedSchema.has_preprocessor
	}
}

export async function loadSchemaFromPath(path: string, hash?: string): Promise<Schema> {
	if (path.startsWith('hub/')) {
		const { content, language, schema } = await ScriptService.getHubScriptByPath({ path })

		if (schema && typeof schema === 'object' && 'properties' in schema) {
			return schema as any
		} else {
			const newSchema = emptySchema()
			await inferArgs(language as SupportedLanguage, content ?? '', newSchema)
			return newSchema
		}
	} else if (hash) {
		const script = await ScriptService.getScriptByHash({
			workspace: get(workspaceStore)!,
			hash
		})

		return inferSchemaIfNecessary(script)
	} else {
		const script = await ScriptService.getScriptByPath({
			workspace: get(workspaceStore)!,
			path: path ?? ''
		})
		return inferSchemaIfNecessary(script)
	}
}

async function inferSchemaIfNecessary(script: Script) {
	if (script.schema) {
		return script.schema as any
	} else {
		const newSchema = emptySchema()
		await inferArgs(script.language, script.content ?? '', newSchema)
		return newSchema
	}
}

export async function loadSchema(
	workspace: string,
	path: string,
	runType: 'script' | 'flow' | 'hubscript'
): Promise<{ schema: Schema; summary: string | undefined }> {
	if (runType === 'script') {
		const script = await ScriptService.getScriptByPath({
			workspace,
			path
		})

		return { schema: script.schema as any, summary: script.summary }
	} else if (runType === 'flow') {
		const flow = await FlowService.getFlowByPath({
			workspace,
			path
		})

		return { schema: flow.schema as any, summary: flow.summary }
	} else {
		const script = await ScriptService.getHubScriptByPath({
			path
		})
		if (
			script.schema == undefined ||
			Object.keys(script.schema).length == 0 ||
			typeof script.schema != 'object'
		) {
			script.schema = emptySchema()
		}

		await inferArgs(script.language as SupportedLanguage, script.content, script.schema as any)
		return { schema: script.schema as any, summary: script.summary }
	}
}

export async function parseOutputs(
	code: string,
	ignoreError
): Promise<[string, string][] | undefined> {
	await initWasmTs()
	const getOutputs = await parse_outputs(code)
	const outputs = JSON.parse(getOutputs)
	if (outputs.error) {
		if (ignoreError) {
			return undefined
		}
		throw new Error(outputs.error)
	}
	return outputs.error ? [] : outputs.outputs
}<|MERGE_RESOLUTION|>--- conflicted
+++ resolved
@@ -4,11 +4,7 @@
 import { emptySchema, sortObject } from './utils.js'
 import { tick } from 'svelte'
 
-<<<<<<< HEAD
-import initTsParser, { parse_deno, parse_outputs, parse_ts_imports } from 'windmill-parser-wasm-ts'
-=======
 import initTsParser, { parse_deno, parse_outputs } from 'windmill-parser-wasm-ts'
->>>>>>> a2436523
 import initRegexParsers, {
 	parse_sql,
 	parse_mysql,
