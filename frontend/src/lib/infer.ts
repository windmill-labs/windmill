--- conflicted
+++ resolved
@@ -17,12 +17,6 @@
 	parse_graphql,
 	parse_mssql,
 	parse_db_resource,
-<<<<<<< HEAD
-	parse_php,
-    parse_rust,
-} from 'windmill-parser-wasm'
-import wasmUrl from 'windmill-parser-wasm/windmill_parser_wasm_bg.wasm?url'
-=======
 	parse_bash,
 	parse_powershell,
 } from 'windmill-parser-wasm-regex'
@@ -35,13 +29,16 @@
 import initPhpParser, {
 	parse_php,
 } from 'windmill-parser-wasm-php'
+import initRustParser, {
+	parse_rust,
+} from 'windmill-parser-wasm-rust'
 
 import wasmUrlTs from 'windmill-parser-wasm-ts/windmill_parser_wasm_bg.wasm?url'
 import wasmUrlRegex from 'windmill-parser-wasm-regex/windmill_parser_wasm_bg.wasm?url'
 import wasmUrlPy from 'windmill-parser-wasm-py/windmill_parser_wasm_bg.wasm?url'
 import wasmUrlGo from 'windmill-parser-wasm-go/windmill_parser_wasm_bg.wasm?url'
 import wasmUrlPhp from 'windmill-parser-wasm-php/windmill_parser_wasm_bg.wasm?url'
->>>>>>> 1115f6db
+import wasmUrlRust from 'windmill-parser-wasm-rust/windmill_parser_wasm_bg.wasm?url'
 import { workspaceStore } from './stores.js'
 import { argSigToJsonSchemaType } from './inferArgSig.js'
 
@@ -62,6 +59,9 @@
 }
 async function initWasmPhp() {
 	await initPhpParser(wasmUrlPhp)
+}
+async function initWasmRust() {
+	await initRustParser(wasmUrlRust)
 }
 async function initWasmGo() {
 	await initGoParser(wasmUrlGo)
@@ -168,15 +168,8 @@
 			await initWasmPhp()
 			inferedSchema = JSON.parse(parse_php(code))
 		} else if (language == 'rust') {
+			await initWasmRust()
 			inferedSchema = JSON.parse(parse_rust(code))
-		} else if (language == 'rust') {
-			inferedSchema = {
-				type: 'Valid',
-				error: "",
-				star_args: false,
-				args: [],
-				no_main_func: false,
-			} as MainArgSignature
 		} else {
 			return null
 		}
