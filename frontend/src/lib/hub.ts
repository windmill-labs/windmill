--- conflicted
+++ resolved
@@ -98,11 +98,8 @@
 	teamsSuccessHandler: string
 	emailErrorHandler: string
 	cloneRepoToS3forGitRepoViewer: string
-<<<<<<< HEAD
+	appReport: string
 	workspaceMigrator: string
-=======
-	appReport: string
->>>>>>> e26b5c94
 }
 
 export const hubPaths = JSON.parse(rawHubPaths) as HubPaths