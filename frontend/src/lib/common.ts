--- conflicted
+++ resolved
@@ -39,11 +39,8 @@
 	showExpr?: string
 	password?: boolean
 	order?: string[]
-<<<<<<< HEAD
 	nullable?: boolean
-=======
 	dateFormat?: string
->>>>>>> da4e5ccc
 }
 
 export interface ModalSchemaProperty {
@@ -66,11 +63,8 @@
 	customErrorMessage?: string
 	showExpr?: string
 	password?: boolean
-<<<<<<< HEAD
 	nullable?: boolean
-=======
 	dateFormat?: string
->>>>>>> da4e5ccc
 }
 
 export function modalToSchema(schema: ModalSchemaProperty): SchemaProperty {
@@ -93,11 +87,8 @@
 		multiselect: schema.multiselect,
 		showExpr: schema.showExpr,
 		password: schema.password,
-<<<<<<< HEAD
-		nullable: schema.nullable
-=======
+		nullable: schema.nullable,
 		dateFormat: schema.dateFormat
->>>>>>> da4e5ccc
 	}
 }
 export type Schema = {
