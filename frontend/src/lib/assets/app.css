--- conflicted
+++ resolved
@@ -48,23 +48,6 @@
 		@apply !bg-surface;
 	}
 
-	.ol-overlaycontainer-stopevent {
-		@apply flex flex-col justify-start items-end;
-	}
-	.ol-control button {
-		@apply w-7 h-7 center-center bg-surface border text-secondary 
-		rounded mt-1 mr-1 shadow duration-200 hover:bg-surface-hover focus:bg-surface-hover;
-	}
-
-	/* Components */
-	.component-wrapper {
-		@apply rounded-component border overflow-hidden border-gray-300 dark:border-gray-600;
-	}
-
-	.app-editor-input {
-		@apply rounded-component border border-gray-300 dark:border-gray-500 focus:border-gray-300 focus:dark:border-gray-500 focus:!ring-1 focus:!ring-blue-300;
-		@apply placeholder:text-gray-400 dark:placeholder:text-gray-600;
-	}
 }
 
 @layer components {
@@ -140,8 +123,6 @@
 
 .grid-cell-centered .selected-item {
 	margin-top: -4px;
-<<<<<<< HEAD
-=======
 }
 
 .ol-overlaycontainer-stopevent {
@@ -162,5 +143,4 @@
 	@apply placeholder:text-gray-400 dark:placeholder:text-gray-200;
 	@apply bg-surface;
 	@apply disabled:placeholder:text-gray-200 disabled:placeholder:dark:text-gray-500 disabled:text-gray-200 disabled:dark:text-gray-500 disabled:border-gray-200 disabled:dark:border-gray-600;
->>>>>>> cab248ce
 }