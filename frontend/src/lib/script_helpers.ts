import { type Script } from './gen'

import type { SupportedLanguage } from './common'

const PYTHON_FAILURE_MODULE_CODE = `import os

def main(message: str, name: str, step_id: str):
    flow_id = os.environ.get("WM_ROOT_FLOW_JOB_ID")
    print("message", message)
    print("name", name)
    print("step_id", step_id)
    return { "message": message, "flow_id": flow_id, "step_id": step_id, "recover": False }`

const PYTHON_INIT_CODE_CLEAR = `# import wmill


def main(x: str):
    return x`

const PYTHON_INIT_CODE_TRIGGER = `import wmill


def main():
    # A common trigger script would follow this pattern:
    # 1. Get the last saved state
    # state = wmill.get_state()
    # 2. Get the actual state from the external service
    # newState = ...
    # 3. Compare the two states and update the internal state
    # wmill.setState(newState)
    # 4. Return the new rows
    # return range from (state to newState)
    return [1, 2, 3]`

const PYTHON_INIT_CODE = `import os
import wmill

# You can import any PyPi package. 
# See here for more info: https://www.windmill.dev/docs/advanced/dependencies_in_python

# you can use typed resources by doing a type alias to dict
#postgresql = dict

def main(
    no_default: str,
    #db: postgresql,
    name="Nicolas Bourbaki",
    age=42,
    obj: dict = {"even": "dicts"},
    l: list = ["or", "lists!"],
    file_: bytes = bytes(0),
):

    print(f"Hello World and a warm welcome especially to {name}")
    print("and its acolytes..", age, obj, l, len(file_))

    # retrieve variables, resources, states using the wmill client
    try:
        secret = wmill.get_variable("f/examples/secret")
    except:
        secret = "No secret yet at f/examples/secret !"
    print(f"The variable at \`f/examples/secret\`: {secret}")

    # Get last state of this script execution by the same trigger/user
    last_state = wmill.get_state()
    new_state = {"foo": 42} if last_state is None else last_state
    new_state["foo"] += 1
    wmill.set_state(new_state)

    # fetch context variables
    user = os.environ.get("WM_USERNAME")

    # return value is converted to JSON
    return {"splitted": name.split(), "user": user, "state": new_state}`

const NATIVETS_INIT_CODE = `// Fetch-only script, no imports allowed (except windmill) but benefits from a dedicated highly efficient runtime
//import * as wmill from './windmill.ts'

export async function main(example_input: number = 3) {
  // "3" is the default value of example_input, it can be overriden with code or using the UI
  const res = await fetch(\`https://jsonplaceholder.typicode.com/todos/\${example_input}\`, {
    headers: { "Content-Type": "application/json" },
  });
  return res.json();
}
`

const BUNNATIVE_INIT_CODE = `//native
//you can add proxy support using //proxy http(s)://host:port

// native scripts are bun scripts that are executed on native workers and can be parallelized
// only fetch is allowed, but imports will work as long as they also use only fetch and the standard lib

//import * as wmill from "windmill-client"

export async function main(example_input: number = 3) {
  // "3" is the default value of example_input, it can be overriden with code or using the UI
  const res = await fetch(\`https://jsonplaceholder.typicode.com/todos/\${example_input}\`, {
    headers: { "Content-Type": "application/json" },
  });
  return res.json();
}
`

const NATIVETS_INIT_CODE_CLEAR = `// Fetch-only script, no imports allowed (except windmill) but benefits from a dedicated highly efficient runtime
//import * as wmill from './windmill.ts'

export async function main() {
  const res = await fetch("https://jsonplaceholder.typicode.com/todos/1", {
    headers: { "Content-Type": "application/json" },
  });
  return res.json();
}
`

const DENO_INIT_BLOCK = `// Ctrl/CMD+. to cache dependencies on imports hover.

// Deno uses "npm:" prefix to import from npm (https://deno.land/manual@v1.36.3/node/npm_specifiers)
// import * as wmill from "npm:windmill-client@${__pkg__.version}"

// fill the type, or use the +Resource type to get a type-safe reference to a resource
// type Postgresql = object`

const DENO_INIT_CODE =
	DENO_INIT_BLOCK +
	`

export async function main(
  a: number,
  b: "my" | "enum",
  //c: Postgresql,
  d = "inferred type string from default arg",
  e = { nested: "object" },
  //e: wmill.Base64
) {
  // let x = await wmill.getVariable('u/user/foo')
  return { foo: a };
}
`

const BUN_INIT_BLOCK = `// there are multiple modes to add as header: //nobundling //native //npm //nodejs
// https://www.windmill.dev/docs/getting_started/scripts_quickstart/typescript#modes

// import { toWords } from "number-to-words@1"
import * as wmill from "windmill-client"

// fill the type, or use the +Resource type to get a type-safe reference to a resource
// type Postgresql = object`

const BUN_INIT_CODE =
	BUN_INIT_BLOCK +
	`


export async function main(
  a: number,
  b: "my" | "enum",
  //c: Postgresql,
  //d: wmill.S3Object, // https://www.windmill.dev/docs/core_concepts/persistent_storage/large_data_files 
  //d: DynSelect_foo, // https://www.windmill.dev/docs/core_concepts/json_schema_and_parsing#dynamic-select
  e = "inferred type string from default arg",
  f = { nested: "object" },
  g: {
    label: "Variant 1",
    foo: string
  } | {
    label: "Variant 2",
    bar: number
  }
) {
  // let x = await wmill.getVariable('u/user/foo')
  return { foo: a };
}
`

const GO_INIT_CODE = `package inner

import (
	"fmt"
	"rsc.io/quote"
	// wmill "github.com/windmill-labs/windmill-go-client"
)

// Pin dependencies partially in go.mod with a comment starting with "//require":
//require rsc.io/quote v1.5.1

// the main must return (interface{}, error)

func main(x string, nested struct {
	Foo string \`json:"foo"\`
}) (interface{}, error) {
	fmt.Println("Hello, World")
	fmt.Println(nested.Foo)
	fmt.Println(quote.Opt())
	// v, _ := wmill.GetVariable("f/examples/secret")
	return x, nil
}
`

const GO_FAILURE_MODULE_CODE = `package inner

import (
	"fmt"
  "os"
)

// connect the error parameter to 'previous_result.error'

func main(message string, name string) (interface{}, error) {
	fmt.Println(message)
	fmt.Println(name)
	fmt.Println("flow id that failed", os.Getenv("WM_FLOW_JOB_ID"))
  return message, nil
}
`

const DENO_INIT_CODE_CLEAR = `// import * as wmill from "npm:windmill-client@${__pkg__.version}"

export async function main(x: string) {
  return x
}
`

const BUN_INIT_CODE_CLEAR = `// import * as wmill from "windmill-client"

export async function main(x: string) {
  return x
}
`

const DENO_FAILURE_MODULE_CODE = `
export async function main(message: string, name: string, step_id: string) {
  const flow_id = Deno.env.get("WM_ROOT_FLOW_JOB_ID")
  console.log("message", message)
  console.log("name",name)
  console.log("step_id", step_id)
  return { message, flow_id, step_id, recover: false }
}
`

const BUN_FAILURE_MODULE_CODE = `
export async function main(message: string, name: string, step_id: string) {
  const flow_id = process.env.WM_ROOT_FLOW_JOB_ID
  console.log("message", message)
  console.log("name",name)
  console.log("step_id", step_id)
  return { message, flow_id, step_id, recover: false }
}
`

const POSTGRES_INIT_CODE = `-- to pin the database use '-- database f/your/path'
-- to only return the result of the last query use '--return_last_result'
-- $1 name1 = default arg
-- $2 name2
-- $3 name3
-- $4 name4
INSERT INTO demo VALUES (\$1::TEXT, \$2::INT, \$3::TEXT[]) RETURNING *;
UPDATE demo SET col2 = \$4::INT WHERE col2 = \$2::INT;
`

const MYSQL_INIT_CODE = `-- to pin the database use '-- database f/your/path'
-- :name1 (text) = default arg
-- :name2 (int)
-- :name3 (int)
INSERT INTO demo VALUES (:name1, :name2);
UPDATE demo SET col2 = :name3 WHERE col2 = :name2;
`

const BIGQUERY_INIT_CODE = `-- to pin the database use '-- database f/your/path'
-- @name1 (string) = default arg
-- @name2 (integer)
-- @name3 (string[])
-- @name4 (integer)
INSERT INTO \`demodb.demo\` VALUES (@name1, @name2, @name3);
UPDATE \`demodb.demo\` SET col2 = @name4 WHERE col2 = @name2;
`

const ORACLEDB_INIT_CODE = `-- to pin the database use '-- database f/your/path'
-- :name1 (text) = default arg
-- :name2 (int)
-- :name3 (int)
INSERT INTO demo VALUES (:name1, :name2);
UPDATE demo SET col2 = :name3 WHERE col2 = :name2;
`

const SNOWFLAKE_INIT_CODE = `-- to pin the database use '-- database f/your/path'
-- ? name1 (varchar) = default arg
-- ? name2 (int)
INSERT INTO demo VALUES (?, ?);
-- ? name3 (int)
-- ? name2 (int)
UPDATE demo SET col2 = ? WHERE col2 = ?;
`

const MSSQL_INIT_CODE = `-- return_last_result
-- to pin the database use '-- database f/your/path'
-- @P1 name1 (varchar) = default arg
-- @P2 name2 (int)
-- @P3 name3 (int)
INSERT INTO demo VALUES (@P1, @P2);
UPDATE demo SET col2 = @P3 WHERE col2 = @P2;
`

const GRAPHQL_INIT_CODE = `query($name4: String, $name2: Int, $name3: [String]) {
	demo(name1: $name1, name2: $name2, name3: $name3) {
		name1,
		name2,
		name3
	}
}
`

const PHP_INIT_CODE = `<?php

// remove the first // of the following lines to specify packages to install using composer
// // require:
// // monolog/monolog@3.6.0
// // stripe/stripe-php

function main(
  // Postgresql $a,
  // array $b,
  // object $c,
  int $d = 123,
  string $e = "default value",
  float $f = 3.5,
  bool $g = true,
) {
  return $d;
}
`

const RUST_INIT_CODE = `//! Add dependencies in the following partial Cargo.toml manifest
//!
//! \`\`\`cargo
//! [dependencies]
//! anyhow = "1.0.86"
//! rand = "0.7.2"
//! \`\`\`
//!
//! Note that serde is used by default with the \`derive\` feature.
//! You can still reimport it if you need additional features.

use anyhow::anyhow;
use rand::seq::SliceRandom;
use serde::Serialize;

#[derive(Serialize, Debug)]
struct Ret {
    msg: String,
    number: i8,
}

fn main(who_to_greet: String, numbers: Vec<i8>) -> anyhow::Result<Ret> {
    println!(
        "Person to greet: {} -  numbers to choose: {:?}",
        who_to_greet, numbers
    );
    Ok(Ret {
        msg: format!("Greetings {}!", who_to_greet),
        number: *numbers
            .choose(&mut rand::thread_rng())
            .ok_or(anyhow!("There should be some numbers to choose from"))?,
    })
}
`

const CSHARP_INIT_CODE = `#r "nuget: Humanizer, 2.14.1"

using System;
using System.Linq;
using Humanizer;


class Script
{
    public static int Main(string[] extraWords, string word = "clue", int highNumberThreshold = 50)
    {
        Console.WriteLine("Hello, World!");

        Console.WriteLine("Your chosen words are pluralized here:");

        string[] newWordArray = extraWords.Concat(new[] { word }).ToArray();

        foreach (var s in newWordArray)
        {
            Console.WriteLine($"  {s.Pluralize()}");
        }

        var random = new Random();
        int randomNumber = random.Next(1, 101);

        Console.WriteLine($"Random number: {randomNumber}");

        string greeting = randomNumber > highNumberThreshold ? "High number!" : "Low number!";
        greeting += " (according to the threshold parameter)";
        Console.WriteLine(greeting);
         // Humanize a timespan
        var timespan = TimeSpan.FromMinutes(90);
        Console.WriteLine($"Timespan: {timespan.Humanize()}");

        // Humanize numbers into words
        int number = 123;
        Console.WriteLine($"Number: {number.ToWords()}");

        // Pluralize words
        string singular = "apple";

        // Humanize date difference
        var date = DateTime.UtcNow.AddDays(-3);
        Console.WriteLine($"Date: {date.Humanize()}");
        return 2;
    }
}
`

const NU_INIT_CODE = `use std assert

# Nushell
# A new type of shell
def main [
    no_default: string,
    name = "Nicolas Bourbaki",
    age: int = 42,
    date_of_birth?: datetime,
    obj: record = {"records": "included"},
    l: list<string> = ["or", "lists!"],
    tables?: table,
    enable_kill_mode?: bool = true,
] {
    # Test
    # https://www.nushell.sh/book/testing.html
		assert ($age == 42)

    print $"Hello World and a warm welcome especially to ($name)"
    print "and its acolytes.." $age $obj $l
    print $tables

    let secret = try { 
      get_variable f/examples/secret
    } catch { 
      'No secret yet at f/examples/secret !' 
    };

    print $"The variable at \`f/examples/secret\`: ($secret)"
    # fetch context variables
    let user = $env.WM_USERNAME

    # Nu pipelines
    ls | where size > 1kb | sort-by modified | print "ls:" $in

    # Nu works with existing data
    # Nu speaks JSON, YAML, SQLite, Excel, and more out of the box. 
    # It's easy to bring data into a Nu pipeline whether it's in a file, a database, or a web API:
    let nu_license = http get https://api.github.com/repos/nushell/nushell | get license

    return { splitted: ($name | split words), user: $user, nu_license: $nu_license}
    # Interested in learning more?
    # https://www.nushell.sh/book/getting_started.html
}
`

const FETCH_INIT_CODE = `export async function main(
	url: string | undefined,
	method: 'GET' | 'POST' | 'PUT' | 'DELETE' | 'PATCH' | 'OPTIONS' = 'GET',
	body: Object = {},
	headers: Record<string, string> = {}
): Promise<Response | null> {
	if (!url) {
		console.error('Error: URL is undefined')
		return null
	}

	const requestOptions: RequestInit = {
		method: method || 'GET',
		headers: headers || {}
	}

	if (requestOptions.method !== 'GET' && requestOptions.method !== 'HEAD' && body !== undefined) {
		requestOptions.body = JSON.stringify(body)
		requestOptions.headers = {
			'Content-Type': 'application/json',
			...requestOptions.headers
		}
	}

	return await fetch(url, requestOptions)
		.then((res) => res.json())
		.catch(() => {
			throw new Error('An error occured')
		})
}`

const BASH_INIT_CODE = `# shellcheck shell=bash
# arguments of the form X="$I" are parsed as parameters X of type string
msg="$1"
dflt="\${2:-default value}"

# the last line of the stdout is the return value
# unless you write json to './result.json' or a string to './result.out'
echo "Hello $msg"
`

const DENO_INIT_CODE_TRIGGER = `import * as wmill from "npm:windmill-client@${__pkg__.version}"

export async function main() {

  // A common trigger script would follow this pattern:
  // 1. Get the last saved state
  // const state = await wmill.getState()
  // 2. Get the actual state from the external service
  // const newState = await (await fetch('https://hacker-news.firebaseio.com/v0/topstories.json')).json()
  // 3. Compare the two states and update the internal state
  // await wmill.setState(newState)
  // 4. Return the new rows
  // return range from (state to newState)

  return [1,2,3]

  // In subsequent scripts, you may refer to each row/value returned by the trigger script using
  // 'flow_input.iter.value'
}
`

const BUN_INIT_CODE_TRIGGER = `import * as wmill from "windmill-client"

export async function main() {

  // A common trigger script would follow this pattern:
  // 1. Get the last saved state
  // const state = await wmill.getState()
  // 2. Get the actual state from the external service
  // const newState = await (await fetch('https://hacker-news.firebaseio.com/v0/topstories.json')).json()
  // 3. Compare the two states and update the internal state
  // await wmill.setState(newState)
  // 4. Return the new rows
  // return range from (state to newState)

  return [1,2,3]

  // In subsequent scripts, you may refer to each row/value returned by the trigger script using
  // 'flow_input.iter.value'
}
`

const GO_INIT_CODE_TRIGGER = `package inner

import (
	wmill "github.com/windmill-labs/windmill-go-client"
)

func main() (interface{}, error) {

	// A common trigger script would follow this pattern:
	// 1. Get the last saved state
	state, _ := wmill.GetState()
	// 2. Get the actual state from the external service
	// newState := ...
	// 3. Compare the two states and update the internal state
	wmill.SetState(4)
	// 4. Return the new rows

	return state, nil

	// In subsequent scripts, you may refer to each row/value returned by the trigger script using
	// 'flow_input.iter.value'
}
`

const DENO_INIT_CODE_APPROVAL = `import * as wmill from "npm:windmill-client@^1.158.2"

export async function main(approver?: string) {
  const urls = await wmill.getResumeUrls(approver)
  // send the urls to their intended recipients

  return {
    // if the resumeUrls are part of the response, they will be available to any persons having access
    // to the run page and allowed to be approved from there, even from non owners of the flow
    // self-approval is disableable in the suspend options
    	...urls,

    // to have prompts (self-approvable steps), clude instead the resume url in the returned payload of the step
    // the UX will automatically adapt and show the prompt to the operator when running the flow. e.g:
    // resume: urls['resume'],

		default_args: {},
		enums: {},
		description: undefined
		// supports all formats from rich display rendering such as simple strings,
		// but also markdown, html, images, tables, maps, render_all, etc...
		// https://www.windmill.dev/docs/core_concepts/rich_display_rendering
  }
}

// add a form in Advanced - Suspend
// all on approval steps: https://www.windmill.dev/docs/flows/flow_approval`

const BUN_INIT_CODE_APPROVAL = `import * as wmill from "windmill-client@^1.158.2"

export async function main(approver?: string) {
  const urls = await wmill.getResumeUrls(approver)
  // send the urls to their intended recipients

  return {
    // if the resumeUrls are part of the response, they will be available to any persons having access
    // to the run page and allowed to be approved from there, even from non owners of the flow
    // self-approval is disableable in the suspend options
    	...urls,

    // to have prompts (self-approvable steps), clude instead the resume url in the returned payload of the step
    // the UX will automatically adapt and show the prompt to the operator when running the flow. e.g:
    // resume: urls['resume'],

		default_args: {},
		enums: {},
		description: undefined
		// supports all formats from rich display rendering such as simple strings,
		// but also markdown, html, images, tables, maps, render_all, etc...
		// https://www.windmill.dev/docs/core_concepts/rich_display_rendering
  }
}

// add a form in Advanced - Suspend
// all on approval steps: https://www.windmill.dev/docs/flows/flow_approval`

export const TS_PREPROCESSOR_SCRIPT_INTRO = `/**
 * Trigger preprocessor
 *
 * ⚠️ This function runs BEFORE the main function.
 *
 * It processes raw trigger data from various sources (webhook, custom HTTP route, SQS, WebSocket, Kafka, NATS, MQTT, Postgres, or email)
 * before passing it to \`main\`. This separates the trigger logic from the main logic and keeps the auto-generated runnable UI clean.
 *
 * The preprocessor receives trigger metadata (\`wm_trigger\`) along with the main trigger arguments. 
 * The structure of \`wm_trigger\` and the main trigger arguments are specific to each trigger type:
 * - Webhook/HTTP: \`(wm_trigger: { kind: 'http' | 'webhook', http?: { ... } }, body_key_1: any, body_key_2: any, ...)\`
 * - Postgres: \`(wm_trigger: { kind: 'postgres' }, transaction_type: string, schema_name: string, table_name: string, row: any)\`
 * - WebSocket/Kafka/NATS/SQS/MQTT: \`(wm_trigger: { kind: 'websocket' | 'kafka' | 'nats' | 'sqs' | 'mqtt', [kind]: { ... } }, msg: string)\`
 * - Email: \`(wm_trigger: { kind: 'email' }, raw_email: string, parsed_email: { ... })\`
 *
 * The returned object defines the parameter values passed to \`main()\`.
 * e.g., { b: 1, a: 2 } → Calls \`main(2, 1)\`, assuming \`main\` is defined as \`main(a: number, b: number)\`.
 * Ensure that the parameter names in \`main\` match the keys in the returned object.
 * 
 * Learn more: https://www.windmill.dev/docs/core_concepts/preprocessors
 */\n`

export const TS_PREPROCESSOR_FLOW_INTRO = `/**
 * Trigger preprocessor
 *
 * It processes raw trigger data from various sources (webhook, custom HTTP route, SQS, WebSocket, Kafka, NATS, MQTT, Postgres, or email) 
 * before passing it to the flow. This separates the trigger logic from the flow logic and keeps the auto-generated UI clean.
 *
 * The preprocessor receives trigger metadata (\`wm_trigger\`) along with the main trigger arguments. 
 * The structure of \`wm_trigger\` and the main trigger arguments are specific to each trigger type:
 * - Webhook/HTTP: \`(wm_trigger: { kind: 'http' | 'webhook', http?: { ... } }, body_key_1: any, body_key_2: any, ...)\`
 * - Postgres: \`(wm_trigger: { kind: 'postgres' }, transaction_type: string, schema_name: string, table_name: string, row: any)\`
 * - WebSocket/Kafka/NATS/SQS/MQTT: \`(wm_trigger: { kind: 'websocket' | 'kafka' | 'nats' | 'sqs' | 'mqtt', [kind]: { ... } }, msg: string)\`
 * - Email: \`(wm_trigger: { kind: 'email' }, raw_email: string, parsed_email: { ... })\`
 * 
 * The returned object determines the parameter values passed to the flow.
 * e.g., \`{ b: 1, a: 2 }\` → Calls the flow with \`a = 2\` and \`b = 1\`, assuming the flow has two inputs called \`a\` and \`b\`.
 * Ensure that the input names of the flow match the keys in the returned object.
 * 
 * Learn more: https://www.windmill.dev/docs/core_concepts/preprocessors
 */\n`

export const TS_PREPROCESSOR_MODULE_CODE = `export async function preprocessor(
  /*
  * Replace this comment with the parameters received from the trigger.
  * Examples: \`bodyKey1\`, \`bodyKey2\` for Webhook/HTTP, \`msg\` for WebSocket, etc.
  */

  // The trigger metadata
  wm_trigger: {
    kind: 'http' | 'email' | 'webhook' | 'websocket' | 'kafka' | 'nats' | 'postgres' | 'sqs' | 'mqtt',
    http?: {
      route: string // The route path, e.g. "/users/:id"
      path: string  // The actual path called, e.g. "/users/123"
      method: string
      params: Record<string, string> // path parameters
      query: Record<string, string>  // query parameters
      headers: Record<string, string>
    },
    websocket?: {
      url: string // The websocket url
    },
    kafka?: {
      brokers: string[]
      topic: string
      group_id: string
    },
    nats?: {
      servers: string[]
      subject: string
      headers?: Record<string, string[]>
      status?: number
      description?: string
      length: number
    },
    sqs?: {
      queue_url: string,
      message_id?: string,
      receipt_handle?: string,
      attributes: Record<string, string>,
      message_attributes?: Record<string, {
        string_value?: string,
        data_type: string
      }>
    },
    mqtt?: {
      topic: string,
      retain: boolean,
      pkid: number,
      qos: number,
      v5?: {
        payload_format_indicator?: number,
        topic_alias?: number,
        response_topic?: string,
        correlation_data?: Array<number>,
        user_properties?:  Array<[string, string]>,
        subscription_identifiers?: Array<number>,
        content_type?: string
      }
    }
  }
) {
  return {
    // return the args to be passed to the runnable
  }
}
`

const PYTHON_INIT_CODE_APPROVAL = `import wmill

def main():
  urls = wmill.get_resume_urls()
  # send the urls to their intended recipients

  return {
    # if the get_resume_urls are part of the response, they will be available to any persons having access
    # to the run page and allowed to be approved from there, even from non owners of the flow
    # self-approval is disableable in the suspend options
    **urls,

    # to have prompts (self-approvable steps), clude instead the resume url in the returned payload of the step
    # the UX will automatically adapt and show the prompt to the operator when running the flow. e.g:
    # "resume": urls["resume"],

    "default_args": {},
    "enums": {},
    "description": None,
    # supports all formats from rich display rendering such as simple strings,
    # but also markdown, html, images, tables, maps, render_all, etc...
    # https://www.windmill.dev/docs/core_concepts/rich_display_rendering
  }

# add a form in Advanced - Suspend
# all on approval steps: https://www.windmill.dev/docs/flows/flow_approval`

export const PYTHON_PREPROCESSOR_SCRIPT_INTRO = `# Trigger preprocessor
#
# ⚠️ This function runs BEFORE the main function.
#
# It processes raw trigger data from various sources (webhook, custom HTTP route, SQS, WebSocket, Kafka, NATS, MQTT, Postgres, or email) 
# before passing it to \`main\`. This separates the trigger logic from the main logic and keeps the auto-generated UI clean.
#
# The preprocessor receives trigger metadata (\`wm_trigger\`) along with the main trigger arguments. 
# The structure of \`wm_trigger\` and the main trigger arguments are specific to each trigger type:
# - Webhook/HTTP: \`(wm_trigger: { kind: 'http' | 'webhook', http?: { ... } }, body_key_1: any, body_key_2: any, ...)\`
# - Postgres: \`(wm_trigger: { kind: 'postgres' }, transaction_type: string, schema_name: string, table_name: string, row: any)\`
# - WebSocket/Kafka/NATS/SQS/MQTT: \`(wm_trigger: { kind: 'websocket' | 'kafka' | 'nats' | 'sqs' | 'mqtt', [kind]: { ... } }, msg: string)\`
# - Email: \`(wm_trigger: { kind: 'email' }, raw_email: string, parsed_email: { ... })\`
#
# The returned object defines the parameter values passed to \`main()\`.
# e.g., { b: 1, a: 2 } → Calls \`main(2, 1)\`, assuming \`main\` is defined as \`main(a: int, b: int)\`.
# Ensure that the parameter names in \`main\` match the keys in the returned object.
#
# Learn more: https://www.windmill.dev/docs/core_concepts/preprocessors\n\n`

export const PYTHON_PREPROCESSOR_FLOW_INTRO = `# Trigger preprocessor
#
# It processes raw trigger data from various sources (webhook, custom HTTP route, SQS, WebSocket, Kafka, NATS, MQTT, Postgres, or email) 
# before passing it to the flow. This separates the trigger logic from the flow logic and keeps the auto-generated UI clean.
#
# The preprocessor receives the same data the flow would if no preprocessor was used,
# plus trigger metadata in the \`wm_trigger\` object:
# - Webhook/HTTP: \`(wm_trigger: { kind: 'http' | 'webhook', http?: { ... } }, body_key_1: any, body_key_2: any, ...)\`
# - Postgres: \`(wm_trigger: { kind: 'postgres' }, transaction_type: string, schema_name: string, table_name: string, row: any)\`
# - WebSocket/Kafka/NATS/SQS/MQTT: \`(wm_trigger: { kind: 'websocket' | 'kafka' | 'nats' | 'sqs' | 'mqtt', [kind]: { ... } }, msg: string)\`
# - Email: \`(wm_trigger: { kind: 'email' }, raw_email: string, parsed_email: { ... })\`
# 
# The returned object determines the parameter values passed to the flow.
# e.g., \`{ b: 1, a: 2 }\` → Calls the flow with \`a = 2\` and \`b = 1\`, assuming the flow has two inputs called \`a\` and \`b\`.
# Ensure that the input names of the flow match the keys in the returned object.
#
# Learn more: https://www.windmill.dev/docs/core_concepts/preprocessors\n\n`

export const PYTHON_PREPROCESSOR_MODULE_CODE = `from typing import TypedDict, Literal
class Http(TypedDict):
    route: str # The route path, e.g. "/users/:id"
    path: str  # The actual path called, e.g. "/users/123"
    method: str
    params: dict[str, str]
    query: dict[str, str]
    headers: dict[str, str]

class Websocket(TypedDict):
    url: str # The websocket url

class Kafka(TypedDict):
    topic: str
    brokers: list[str]
    group_id: str

class Nats(TypedDict):
    servers: list[str]
    subject: str
    headers: dict[str, list[str]] | None
    status: int | None
    description: str | None
    length: int

class MessageAttribute(TypedDict):
    string_value: str | None
    data_type: str

class Sqs(TypedDict):
    queue_url: str
    message_id: str | None
    receipt_handle: str | None
    attributes: dict[str, str]
    message_attributes: dict[str, MessageAttribute] | None

class MqttV5Properties:
    payload_format_indicator: int | None
    topic_alias: int | None
    response_topic: str | None
    correlation_data: list[int] | None
    user_properties: list[tuple[str, str]] | None
    subscription_identifiers: list[int] | None
    content_type: str | None

class Mqtt(TypedDict):
    topic: str
    retain: bool
    pkid: int
    qos: int
    v5: MqttV5Properties | None

class WmTrigger(TypedDict):
    kind: Literal["http", "email", "webhook", "websocket", "kafka", "nats", "postgres", "sqs", "mqtt"]
    http: Http | None
    websocket: Websocket | None
    kafka: Kafka | None
    nats: Nats | None
    sqs: Sqs | None
    mqtt: Mqtt | None

def preprocessor(
    # Replace this comment with the parameters received from the trigger.  
    # Examples: \`bodyKey1\`, \`bodyKey2\` for Webhook/HTTP, \`msg\` for WebSocket, etc.  

    # Trigger metadata
    wm_trigger: WmTrigger,
):
    return {
        # return the args to be passed to the runnable
    }
`

const DOCKER_INIT_CODE = `# shellcheck shell=bash
# docker
# The annotation "docker" above is important, it tells windmill that after 
# the end of the bash script, it should manage the container at id $WM_JOB_ID:
# pipe logs, monitor memory usage, kill container if job is cancelled.

msg="\${1:-world}"

IMAGE="alpine:latest"
COMMAND="/bin/echo Hello $msg"

# ensure that the image is up-to-date
docker pull $IMAGE

# if using the 'docker' mode, name it with $WM_JOB_ID for windmill to monitor it
docker run --name $WM_JOB_ID -it -d $IMAGE $COMMAND
`

const POWERSHELL_INIT_CODE = `param($Msg, $Dflt = "default value", [int]$Nb = 3)

# Import-Module MyModule

# Import-Module WindmillClient
# Connect-Windmill
# Get-WindmillVariable -Path 'u/user/foo'

# the last line of the stdout is the return value
Write-Output "Hello $Msg"`

const ANSIBLE_PLAYBOOK_INIT_CODE = `---
inventory:
  - resource_type: ansible_inventory
    # You can pin an inventory to this script by hardcoding the resource path:
    # resource: u/user/your_resource

# File resources will be written in the relative \`target\` location before
# running the playbook
# files:
  # - resource: u/user/fabulous_jinja_template
  #   target:  ./config_template.j2
  # - variable: u/user/ssh_key
  #   target:  ./ssh_key
  #   mode: '0600'

# Define the arguments of the windmill script
extra_vars:
  world_qualifier:
    type: string

dependencies:
  galaxy:
    collections:
      - name: community.general
      - name: community.vmware
  python:
    - jmespath
---
- name: Echo
  hosts: 127.0.0.1
  connection: local
  vars:
    my_result:
      a: 2
      b: true
      c: "Hello"

  tasks:
  - name: Print debug message
    debug:
      msg: "Hello, {{world_qualifier}} world!"
  - name: Write variable my_result to result.json
    delegate_to: localhost
    copy:
      content: "{{ my_result | to_json }}"
      dest: result.json
`
const JAVA_INIT_CODE = `//requirements:
//com.google.code.gson:gson:2.8.9
//com.github.ricksbrown:cowsay:1.1.0

import com.google.gson.Gson;
import com.google.gson.GsonBuilder;
import com.github.ricksbrown.cowsay.Cowsay;
import com.github.ricksbrown.cowsay.plugin.CowExecutor;

public class Main {
  public static class Person {
    private String name;
    private int age;

    // Constructor
    public Person(String name, int age) {
        this.name = name;
        this.age = age;
    }
  }

  public static Object main(
    // Primitive
    int a,
    float b,
    // Objects
    Integer age,
    Float d,
    Object e,
    String name,
    // Lists
    String[] f
    // No trailing commas!
    ){
    Gson gson = new Gson();

    // Get resources
    var theme = Wmill.getResource("f/app_themes/theme_0");
    System.out.println("Theme: " + theme);
    
    // Create a Person object
    Person person = new Person( (name == "") ? "Alice" : name, (age == null) ? 30 : age);

    // Serialize the Person object to JSON
    String json = gson.toJson(person);
    System.out.println("Serialized JSON: " + json);

    // Use cowsay
    String[] args = new String[]{"-f", "dragon", json };
    String result = Cowsay.say(args);
    return result;
  }
}
`
<<<<<<< HEAD
// for related places search: ADD_NEW_LANG 
=======
// KJQXZ
>>>>>>> 113f038f
export const INITIAL_CODE = {
	bun: {
		scriptInitCodeBlock: BUN_INIT_BLOCK,
		script: BUN_INIT_CODE,
		trigger: BUN_INIT_CODE_TRIGGER,
		approval: BUN_INIT_CODE_APPROVAL,
		failure: BUN_FAILURE_MODULE_CODE,
		preprocessor: TS_PREPROCESSOR_FLOW_INTRO + TS_PREPROCESSOR_MODULE_CODE,
		clear: BUN_INIT_CODE_CLEAR
	},
	python3: {
		script: PYTHON_INIT_CODE,
		trigger: PYTHON_INIT_CODE_TRIGGER,
		approval: PYTHON_INIT_CODE_APPROVAL,
		failure: PYTHON_FAILURE_MODULE_CODE,
		preprocessor: PYTHON_PREPROCESSOR_FLOW_INTRO + PYTHON_PREPROCESSOR_MODULE_CODE,
		clear: PYTHON_INIT_CODE_CLEAR
	},
	deno: {
		scriptInitCodeBlock: DENO_INIT_BLOCK,
		script: DENO_INIT_CODE,
		trigger: DENO_INIT_CODE_TRIGGER,
		approval: DENO_INIT_CODE_APPROVAL,
		failure: DENO_FAILURE_MODULE_CODE,
		preprocessor: TS_PREPROCESSOR_FLOW_INTRO + TS_PREPROCESSOR_MODULE_CODE,
		fetch: FETCH_INIT_CODE,
		clear: DENO_INIT_CODE_CLEAR
	},
	go: {
		script: GO_INIT_CODE,
		trigger: GO_INIT_CODE_TRIGGER,
		failure: GO_FAILURE_MODULE_CODE
	},
	bash: {
		script: BASH_INIT_CODE
	},
	powershell: {
		script: POWERSHELL_INIT_CODE
	},
	nativets: {
		script: NATIVETS_INIT_CODE
	},
	postgresql: {
		script: POSTGRES_INIT_CODE
	},
	mysql: {
		script: MYSQL_INIT_CODE
	},
	bigquery: {
		script: BIGQUERY_INIT_CODE
	},
	snowflake: {
		script: SNOWFLAKE_INIT_CODE
	},
	mssql: {
		script: MSSQL_INIT_CODE
	},
	graphql: {
		script: GRAPHQL_INIT_CODE
	},
	oracledb: {
		script: ORACLEDB_INIT_CODE
	},
	php: {
		script: PHP_INIT_CODE
	},
	rust: {
		script: RUST_INIT_CODE
	},
	ansible: {
		script: ANSIBLE_PLAYBOOK_INIT_CODE
	},
	csharp: {
		script: CSHARP_INIT_CODE
	},
	nu: {
		script: NU_INIT_CODE
	},
	docker: {
		script: DOCKER_INIT_CODE
	},
	bunnative: {
		script: BUNNATIVE_INIT_CODE
	},
	java: {
		script: JAVA_INIT_CODE
<<<<<<< HEAD
	},
	// for related places search: ADD_NEW_LANG 
=======
	}
	// KJQXZ
>>>>>>> 113f038f
}

export function isInitialCode(content: string): boolean {
	for (const lang of Object.values(INITIAL_CODE)) {
		for (const code of Object.values(lang)) {
			if (content === code) {
				return true
			}
		}
	}
	return false
}

export function initialCode(
	language: SupportedLanguage | 'bunnative' | undefined,
	kind: Script['kind'] | undefined,
	subkind:
		| 'pgsql'
		| 'mysql'
		| 'flow'
		| 'script'
		| 'fetch'
		| 'docker'
		| 'powershell'
		| 'bunnative'
		| undefined,
	templateScript?: boolean
): string {
	if (!kind) {
		kind = 'script'
	}
	if (language === 'deno') {
		if (kind === 'trigger') {
			return INITIAL_CODE.deno.trigger
		} else if (kind === 'script') {
			if (subkind === 'flow') {
				return INITIAL_CODE.deno.clear
			} else if (subkind === 'pgsql') {
				return INITIAL_CODE.postgresql.script
			} else if (subkind === 'mysql') {
				return INITIAL_CODE.mysql.script
			} else if (subkind === 'fetch') {
				return INITIAL_CODE.deno.fetch
			} else {
				return INITIAL_CODE.deno.script
			}
		} else if (kind === 'failure') {
			return INITIAL_CODE.deno.failure
		} else if (kind === 'approval') {
			return INITIAL_CODE.deno.approval
		} else if (kind === 'preprocessor') {
			return INITIAL_CODE.deno.preprocessor
		} else {
			return INITIAL_CODE.deno.script
		}
	} else if (language === 'python3') {
		if (kind === 'trigger') {
			return INITIAL_CODE.python3.trigger
		} else if (kind === 'approval') {
			return INITIAL_CODE.python3.approval
		} else if (kind === 'failure') {
			return INITIAL_CODE.python3.failure
		} else if (kind === 'preprocessor') {
			return INITIAL_CODE.python3.preprocessor
		} else if (subkind === 'flow') {
			return INITIAL_CODE.python3.clear
		} else {
			return INITIAL_CODE.python3.script
		}
	} else if (language == 'bash') {
		if (subkind === 'docker') {
			return INITIAL_CODE.docker.script
		} else {
			return INITIAL_CODE.bash.script
		}
	} else if (language == 'powershell') {
		return INITIAL_CODE.powershell.script
	} else if (language == 'nativets') {
		return INITIAL_CODE.nativets.script
	} else if (language == 'postgresql') {
		return INITIAL_CODE.postgresql.script
	} else if (language == 'mysql') {
		return INITIAL_CODE.mysql.script
	} else if (language == 'bigquery') {
		return INITIAL_CODE.bigquery.script
	} else if (language == 'oracledb') {
		return INITIAL_CODE.oracledb.script
	} else if (language == 'snowflake') {
		return INITIAL_CODE.snowflake.script
	} else if (language == 'mssql') {
		return INITIAL_CODE.mssql.script
	} else if (language == 'graphql') {
		return INITIAL_CODE.graphql.script
	} else if (language == 'php') {
		return INITIAL_CODE.php.script
	} else if (language == 'rust') {
		return INITIAL_CODE.rust.script
	} else if (language == 'ansible') {
		return INITIAL_CODE.ansible.script
	} else if (language == 'csharp') {
		return INITIAL_CODE.csharp.script
	} else if (language == 'nu') {
		return INITIAL_CODE.nu.script
	} else if (language == 'java') {
		return INITIAL_CODE.java.script
<<<<<<< HEAD
		// for related places search: ADD_NEW_LANG 
=======
		// KJQXZ
>>>>>>> 113f038f
	} else if (language == 'bun' || language == 'bunnative') {
		if (kind == 'trigger') {
			return INITIAL_CODE.bun.trigger
		} else if (language == 'bunnative' || subkind === 'bunnative') {
			return INITIAL_CODE.bunnative.script
		} else if (kind === 'approval') {
			return INITIAL_CODE.bun.approval
		} else if (kind === 'failure') {
			return INITIAL_CODE.bun.failure
		} else if (kind === 'preprocessor') {
			return INITIAL_CODE.bun.preprocessor
		} else if (templateScript == true) {
			return INITIAL_CODE.bun.scriptInitCodeBlock
		} else if (subkind === 'flow') {
			return INITIAL_CODE.bun.clear
		}

		return INITIAL_CODE.bun.script
	} else {
		if (kind === 'failure') {
			return INITIAL_CODE.go.failure
		} else if (kind === 'trigger') {
			return INITIAL_CODE.go.trigger
		} else {
			return INITIAL_CODE.go.script
		}
	}
}

export function getResetCode(
	language: SupportedLanguage | 'bunnative' | undefined,
	kind: Script['kind'] | undefined,
	subkind:
		| 'pgsql'
		| 'mysql'
		| 'flow'
		| 'script'
		| 'fetch'
		| 'docker'
		| 'powershell'
		| 'bunnative'
		| undefined
) {
	if (language === 'deno') {
		return DENO_INIT_CODE_CLEAR
	} else if (language === 'python3') {
		return PYTHON_INIT_CODE_CLEAR
	} else if (language === 'nativets') {
		return NATIVETS_INIT_CODE_CLEAR
	} else if (language === 'bun') {
		return BUN_INIT_CODE_CLEAR
	} else if (language === 'bunnative') {
		return BUNNATIVE_INIT_CODE
	} else {
		return initialCode(language, kind, subkind)
	}
}<|MERGE_RESOLUTION|>--- conflicted
+++ resolved
@@ -999,11 +999,7 @@
   }
 }
 `
-<<<<<<< HEAD
 // for related places search: ADD_NEW_LANG 
-=======
-// KJQXZ
->>>>>>> 113f038f
 export const INITIAL_CODE = {
 	bun: {
 		scriptInitCodeBlock: BUN_INIT_BLOCK,
@@ -1090,13 +1086,9 @@
 	},
 	java: {
 		script: JAVA_INIT_CODE
-<<<<<<< HEAD
 	},
 	// for related places search: ADD_NEW_LANG 
-=======
 	}
-	// KJQXZ
->>>>>>> 113f038f
 }
 
 export function isInitialCode(content: string): boolean {
@@ -1202,11 +1194,7 @@
 		return INITIAL_CODE.nu.script
 	} else if (language == 'java') {
 		return INITIAL_CODE.java.script
-<<<<<<< HEAD
 		// for related places search: ADD_NEW_LANG 
-=======
-		// KJQXZ
->>>>>>> 113f038f
 	} else if (language == 'bun' || language == 'bunnative') {
 		if (kind == 'trigger') {
 			return INITIAL_CODE.bun.trigger
