--- conflicted
+++ resolved
@@ -604,6 +604,9 @@
 			status?: number
 			description?: string
 			length: number
+		},
+		mqtt?: {
+			topics: string[]
 		}
 	},
 	/* your other args */ 
@@ -641,6 +644,9 @@
 			status?: number
 			description?: string
 			length: number
+		},
+		mqtt?: {
+			topics: string[]
 		}
 	},
 	/* your other args */ 
@@ -705,14 +711,10 @@
 	length: int
 
 class Mqtt(TypeDict):
-
+	topics: list[str]
 
 class WmTrigger(TypedDict):
-<<<<<<< HEAD
-	kind: Literal["http", "email", "webhook", "websocket", "kafka", "nats", "mqtt"]
-=======
-	kind: Literal["http", "email", "webhook", "websocket", "kafka", "nats", "postgres"]
->>>>>>> bf206515
+	kind: Literal["http", "email", "webhook", "websocket", "kafka", "nats", "postgres", "mqtt"]
 	http: Http | None
 	websocket: Websocket | None
 	kafka: Kafka | None
