import { type Script } from './gen'

import type { SupportedLanguage } from './common'

const PYTHON_FAILURE_MODULE_CODE = `import os

def main(message: str, name: str, step_id: str):
    flow_id = os.environ.get("WM_ROOT_FLOW_JOB_ID")
    print("message", message)
    print("name", name)
    print("step_id", step_id)
    return { "message": message, "flow_id": flow_id, "step_id": step_id, "recover": False }`

const PYTHON_INIT_CODE_CLEAR = `# import wmill


def main(x: str):
    return x`

const PYTHON_INIT_CODE_TRIGGER = `import wmill


def main():
    # A common trigger script would follow this pattern:
    # 1. Get the last saved state
    # state = wmill.get_state()
    # 2. Get the actual state from the external service
    # newState = ...
    # 3. Compare the two states and update the internal state
    # wmill.setState(newState)
    # 4. Return the new rows
    # return range from (state to newState)
    return [1, 2, 3]`

const PYTHON_INIT_CODE = `import os
import wmill

# You can import any PyPi package. 
# See here for more info: https://www.windmill.dev/docs/advanced/dependencies_in_python

# you can use typed resources by doing a type alias to dict
#postgresql = dict

def main(
    no_default: str,
    #db: postgresql,
    name="Nicolas Bourbaki",
    age=42,
    obj: dict = {"even": "dicts"},
    l: list = ["or", "lists!"],
    file_: bytes = bytes(0),
):

    print(f"Hello World and a warm welcome especially to {name}")
    print("and its acolytes..", age, obj, l, len(file_))

    # retrieve variables, resources, states using the wmill client
    try:
        secret = wmill.get_variable("f/examples/secret")
    except:
        secret = "No secret yet at f/examples/secret !"
    print(f"The variable at \`f/examples/secret\`: {secret}")

    # Get last state of this script execution by the same trigger/user
    last_state = wmill.get_state()
    new_state = {"foo": 42} if last_state is None else last_state
    new_state["foo"] += 1
    wmill.set_state(new_state)

    # fetch context variables
    user = os.environ.get("WM_USERNAME")

    # return value is converted to JSON
    return {"splitted": name.split(), "user": user, "state": new_state}`

const NATIVETS_INIT_CODE = `// Fetch-only script, no imports allowed (except windmill) but benefits from a dedicated highly efficient runtime
//import * as wmill from './windmill.ts'

export async function main(example_input: number = 3) {
  // "3" is the default value of example_input, it can be overriden with code or using the UI
  const res = await fetch(\`https://jsonplaceholder.typicode.com/todos/\${example_input}\`, {
    headers: { "Content-Type": "application/json" },
  });
  return res.json();
}
`

const BUNNATIVE_INIT_CODE = `//native
//you can add proxy support using //proxy http(s)://host:port

// native scripts are bun scripts that are executed on native workers and can be parallelized
// only fetch is allowed, but imports will work as long as they also use only fetch and the standard lib

//import * as wmill from "windmill-client"

export async function main(example_input: number = 3) {
  // "3" is the default value of example_input, it can be overriden with code or using the UI
  const res = await fetch(\`https://jsonplaceholder.typicode.com/todos/\${example_input}\`, {
    headers: { "Content-Type": "application/json" },
  });
  return res.json();
}
`

const NATIVETS_INIT_CODE_CLEAR = `// Fetch-only script, no imports allowed (except windmill) but benefits from a dedicated highly efficient runtime
//import * as wmill from './windmill.ts'

export async function main() {
  const res = await fetch("https://jsonplaceholder.typicode.com/todos/1", {
    headers: { "Content-Type": "application/json" },
  });
  return res.json();
}
`

const DENO_INIT_BLOCK = `// Ctrl/CMD+. to cache dependencies on imports hover.

// Deno uses "npm:" prefix to import from npm (https://deno.land/manual@v1.36.3/node/npm_specifiers)
// import * as wmill from "npm:windmill-client@${__pkg__.version}"

// fill the type, or use the +Resource type to get a type-safe reference to a resource
// type Postgresql = object`

const DENO_INIT_CODE =
	DENO_INIT_BLOCK +
	`

export async function main(
  a: number,
  b: "my" | "enum",
  //c: Postgresql,
  d = "inferred type string from default arg",
  e = { nested: "object" },
  //e: wmill.Base64
) {
  // let x = await wmill.getVariable('u/user/foo')
  return { foo: a };
}
`

const BUN_INIT_BLOCK = `// there are multiple modes to add as header: //nobundling //native //npm //nodejs
// https://www.windmill.dev/docs/getting_started/scripts_quickstart/typescript#modes

// import { toWords } from "number-to-words@1"
import * as wmill from "windmill-client"

// fill the type, or use the +Resource type to get a type-safe reference to a resource
// type Postgresql = object`

const BUN_INIT_CODE =
	BUN_INIT_BLOCK +
	`


export async function main(
  a: number,
  b: "my" | "enum",
  //c: Postgresql,
  //d: wmill.S3Object, // https://www.windmill.dev/docs/core_concepts/persistent_storage/large_data_files 
  //d: DynSelect_foo, // https://www.windmill.dev/docs/core_concepts/json_schema_and_parsing#dynamic-select
  e = "inferred type string from default arg",
  f = { nested: "object" },
  g: {
    label: "Variant 1",
    foo: string
  } | {
    label: "Variant 2",
    bar: number
  }
) {
  // let x = await wmill.getVariable('u/user/foo')
  return { foo: a };
}
`

const GO_INIT_CODE = `package inner

import (
	"fmt"
	"rsc.io/quote"
	// wmill "github.com/windmill-labs/windmill-go-client"
)

// Pin dependencies partially in go.mod with a comment starting with "//require":
//require rsc.io/quote v1.5.1

// the main must return (interface{}, error)

func main(x string, nested struct {
	Foo string \`json:"foo"\`
}) (interface{}, error) {
	fmt.Println("Hello, World")
	fmt.Println(nested.Foo)
	fmt.Println(quote.Opt())
	// v, _ := wmill.GetVariable("f/examples/secret")
	return x, nil
}
`

const GO_FAILURE_MODULE_CODE = `package inner

import (
	"fmt"
  "os"
)

// connect the error parameter to 'previous_result.error'

func main(message string, name string) (interface{}, error) {
	fmt.Println(message)
	fmt.Println(name)
	fmt.Println("flow id that failed", os.Getenv("WM_FLOW_JOB_ID"))
  return message, nil
}
`

const DENO_INIT_CODE_CLEAR = `// import * as wmill from "npm:windmill-client@${__pkg__.version}"

export async function main(x: string) {
  return x
}
`

const BUN_INIT_CODE_CLEAR = `// import * as wmill from "windmill-client"

export async function main(x: string) {
  return x
}
`

const DENO_FAILURE_MODULE_CODE = `
export async function main(message: string, name: string, step_id: string) {
  const flow_id = Deno.env.get("WM_ROOT_FLOW_JOB_ID")
  console.log("message", message)
  console.log("name",name)
  console.log("step_id", step_id)
  return { message, flow_id, step_id, recover: false }
}
`

const BUN_FAILURE_MODULE_CODE = `
export async function main(message: string, name: string, step_id: string) {
  const flow_id = process.env.WM_ROOT_FLOW_JOB_ID
  console.log("message", message)
  console.log("name",name)
  console.log("step_id", step_id)
  return { message, flow_id, step_id, recover: false }
}
`

const POSTGRES_INIT_CODE = `-- to pin the database use '-- database f/your/path'
-- to only return the result of the last query use '--return_last_result'
-- $1 name1 = default arg
-- $2 name2
-- $3 name3
-- $4 name4
INSERT INTO demo VALUES (\$1::TEXT, \$2::INT, \$3::TEXT[]) RETURNING *;
UPDATE demo SET col2 = \$4::INT WHERE col2 = \$2::INT;
`

const MYSQL_INIT_CODE = `-- to pin the database use '-- database f/your/path'
-- :name1 (text) = default arg
-- :name2 (int)
-- :name3 (int)
INSERT INTO demo VALUES (:name1, :name2);
UPDATE demo SET col2 = :name3 WHERE col2 = :name2;
`

const BIGQUERY_INIT_CODE = `-- to pin the database use '-- database f/your/path'
-- @name1 (string) = default arg
-- @name2 (integer)
-- @name3 (string[])
-- @name4 (integer)
INSERT INTO \`demodb.demo\` VALUES (@name1, @name2, @name3);
UPDATE \`demodb.demo\` SET col2 = @name4 WHERE col2 = @name2;
`

const ORACLEDB_INIT_CODE = `-- to pin the database use '-- database f/your/path'
-- :name1 (text) = default arg
-- :name2 (int)
-- :name3 (int)
INSERT INTO demo VALUES (:name1, :name2);
UPDATE demo SET col2 = :name3 WHERE col2 = :name2;
`

const SNOWFLAKE_INIT_CODE = `-- to pin the database use '-- database f/your/path'
-- ? name1 (varchar) = default arg
-- ? name2 (int)
INSERT INTO demo VALUES (?, ?);
-- ? name3 (int)
-- ? name2 (int)
UPDATE demo SET col2 = ? WHERE col2 = ?;
`

const MSSQL_INIT_CODE = `-- return_last_result
-- to pin the database use '-- database f/your/path'
-- @P1 name1 (varchar) = default arg
-- @P2 name2 (int)
-- @P3 name3 (int)
INSERT INTO demo VALUES (@P1, @P2);
UPDATE demo SET col2 = @P3 WHERE col2 = @P2;
`

const GRAPHQL_INIT_CODE = `query($name4: String, $name2: Int, $name3: [String]) {
	demo(name1: $name1, name2: $name2, name3: $name3) {
		name1,
		name2,
		name3
	}
}
`

const PHP_INIT_CODE = `<?php

// remove the first // of the following lines to specify packages to install using composer
// // require:
// // monolog/monolog@3.6.0
// // stripe/stripe-php

function main(
  // Postgresql $a,
  // array $b,
  // object $c,
  int $d = 123,
  string $e = "default value",
  float $f = 3.5,
  bool $g = true,
) {
  return $d;
}
`

const RUST_INIT_CODE = `//! Add dependencies in the following partial Cargo.toml manifest
//!
//! \`\`\`cargo
//! [dependencies]
//! anyhow = "1.0.86"
//! rand = "0.7.2"
//! \`\`\`
//!
//! Note that serde is used by default with the \`derive\` feature.
//! You can still reimport it if you need additional features.

use anyhow::anyhow;
use rand::seq::SliceRandom;
use serde::Serialize;

#[derive(Serialize, Debug)]
struct Ret {
    msg: String,
    number: i8,
}

fn main(who_to_greet: String, numbers: Vec<i8>) -> anyhow::Result<Ret> {
    println!(
        "Person to greet: {} -  numbers to choose: {:?}",
        who_to_greet, numbers
    );
    Ok(Ret {
        msg: format!("Greetings {}!", who_to_greet),
        number: *numbers
            .choose(&mut rand::thread_rng())
            .ok_or(anyhow!("There should be some numbers to choose from"))?,
    })
}
`

const CSHARP_INIT_CODE = `#r "nuget: Humanizer, 2.14.1"

using System;
using System.Linq;
using Humanizer;


class Script
{
    public static int Main(string[] extraWords, string word = "clue", int highNumberThreshold = 50)
    {
        Console.WriteLine("Hello, World!");

        Console.WriteLine("Your chosen words are pluralized here:");

        string[] newWordArray = extraWords.Concat(new[] { word }).ToArray();

        foreach (var s in newWordArray)
        {
            Console.WriteLine($"  {s.Pluralize()}");
        }

        var random = new Random();
        int randomNumber = random.Next(1, 101);

        Console.WriteLine($"Random number: {randomNumber}");

        string greeting = randomNumber > highNumberThreshold ? "High number!" : "Low number!";
        greeting += " (according to the threshold parameter)";
        Console.WriteLine(greeting);
         // Humanize a timespan
        var timespan = TimeSpan.FromMinutes(90);
        Console.WriteLine($"Timespan: {timespan.Humanize()}");

        // Humanize numbers into words
        int number = 123;
        Console.WriteLine($"Number: {number.ToWords()}");

        // Pluralize words
        string singular = "apple";

        // Humanize date difference
        var date = DateTime.UtcNow.AddDays(-3);
        Console.WriteLine($"Date: {date.Humanize()}");
        return 2;
    }
}
`

const FETCH_INIT_CODE = `export async function main(
	url: string | undefined,
	method: 'GET' | 'POST' | 'PUT' | 'DELETE' | 'PATCH' | 'OPTIONS' = 'GET',
	body: Object = {},
	headers: Record<string, string> = {}
): Promise<Response | null> {
	if (!url) {
		console.error('Error: URL is undefined')
		return null
	}

	const requestOptions: RequestInit = {
		method: method || 'GET',
		headers: headers || {}
	}

	if (requestOptions.method !== 'GET' && requestOptions.method !== 'HEAD' && body !== undefined) {
		requestOptions.body = JSON.stringify(body)
		requestOptions.headers = {
			'Content-Type': 'application/json',
			...requestOptions.headers
		}
	}

	return await fetch(url, requestOptions)
		.then((res) => res.json())
		.catch(() => {
			throw new Error('An error occured')
		})
}`

const BASH_INIT_CODE = `# shellcheck shell=bash
# arguments of the form X="$I" are parsed as parameters X of type string
msg="$1"
dflt="\${2:-default value}"

# the last line of the stdout is the return value
# unless you write json to './result.json' or a string to './result.out'
echo "Hello $msg"
`

const DENO_INIT_CODE_TRIGGER = `import * as wmill from "npm:windmill-client@${__pkg__.version}"

export async function main() {

  // A common trigger script would follow this pattern:
  // 1. Get the last saved state
  // const state = await wmill.getState()
  // 2. Get the actual state from the external service
  // const newState = await (await fetch('https://hacker-news.firebaseio.com/v0/topstories.json')).json()
  // 3. Compare the two states and update the internal state
  // await wmill.setState(newState)
  // 4. Return the new rows
  // return range from (state to newState)

  return [1,2,3]

  // In subsequent scripts, you may refer to each row/value returned by the trigger script using
  // 'flow_input.iter.value'
}
`

const BUN_INIT_CODE_TRIGGER = `import * as wmill from "windmill-client"

export async function main() {

  // A common trigger script would follow this pattern:
  // 1. Get the last saved state
  // const state = await wmill.getState()
  // 2. Get the actual state from the external service
  // const newState = await (await fetch('https://hacker-news.firebaseio.com/v0/topstories.json')).json()
  // 3. Compare the two states and update the internal state
  // await wmill.setState(newState)
  // 4. Return the new rows
  // return range from (state to newState)

  return [1,2,3]

  // In subsequent scripts, you may refer to each row/value returned by the trigger script using
  // 'flow_input.iter.value'
}
`

const GO_INIT_CODE_TRIGGER = `package inner

import (
	wmill "github.com/windmill-labs/windmill-go-client"
)

func main() (interface{}, error) {

	// A common trigger script would follow this pattern:
	// 1. Get the last saved state
	state, _ := wmill.GetState()
	// 2. Get the actual state from the external service
	// newState := ...
	// 3. Compare the two states and update the internal state
	wmill.SetState(4)
	// 4. Return the new rows

	return state, nil

	// In subsequent scripts, you may refer to each row/value returned by the trigger script using
	// 'flow_input.iter.value'
}
`

const DENO_INIT_CODE_APPROVAL = `import * as wmill from "npm:windmill-client@^1.158.2"

export async function main(approver?: string) {
  const urls = await wmill.getResumeUrls(approver)
  // send the urls to their intended recipients

  return {
    // if the resumeUrls are part of the response, they will be available to any persons having access
    // to the run page and allowed to be approved from there, even from non owners of the flow
    // self-approval is disableable in the suspend options
    	...urls,

    // to have prompts (self-approvable steps), clude instead the resume url in the returned payload of the step
    // the UX will automatically adapt and show the prompt to the operator when running the flow. e.g:
    // resume: urls['resume'],

		default_args: {},
		enums: {},
		description: undefined
		// supports all formats from rich display rendering such as simple strings,
		// but also markdown, html, images, tables, maps, render_all, etc...
		// https://www.windmill.dev/docs/core_concepts/rich_display_rendering
  }
}

// add a form in Advanced - Suspend
// all on approval steps: https://www.windmill.dev/docs/flows/flow_approval`

const BUN_INIT_CODE_APPROVAL = `import * as wmill from "windmill-client@^1.158.2"

export async function main(approver?: string) {
  const urls = await wmill.getResumeUrls(approver)
  // send the urls to their intended recipients

  return {
    // if the resumeUrls are part of the response, they will be available to any persons having access
    // to the run page and allowed to be approved from there, even from non owners of the flow
    // self-approval is disableable in the suspend options
    	...urls,

    // to have prompts (self-approvable steps), clude instead the resume url in the returned payload of the step
    // the UX will automatically adapt and show the prompt to the operator when running the flow. e.g:
    // resume: urls['resume'],

		default_args: {},
		enums: {},
		description: undefined
		// supports all formats from rich display rendering such as simple strings,
		// but also markdown, html, images, tables, maps, render_all, etc...
		// https://www.windmill.dev/docs/core_concepts/rich_display_rendering
  }
}

// add a form in Advanced - Suspend
// all on approval steps: https://www.windmill.dev/docs/flows/flow_approval`

export const BUN_PREPROCESSOR_MODULE_CODE = `
export async function preprocessor(
	wm_trigger: {
		kind: 'http' | 'email' | 'webhook' | 'websocket' | 'kafka' | 'nats' | 'database',
		http?: {
			route: string // The route path, e.g. "/users/:id"
			path: string // The actual path called, e.g. "/users/123"
			method: string
			params: Record<string, string> // path parameters
			query: Record<string, string> // query parameters
			headers: Record<string, string>
		},
		websocket?: {
			url: string // The websocket url
		},
		kafka?: {
			brokers: string[]
			topic: string
			group_id: string
		},
		database?: {
			schema_name: string,
			table_name: string,
			transaction_type : 'insert' | 'update' | 'delete',
			row: unknown
		}
		nats?: {
			servers: string[]
			subject: string
			headers?: Record<string, string[]>
			status?: number
			description?: string
			length: number
		}
	},
	/* your other args */ 
) {
	return {
		// return the args to be passed to the runnable
	}
}
`

const DENO_PREPROCESSOR_MODULE_CODE = `
export async function preprocessor(
	wm_trigger: {
		kind: 'http' | 'email' | 'webhook' | 'websocket' | 'kafka' | 'nats' | 'database',
		http?: {
			route: string // The route path, e.g. "/users/:id"
			path: string // The actual path called, e.g. "/users/123"
			method: string
			params: Record<string, string> // path parameters
			query: Record<string, string> // query parameters
			headers: Record<string, string>
		},
		websocket?: {
			url: string // The websocket url
		},
		kafka?: {
			brokers: string[]
			topic: string
			group_id: string
		},
		database?: {
			schema_name: string,
			table_name: string,
			transaction_type : 'insert' | 'update' | 'delete',
			row: unknown
		}
		nats?: {
			servers: string[]
			subject: string
			headers?: Record<string, string[]>
			status?: number
			description?: string
			length: number
		}
	},
	/* your other args */ 
) {
	return {
		// return the args to be passed to the runnable
	}
}
`

const PYTHON_INIT_CODE_APPROVAL = `import wmill

def main():
  urls = wmill.get_resume_urls()
  # send the urls to their intended recipients

  return {
    # if the get_resume_urls are part of the response, they will be available to any persons having access
    # to the run page and allowed to be approved from there, even from non owners of the flow
    # self-approval is disableable in the suspend options
    **urls,

    # to have prompts (self-approvable steps), clude instead the resume url in the returned payload of the step
    # the UX will automatically adapt and show the prompt to the operator when running the flow. e.g:
    # "resume": urls["resume"],

    "default_args": {},
    "enums": {},
    "description": None,
    # supports all formats from rich display rendering such as simple strings,
    # but also markdown, html, images, tables, maps, render_all, etc...
    # https://www.windmill.dev/docs/core_concepts/rich_display_rendering
  }

# add a form in Advanced - Suspend
# all on approval steps: https://www.windmill.dev/docs/flows/flow_approval`

export const PYTHON_PREPROCESSOR_MODULE_CODE = `from typing import TypedDict, Literal

class Http(TypedDict):
	route: str # The route path, e.g. "/users/:id"
	path: str # The actual path called, e.g. "/users/123"
	method: str
	params: dict[str, str]
	query: dict[str, str]
	headers: dict[str, str]

class Websocket(TypedDict):
	url: str # The websocket url

class Kafka(TypedDict):
	topic: str
	brokers: list[str]
	group_id: str

class Nats(TypedDict):
	servers: list[str]
	subject: str
	headers: dict[str, list[str]] | None
	status: int | None
	description: str | None
	length: int

class WmTrigger(TypedDict):
	kind: Literal["http", "email", "webhook", "websocket", "kafka", "nats"]
	http: Http | None
	websocket: Websocket | None
	kafka: Kafka | None
	nats: Nats | None

def preprocessor(
	wm_trigger: WmTrigger,
	# your other args
):
	return {
		# return the args to be passed to the runnable
	}
`

const DOCKER_INIT_CODE = `# shellcheck shell=bash
# docker
# The annotation "docker" above is important, it tells windmill that after 
# the end of the bash script, it should manage the container at id $WM_JOB_ID:
# pipe logs, monitor memory usage, kill container if job is cancelled.

msg="\${1:-world}"

IMAGE="alpine:latest"
COMMAND="/bin/echo Hello $msg"

# ensure that the image is up-to-date
docker pull $IMAGE

# if using the 'docker' mode, name it with $WM_JOB_ID for windmill to monitor it
docker run --name $WM_JOB_ID -it -d $IMAGE $COMMAND
`

const POWERSHELL_INIT_CODE = `param($Msg, $Dflt = "default value", [int]$Nb = 3)

# Import-Module MyModule

# Import-Module WindmillClient
# Connect-Windmill
# Get-WindmillVariable -Path 'u/user/foo'

# the last line of the stdout is the return value
Write-Output "Hello $Msg"`

const ANSIBLE_PLAYBOOK_INIT_CODE = `---
inventory:
  - resource_type: ansible_inventory
    # You can pin an inventory to this script by hardcoding the resource path:
    # resource: u/user/your_resource

# File resources will be written in the relative \`target\` location before
# running the playbook
# files:
  # - resource: u/user/fabulous_jinja_template
  #   target:  ./config_template.j2
  # - variable: u/user/ssh_key
  #   target:  ./ssh_key
  #   mode: '0600'

# Define the arguments of the windmill script
extra_vars:
  world_qualifier:
    type: string

dependencies:
  galaxy:
    collections:
      - name: community.general
      - name: community.vmware
  python:
    - jmespath
---
- name: Echo
  hosts: 127.0.0.1
  connection: local
  vars:
    my_result:
      a: 2
      b: true
      c: "Hello"

  tasks:
  - name: Print debug message
    debug:
      msg: "Hello, {{world_qualifier}} world!"
  - name: Write variable my_result to result.json
    delegate_to: localhost
    copy:
      content: "{{ my_result | to_json }}"
      dest: result.json
`
export const INITIAL_CODE = {
	bun: {
		scriptInitCodeBlock: BUN_INIT_BLOCK,
		script: BUN_INIT_CODE,
		trigger: BUN_INIT_CODE_TRIGGER,
		approval: BUN_INIT_CODE_APPROVAL,
		failure: BUN_FAILURE_MODULE_CODE,
		preprocessor: BUN_PREPROCESSOR_MODULE_CODE,
		clear: BUN_INIT_CODE_CLEAR
	},
	python3: {
		script: PYTHON_INIT_CODE,
		trigger: PYTHON_INIT_CODE_TRIGGER,
		approval: PYTHON_INIT_CODE_APPROVAL,
		failure: PYTHON_FAILURE_MODULE_CODE,
		preprocessor: PYTHON_PREPROCESSOR_MODULE_CODE,
		clear: PYTHON_INIT_CODE_CLEAR
	},
	deno: {
		scriptInitCodeBlock: DENO_INIT_BLOCK,
		script: DENO_INIT_CODE,
		trigger: DENO_INIT_CODE_TRIGGER,
		approval: DENO_INIT_CODE_APPROVAL,
		failure: DENO_FAILURE_MODULE_CODE,
		preprocessor: DENO_PREPROCESSOR_MODULE_CODE,
		fetch: FETCH_INIT_CODE,
		clear: DENO_INIT_CODE_CLEAR
	},
	go: {
		script: GO_INIT_CODE,
		trigger: GO_INIT_CODE_TRIGGER,
		failure: GO_FAILURE_MODULE_CODE
	},
	bash: {
		script: BASH_INIT_CODE
	},
	powershell: {
		script: POWERSHELL_INIT_CODE
	},
	nativets: {
		script: NATIVETS_INIT_CODE
	},
	postgresql: {
		script: POSTGRES_INIT_CODE
	},
	mysql: {
		script: MYSQL_INIT_CODE
	},
	bigquery: {
		script: BIGQUERY_INIT_CODE
	},
	snowflake: {
		script: SNOWFLAKE_INIT_CODE
	},
	mssql: {
		script: MSSQL_INIT_CODE
	},
	graphql: {
		script: GRAPHQL_INIT_CODE
	},
	oracledb: {
		script: ORACLEDB_INIT_CODE
	},
	php: {
		script: PHP_INIT_CODE
	},
	rust: {
		script: RUST_INIT_CODE
	},
	ansible: {
		script: ANSIBLE_PLAYBOOK_INIT_CODE
	},
	csharp: {
		script: CSHARP_INIT_CODE
	},
	docker: {
		script: DOCKER_INIT_CODE
	},
	bunnative: {
		script: BUNNATIVE_INIT_CODE
	}
}

export function isInitialCode(content: string): boolean {
	Object.values(INITIAL_CODE).forEach((lang) => {
		Object.values(lang).forEach((code) => {
			if (content === code) {
				return true
			}
		})
	})

	return false
}

export function initialCode(
	language: SupportedLanguage | 'bunnative' | undefined,
	kind: Script['kind'] | undefined,
	subkind:
		| 'pgsql'
		| 'mysql'
		| 'flow'
		| 'script'
		| 'fetch'
		| 'docker'
		| 'powershell'
		| 'bunnative'
<<<<<<< HEAD
		| 'preprocessor'
		| undefined,
	templateScript?: boolean
=======
		| undefined
>>>>>>> 99b0193a
): string {
	if (!kind) {
		kind = 'script'
	}
	if (language === 'deno') {
		if (kind === 'trigger') {
			return INITIAL_CODE.deno.trigger
		} else if (kind === 'script') {
			if (subkind === 'flow') {
				return INITIAL_CODE.deno.clear
			} else if (subkind === 'pgsql') {
				return INITIAL_CODE.postgresql.script
			} else if (subkind === 'mysql') {
				return INITIAL_CODE.mysql.script
			} else if (subkind === 'fetch') {
				return INITIAL_CODE.deno.fetch
<<<<<<< HEAD
			} else if (subkind === 'preprocessor') {
				return INITIAL_CODE.deno.preprocessor
			} else if (templateScript == true) {
				return INITIAL_CODE.deno.scriptInitCodeBlock
=======
>>>>>>> 99b0193a
			} else {
				return INITIAL_CODE.deno.script
			}
		} else if (kind === 'failure') {
			return INITIAL_CODE.deno.failure
		} else if (kind === 'approval') {
			return INITIAL_CODE.deno.approval
		} else if (kind === 'preprocessor') {
			return INITIAL_CODE.deno.preprocessor
		} else {
			return INITIAL_CODE.deno.script
		}
	} else if (language === 'python3') {
		if (kind === 'trigger') {
			return INITIAL_CODE.python3.trigger
		} else if (kind === 'approval') {
			return INITIAL_CODE.python3.approval
		} else if (kind === 'failure') {
			return INITIAL_CODE.python3.failure
		} else if (kind === 'preprocessor') {
			return INITIAL_CODE.python3.preprocessor
		} else if (subkind === 'flow') {
			return INITIAL_CODE.python3.clear
		} else {
			return INITIAL_CODE.python3.script
		}
	} else if (language == 'bash') {
		if (subkind === 'docker') {
			return INITIAL_CODE.docker.script
		} else {
			return INITIAL_CODE.bash.script
		}
	} else if (language == 'powershell') {
		return INITIAL_CODE.powershell.script
	} else if (language == 'nativets') {
		return INITIAL_CODE.nativets.script
	} else if (language == 'postgresql') {
		return INITIAL_CODE.postgresql.script
	} else if (language == 'mysql') {
		return INITIAL_CODE.mysql.script
	} else if (language == 'bigquery') {
		return INITIAL_CODE.bigquery.script
	} else if (language == 'oracledb') {
		return INITIAL_CODE.oracledb.script
	} else if (language == 'snowflake') {
		return INITIAL_CODE.snowflake.script
	} else if (language == 'mssql') {
		return INITIAL_CODE.mssql.script
	} else if (language == 'graphql') {
		return INITIAL_CODE.graphql.script
	} else if (language == 'php') {
		return INITIAL_CODE.php.script
	} else if (language == 'rust') {
		return INITIAL_CODE.rust.script
	} else if (language == 'ansible') {
		return INITIAL_CODE.ansible.script
	} else if (language == 'csharp') {
		return INITIAL_CODE.csharp.script
	} else if (language == 'bun' || language == 'bunnative') {
		if (kind == 'trigger') {
			return INITIAL_CODE.bun.trigger
		} else if (language == 'bunnative' || subkind === 'bunnative') {
			return INITIAL_CODE.bunnative.script
		} else if (kind === 'approval') {
			return INITIAL_CODE.bun.approval
		} else if (kind === 'failure') {
			return INITIAL_CODE.bun.failure
		} else if (kind === 'preprocessor') {
			return INITIAL_CODE.bun.preprocessor
		} else if (templateScript == true) {
			return INITIAL_CODE.bun.scriptInitCodeBlock
		} else if (subkind === 'flow') {
			return INITIAL_CODE.bun.clear
		}

		return INITIAL_CODE.bun.script
	} else {
		if (kind === 'failure') {
			return INITIAL_CODE.go.failure
		} else if (kind === 'trigger') {
			return INITIAL_CODE.go.trigger
		} else {
			return INITIAL_CODE.go.script
		}
	}
}

export function getResetCode(
	language: SupportedLanguage | 'bunnative' | undefined,
	kind: Script['kind'] | undefined,
	subkind:
		| 'pgsql'
		| 'mysql'
		| 'flow'
		| 'script'
		| 'fetch'
		| 'docker'
		| 'powershell'
		| 'bunnative'
		| undefined
) {
	if (language === 'deno') {
		return DENO_INIT_CODE_CLEAR
	} else if (language === 'python3') {
		return PYTHON_INIT_CODE_CLEAR
	} else if (language === 'nativets') {
		return NATIVETS_INIT_CODE_CLEAR
	} else if (language === 'bun') {
		return BUN_INIT_CODE_CLEAR
	} else if (language === 'bunnative') {
		return BUNNATIVE_INIT_CODE
	} else {
		return initialCode(language, kind, subkind)
	}
}<|MERGE_RESOLUTION|>--- conflicted
+++ resolved
@@ -915,13 +915,7 @@
 		| 'docker'
 		| 'powershell'
 		| 'bunnative'
-<<<<<<< HEAD
-		| 'preprocessor'
-		| undefined,
-	templateScript?: boolean
-=======
 		| undefined
->>>>>>> 99b0193a
 ): string {
 	if (!kind) {
 		kind = 'script'
@@ -938,13 +932,6 @@
 				return INITIAL_CODE.mysql.script
 			} else if (subkind === 'fetch') {
 				return INITIAL_CODE.deno.fetch
-<<<<<<< HEAD
-			} else if (subkind === 'preprocessor') {
-				return INITIAL_CODE.deno.preprocessor
-			} else if (templateScript == true) {
-				return INITIAL_CODE.deno.scriptInitCodeBlock
-=======
->>>>>>> 99b0193a
 			} else {
 				return INITIAL_CODE.deno.script
 			}
