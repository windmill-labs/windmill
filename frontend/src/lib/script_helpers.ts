--- conflicted
+++ resolved
@@ -616,12 +616,8 @@
 	BASH_INIT_CODE,
 	POWERSHELL_INIT_CODE,
 	PHP_INIT_CODE,
-<<<<<<< HEAD
-	RUST_INIT_CODE
-=======
 	RUST_INIT_CODE,
-	ANSIBLE_PLAYBOOK_INIT_CODE,
->>>>>>> 2a9d1b58
+	ANSIBLE_PLAYBOOK_INIT_CODE
 ]
 
 export function isInitialCode(content: string): boolean {
