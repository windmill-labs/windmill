export interface Setting {
	label: string
	description?: string
	placeholder?: string
	cloudonly?: boolean
	ee_only?: string
	tooltip?: string
	key: string
	// If value is not specified for first element, it will automatcally use undefined
	select_items?: {
		label: string,
		tooltip?: string,
		// If not specified, label will be used
		value?: any,
	}[],
	fieldType:
<<<<<<< HEAD
	| 'text'
	| 'number'
	| 'boolean'
	| 'password'
	| 'select'
	| 'textarea'
	| 'seconds'
	| 'email'
	| 'license_key'
	| 'object_store_config'
	| 'critical_error_channels'
	| 'slack_connect'
	| 'smtp_connect'
	| 'indexer_rates'
	| 'otel'
=======
		| 'text'
		| 'number'
		| 'boolean'
		| 'password'
		| 'select'
		| 'textarea'
		| 'codearea'
		| 'seconds'
		| 'email'
		| 'license_key'
		| 'object_store_config'
		| 'critical_error_channels'
		| 'slack_connect'
		| 'smtp_connect'
		| 'indexer_rates'
		| 'otel'
>>>>>>> 0770613f
	storage: SettingStorage
	advancedToggle?: {
		label: string
		onChange: (values: Record<string, any>) => Record<string, any>
		checked: (values: Record<string, any>) => boolean
	}
	hiddenIfNull?: boolean
	requiresReloadOnChange?: boolean
	isValid?: (value: any) => boolean
	error?: string
	defaultValue?: () => any
	codeAreaLang?: string,
}

export type SettingStorage = 'setting'

export const scimSamlSetting: Setting[] = [
	{
		label: 'SCIM token',
		description: 'Token used to authenticate requests from the IdP',
		key: 'scim_token',
		fieldType: 'text',
		placeholder: 'mytoken',
		storage: 'setting',
		ee_only: ''
	},
	{
		label: 'SAML metadata',
		description: 'XML metadata url OR content for the SAML IdP',
		key: 'saml_metadata',
		fieldType: 'textarea',
		placeholder: 'https://dev-2578259.okta.com/app/exkaell8gidiiUWrg5d7/sso/saml/metadata ',
		storage: 'setting',
		ee_only: ''
	}
]

export const settings: Record<string, Setting[]> = {
	Core: [
		{
			label: 'Base url',
			description:
				'Public base url of the instance. <a href="https://www.windmill.dev/docs/advanced/instance_settings#global-users">Learn more</a>',
			key: 'base_url',
			fieldType: 'text',
			placeholder: 'https://windmill.com',
			storage: 'setting',
			error: 'Base url must start with http:// or https:// and not end with / or a space',
			isValid: (value: string | undefined) =>
				value
					? value?.startsWith('http') &&
					value.includes('://') &&
					!value?.endsWith('/') &&
					!value?.endsWith(' ')
					: false
		},
		{
			label: 'Email domain',
			description:
				'Domain to display in webhooks for <a href="https://www.windmill.dev/docs/advanced/email_triggers">email triggers</a> (should match the MX record)',
			key: 'email_domain',
			fieldType: 'text',
			storage: 'setting',
			placeholder: 'mail.windmill.com'
		},
		{
			label: 'Request size limit in MB',
			description: 'Maximum size of HTTP requests in MB.',
			cloudonly: true,
			key: 'request_size_limit_mb',
			fieldType: 'number',
			placeholder: '50',
			storage: 'setting'
		},
		{
			label: 'Default timeout',
			key: 'job_default_timeout',
			description:
				'Default timeout for individual jobs. <a href="https://www.windmill.dev/docs/core_concepts/jobs#retention-policy">Learn more</a>',
			fieldType: 'seconds',
			storage: 'setting',
			cloudonly: false
		},
		{
			label: 'Keep job directories for debug',
			key: 'keep_job_dir',
			fieldType: 'boolean',
			description: 'Keep Job directories after execution at /tmp/windmill/WORKER/JOB_ID',
			storage: 'setting'
		},
		{
			label: 'Max timeout for sync endpoints',
			description:
				'Maximum amount of time (measured in seconds) that a <a href="https://www.windmill.dev/docs/core_concepts/webhooks">sync endpoint</a> is allowed to run before it is forcibly stopped or timed out.',
			key: 'timeout_wait_result',
			cloudonly: true,
			fieldType: 'seconds',
			placeholder: '60',
			storage: 'setting'
		},
		{
			label: 'License key',
			description:
				'License key required to use the EE (switch image for windmill-ee). <a href="https://www.windmill.dev/docs/advanced/instance_settings#license-key">Learn more</a>',
			key: 'license_key',
			fieldType: 'license_key',
			placeholder: 'only needed to prepare upgrade to EE',
			storage: 'setting'
		},
		{
			label: 'Non-prod instance',
			description:
				'Whether we should consider the reported usage of this instance as non-prod. <a href="https://www.windmill.dev/docs/advanced/instance_settings#non-prod-instance">Learn more</a>',
			key: 'dev_instance',
			fieldType: 'boolean',
			storage: 'setting',
			ee_only: ''
		},
		{
			label: 'Retention period in secs',
			key: 'retention_period_secs',
			description:
				'How long to keep the jobs data in the database (max 30 days on CE). <a href="https://www.windmill.dev/docs/advanced/instance_settings#retention-period-in-secs">Learn more</a>',
			fieldType: 'seconds',
			placeholder: '30',
			storage: 'setting',
			ee_only: 'You can only adjust this setting to above 30 days in the EE version',
			cloudonly: false
		},
		{
			label: 'Delete logs from s3 periodically',
			description:
				'Job and service logs are periodically deleted from disk. When this setting is on, they will also be deleted from the object storage.',
			key: 'monitor_logs_on_s3',
			fieldType: 'boolean',
			storage: 'setting',
			ee_only: ''
		},

		{
			label: 'Instance object storage',
			description:
				' S3/Azure bucket to store large logs and global cache for Python and Go. <a href="https://www.windmill.dev/docs/core_concepts/object_storage_in_windmill#instance-object-storage">Learn more</a>',
			key: 'object_store_cache_config',
			fieldType: 'object_store_config',
			storage: 'setting',
			ee_only: ''
		},

		{
			label: 'Azure OpenAI base path',
			description:
				'All Windmill AI features will run on the specified deployed model. Format: https://{your-resource-name}.openai.azure.com/openai/deployments/{deployment-id}. <a href="https://www.windmill.dev/docs/core_concepts/ai_generation#azure-openai-advanced-models">Learn more</a>',
			key: 'openai_azure_base_path',
			fieldType: 'text',
			storage: 'setting',
			ee_only: ''
		},
		{
			label: 'Private Hub base url',
			description:
				'Base URL of your private Hub instance, without trailing slash. <a href="https://www.windmill.dev/docs/core_concepts/private_hub">Learn more</a>',
			placeholder: 'https://hub.company.com',
			key: 'hub_base_url',
			fieldType: 'text',
			storage: 'setting',
			ee_only: '',
			advancedToggle: {
				label: 'I have a different URL for Hub access from end-user browsers',
				onChange(values) {
					if (values['hub_accessible_url']) {
						values['hub_accessible_url'] = null
					} else {
						values['hub_accessible_url'] = values['hub_base_url'] || 'https://hub.company.com'
					}
					return values
				},
				checked: (values) => values['hub_accessible_url'] != null
			},
			requiresReloadOnChange: true
		},
		{
			label: 'Private Hub accessible url',
			description:
				'Base URL accessible from end-user browsers, without trailing slash. <a href="https://www.windmill.dev/docs/core_concepts/private_hub">Learn more</a>',
			key: 'hub_accessible_url',
			fieldType: 'text',
			hiddenIfNull: true,

			storage: 'setting',
			ee_only: '',
			requiresReloadOnChange: true
		}
	],
	'Auth/OAuth': [],
	Registries: [
		{
<<<<<<< HEAD
			label: 'Instance Python Version',
			description: 'Default python version for newly deployed scripts',
			key: 'instance_python_version',
			fieldType: 'select',
			// To change latest stable version:
			// 1. Change placeholder in instanceSettings.ts
			// 2. Change LATEST_STABLE_PY in dockerfile
			// 3. Change #[default] annotation for PyVersion in backend
			placeholder: '3.10,3.11,3.12,3.13',
			select_items: [{
				label: "Latest Stable",
				value: "default",
				tooltip: "python-3.11",
			},
			{
				label: "3.10",
			},
			{
				label: "3.11",
			},
			{
				label: "3.12",
			},
			{
				label: "3.13",
			}],
			storage: 'setting',
		},
		{
			label: 'Pip Index Url',
=======
			label: 'Pip index url',
>>>>>>> 0770613f
			description: 'Add private Pip registry',
			key: 'pip_index_url',
			fieldType: 'text',
			placeholder: 'https://username:password@pypi.company.com/simple',
			storage: 'setting',
			ee_only: ''
		},
		{
			label: 'Pip extra index url',
			description: 'Add private extra Pip registry',
			key: 'pip_extra_index_url',
			fieldType: 'text',
			placeholder: 'https://username:password@pypi.company.com/simple',
			storage: 'setting',
			ee_only: ''
		},
		{
			label: 'Npm config registry',
			description: 'Add private npm registry',
			key: 'npm_config_registry',
			fieldType: 'text',
			placeholder: 'https://registry.npmjs.org/:_authToken=npm_FOOBAR',
			storage: 'setting',
			ee_only: ''
		},
		{
			label: 'Bunfig install scopes',
			description:
				'Add private scoped registries for Bun, See: https://bun.sh/docs/install/registries',
			key: 'bunfig_install_scopes',
			fieldType: 'text',
			placeholder: '"@myorg3" = { token = "mytoken", url = "https://registry.myorg.com/" }',
			storage: 'setting',
			ee_only: ''
		},
		{
			label: 'Nuget Config',
			description:
				'Write a nuget.config file to set custom package sources and credentials',
			key: 'nuget_config',
			fieldType: 'codearea',
			codeAreaLang: 'xml',
			storage: 'setting',
			ee_only: ''
		}
	],
	Alerts: [
		{
			label: 'Critical alert channels',
			description:
				'Channels to send critical alerts to. SMTP and Slack must be configured below. <a href="https://www.windmill.dev/docs/core_concepts/critical_alerts">Learn more</a>',
			key: 'critical_error_channels',
			fieldType: 'critical_error_channels',
			storage: 'setting',
			ee_only: 'Channels other than tracing are only available in the EE version'
		},
		{
			label: 'Mute critical alerts in UI',
			description: 'Enable to mute critical alerts in the UI',
			key: 'critical_alert_mute_ui',
			fieldType: 'boolean',
			storage: 'setting',
			requiresReloadOnChange: true,
			ee_only: 'Critical alerts in UI are only available in the EE version'
		},
		{
			label: 'Slack',
			key: 'slack',
			fieldType: 'slack_connect',
			storage: 'setting',
			ee_only: ''
		},
		{
			label: 'SMTP',
			key: 'smtp_settings',
			fieldType: 'smtp_connect',
			storage: 'setting',
			ee_only: ''
		}
	],
	'OTEL/Prom': [
		{
			label: 'OpenTelemetry',
			key: 'otel',
			fieldType: 'otel',
			storage: 'setting',
			ee_only: ''
		},

		{
			label: 'Prometheus',
			description:
				'Expose Prometheus metrics for workers and servers on port 8001 at /metrics. <a href="https://www.windmill.dev/docs/advanced/instance_settings#expose-metrics">Learn more</a>',
			key: 'expose_metrics',
			fieldType: 'boolean',
			storage: 'setting',
			ee_only: ''
		}
	],
	Indexer: [
		{
			label: '',
			key: 'indexer_settings',
			fieldType: 'indexer_rates',
			storage: 'setting',
			ee_only: 'Full text search across jobs and service logs is an EE feature'
		}
	],

	Telemetry: [
		{
			label: 'Disable telemetry',
			key: 'disable_stats',
			fieldType: 'boolean',
			storage: 'setting'
		}
	]
}

export const settingsKeys = Object.keys(settings)<|MERGE_RESOLUTION|>--- conflicted
+++ resolved
@@ -14,23 +14,6 @@
 		value?: any,
 	}[],
 	fieldType:
-<<<<<<< HEAD
-	| 'text'
-	| 'number'
-	| 'boolean'
-	| 'password'
-	| 'select'
-	| 'textarea'
-	| 'seconds'
-	| 'email'
-	| 'license_key'
-	| 'object_store_config'
-	| 'critical_error_channels'
-	| 'slack_connect'
-	| 'smtp_connect'
-	| 'indexer_rates'
-	| 'otel'
-=======
 		| 'text'
 		| 'number'
 		| 'boolean'
@@ -47,7 +30,6 @@
 		| 'smtp_connect'
 		| 'indexer_rates'
 		| 'otel'
->>>>>>> 0770613f
 	storage: SettingStorage
 	advancedToggle?: {
 		label: string
@@ -245,7 +227,6 @@
 	'Auth/OAuth': [],
 	Registries: [
 		{
-<<<<<<< HEAD
 			label: 'Instance Python Version',
 			description: 'Default python version for newly deployed scripts',
 			key: 'instance_python_version',
@@ -275,10 +256,7 @@
 			storage: 'setting',
 		},
 		{
-			label: 'Pip Index Url',
-=======
 			label: 'Pip index url',
->>>>>>> 0770613f
 			description: 'Add private Pip registry',
 			key: 'pip_index_url',
 			fieldType: 'text',
