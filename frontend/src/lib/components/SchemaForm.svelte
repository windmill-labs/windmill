--- conflicted
+++ resolved
@@ -2,24 +2,20 @@
 	import type { Schema } from '$lib/common'
 	import { VariableService } from '$lib/gen'
 	import { workspaceStore } from '$lib/stores'
-	import { allTrue, computeShow, generateRandomString } from '$lib/utils'
+	import { allTrue, computeShow } from '$lib/utils'
 	import { Button } from './common'
 	import ItemPicker from './ItemPicker.svelte'
 	import VariableEditor from './VariableEditor.svelte'
 	import ToggleButtonGroup from './common/toggleButton-v2/ToggleButtonGroup.svelte'
 	import ToggleButton from './common/toggleButton-v2/ToggleButton.svelte'
 	import { getResourceTypes } from './resourceTypesStore'
-<<<<<<< HEAD
 	import { GripVertical, Plus } from 'lucide-svelte'
 	import ArgInput from './ArgInput.svelte'
 	import { SOURCES, TRIGGERS, dndzone } from 'svelte-dnd-action'
 	import { flip } from 'svelte/animate'
 	import { createEventDispatcher } from 'svelte'
 	import LightweightArgInput from './LightweightArgInput.svelte'
-=======
-	import { Plus } from 'lucide-svelte'
 	import { deepEqual } from 'fast-equals'
->>>>>>> 61bb069d
 
 	export let schema: Schema | any
 	export let schemaSkippedValues: string[] = []
@@ -94,23 +90,6 @@
 		id: string
 	}> = []
 
-<<<<<<< HEAD
-	$: {
-		let lkeys = Object.keys(schema?.properties ?? {})
-		if (schema?.properties && JSON.stringify(lkeys) != JSON.stringify(keys)) {
-			keys = lkeys
-
-			items = keys.map((item, index) => {
-				return { value: item, id: generateRandomString() }
-			})
-			if (!noDelete) {
-				removeExtraKey()
-			}
-		}
-	}
-
-=======
->>>>>>> 61bb069d
 	$: isValid = allTrue(inputCheck ?? {})
 
 	let resourceTypes: string[] | undefined = undefined
@@ -123,13 +102,10 @@
 
 	$: schema && reorder()
 
-<<<<<<< HEAD
-	// Reorder the schema properties according to the order array
-=======
 	function hasExtraKeys() {
 		return Object.keys(args ?? {}).some((x) => !keys.includes(x))
 	}
->>>>>>> 61bb069d
+
 	function reorder() {
 		let lkeys = Object.keys(schema?.properties ?? {})
 		if (!deepEqual(schema?.order, lkeys) || !deepEqual(keys, lkeys)) {
