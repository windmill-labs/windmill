<script lang="ts">
	import type { Schema } from '$lib/common'
	import { InputTransform } from '$lib/gen'
	import { allTrue } from '$lib/utils'
	import ArgInput from './ArgInput.svelte'
	import Editor from './Editor.svelte'
	import FieldHeader from './FieldHeader.svelte'
	import DynamicInputHelpBox from './flows/DynamicInputHelpBox.svelte'
	import { getCodeInjectionExpr, getDefaultExpr, isCodeInjection } from './flows/utils'
	import OverlayPropertyPicker from './propertyPicker/OverlayPropertyPicker.svelte'
	import Toggle from './Toggle.svelte'

	export let inputTransform = false
	export let schema: Schema
	export let args: Record<string, any> = {}
	export let editableSchema = false
	export let extraLib: string = 'missing extraLib'
	export let isValid: boolean = true

	export let i: number | undefined = undefined
	export let previousSchema: Object | undefined = undefined

	let inputCheck: { [id: string]: boolean } = {}

	$: isValid = allTrue(inputCheck) ?? false
	$: types = Object.keys(schema?.properties ?? {}).map((prop, index) => {
		const arg = args[prop]

		if (isCodeInjection(arg.value)) {
			args[prop].expr = getCodeInjectionExpr(arg.value)
			args[prop].type = InputTransform.type.JAVASCRIPT
			return InputTransform.type.STATIC
		} else {
			if (
				args[prop].type === InputTransform.type.JAVASCRIPT &&
				types?.at(index) === InputTransform.type.STATIC
			) {
				args[prop].type = InputTransform.type.STATIC
			}
		}

		return arg.type
	})
</script>

<div class="w-full">
	{#if Object.keys(schema?.properties ?? {}).length > 0}
		{#each Object.keys(schema?.properties ?? {}) as argName, index}
			{#if inputTransform && args[argName] != undefined}
				<div class={index > 0 ? 'mt-8' : ''} />
				<div class="flex justify-between items-center">
					<div class="flex items-center">
						<FieldHeader
							label={argName}
							format={schema.properties[argName].format}
							contentEncoding={schema.properties[argName].contentEncoding}
							required={schema.required.includes(argName)}
							type={schema.properties[argName].type}
							itemsType={schema.properties[argName].items}
						/>
						{#if types[index] === 'static' && args[argName].type === InputTransform.type.JAVASCRIPT}
							<span
								class="bg-blue-100 text-blue-800 text-sm font-medium mr-2 px-2.5 py-0.5 rounded ml-2"
							>
								{'${...}'}
							</span>
						{/if}
					</div>
					<Toggle
						options={{
							left: { label: '', value: InputTransform.type.STATIC },
							right: { label: 'Code editor', value: InputTransform.type.JAVASCRIPT }
						}}
						bind:value={types[index]}
						on:change={(e) => {
<<<<<<< HEAD
							if (e.detail === InputTransform.type.JAVASCRIPT) {
								args[argName].expr = getDefaultExpr(i)
								args[argName].value = undefined
							} else {
								args[argName].expr = undefined
								args[argName].value = undefined
							}

							args[argName].type = e.detail
=======
							args[argName].expr = e.detail == 'javascript' ? getDefaultExpr(i ?? -1) : undefined
>>>>>>> d3dbd6f8
						}}
					/>
				</div>
				<div class="max-w-xs" />

				{#if types[index] === 'static'}
					<OverlayPropertyPicker
						{previousSchema}
						{index}
						on:select={(event) => {
							args[argName].value = `\$\{previous_result.${event.detail}}`
						}}
					>
						<ArgInput
							label={argName}
							bind:description={schema.properties[argName].description}
							bind:value={args[argName].value}
							type={schema.properties[argName].type}
							required={schema.required.includes(argName)}
							bind:pattern={schema.properties[argName].pattern}
							bind:valid={inputCheck[argName]}
							defaultValue={schema.properties[argName].default}
							bind:enum_={schema.properties[argName].enum}
							bind:format={schema.properties[argName].format}
							contentEncoding={schema.properties[argName].contentEncoding}
							bind:itemsType={schema.properties[argName].items}
							displayHeader={false}
						/>
					</OverlayPropertyPicker>
				{:else if types[index] === InputTransform.type.JAVASCRIPT}
					{#if args[argName].expr != undefined}
						<div class="border rounded p-2 mt-2 border-gray-300">
							<Editor
								bind:code={args[argName].expr}
								lang="typescript"
								class="few-lines-editor"
								{extraLib}
								extraLibPath="file:///node_modules/@types/windmill@{i}/index.d.ts"
							/>
						</div>
<<<<<<< HEAD
=======
						<div class="mt-4">
							{#if Boolean(previousSchema)}
								<PropPicker
									props={previousSchema}
									on:select={(event) => {
										editor.setCode(getDefaultExpr(i ?? -1, event.detail))
									}}
								/>
							{:else}
								<div
									class="flex p-4 mb-4 bg-yellow-100 border-t-4 border-yellow-500 dark:bg-yellow-200"
									role="alert"
								>
									<div class="ml-3 text-sm font-medium text-yellow-700">
										Previous results are not avaiable. The property picker and type inference are
										not avaiable.
									</div>
								</div>
							{/if}
						</div>
>>>>>>> d3dbd6f8

						<DynamicInputHelpBox />
					{/if}
				{:else}
					<p>Not recognized arg type {args[argName].type}</p>
				{/if}
			{:else}
				<ArgInput
					label={argName}
					bind:description={schema.properties[argName].description}
					bind:value={args[argName]}
					type={schema.properties[argName].type}
					required={schema.required.includes(argName)}
					bind:pattern={schema.properties[argName].pattern}
					bind:valid={inputCheck[argName]}
					defaultValue={schema.properties[argName].default}
					bind:enum_={schema.properties[argName].enum}
					bind:format={schema.properties[argName].format}
					contentEncoding={schema.properties[argName].contentEncoding}
					bind:itemsType={schema.properties[argName].items}
					{editableSchema}
				/>
			{/if}
		{/each}
	{:else}
		<p class="italic text-sm">No settable input</p>
	{/if}
</div><|MERGE_RESOLUTION|>--- conflicted
+++ resolved
@@ -73,7 +73,7 @@
 						}}
 						bind:value={types[index]}
 						on:change={(e) => {
-<<<<<<< HEAD
+							// 	args[argName].expr = e.detail == 'javascript' ? getDefaultExpr(i ?? -1) : undefined
 							if (e.detail === InputTransform.type.JAVASCRIPT) {
 								args[argName].expr = getDefaultExpr(i)
 								args[argName].value = undefined
@@ -83,9 +83,6 @@
 							}
 
 							args[argName].type = e.detail
-=======
-							args[argName].expr = e.detail == 'javascript' ? getDefaultExpr(i ?? -1) : undefined
->>>>>>> d3dbd6f8
 						}}
 					/>
 				</div>
@@ -126,30 +123,6 @@
 								extraLibPath="file:///node_modules/@types/windmill@{i}/index.d.ts"
 							/>
 						</div>
-<<<<<<< HEAD
-=======
-						<div class="mt-4">
-							{#if Boolean(previousSchema)}
-								<PropPicker
-									props={previousSchema}
-									on:select={(event) => {
-										editor.setCode(getDefaultExpr(i ?? -1, event.detail))
-									}}
-								/>
-							{:else}
-								<div
-									class="flex p-4 mb-4 bg-yellow-100 border-t-4 border-yellow-500 dark:bg-yellow-200"
-									role="alert"
-								>
-									<div class="ml-3 text-sm font-medium text-yellow-700">
-										Previous results are not avaiable. The property picker and type inference are
-										not avaiable.
-									</div>
-								</div>
-							{/if}
-						</div>
->>>>>>> d3dbd6f8
-
 						<DynamicInputHelpBox />
 					{/if}
 				{:else}
