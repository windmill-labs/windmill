<script lang="ts">
	import { scriptPathToHref } from '$lib/utils'

	import Highlight from 'svelte-highlight'
	import json from 'svelte-highlight/languages/json'
	import python from 'svelte-highlight/languages/python'
	import typescript from 'svelte-highlight/languages/typescript'

	import type { FlowValue } from '$lib/gen'
	import { slide } from 'svelte/transition'
	import Tabs from './common/tabs/Tabs.svelte'
	import Tab from './common/tabs/Tab.svelte'
	import TabContent from './common/tabs/TabContent.svelte'

	import SchemaViewer from './SchemaViewer.svelte'
	import FieldHeader from './FieldHeader.svelte'
	import InputTransformsViewer from './InputTransformsViewer.svelte'
	import SvelteMarkdown from 'svelte-markdown'
	import IconedPath from './IconedPath.svelte'

	export let flow: {
		summary: string
		description?: string
		value: FlowValue
		schema?: any
	}
	export let initialOpen: number | undefined = undefined

	let flowFiltered = {
		summary: flow.summary,
		description: flow.description,
		value: flow.value,
		schema: flow.schema
	}

	export let embedded = false

	export let tab: 'ui' | 'json' | 'schema' = 'ui'
	let open: { [id: number]: boolean } = {}
	if (initialOpen) {
		open[initialOpen] = true
	}

	function toAny(x: unknown): any {
		return x as any
	}
</script>

{#if !embedded}
	<Tabs bind:selected={tab}>
		<Tab value="ui">Flow rendered</Tab>
		<Tab value="json">Json</Tab>
		<Tab value="schema">Input schema of the flow</Tab>

		<svelte:fragment slot="content">
			<TabContent value="ui">
				<div class="flow-root w-full pb-4">
					{#if !embedded}
						<h2 class="my-4">{flow.summary}</h2>
						<SvelteMarkdown source={flow.description ?? ''} />

						<p class="font-black text-lg w-full my-4">
							<span>Inputs</span>
						</p>
						{#if flow.schema && flow.schema.properties && Object.keys(flow.schema.properties).length > 0 && flow.schema}
							<ul class="my-2">
								{#each Object.entries(flow.schema.properties) as [inp, v]}
									<li class="list-disc flex flex-row">
										<FieldHeader
											label={inp}
											required={flow.schema.required?.includes(inp)}
											type={toAny(v)?.type}
											contentEncoding={toAny(v)?.contentEncoding}
											format={toAny(v)?.format}
											itemsType={toAny(v)?.itemsType}
										/><span class="ml-4 mt-2 text-xs"
											>{toAny(v)?.default != undefined
												? 'default: ' + JSON.stringify(toAny(v)?.default)
												: ''}</span
										>
									</li>
								{/each}
							</ul>
						{:else}
							<div class="text-gray-700 text-xs italic mb-4">No inputs</div>
						{/if}
<<<<<<< HEAD
						<div class="relative flex space-x-3">
							<div>
								<span
									class="h-8 w-8 rounded-full bg-blue-600 flex items-center justify-center ring-8 ring-white text-white"
									>{i + 1}
								</span>
							</div>
							<div class="min-w-0 flex-1 pt-1.5 flex justify-between space-x-4 w-full">
								<div class="w-full">
									<span class="text-black">{mod?.summary ?? ''}</span>
									<p class="text-sm text-gray-500">
										{#if mod?.value?.type == 'script'}
											Script at path <a
												target="_blank"
												href={scriptPathToHref(mod?.value?.path ?? '')}
												class="font-medium text-gray-900"
											>
												<IconedPath path={mod?.value?.path ?? ''} />
											</a>
											{#if mod?.value?.path?.startsWith('hub/')}
												<div>
													<button
														on:click={async () => {
															open[i] = !open[i]
														}}
														class="mb-2 underline text-black"
													>
														View code and inputs {open[i] ? '(-)' : '(+)'}</button
													>
													{#if open[i]}
														<div class="border border-black p-2 bg-gray-50  divide-y">
															<InputTransformsViewer inputTransforms={mod?.input_transforms} />
															<div class="w-full h-full mt-6">
																<iframe
																	style="height: 400px;"
																	class="w-full h-full  text-sm"
																	title="embedded script from hub"
																	frameborder="0"
																	src="https://hub.windmill.dev/embed/script/{mod?.value?.path?.substring(
																		4
																	)}"
																/>
=======
					{/if}

					<p class="font-black text-lg my-6 w-full">
						<span
							>{flow?.value?.modules?.length} Step{flow?.value?.modules?.length > 1 ? 's' : ''}
						</span>
						<span class="mt-4" />
					</p>
					<ul class="-mb-8 w-full">
						{#each flow?.value?.modules ?? [] as mod, i}
							<li class="w-full">
								<div class="relative pb-8 w-full">
									{#if i < (flow?.value?.modules ?? []).length - 1}
										<span
											class="absolute top-4 left-4 -ml-px h-full w-0.5 bg-gray-200"
											aria-hidden="true"
										/>
									{/if}
									<div class="relative flex space-x-3">
										<div>
											<span
												class="h-8 w-8 rounded-full bg-blue-600 flex items-center justify-center ring-8 ring-white text-white"
												>{i + 1}
											</span>
										</div>
										<div class="min-w-0 flex-1 pt-1.5 flex justify-between space-x-4 w-full">
											<div class="w-full">
												<span class="text-black">{mod?.summary ?? ''}</span>
												<p class="text-sm text-gray-500">
													{#if mod?.value?.type == 'script'}
														Script at path <a
															target="_blank"
															href={scriptPathToHref(mod?.value?.path ?? '')}
															class="font-medium text-gray-900"
														>
															<IconedPath path={mod?.value?.path ?? ''} />
														</a>
														{#if mod?.value?.path?.startsWith('hub/')}
															<div>
																<button
																	on:click={async () => {
																		open[i] = !open[i]
																	}}
																	class="mb-2 underline text-black"
																>
																	View code and inputs {open[i] ? '(-)' : '(+)'}</button
																>
																{#if open[i]}
																	<div class="border border-black p-2 bg-gray-50  divide-y">
																		<InputTransformsViewer inputTransforms={mod?.input_transform} />
																		<div class="w-full h-full mt-6">
																			<iframe
																				style="height: 400px;"
																				class="w-full h-full  text-sm"
																				title="embedded script from hub"
																				frameborder="0"
																				src="https://hub.windmill.dev/embed/script/{mod?.value?.path?.substring(
																					4
																				)}"
																			/>
																		</div>
																	</div>
																{/if}
>>>>>>> 79b4c18c
															</div>
														{/if}
													{:else if mod?.value?.type == 'rawscript'}
														<button
															on:click={() => (open[i] = !open[i])}
															class="mb-2 underline text-black"
														>
															Raw {mod?.value?.language} script {open[i] ? '(-)' : '(+)'}</button
														>

<<<<<<< HEAD
											{#if open[i]}
												<div transition:slide class="border border-black p-2 bg-gray-50 w-full">
													<InputTransformsViewer inputTransforms={mod?.input_transforms} />
=======
														{#if open[i]}
															<div
																transition:slide
																class="border border-black p-2 bg-gray-50 w-full"
															>
																<InputTransformsViewer inputTransforms={mod?.input_transform} />
>>>>>>> 79b4c18c

																<Highlight
																	language={mod?.value?.language == 'deno' ? typescript : python}
																	code={mod?.value?.content}
																/>
															</div>
														{/if}
													{:else if mod?.value?.type == 'flow'}
														Flow at path {mod?.value?.path}
													{:else if mod?.value?.type == 'forloopflow'}
														For loop over all the elements of the list returned as a result of step {i}:
														<svelte:self flow={mod?.value} embedded={true} />
													{/if}
												</p>
											</div>
										</div>
									</div>
								</div>
							</li>
						{/each}
					</ul>
				</div>
			</TabContent>
			<TabContent value="json">
				<div class="relative">
					<button
						on:click={async () => {
							await navigator.clipboard.writeText(JSON.stringify(flowFiltered, null, 4))
						}}
						class="absolute default-secondary-button-v2 bg-white/30 right-0 my-2 ml-4"
						>copy content</button
					>
					<Highlight language={json} code={JSON.stringify(flowFiltered, null, 4)} />
				</div>
			</TabContent>
			<TabContent value="schema">
				<div class="my-4" />
				<SchemaViewer schema={flow.schema} />
			</TabContent>
		</svelte:fragment>
	</Tabs>
{/if}<|MERGE_RESOLUTION|>--- conflicted
+++ resolved
@@ -84,50 +84,6 @@
 						{:else}
 							<div class="text-gray-700 text-xs italic mb-4">No inputs</div>
 						{/if}
-<<<<<<< HEAD
-						<div class="relative flex space-x-3">
-							<div>
-								<span
-									class="h-8 w-8 rounded-full bg-blue-600 flex items-center justify-center ring-8 ring-white text-white"
-									>{i + 1}
-								</span>
-							</div>
-							<div class="min-w-0 flex-1 pt-1.5 flex justify-between space-x-4 w-full">
-								<div class="w-full">
-									<span class="text-black">{mod?.summary ?? ''}</span>
-									<p class="text-sm text-gray-500">
-										{#if mod?.value?.type == 'script'}
-											Script at path <a
-												target="_blank"
-												href={scriptPathToHref(mod?.value?.path ?? '')}
-												class="font-medium text-gray-900"
-											>
-												<IconedPath path={mod?.value?.path ?? ''} />
-											</a>
-											{#if mod?.value?.path?.startsWith('hub/')}
-												<div>
-													<button
-														on:click={async () => {
-															open[i] = !open[i]
-														}}
-														class="mb-2 underline text-black"
-													>
-														View code and inputs {open[i] ? '(-)' : '(+)'}</button
-													>
-													{#if open[i]}
-														<div class="border border-black p-2 bg-gray-50  divide-y">
-															<InputTransformsViewer inputTransforms={mod?.input_transforms} />
-															<div class="w-full h-full mt-6">
-																<iframe
-																	style="height: 400px;"
-																	class="w-full h-full  text-sm"
-																	title="embedded script from hub"
-																	frameborder="0"
-																	src="https://hub.windmill.dev/embed/script/{mod?.value?.path?.substring(
-																		4
-																	)}"
-																/>
-=======
 					{/if}
 
 					<p class="font-black text-lg my-6 w-full">
@@ -177,7 +133,7 @@
 																>
 																{#if open[i]}
 																	<div class="border border-black p-2 bg-gray-50  divide-y">
-																		<InputTransformsViewer inputTransforms={mod?.input_transform} />
+																		<InputTransformsViewer inputTransforms={mod?.input_transforms} />
 																		<div class="w-full h-full mt-6">
 																			<iframe
 																				style="height: 400px;"
@@ -191,7 +147,6 @@
 																		</div>
 																	</div>
 																{/if}
->>>>>>> 79b4c18c
 															</div>
 														{/if}
 													{:else if mod?.value?.type == 'rawscript'}
@@ -202,19 +157,13 @@
 															Raw {mod?.value?.language} script {open[i] ? '(-)' : '(+)'}</button
 														>
 
-<<<<<<< HEAD
-											{#if open[i]}
-												<div transition:slide class="border border-black p-2 bg-gray-50 w-full">
-													<InputTransformsViewer inputTransforms={mod?.input_transforms} />
-=======
+
 														{#if open[i]}
 															<div
 																transition:slide
 																class="border border-black p-2 bg-gray-50 w-full"
 															>
-																<InputTransformsViewer inputTransforms={mod?.input_transform} />
->>>>>>> 79b4c18c
-
+																<InputTransformsViewer inputTransforms={mod?.input_transforms} />
 																<Highlight
 																	language={mod?.value?.language == 'deno' ? typescript : python}
 																	code={mod?.value?.content}
