--- conflicted
+++ resolved
@@ -101,12 +101,9 @@
 	import { setMonacoTypescriptOptions } from './monacoLanguagesOptions'
 	import { copilotInfo } from '$lib/aiStore'
 	import { getDbSchemas } from './apps/components/display/dbtable/metadata'
-<<<<<<< HEAD
 	import { rawAppLintStore, type MonacoLintError } from './raw_apps/lintStore'
 	import { MarkerSeverity } from 'monaco-editor'
-=======
 	import { resource, watch } from 'runed'
->>>>>>> 9bbab332
 	// import EditorTheme from './EditorTheme.svelte'
 
 	let divEl: HTMLDivElement | null = $state(null)
@@ -1348,7 +1345,9 @@
 				if (uris.some((u) => u.toString() === modelUri)) {
 					const markers = meditor.getModelMarkers({ resource: model.uri })
 					const lintErrors: MonacoLintError[] = markers
-						.filter((m) => m.severity === MarkerSeverity.Error || m.severity === MarkerSeverity.Warning)
+						.filter(
+							(m) => m.severity === MarkerSeverity.Error || m.severity === MarkerSeverity.Warning
+						)
 						.map((m) => ({
 							message: m.message,
 							severity: m.severity === MarkerSeverity.Error ? 'error' : 'warning',
