<script module>
	import '@codingame/monaco-vscode-standalone-languages'
	import '@codingame/monaco-vscode-standalone-typescript-language-features'
</script>

<script lang="ts">
	import { BROWSER } from 'esm-env'

	import { sendUserToast } from '$lib/toast'

	import { createEventDispatcher, onDestroy, onMount, untrack } from 'svelte'

	// import libStdContent from '$lib/es6.d.ts.txt?raw'
	// import domContent from '$lib/dom.d.ts.txt?raw'

	// import denoFetchContent from '$lib/deno_fetch.d.ts.txt?raw'

	import * as vscode from 'vscode'
	// import '@codingame/monaco-vscode-typescript-basics-default-extension'
	// import '@codingame/monaco-vscode-typescript-language-features-default-extension'
	// import 'vscode/localExtensionHost'

	import { MonacoLanguageClient } from 'monaco-languageclient'

	import { toSocket, WebSocketMessageReader, WebSocketMessageWriter } from 'vscode-ws-jsonrpc'
	import { CloseAction, ErrorAction, RequestType } from 'vscode-languageclient'
	import type { DocumentUri, MessageTransports } from 'vscode-languageclient'

	import { MonacoBinding } from 'y-monaco'
	import {
		dbSchemas,
		type DBSchema,
		codeCompletionSessionEnabled,
		lspTokenStore,
		formatOnSave,
		vimMode,
		relativeLineNumbers
	} from '$lib/stores'

	import { editorConfig, updateOptions } from '$lib/editorUtils'
	import { createHash as randomHash } from '$lib/editorLangUtils'
	import { workspaceStore } from '$lib/stores'
	import {
		type Preview,
		ResourceService,
		type ScriptLang,
		UserService,
		WorkspaceService
	} from '$lib/gen'
	import type { Text } from 'yjs'
	import {
		initializeVscode,
		keepModelAroundToAvoidDisposalOfWorkers,
		MONACO_Y_PADDING
	} from '$lib/components/vscode'

	import { initializeMode } from 'monaco-graphql/esm/initializeMode.js'
	import type { MonacoGraphQLAPI } from 'monaco-graphql/esm/api.js'

	import {
		editor as meditor,
		languages,
		KeyCode,
		KeyMod,
		Uri as mUri,
		type IRange,
		type IDisposable
	} from 'monaco-editor'

	import EditorTheme from './EditorTheme.svelte'
	import {
		BIGQUERY_TYPES,
		DUCKDB_TYPES,
		MSSQL_TYPES,
		MYSQL_TYPES,
		ORACLEDB_TYPES,
		POSTGRES_TYPES,
		SNOWFLAKE_TYPES
	} from '$lib/consts'
	import { setupTypeAcquisition, type DepsToGet } from '$lib/ata/index'
	import { initWasmTs } from '$lib/infer'
	import { initVim } from './monaco_keybindings'
	import { parseTypescriptDeps } from '$lib/relative_imports'

	import { scriptLangToEditorLang } from '$lib/scripts'
	import * as htmllang from '$lib/svelteMonarch'
	import { conf, language } from '$lib/vueMonarch'

	import { Autocompletor } from './copilot/autocomplete/Autocompletor'
	import { AIChatEditorHandler, type ReviewChangesOpts } from './copilot/chat/monaco-adapter'
	import GlobalReviewButtons from './copilot/chat/GlobalReviewButtons.svelte'
	import AIChatInlineWidget from './copilot/chat/AIChatInlineWidget.svelte'
	import { writable } from 'svelte/store'
	import { formatResourceTypes } from './copilot/chat/script/core'
	import FakeMonacoPlaceHolder from './FakeMonacoPlaceHolder.svelte'
	import { editorPositionMap } from '$lib/utils'
	import { extToLang, langToExt } from '$lib/editorLangUtils'
	import { aiChatManager } from './copilot/chat/AIChatManager.svelte'
	import type { Selection } from 'monaco-editor'
	import { canHavePreprocessor, getPreprocessorModuleCode } from '$lib/script_helpers'
	import { setMonacoTypescriptOptions } from './monacoLanguagesOptions'
	import { copilotInfo } from '$lib/aiStore'
	import { getDbSchemas } from './apps/components/display/dbtable/metadata'
<<<<<<< HEAD
=======
	import { rawAppLintStore, type MonacoLintError } from './raw_apps/lintStore'
	import { MarkerSeverity } from 'monaco-editor'
>>>>>>> 340cfb71
	import { resource, watch } from 'runed'
	// import EditorTheme from './EditorTheme.svelte'

	let divEl: HTMLDivElement | null = $state(null)
	let editor: meditor.IStandaloneCodeEditor | null = $state(null)

	interface Props {
		code?: string
		cmdEnterAction?: (() => void) | undefined
		formatAction?: (() => void) | undefined
		automaticLayout?: boolean
		websocketAlive?: any
		shouldBindKey?: boolean
		fixedOverflowWidgets?: boolean
		path?: string | undefined
		yContent?: Text | undefined
		awareness?: any | undefined
		folding?: boolean
		args?: Record<string, any> | undefined
		useWebsockets?: boolean
		small?: boolean
		scriptLang: Preview['language'] | 'bunnative' | 'tsx' | 'jsx' | 'json' | undefined
		disabled?: boolean
		lineNumbersMinChars?: number
		files?: Record<string, { code: string; readonly?: boolean }> | undefined
		extraLib?: string | undefined
		changeTimeout?: number
		loadAsync?: boolean
		key?: string | undefined
		class?: string | undefined
		moduleId?: string
		enablePreprocessorSnippet?: boolean
		/** When set, enables raw app lint collection mode and reports Monaco markers to the lint store under this key */
		rawAppRunnableKey?: string | undefined
	}

	let {
		code = $bindable(),
		cmdEnterAction = undefined,
		formatAction = undefined,
		automaticLayout = true,
		websocketAlive = $bindable(),
		shouldBindKey = true,
		fixedOverflowWidgets = true,
		path = undefined,
		yContent = undefined,
		awareness = undefined,
		folding = false,
		args = undefined,
		useWebsockets = true,
		small = false,
		scriptLang,
		disabled = false,
		lineNumbersMinChars = 3,
		files = {},
		extraLib = undefined,
		changeTimeout = 500,
		loadAsync = false,
		key = undefined,
		class: clazz = undefined,
		moduleId = undefined,
		enablePreprocessorSnippet = false,
		rawAppRunnableKey = undefined
	}: Props = $props()

	$effect.pre(() => {
		if (websocketAlive == undefined) {
			websocketAlive = {
				pyright: false,
				ruff: false,
				deno: false,
				go: false,
				shellcheck: false
			}
		}
	})

	let lang = $state(scriptLangToEditorLang(scriptLang))

	let filePath = $state(computePath(path))

	let initialPath: string | undefined = $state(path)

	let websockets: WebSocket[] = []
	let languageClients: MonacoLanguageClient[] = []
	let websocketInterval: number | undefined
	let lastWsAttempt: Date = new Date()
	let nbWsAttempt = 0
	let disposeMethod: (() => void) | undefined
	const dispatch = createEventDispatcher()
	let graphqlService: MonacoGraphQLAPI | undefined = undefined

	let dbSchema: DBSchema | undefined = $state(undefined)

	let destroyed = false
	const uri = computeUri(
		untrack(() => filePath),
		scriptLang
	)

	console.log('uri', uri)

	function computeUri(filePath: string, scriptLang: string | undefined) {
		let file
		if (filePath.includes('.')) {
			file = filePath
		} else {
			file = `${filePath}.${scriptLang == 'tsx' ? 'tsx' : langToExt(lang)}`
		}
		if (file.startsWith('/')) {
			file = file.slice(1)
		}
		return !['deno', 'go', 'python3'].includes(scriptLang ?? '')
			? `file:///${file}`
			: `file:///tmp/monaco/${file}`
	}

	function computePath(path: string | undefined): string {
		if (
			['deno', 'go', 'python3'].includes(scriptLang ?? '') ||
			path == '' ||
			path == undefined //||path.startsWith('/')
		) {
			return randomHash()
		} else {
			// console.log('path', path)
			return path as string
		}
	}

	export function switchToFile(path: string, value: string, lang: string) {
		if (editor) {
			const uri = mUri.parse(path)
			console.log('switching to file', path, lang)
			// vscode.workspace.fs.writeFile(uri, new TextEncoder().encode(value))
			let nmodel = meditor.getModel(uri)
			if (nmodel) {
				console.log('using existing model', path)
				editor.setModel(nmodel)
			} else {
				console.log('creating model', path)
				nmodel = meditor.createModel(value, lang, uri)
				editor.setModel(nmodel)
			}
			model = nmodel
			setTypescriptExtraLibs()
		}
	}

	let valueAfterDispose: string | undefined = undefined
	export function getCode(): string {
		if (valueAfterDispose != undefined) {
			return valueAfterDispose
		}
		return editor?.getValue() ?? ''
	}

	export function getModel(): meditor.IEditorModel | undefined {
		return editor?.getModel() ?? undefined
	}

	export function insertAtCursor(code: string): void {
		if (editor) {
			editor.trigger('keyboard', 'type', { text: code })
		}
	}

	export function insertAtCurrentLine(code: string): void {
		if (editor) {
			insertAtLine(code, editor.getPosition()?.lineNumber ?? 0)
		}
	}

	export function arrowDown(): void {
		if (editor) {
			let pos = editor.getPosition()
			if (pos) {
				editor.setPosition({ lineNumber: pos.lineNumber + 1, column: pos.column })
			}
		}
	}

	export function backspace(): void {
		if (editor) {
			editor.trigger('keyboard', 'deleteLeft', {})
		}
	}

	export function insertAtBeginning(code: string): void {
		if (editor) {
			const range = { startLineNumber: 1, startColumn: 1, endLineNumber: 1, endColumn: 1 }
			const op = { range: range, text: code, forceMoveMarkers: true }
			editor.executeEdits('external', [op])
		}
	}

	export function insertAtLine(code: string, line: number): void {
		if (editor) {
			const range = { startLineNumber: line, startColumn: 1, endLineNumber: line, endColumn: 1 }
			const op = { range: range, text: code, forceMoveMarkers: true }
			editor.executeEdits('external', [op])
		}
	}

	export function getSelectedLines(): string | undefined {
		if (editor) {
			const selection = editor.getSelection()
			if (selection) {
				const range: IRange = {
					startLineNumber: selection.startLineNumber,
					startColumn: 1,
					endLineNumber: selection.endLineNumber + 1,
					endColumn: 1
				}
				return editor.getModel()?.getValueInRange(range)
			}
		}
	}

	export function onDidChangeCursorSelection(f: (e: meditor.ICursorSelectionChangedEvent) => void) {
		if (editor) {
			return editor.onDidChangeCursorSelection(f)
		}
	}

	export function show(): void {
		divEl?.classList.remove('hidden')
	}

	export function hide(): void {
		divEl?.classList.add('hidden')
	}

	export function setCode(ncode: string, noHistory: boolean = false): void {
		if (code != ncode) {
			code = ncode
		}

		if (noHistory) {
			editor?.setValue(ncode)
		} else {
			if (editor?.getModel()) {
				// editor.setValue(ncode)
				editor.pushUndoStop()

				editor.executeEdits('set', [
					{
						range: editor.getModel()!.getFullModelRange(), // full range
						text: ncode
					}
				])

				editor.pushUndoStop()
			}
		}
		// Update lint diagnostics after code change
		updateRawAppLintDiagnostics()
	}

	/** Collect Monaco markers and update the raw app lint store */
	function updateRawAppLintDiagnostics(): void {
		if (!rawAppRunnableKey || !model) return
		const markers = meditor.getModelMarkers({ resource: model.uri })
		const lintErrors: MonacoLintError[] = markers
			.filter((m) => m.severity === MarkerSeverity.Error || m.severity === MarkerSeverity.Warning)
			.map((m) => ({
				message: m.message,
				severity: m.severity === MarkerSeverity.Error ? 'error' : 'warning',
				startLineNumber: m.startLineNumber,
				startColumn: m.startColumn,
				endLineNumber: m.endLineNumber,
				endColumn: m.endColumn
			}))
		rawAppLintStore.setDiagnostics(rawAppRunnableKey, lintErrors)
	}

	function updateCode() {
		const ncode = getCode()
		if (code == ncode) {
			return
		}
		code = ncode
		dispatch('change', ncode)
	}

	export function append(code: string): void {
		if (editor) {
			const lineCount = editor.getModel()?.getLineCount() || 0
			const lastLineLength = editor.getModel()?.getLineLength(lineCount) || 0
			const range: IRange = {
				startLineNumber: lineCount,
				startColumn: lastLineLength + 1,
				endLineNumber: lineCount,
				endColumn: lastLineLength + 1
			}
			editor.executeEdits('append', [
				{
					range,
					text: code,
					forceMoveMarkers: true
				}
			])
			editor.revealLine(lineCount)
		}
	}

	export async function format() {
		if (editor) {
			updateCode()
			if (lang != 'shell' && lang != 'nu') {
				if ($formatOnSave != false) {
					if (scriptLang == 'deno' && languageClients.length > 0) {
						languageClients.forEach(async (x) => {
							let edits = await x.sendRequest(new RequestType('textDocument/formatting'), {
								textDocument: { uri },
								options: {
									tabSize: 2,
									insertSpaces: true
								}
							})
							console.debug(edits)
							if (Array.isArray(edits)) {
								edits = edits.map((edit) =>
									edit.range.start != undefined &&
									edit.range.end != undefined &&
									edit.newText != undefined
										? {
												range: {
													startLineNumber: edit.range.start.line + 1,
													startColumn: edit.range.start.character + 1,
													endLineNumber: edit.range.end.line + 1,
													endColumn: edit.range.end.character + 1
												},
												text: edit.newText
											}
										: {}
								)
								//@ts-ignore
								editor?.executeEdits('fmt', edits)
							}
						})
					} else {
						await editor?.getAction('editor.action.formatDocument')?.run()
					}
				}
				updateCode()
			}
			if (formatAction) {
				formatAction()
			}
		}
	}

	export function getScriptLang(): string | undefined {
		return scriptLang
	}

	let command: IDisposable | undefined = undefined

	let sqlTypeCompletor: IDisposable | undefined = $state(undefined)
	let resultCollectionCompletor: IDisposable | undefined = $state(undefined)

	function addSqlTypeCompletions() {
		sqlTypeCompletor?.dispose()
		resultCollectionCompletor?.dispose()

		resultCollectionCompletor = languages.registerCompletionItemProvider('sql', {
			triggerCharacters: ['='],
			provideCompletionItems: function (model, position) {
				const lineContent = model.getLineContent(position.lineNumber)
				const match = lineContent.match(/^--\s*result_collection=/)
				if (!match) {
					return { suggestions: [] }
				}
				const word = model.getWordUntilPosition(position)
				const range = {
					startLineNumber: position.lineNumber,
					endLineNumber: position.lineNumber,
					startColumn: word.startColumn,
					endColumn: word.endColumn
				}
				const suggestions = [
					'last_statement_all_rows',
					'last_statement_first_row',
					'last_statement_all_rows_scalar',
					'last_statement_first_row_scalar',
					'all_statements_all_rows',
					'all_statements_first_row',
					'all_statements_all_rows_scalar',
					'all_statements_first_row_scalar'
				].map((label) => ({
					label: label,
					kind: languages.CompletionItemKind.Function,
					insertText: label,
					range,
					sortText: 'a'
				}))
				return { suggestions }
			}
		})
		sqlTypeCompletor = languages.registerCompletionItemProvider('sql', {
			triggerCharacters: scriptLang === 'postgresql' ? [':'] : ['('],
			provideCompletionItems: function (model, position) {
				const lineUntilPosition = model.getValueInRange({
					startLineNumber: position.lineNumber,
					startColumn: 1,
					endLineNumber: position.lineNumber,
					endColumn: position.column
				})
				let suggestions: languages.CompletionItem[] = []
				if (
					scriptLang === 'postgresql'
						? lineUntilPosition.endsWith('::')
						: lineUntilPosition.match(/^-- .* \(/)
				) {
					const word = model.getWordUntilPosition(position)
					const range = {
						startLineNumber: position.lineNumber,
						endLineNumber: position.lineNumber,
						startColumn: word.startColumn,
						endColumn: word.endColumn
					}
					suggestions = (
						scriptLang === 'postgresql'
							? POSTGRES_TYPES
							: scriptLang === 'mysql'
								? MYSQL_TYPES
								: scriptLang === 'snowflake'
									? SNOWFLAKE_TYPES
									: scriptLang === 'bigquery'
										? BIGQUERY_TYPES
										: scriptLang === 'mssql'
											? MSSQL_TYPES
											: scriptLang === 'oracledb'
												? ORACLEDB_TYPES
												: scriptLang === 'duckdb'
													? DUCKDB_TYPES
													: []
					).map((t) => ({
						label: t,
						kind: languages.CompletionItemKind.Function,
						insertText: t,
						range: range,
						sortText: 'a'
					}))
				}
				return {
					suggestions
				}
			}
		})
	}

	let sqlSchemaCompletor: IDisposable | undefined = undefined

	async function updateSchema(newSchemaRes: string | undefined) {
		if (typeof newSchemaRes === 'string') {
			const resourcePath = newSchemaRes.replace('$res:', '')
			dbSchema = $dbSchemas[resourcePath]
			if (dbSchema === undefined) {
				if (lang === 'graphql') {
					await getDbSchemas('graphql', resourcePath, $workspaceStore, $dbSchemas, (e) => {
						console.error('error getting graphql db schema', e)
					})
				} else if (lang === 'sql') {
					await getDbSchemas(scriptLang ?? '', resourcePath, $workspaceStore, $dbSchemas, (e) => {
						console.error(`error getting SQL (${scriptLang}) db schema`, e)
					})
				}
			}
			dbSchema = $dbSchemas[resourcePath]
		} else {
			dbSchema = undefined
		}
	}

	function disposeSqlSchemaCompletor() {
		sqlSchemaCompletor?.dispose()
	}
	function disposeGaphqlService() {
		graphqlService = undefined
	}

	function addDBSchemaCompletions() {
		const { lang: schemaLang, schema } = dbSchema || {}
		if (!schemaLang || !schema) {
			return
		}
		console.log('adding db schema completions', schemaLang)
		if (schemaLang === 'graphql') {
			graphqlService ||= initializeMode()
			console.log('setting schema config', schema)
			graphqlService?.setSchemaConfig([
				{
					uri: 'my-schema.graphql',
					introspectionJSON: schema
				}
			])
		} else {
			if (sqlSchemaCompletor) {
				sqlSchemaCompletor.dispose()
			}
			sqlSchemaCompletor = languages.registerCompletionItemProvider('sql', {
				triggerCharacters: ['.', ' ', '('],
				provideCompletionItems: function (model, position) {
					const textUntilPosition = model.getValueInRange({
						startLineNumber: 1,
						startColumn: 1,
						endLineNumber: position.lineNumber,
						endColumn: position.column
					})
					const word = model.getWordUntilPosition(position)
					const range = {
						startLineNumber: position.lineNumber,
						endLineNumber: position.lineNumber,
						startColumn: word.startColumn,
						endColumn: word.endColumn
					}
					let suggestions: languages.CompletionItem[] = []
					const noneMatch = textUntilPosition.match(/(?:add|create table)\s/i)
					if (noneMatch) {
						return {
							suggestions
						}
					}
					for (const schemaKey in schema) {
						suggestions.push({
							label: schemaKey,
							detail: 'schema',
							kind: languages.CompletionItemKind.Function,
							insertText: schemaKey,
							range: range,
							sortText: 'z'
						})
						for (const tableKey in schema[schemaKey]) {
							suggestions.push({
								label: tableKey,
								detail: `table (${schemaKey})`,
								kind: languages.CompletionItemKind.Function,
								insertText: tableKey,
								range: range,
								sortText: 'y'
							})
							const noColsMatch = textUntilPosition.match(
								/(?:from|insert into|update|table)\s(?![\s\S]*(\b(where|order by|group by|values|set|column)\b|\())/i
							)
							if (!noColsMatch) {
								for (const columnKey in schema[schemaKey][tableKey]) {
									suggestions.push({
										label: columnKey,
										detail: `${schema[schemaKey][tableKey][columnKey]['type']} (${schemaKey}.${tableKey})`,
										kind: languages.CompletionItemKind.Function,
										insertText: columnKey,
										range: range,
										sortText: 'x'
									})
								}
							}
							if (textUntilPosition.match(new RegExp(`${tableKey}.$`, 'i'))) {
								suggestions = suggestions.filter((x) =>
									x.detail?.includes(`(${schemaKey}.${tableKey})`)
								)
								return {
									suggestions
								}
							}
						}
						if (textUntilPosition.match(new RegExp(`${schemaKey}.$`, 'i'))) {
							suggestions = suggestions.filter((x) => x.detail === `table (${schemaKey})`)
							return {
								suggestions
							}
						}
					}
					return {
						suggestions
					}
				}
			})
		}
	}

	let preprocessorCompletor: IDisposable | undefined = undefined
	function addPreprocessorCompletions(lang: string) {
		if (preprocessorCompletor) {
			preprocessorCompletor.dispose()
		}

		const windmillLang = lang === 'typescript' ? 'deno' : lang === 'python' ? 'python3' : lang
		const preprocessorCode = getPreprocessorModuleCode(windmillLang as ScriptLang)

		if (!preprocessorCode) {
			return
		}

		preprocessorCompletor = languages.registerCompletionItemProvider(lang, {
			provideCompletionItems: function (model, position) {
				const word = model.getWordUntilPosition(position)

				if (word.word.length >= 3 && 'preprocessor'.startsWith(word.word)) {
					const range = {
						startLineNumber: position.lineNumber,
						endLineNumber: position.lineNumber,
						startColumn: word.startColumn,
						endColumn: word.endColumn
					}
					return {
						suggestions: [
							{
								label: 'preprocessor (windmill)',
								kind: languages.CompletionItemKind.Function,
								insertTextRules: languages.CompletionItemInsertTextRule.InsertAsSnippet,
								insertText: preprocessorCode,
								range,
								additionalTextEdits: [
									{
										range: {
											startLineNumber: position.lineNumber,
											endLineNumber: position.lineNumber,
											startColumn: 0,
											endColumn: word.startColumn
										},
										text: ''
									}
								]
							}
						]
					}
				}

				return {
					suggestions: []
				}
			}
		})
	}

	let reviewingChanges = $state(writable(false))
	let aiChatEditorHandler: AIChatEditorHandler | undefined = $state(undefined)

	// Inline ai chat widget
	let showInlineAIChat = $state(false)
	let inlineAIChatSelection: Selection | null = $state(null)
	let selectedCode = $state('')

	export async function reviewAndApplyCode(code: string, opts?: ReviewChangesOpts) {
		await aiChatEditorHandler?.reviewChanges(code, opts)
	}

	export async function reviewAppliedCode(
		originalCode: string,
		opts?: { onFinishedReview?: () => void }
	) {
		await aiChatEditorHandler?.reviewChanges(originalCode, {
			mode: 'revert',
			onFinishedReview: opts?.onFinishedReview
		})
	}

	export function getAiChatEditorHandler() {
		return aiChatEditorHandler
	}

	function addChatHandler(editor: meditor.IStandaloneCodeEditor) {
		try {
			aiChatEditorHandler = new AIChatEditorHandler(editor)
			reviewingChanges = aiChatEditorHandler.reviewingChanges
		} catch (err) {
			console.error('Could not add chat handler', err)
		}
	}

	let autocompletor: Autocompletor | undefined = $state(undefined)

	function addAutoCompletor(
		editor: meditor.IStandaloneCodeEditor,
		scriptLang: ScriptLang | 'bunnative' | 'jsx' | 'tsx' | 'json'
	) {
		if (autocompletor) {
			autocompletor.dispose()
		}
		autocompletor = new Autocompletor(editor, scriptLang)
	}

	const outputChannel = {
		name: 'Language Server Client',
		appendLine: (msg: string) => {
			console.log(msg)
		},
		append: (msg: string) => {
			console.log(msg)
		},
		clear: () => {},
		replace: () => {},
		show: () => {},
		hide: () => {},
		dispose: () => {}
	}

	export async function reloadWebsocket() {
		await closeWebsockets()

		if (
			!useWebsockets ||
			!(
				(lang == 'typescript' && scriptLang === 'deno') ||
				lang == 'python' ||
				lang == 'go' ||
				lang == 'shell'
			)
		) {
			return
		}
		console.log('reloadWebsocket')

		function createLanguageClient(
			transports: MessageTransports,
			name: string,
			initializationOptions: any,
			middlewareOptions: ((params, token, next) => any) | undefined
		) {
			const client = new MonacoLanguageClient({
				name: name,
				messageTransports: transports,
				clientOptions: {
					outputChannel,
					documentSelector: [lang],
					errorHandler: {
						error: () => ({ action: ErrorAction.Continue }),

						closed: () => ({
							action: CloseAction.Restart
						})
					},
					markdown: {
						isTrusted: true
					},
					workspaceFolder:
						name != 'deno'
							? {
									uri: vscode.Uri.parse(uri),
									name: 'windmill',
									index: 0
								}
							: undefined,
					initializationOptions,
					middleware: {
						workspace: {
							configuration:
								middlewareOptions ??
								((params, token, next) => {
									return [{ enabled: true }]
								})
						}
					}
				}
			})
			return client
		}

		async function connectToLanguageServer(
			url: string,
			name: string,
			initOptions: any,
			middlewareOptions: any
		) {
			try {
				const webSocket = new WebSocket(url)
				websockets.push(webSocket)
				webSocket.onopen = async () => {
					const socket = toSocket(webSocket)
					const reader = new WebSocketMessageReader(socket)
					const writer = new WebSocketMessageWriter(socket)
					const languageClient = createLanguageClient(
						{ reader, writer },
						name,
						initOptions,
						middlewareOptions
					)
					// if (middlewareOptions != undefined) {
					// 	languageClient.registerNotUsedFeatures()
					// }

					const om = webSocket.onmessage
					webSocket.onmessage = (e) => {
						om && om.apply(webSocket, [e])
						if (destroyed) {
							webSocket.close()
							console.log('Stopping client early because of mismatch')
						}
					}

					languageClients.push(languageClient)

					// HACK ALERT: for some reasons, the client need to be restarted to take into account the 'go get <dep>' command
					// the only way I could figure out to listen for this event is this. I'm sure there is a better way to do this
					if (name == 'go') {
						const om = webSocket.onmessage
						webSocket.onmessage = (e) => {
							om && om.apply(webSocket, [e])
							const js = JSON.parse(e.data)
							if (js.method == 'window/showMessage' && js.params.message == 'completed') {
								console.log('reloading websocket after go get')
								reloadWebsocket()
							}
						}
					}
					reader.onClose(async () => {
						try {
							console.log('CLOSE')
							websocketAlive[name] = false
							await languageClient.stop()
						} catch (err) {
							console.error(err)
						}
					})
					socket.onClose((_code, _reason) => {
						websocketAlive[name] = false
					})

					try {
						console.log('starting client')
						await languageClient.start()
						// for python we want to use the pyright client for signature help, not ruff
						if (lang !== 'python' || (lang === 'python' && name == 'pyright')) {
							autocompletor?.setLanguageClient(languageClient)
						}
						console.log('started client')
					} catch (err) {
						console.log('err at client')
						console.error(err)
						return
					}

					lastWsAttempt = new Date()
					nbWsAttempt = 0
					if (name == 'deno') {
						command && command.dispose()
						command = undefined
						try {
							command = vscode.commands.registerCommand(
								'deno.cache',
								(uris: DocumentUri[] = []) => {
									languageClient.sendRequest(new RequestType('deno/cache'), {
										referrer: { uri },
										uris: uris.map((uri) => ({ uri }))
									})
								}
							)
						} catch (err) {
							console.warn(err)
						}
					}

					websocketAlive[name] = true
				}
			} catch (err) {
				console.error(`connection to ${name} language server failed`)
			}
		}

		const wsProtocol = BROWSER && window.location.protocol == 'https:' ? 'wss' : 'ws'
		const hostname = getHostname()

		let encodedImportMap = ''

		if (useWebsockets) {
			if (lang == 'typescript' && scriptLang === 'deno') {
				ata = undefined
				let root = await genRoot(hostname)
				const importMap = {
					imports: {
						'file:///': root + '/'
					}
				}
				if (filePath && filePath.split('/').length > 2) {
					let path_splitted = filePath.split('/')
					for (let c = 0; c < path_splitted.length; c++) {
						let key = 'file://./'
						for (let i = 0; i < c; i++) {
							key += '../'
						}
						let url = path_splitted.slice(0, -c - 1).join('/')
						let ending = c == path_splitted.length - 1 ? '' : '/'
						importMap['imports'][key] = `${root}/${url}${ending}`
					}
				}
				encodedImportMap = 'data:text/plain;base64,' + btoa(JSON.stringify(importMap))
				await connectToLanguageServer(
					`${wsProtocol}://${window.location.host}/ws/deno`,
					'deno',
					{
						certificateStores: null,
						enablePaths: [],
						config: null,
						importMap: encodedImportMap,
						internalDebug: false,
						lint: false,
						path: null,
						tlsCertificate: null,
						unsafelyIgnoreCertificateErrors: null,
						unstable: true,
						enable: true,
						codeLens: {
							implementations: true,
							references: true,
							referencesAllFunction: false
						},
						suggest: {
							autoImports: true,
							completeFunctionCalls: false,
							names: true,
							paths: true,
							imports: {
								autoDiscover: true,
								hosts: {
									'https://deno.land': true
								}
							}
						}
					},
					() => {
						return [
							{
								enable: true
							}
						]
					}
				)
			} else if (lang === 'python') {
				await connectToLanguageServer(
					`${wsProtocol}://${window.location.host}/ws/pyright`,
					'pyright',
					{},
					(params, token, next) => {
						if (params.items.find((x) => x.section === 'python')) {
							return [
								{
									analysis: {
										useLibraryCodeForTypes: true,
										autoImportCompletions: true,
										diagnosticSeverityOverrides: { reportMissingImports: 'none' },
										typeCheckingMode: 'basic'
									}
								}
							]
						}
						if (params.items.find((x) => x.section === 'python.analysis')) {
							return [
								{
									useLibraryCodeForTypes: true,
									autoImportCompletions: true,
									diagnosticSeverityOverrides: { reportMissingImports: 'none' },
									typeCheckingMode: 'basic'
								}
							]
						}
						return next(params, token)
					}
				)

				connectToLanguageServer(
					`${wsProtocol}://${window.location.host}/ws/ruff`,
					'ruff',
					{},
					undefined
				)
			} else if (lang === 'go') {
				connectToLanguageServer(
					`${wsProtocol}://${window.location.host}/ws/go`,
					'go',
					{
						'build.allowImplicitNetworkAccess': true
					},
					undefined
				)
			} else if (lang === 'shell') {
				connectToLanguageServer(
					`${wsProtocol}://${window.location.host}/ws/diagnostic`,
					'shellcheck',
					{
						linters: {
							shellcheck: {
								command: 'shellcheck',
								debounce: 100,
								args: ['--format=gcc', '-'],
								offsetLine: 0,
								offsetColumn: 0,
								sourceName: 'shellcheck',
								formatLines: 1,
								formatPattern: [
									'^[^:]+:(\\d+):(\\d+):\\s+([^:]+):\\s+(.*)$',
									{
										line: 1,
										column: 2,
										message: 4,
										security: 3
									}
								],
								securities: {
									error: 'error',
									warning: 'warning',
									note: 'info'
								}
							}
						},
						filetypes: {
							shell: 'shellcheck'
						}
					},
					undefined
				)
			} else {
				closeWebsockets()
			}

			websocketInterval && clearInterval(websocketInterval)
			websocketInterval = setInterval(() => {
				if (document.visibilityState == 'visible') {
					if (
						!lastWsAttempt ||
						(new Date().getTime() - lastWsAttempt.getTime() > 60000 && nbWsAttempt < 2)
					) {
						if (
							!websocketAlive.deno &&
							!websocketAlive.pyright &&
							!websocketAlive.go &&
							!websocketAlive.shellcheck &&
							!websocketAlive.ruff &&
							scriptLang != 'bun' &&
							scriptLang != 'tsx'
						) {
							console.log('reconnecting to language servers')
							lastWsAttempt = new Date()
							nbWsAttempt++
							reloadWebsocket()
						} else {
							if (nbWsAttempt >= 2) {
								sendUserToast('Giving up on establishing smart assistant connection', true)
								clearInterval(websocketInterval)
							}
						}
					}
				}
			}, 5000)
		}
	}

	let pathTimeout: number | undefined = undefined

	let yPadding = MONACO_Y_PADDING

	function getHostname() {
		return BROWSER ? window.location.protocol + '//' + window.location.host : 'SSR'
	}

	function handlePathChange() {
		console.log('path changed, reloading language server', initialPath, path)
		initialPath = path
		pathTimeout && clearTimeout(pathTimeout)
		ata = undefined
		pathTimeout = setTimeout(reloadWebsocket, 1000)
	}

	async function closeWebsockets() {
		command && command.dispose()
		command = undefined

		console.debug(`disposing ${websockets.length} language clients and closing websockets`)
		for (const x of languageClients) {
			try {
				await x.dispose()
			} catch (err) {
				console.debug('error disposing language client', err)
			}
		}
		languageClients = []

		for (const x of websockets) {
			try {
				await x.close()
			} catch (err) {
				console.debug('error closing websocket', err)
			}
		}

		console.debug('done closing websockets')
		websockets = []
		websocketInterval && clearInterval(websocketInterval)
	}

	// let widgets: HTMLElement | undefined = document.getElementById('monaco-widgets-root') ?? undefined
	let model: meditor.ITextModel | undefined = $state(undefined)

	let monacoBinding: MonacoBinding | undefined = $state(undefined)

	let initialized = $state(false)
	let ata: ((s: string | DepsToGet) => void) | undefined = undefined

	let statusDiv: Element | null = $state(null)

	function saveDraft() {
		dispatch('saveDraft', code)
	}

	let vimDisposable: IDisposable | undefined = $state(undefined)

	function onVimDisable() {
		vimDisposable?.dispose()
	}

	function onVimMode() {
		if (editor && statusDiv) {
			vimDisposable = initVim(editor, statusDiv, saveDraft)
		}
	}

	let svelteRegistered = false
	let vueRegistered = false
	function onFileChanges() {
		if (files && Object.keys(files).find((x) => x.endsWith('.svelte')) != undefined) {
			if (!svelteRegistered) {
				svelteRegistered = true
				languages.register({
					id: 'svelte',
					extensions: ['.svelte'],
					aliases: ['Svelte', 'svelte'],
					mimetypes: ['application/svelte']
				})
				languages.setLanguageConfiguration('svelte', htmllang.conf as any)

				languages.setMonarchTokensProvider('svelte', htmllang.language as any)
			}
		}

		if (files && Object.keys(files).find((x) => x.endsWith('.vue')) != undefined) {
			if (!vueRegistered) {
				vueRegistered = true
				languages.register({
					id: 'vue',
					extensions: ['.vue'],
					aliases: ['Vue', 'Vue'],
					mimetypes: ['application/svelte']
				})
				languages.setLanguageConfiguration('vue', conf as any)

				languages.setMonarchTokensProvider('vue', language as any)
			}
		}

		if (files && model) {
			for (const [path, { code, readonly }] of Object.entries(files)) {
				const luri = mUri.file(path)
				if (luri.toString() != model.uri.toString()) {
					let nmodel = meditor.getModel(luri)

					if (nmodel == undefined) {
						const lmodel = meditor.createModel(code, extToLang(path?.split('.')?.pop()!), luri)
						if (readonly) {
							lmodel.onDidChangeContent((evt) => {
								// This will effectively undo any new edits
								if (lmodel.getValue() != code && code) {
									lmodel.setValue(code)
								}
							})
						}
					} else {
						const lmodel = meditor.getModel(luri)
						if (lmodel && code) {
							lmodel.setValue(code)
						}
					}
				}
			}
		}
	}

	let timeoutModel: number | undefined = undefined
	async function loadMonaco() {
		setMonacoTypescriptOptions()
		console.log('path', uri)

		try {
			console.log("Loading Monaco's language client")
			await initializeVscode('editor', divEl!)
			console.log('done loading Monaco and vscode')
		} catch (e) {
			console.log('error initializing services', e)
		}

		// vscode.languages.registerDefinitionProvider('*', {
		// 	provideDefinition(document, position, token) {
		// 		// Get the word under the cursor (this will be the import or function being clicked)
		// 		const wordRange = document.getWordRangeAtPosition(position)
		// 		const word = document.getText(wordRange)

		// 		// Do something with the word (for example, log it or handle it)
		// 		console.log('Clicked on import or symbol:', word)

		// 		// Optionally, you can also return a definition location
		// 		return null // If you don't want to override the default behavior
		// 	}
		// })
		// console.log('bef ready')
		// console.log('af ready')

		initialized = true

		try {
			model = meditor.createModel(code ?? '', lang == 'nu' ? 'python' : lang, mUri.parse(uri))
		} catch (err) {
			console.log('model already existed', err)
			const nmodel = meditor.getModel(mUri.parse(uri))
			if (!nmodel) {
				throw err
			}
			model = nmodel
		}
		model.updateOptions(lang == 'python' ? { tabSize: 4, insertSpaces: true } : updateOptions)

		onFileChanges()

		try {
			editor = meditor.create(divEl as HTMLDivElement, {
				...editorConfig(
					code ?? '',
					lang,
					automaticLayout,
					fixedOverflowWidgets,
					$relativeLineNumbers
				),
				model,
				fontSize: !small ? 14 : 12,
				lineNumbersMinChars,
				// overflowWidgetsDomNode: widgets,
				tabSize: lang == 'python' ? 4 : 2,
				folding,
				padding: { bottom: yPadding, top: yPadding }
			})
			if (key && editorPositionMap?.[key]) {
				editor.setPosition(editorPositionMap[key])
				editor.revealPositionInCenterIfOutsideViewport(editorPositionMap[key])
			}
		} catch (e) {
			console.error('Error loading monaco:', e)
			return
		}

		keepModelAroundToAvoidDisposalOfWorkers()

		// updateEditorKeybindingsMode(editor, 'vim', undefined)

		// Raw app lint collection: listen for marker changes and report to store
		let markerChangeDisposable: IDisposable | undefined = undefined
		if (rawAppRunnableKey && model) {
			markerChangeDisposable = meditor.onDidChangeMarkers((uris) => {
				if (!model || !rawAppRunnableKey) return
				const modelUri = model.uri.toString()
				if (uris.some((u) => u.toString() === modelUri)) {
					updateRawAppLintDiagnostics()
				}
			})
			// Initial lint diagnostics collection
			updateRawAppLintDiagnostics()
		}

		let ataModel: number | undefined = undefined

		editor?.onDidChangeModelContent((event) => {
			timeoutModel && clearTimeout(timeoutModel)
			timeoutModel = setTimeout(() => {
				updateCode()
			}, changeTimeout)

			ataModel && clearTimeout(ataModel)
			ataModel = setTimeout(() => {
				if (scriptLang == 'bun' || scriptLang == 'bunnative') {
					ata?.(getCode())
				}
			}, 1000)
		})

		editor?.onDidBlurEditorText(() => {
			dispatch('blur')
		})

		editor?.onDidChangeCursorPosition((event) => {
			if (key) editorPositionMap[key] = event.position
		})

		editor?.onDidFocusEditorText(() => {
			dispatch('focus')

			// for escape we use onkeydown instead of addCommand because addCommand on escape specifically prevents default behavior (like autocomplete cancellation)
			editor?.onKeyDown((e) => {
				if (e.keyCode === KeyCode.Escape) {
					if (showInlineAIChat) {
						closeAIInlineWidget()
					}
					aiChatEditorHandler?.rejectAll()
				}
			})

			editor?.addCommand(KeyMod.CtrlCmd | KeyCode.DownArrow, function () {
				if (aiChatManager.pendingNewCode) {
					aiChatManager.scriptEditorApplyCode?.(aiChatManager.pendingNewCode)
					if (showInlineAIChat) {
						closeAIInlineWidget()
					}
				}
			})

			editor?.addCommand(KeyMod.CtrlCmd | KeyCode.KeyS, function () {
				updateCode()
				shouldBindKey && format && format()
			})

			editor?.addCommand(KeyMod.CtrlCmd | KeyCode.Enter, function () {
				updateCode()
				shouldBindKey && cmdEnterAction && cmdEnterAction()
			})

			editor?.addCommand(KeyMod.CtrlCmd | KeyMod.Shift | KeyCode.Digit7, function () {
				// CMD + slash (toggle comment) on some EU keyboards
				editor?.trigger('keyboard', 'editor.action.commentLine', {})
			})

			editor?.addCommand(KeyMod.CtrlCmd | KeyCode.KeyL, function () {
				const selectedLines = getSelectedLines()
				const selection = editor?.getSelection()
				const hasSelection =
					selection &&
					(selection.startLineNumber !== selection.endLineNumber ||
						selection.startColumn !== selection.endColumn)
				if (hasSelection && selectedLines) {
					aiChatManager.addSelectedLinesToContext(
						selectedLines,
						selection.startLineNumber,
						selection.endLineNumber,
						moduleId
					)
				} else {
					aiChatManager.toggleOpen()
					aiChatManager.focusInput()
				}
			})

			editor?.addCommand(KeyMod.CtrlCmd | KeyCode.KeyK, function () {
				if ($copilotInfo.enabled) {
					aiChatEditorHandler?.rejectAll()
					if (showInlineAIChat) {
						closeAIInlineWidget()
					} else {
						showAIInlineWidget()
					}
				}
			})

			editor?.addCommand(KeyMod.CtrlCmd | KeyCode.KeyU, function () {
				dispatch('toggleTestPanel')
			})

			if (
				!websocketAlive.deno &&
				!websocketAlive.pyright &&
				!websocketAlive.ruff &&
				!websocketAlive.shellcheck &&
				!websocketAlive.go &&
				!websocketInterval
			) {
				reloadWebsocket()
			}
		})

		reloadWebsocket()

		setTypescriptExtraLibs()
		setTypescriptRTNamespace()
		return () => {
			console.log('disposing editor')
			ata = undefined
			try {
				closeWebsockets()
				vimDisposable?.dispose()
				closeAIInlineWidget()
				markerChangeDisposable?.dispose()
				// Note: We don't clear lint diagnostics on dispose - they persist across runnable switches
				// Diagnostics are only updated when Monaco reports new markers for this runnable
				console.log('disposing editor')
				model?.dispose()
				editor && editor.dispose()
				console.log('disposed editor')
			} catch (err) {
				console.log('error disposing editor', err)
			}
		}
	}

	export async function fetchPackageDeps(deps: DepsToGet) {
		ata?.(deps)
	}

	let customTsTypesData = resource([() => lang], async () => {
		if (lang !== 'typescript') return undefined
		let datatables = await WorkspaceService.listDataTables({ workspace: $workspaceStore ?? '' })
		let ducklakes = await WorkspaceService.listDucklakes({ workspace: $workspaceStore ?? '' })
		return { datatables, ducklakes }
	})
	function setTypescriptCustomTypes() {
		if (!customTsTypesData.current) return
		if (lang !== 'typescript') return

		const ducklakeNames = customTsTypesData.current.ducklakes
		const datatableNames = customTsTypesData.current.datatables

		const ducklakeNameType = ducklakeNames.length
			? ducklakeNames.map((name) => JSON.stringify(name)).join(' | ')
			: 'string'
		const datatableNameType = datatableNames.length
			? datatableNames.map((name) => JSON.stringify(name)).join(' | ')
			: 'string'
		const isDucklakeOptional = ducklakeNames.includes('main')
		const isDataTableOptional = datatableNames.includes('main')

		let disposeTs = languages.typescript.typescriptDefaults.addExtraLib(
			`export {};
			declare module 'windmill-client' {
				import { type SqlTemplateFunction } from 'windmill-client';
				export function ducklake(name${isDucklakeOptional ? '?' : ''}: ${ducklakeNameType}): SqlTemplateFunction;
				export function datatable(name${isDataTableOptional ? '?' : ''}: ${datatableNameType}): SqlTemplateFunction;
			}`,
			'file:///custom_wmill_types.d.ts'
		)
		return () => {
			disposeTs.dispose()
		}
	}

	async function setTypescriptRTNamespace() {
		if (
			scriptLang &&
			(scriptLang === 'bun' ||
				scriptLang === 'deno' ||
				scriptLang === 'bunnative' ||
				scriptLang === 'nativets')
		) {
			const resourceTypes = await ResourceService.listResourceType({
				workspace: $workspaceStore ?? ''
			})

			const namespace = formatResourceTypes(
				resourceTypes,
				scriptLang === 'bunnative' ? 'bun' : scriptLang
			)

			languages.typescript.typescriptDefaults.addExtraLib(namespace, 'rt.d.ts')
		}
	}

	async function setTypescriptExtraLibs() {
		if (extraLib) {
			const uri = mUri.parse('file:///extraLib.d.ts')
			languages.typescript.typescriptDefaults.addExtraLib(extraLib, uri.toString())
		}

		if (
			lang === 'typescript' &&
			(scriptLang == 'bun' || scriptLang == 'tsx' || scriptLang == 'bunnative') &&
			ata == undefined
		) {
			const hostname = getHostname()

			const addLibraryToRuntime = async (code: string, _path: string) => {
				const path = 'file://' + _path
				let uri = mUri.parse(path)
				console.log('adding library to runtime', path)
				languages.typescript.typescriptDefaults.addExtraLib(code, path)
				try {
					await vscode.workspace.fs.writeFile(uri, new TextEncoder().encode(code))
				} catch (e) {
					console.log('error writing file', e)
				}
			}

			const addLocalFile = async (code: string, _path: string) => {
				let p = new URL(_path, uri).href
				// if (_path?.startsWith('/')) {
				// 	p = 'file://' + p
				// }
				let nuri = mUri.parse(p)
				console.log('adding local file', _path, nuri.toString())
				if (editor) {
					let localModel = meditor.getModel(nuri)
					if (localModel) {
						localModel.setValue(code)
					} else {
						meditor.createModel(code, 'typescript', nuri)
					}
					try {
						if (model) {
							model?.setValue(model.getValue())
						}
					} catch (e) {
						console.log('error resetting model', e)
					}
				}
			}
			await initWasmTs()
			const root = await genRoot(hostname)
			console.log('SETUP TYPE ACQUISITION', { root, path })
			ata = setupTypeAcquisition({
				projectName: 'Windmill',
				depsParser: (c) => {
					return parseTypescriptDeps(c)
				},
				root,
				scriptPath: path,
				logger: console,
				delegate: {
					receivedFile: addLibraryToRuntime,
					localFile: addLocalFile,
					progress: (downloaded: number, total: number) => {
						// console.log({ dl, ttl })
					},
					started: () => {
						console.log('ATA start')
					},
					finished: (f) => {
						console.log('ATA done')
					}
				}
			})
			if (scriptLang == 'bun') {
				ata?.('import "bun-types"')
			}
			if (scriptLang == 'bunnative' || scriptLang == 'bun') {
				ata?.(code ?? '')
			}
			dispatch('ataReady')
		}
	}

	export function addAction(
		id: string,
		label: string,
		callback: (editor: meditor.IStandaloneCodeEditor) => void,
		keybindings: number[] = []
	) {
		editor?.addAction({
			id,
			label,
			keybindings,
			contextMenuGroupId: 'navigation',
			run: function (editor: meditor.IStandaloneCodeEditor) {
				callback(editor)
			}
		})
	}

	function showAIInlineWidget() {
		if (!editor) return

		inlineAIChatSelection = editor.getSelection()
		if (!inlineAIChatSelection) {
			return
		}
		const model = editor.getModel()
		selectedCode = ''
		if (model) {
			selectedCode = model.getValueInRange(inlineAIChatSelection)
		}
		showInlineAIChat = true
		aiChatInlineWidget?.focusInput()
	}

	function closeAIInlineWidget() {
		showInlineAIChat = false
		inlineAIChatSelection = null
		selectedCode = ''
	}

	let aiChatInlineWidget: AIChatInlineWidget | null = $state(null)

	let loadTimeout: number | undefined = undefined
	onMount(async () => {
		if (BROWSER) {
			if (loadAsync) {
				loadTimeout = setTimeout(() => loadMonaco().then((x) => (disposeMethod = x)), 0)
			} else {
				let m = await loadMonaco()
				disposeMethod = m
			}
		}
	})

	onDestroy(() => {
		console.log('destroying editor')
		valueAfterDispose = getCode()
		destroyed = true
		disposeMethod && disposeMethod()
		websocketInterval && clearInterval(websocketInterval)
		sqlSchemaCompletor && sqlSchemaCompletor.dispose()
		autocompletor && autocompletor.dispose()
		sqlTypeCompletor && sqlTypeCompletor.dispose()
		resultCollectionCompletor && resultCollectionCompletor.dispose()
		preprocessorCompletor && preprocessorCompletor.dispose()
		timeoutModel && clearTimeout(timeoutModel)
		loadTimeout && clearTimeout(loadTimeout)
		aiChatEditorHandler?.clear()
	})

	async function genRoot(hostname: string) {
		let token = $lspTokenStore
		if (!token) {
			let expiration = new Date()
			expiration.setHours(expiration.getHours() + 72)
			const newToken = await UserService.createToken({
				requestBody: { label: 'Ephemeral lsp token', expiration: expiration.toISOString() }
			})
			$lspTokenStore = newToken
			token = newToken
		}
		let root = hostname + '/api/scripts_u/tokened_raw/' + $workspaceStore + '/' + token
		return root
	}

	function acceptCodeChanges() {
		const mode = aiChatEditorHandler?.getReviewMode?.()
		if (mode === 'revert') {
			aiChatEditorHandler?.keepAll()
		} else {
			aiChatEditorHandler?.acceptAll()
		}
	}

	function rejectCodeChanges() {
		const mode = aiChatEditorHandler?.getReviewMode?.()
		if (mode === 'revert') {
			aiChatEditorHandler?.revertAll()
		} else {
			aiChatEditorHandler?.rejectAll()
		}
	}

	function onKeyDown(e: KeyboardEvent) {
		if (e.key === 'Escape') {
			if (showInlineAIChat) {
				closeAIInlineWidget()
			}
			rejectCodeChanges()
		} else if ((e.ctrlKey || e.metaKey) && e.key === 'ArrowDown' && aiChatManager.pendingNewCode) {
			acceptCodeChanges()
			if (showInlineAIChat) {
				closeAIInlineWidget()
			}
		}
	}
	$effect(() => {
		lang = scriptLangToEditorLang(scriptLang)
	})
	$effect(() => {
		filePath = computePath(path)
	})
	$effect(() => {
		path != initialPath &&
			(scriptLang == 'deno' || scriptLang == 'bun' || scriptLang == 'bunnative') &&
			untrack(() => {
				handlePathChange()
			})
	})
	$effect(() => {
		initialized && lang === 'sql' && scriptLang
			? untrack(() => addSqlTypeCompletions())
			: (sqlTypeCompletor?.dispose(), resultCollectionCompletor?.dispose())
	})

	$effect(() => {
		initialized && canHavePreprocessor(lang) && enablePreprocessorSnippet
			? untrack(() => addPreprocessorCompletions(lang))
			: preprocessorCompletor?.dispose()
	})

	let lastArg = undefined
	$effect(() => {
		let newArg = lang === 'graphql' ? args?.api : args?.database
		if (newArg !== lastArg) {
			lastArg = newArg
			$dbSchemas && untrack(() => updateSchema(newArg))
		}
	})
	$effect(() => {
		console.log('updating db schema completions', dbSchema, lang)
		initialized &&
			dbSchema &&
			['sql', 'graphql'].includes(lang) &&
			untrack(() => addDBSchemaCompletions())
	})
	$effect(() => {
		;(!dbSchema || lang !== 'sql') && untrack(() => disposeSqlSchemaCompletor())
	})
	$effect(() => {
		;(!dbSchema || lang !== 'graphql') && untrack(() => disposeGaphqlService())
	})
	$effect(() => {
		$copilotInfo.enabled &&
			$codeCompletionSessionEnabled &&
			Autocompletor.isProviderModelSupported($copilotInfo.codeCompletionModel) &&
			initialized &&
			editor &&
			scriptLang &&
			untrack(() => editor && addAutoCompletor(editor, scriptLang))
	})
	$effect(() => {
		$copilotInfo.enabled && initialized && editor && untrack(() => editor && addChatHandler(editor))
	})
	$effect(() => {
		!$codeCompletionSessionEnabled && autocompletor?.dispose()
	})
	$effect(() => {
		if (yContent && awareness && model && editor) {
			untrack(() => {
				monacoBinding && monacoBinding.destroy()
				monacoBinding = new MonacoBinding(
					yContent,
					model!,
					new Set([editor as meditor.IStandaloneCodeEditor]),
					awareness
				)
			})
		}
	})
	$effect(() => {
		editor && $vimMode && statusDiv && untrack(() => onVimMode())
	})
	$effect(() => {
		!$vimMode && vimDisposable && untrack(() => onVimDisable())
	})
	$effect(() => {
		files && model && untrack(() => onFileChanges())
	})
	$effect(() => {
		editor?.updateOptions({
			lineNumbers: $relativeLineNumbers ? 'relative' : 'on'
		})
	})

	watch([() => customTsTypesData.current], setTypescriptCustomTypes)
</script>

<svelte:window onkeydown={onKeyDown} />
<EditorTheme />
{#if !editor}
	<div class="inset-0 absolute overflow-clip">
		<FakeMonacoPlaceHolder {code} lineNumbersWidth={51} />
	</div>
{/if}
<div bind:this={divEl} class="{clazz} editor {disabled ? 'disabled' : ''}"></div>
{#if $vimMode}
	<div class="fixed bottom-0 z-30" bind:this={statusDiv}></div>
{/if}

{#if $reviewingChanges}
	<GlobalReviewButtons onAcceptAll={acceptCodeChanges} onRejectAll={rejectCodeChanges} />
{/if}

{#if editor && $copilotInfo.enabled && aiChatEditorHandler}
	<AIChatInlineWidget
		bind:this={aiChatInlineWidget}
		bind:show={showInlineAIChat}
		{editor}
		editorHandler={aiChatEditorHandler}
		selection={inlineAIChatSelection}
		{selectedCode}
	/>
{/if}

<style global lang="postcss">
	.editor {
		@apply p-0;
	}
	.yRemoteSelection {
		background-color: rgb(250, 129, 0, 0.5);
	}
	.yRemoteSelectionHead {
		position: absolute;
		border-left: orange solid 2px;
		border-top: orange solid 2px;
		border-bottom: orange solid 2px;
		height: 100%;
		box-sizing: border-box;
	}
	.yRemoteSelectionHead::after {
		position: absolute;
		content: ' ';
		border: 3px solid orange;
		border-radius: 4px;
		left: -4px;
		top: -5px;
	}
</style><|MERGE_RESOLUTION|>--- conflicted
+++ resolved
@@ -101,11 +101,8 @@
 	import { setMonacoTypescriptOptions } from './monacoLanguagesOptions'
 	import { copilotInfo } from '$lib/aiStore'
 	import { getDbSchemas } from './apps/components/display/dbtable/metadata'
-<<<<<<< HEAD
-=======
 	import { rawAppLintStore, type MonacoLintError } from './raw_apps/lintStore'
 	import { MarkerSeverity } from 'monaco-editor'
->>>>>>> 340cfb71
 	import { resource, watch } from 'runed'
 	// import EditorTheme from './EditorTheme.svelte'
 
