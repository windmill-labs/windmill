<script module>
	import '@codingame/monaco-vscode-standalone-languages'
	import '@codingame/monaco-vscode-standalone-typescript-language-features'
	import processStdContent from '$lib/process.d.ts.txt?raw'

	languages.typescript.typescriptDefaults.addExtraLib(processStdContent, 'process.d.ts')

	languages.typescript.typescriptDefaults.setModeConfiguration({
		completionItems: true,
		hovers: true,
		documentSymbols: true,
		definitions: true,
		references: true,
		documentHighlights: true,
		rename: true,
		diagnostics: true,
		documentRangeFormattingEdits: true,
		signatureHelp: true,
		onTypeFormattingEdits: true,
		codeActions: true,
		inlayHints: true
	})

	// languages.typescript.javascriptDefaults.setEagerModelSync(true)
	languages.typescript.typescriptDefaults.setEagerModelSync(true)

	// languages.typescript.javascriptDefaults.setDiagnosticsOptions({
	// 	noSemanticValidation: false,
	// 	noSyntaxValidation: false,
	// 	noSuggestionDiagnostics: false,
	// 	diagnosticCodesToIgnore: [1108]
	// })

	languages.typescript.typescriptDefaults.setDiagnosticsOptions({
		noSemanticValidation: false,
		noSyntaxValidation: false,

		noSuggestionDiagnostics: false,
		diagnosticCodesToIgnore: [1108, 7006, 7034, 7019, 7005]
	})

	languages.typescript.typescriptDefaults.setCompilerOptions({
		target: languages.typescript.ScriptTarget.Latest,
		allowNonTsExtensions: true,
		noSemanticValidation: false,
		noSyntaxValidation: false,
		completionItems: true,
		hovers: true,
		documentSymbols: true,
		definitions: true,
		references: true,
		documentHighlights: true,
		rename: true,
		diagnostics: true,
		documentRangeFormattingEdits: true,
		signatureHelp: true,
		onTypeFormattingEdits: true,
		codeActions: true,
		inlayHints: true,
		checkJs: true,
		allowJs: true,
		noUnusedLocals: true,
		strict: true,
		noLib: false,
		allowImportingTsExtensions: true,
		allowSyntheticDefaultImports: true,
		moduleResolution: languages.typescript.ModuleResolutionKind.NodeJs,
		jsx: languages.typescript.JsxEmit.React
	})
</script>

<script lang="ts">
	import { BROWSER } from 'esm-env'

	import { sendUserToast } from '$lib/toast'

	import { createEventDispatcher, onDestroy, onMount, untrack } from 'svelte'

	// import libStdContent from '$lib/es6.d.ts.txt?raw'
	// import domContent from '$lib/dom.d.ts.txt?raw'

	// import denoFetchContent from '$lib/deno_fetch.d.ts.txt?raw'

	import * as vscode from 'vscode'
	// import '@codingame/monaco-vscode-typescript-basics-default-extension'
	// import '@codingame/monaco-vscode-typescript-language-features-default-extension'
	// import 'vscode/localExtensionHost'

	import { MonacoLanguageClient } from 'monaco-languageclient'

	import { toSocket, WebSocketMessageReader, WebSocketMessageWriter } from 'vscode-ws-jsonrpc'
	import { CloseAction, ErrorAction, RequestType } from 'vscode-languageclient'
	import type { DocumentUri, MessageTransports } from 'vscode-languageclient'

	import { MonacoBinding } from 'y-monaco'
	import {
		dbSchemas,
		type DBSchema,
		copilotInfo,
		codeCompletionSessionEnabled,
		lspTokenStore,
		formatOnSave,
		vimMode
	} from '$lib/stores'

	import { editorConfig, updateOptions } from '$lib/editorUtils'
	import { createHash as randomHash } from '$lib/editorLangUtils'
	import { workspaceStore } from '$lib/stores'
	import { type Preview, ResourceService, type ScriptLang, UserService } from '$lib/gen'
	import type { Text } from 'yjs'
	import { initializeVscode, keepModelAroundToAvoidDisposalOfWorkers } from '$lib/components/vscode'

	import { initializeMode } from 'monaco-graphql/esm/initializeMode.js'
	import type { MonacoGraphQLAPI } from 'monaco-graphql/esm/api.js'

	import {
		editor as meditor,
		languages,
		KeyCode,
		KeyMod,
		Uri as mUri,
		type IRange,
		type IDisposable
	} from 'monaco-editor'

	import EditorTheme from './EditorTheme.svelte'
	import {
		BIGQUERY_TYPES,
		DUCKDB_TYPES,
		MSSQL_TYPES,
		MYSQL_TYPES,
		ORACLEDB_TYPES,
		POSTGRES_TYPES,
		SNOWFLAKE_TYPES
	} from '$lib/consts'
	import { setupTypeAcquisition, type DepsToGet } from '$lib/ata/index'
	import { initWasmTs } from '$lib/infer'
	import { initVim } from './monaco_keybindings'
	import { parseTypescriptDeps } from '$lib/relative_imports'

	import { scriptLangToEditorLang } from '$lib/scripts'
	import * as htmllang from '$lib/svelteMonarch'
	import { conf, language } from '$lib/vueMonarch'

	import { Autocompletor } from './copilot/autocomplete/Autocompletor'
	import { AIChatEditorHandler } from './copilot/chat/monaco-adapter'
	import GlobalReviewButtons from './copilot/chat/GlobalReviewButtons.svelte'
	import AIChatInlineWidget from './copilot/chat/AIChatInlineWidget.svelte'
	import { writable } from 'svelte/store'
	import { formatResourceTypes } from './copilot/chat/script/core'
	import FakeMonacoPlaceHolder from './FakeMonacoPlaceHolder.svelte'
	import { editorPositionMap } from '$lib/utils'
	import { extToLang, langToExt } from '$lib/editorLangUtils'
	import { aiChatManager } from './copilot/chat/AIChatManager.svelte'
	import type { Selection } from 'monaco-editor'
	// import EditorTheme from './EditorTheme.svelte'

<<<<<<< HEAD
	let divEl: HTMLDivElement | null = null
	let editor: meditor.IStandaloneCodeEditor | null = null

	export let code: string = ''
	export let cmdEnterAction: (() => void) | undefined = undefined
	export let formatAction: (() => void) | undefined = undefined
	export let automaticLayout = true
	export let websocketAlive = {
		pyright: false,
		ruff: false,
		deno: false,
		go: false,
		shellcheck: false
=======
	let divEl: HTMLDivElement | null = $state(null)
	let editor: meditor.IStandaloneCodeEditor | null = $state(null)

	interface Props {
		// for related places search: ADD_NEW_LANG
		code?: string
		cmdEnterAction?: (() => void) | undefined
		formatAction?: (() => void) | undefined
		automaticLayout?: boolean
		websocketAlive?: any
		shouldBindKey?: boolean
		fixedOverflowWidgets?: boolean
		path?: string | undefined
		yContent?: Text | undefined
		awareness?: any | undefined
		folding?: boolean
		args?: Record<string, any> | undefined
		useWebsockets?: boolean
		small?: boolean
		scriptLang: Preview['language'] | 'bunnative' | 'tsx' | 'jsx' | 'json' | undefined
		disabled?: boolean
		lineNumbersMinChars?: number
		files?: Record<string, { code: string; readonly?: boolean }> | undefined
		extraLib?: string | undefined
		changeTimeout?: number
		loadAsync?: boolean
		key?: string | undefined
		class?: string | undefined
>>>>>>> e6f1211d
	}

	let {
		code = $bindable(),
		cmdEnterAction = undefined,
		formatAction = undefined,
		automaticLayout = true,
		websocketAlive = $bindable(),
		shouldBindKey = true,
		fixedOverflowWidgets = true,
		path = undefined,
		yContent = undefined,
		awareness = undefined,
		folding = false,
		args = undefined,
		useWebsockets = true,
		small = false,
		scriptLang,
		disabled = false,
		lineNumbersMinChars = 3,
		files = {},
		extraLib = undefined,
		changeTimeout = 500,
		loadAsync = false,
		key = undefined,
		class: clazz = undefined
	}: Props = $props()

	$effect.pre(() => {
		if (websocketAlive == undefined) {
			websocketAlive = {
				pyright: false,
				ruff: false,
				deno: false,
				go: false,
				shellcheck: false
			}
		}
	})

	let lang = $state(scriptLangToEditorLang(scriptLang))

	let filePath = $state(computePath(path))

	let initialPath: string | undefined = $state(path)

	let websockets: WebSocket[] = []
	let languageClients: MonacoLanguageClient[] = []
	let websocketInterval: NodeJS.Timeout | undefined
	let lastWsAttempt: Date = new Date()
	let nbWsAttempt = 0
	let disposeMethod: (() => void) | undefined
	const dispatch = createEventDispatcher()
	let graphqlService: MonacoGraphQLAPI | undefined = undefined

	let dbSchema: DBSchema | undefined = $state(undefined)

	let destroyed = false
	const uri = computeUri(
		untrack(() => filePath),
		scriptLang
	)

	console.log('uri', uri)

	function computeUri(filePath: string, scriptLang: string | undefined) {
		let file
		if (filePath.includes('.')) {
			file = filePath
		} else {
			file = `${filePath}.${scriptLang == 'tsx' ? 'tsx' : langToExt(lang)}`
		}
		if (file.startsWith('/')) {
			file = file.slice(1)
		}
		return !['deno', 'go', 'python3'].includes(scriptLang ?? '')
			? `file:///${file}`
			: `file:///tmp/monaco/${file}`
	}

	function computePath(path: string | undefined): string {
		if (
			['deno', 'go', 'python3'].includes(scriptLang ?? '') ||
			path == '' ||
			path == undefined //||path.startsWith('/')
		) {
			return randomHash()
		} else {
			// console.log('path', path)
			return path as string
		}
	}

	export function switchToFile(path: string, value: string, lang: string) {
		if (editor) {
			const uri = mUri.parse(path)
			console.log('switching to file', path, lang)
			// vscode.workspace.fs.writeFile(uri, new TextEncoder().encode(value))
			let nmodel = meditor.getModel(uri)
			if (nmodel) {
				console.log('using existing model', path)
				editor.setModel(nmodel)
			} else {
				console.log('creating model', path)
				nmodel = meditor.createModel(value, lang, uri)
				editor.setModel(nmodel)
			}
			model = nmodel
			setTypescriptExtraLibs()
		}
	}

	let valueAfterDispose: string | undefined = undefined
	export function getCode(): string {
		if (valueAfterDispose != undefined) {
			return valueAfterDispose
		}
		return editor?.getValue() ?? ''
	}

	export function getModel(): meditor.IEditorModel | undefined {
		return editor?.getModel() ?? undefined
	}

	export function insertAtCursor(code: string): void {
		if (editor) {
			editor.trigger('keyboard', 'type', { text: code })
		}
	}

	export function arrowDown(): void {
		if (editor) {
			let pos = editor.getPosition()
			if (pos) {
				editor.setPosition({ lineNumber: pos.lineNumber + 1, column: pos.column })
			}
		}
	}

	export function backspace(): void {
		if (editor) {
			editor.trigger('keyboard', 'deleteLeft', {})
		}
	}

	export function insertAtBeginning(code: string): void {
		if (editor) {
			const range = { startLineNumber: 1, startColumn: 1, endLineNumber: 1, endColumn: 1 }
			const op = { range: range, text: code, forceMoveMarkers: true }
			editor.executeEdits('external', [op])
		}
	}

	export function insertAtLine(code: string, line: number): void {
		if (editor) {
			const range = { startLineNumber: line, startColumn: 1, endLineNumber: line, endColumn: 1 }
			const op = { range: range, text: code, forceMoveMarkers: true }
			editor.executeEdits('external', [op])
		}
	}

	export function getSelectedLines(): string | undefined {
		if (editor) {
			const selection = editor.getSelection()
			if (selection) {
				const range: IRange = {
					startLineNumber: selection.startLineNumber,
					startColumn: 1,
					endLineNumber: selection.endLineNumber + 1,
					endColumn: 1
				}
				return editor.getModel()?.getValueInRange(range)
			}
		}
	}

	export function onDidChangeCursorSelection(f: (e: meditor.ICursorSelectionChangedEvent) => void) {
		if (editor) {
			return editor.onDidChangeCursorSelection(f)
		}
	}

	export function show(): void {
		divEl?.classList.remove('hidden')
	}

	export function hide(): void {
		divEl?.classList.add('hidden')
	}

	export function setCode(ncode: string, noHistory: boolean = false): void {
		if (code != ncode) {
			code = ncode
		}

		if (noHistory) {
			editor?.setValue(ncode)
		} else {
			if (editor?.getModel()) {
				// editor.setValue(ncode)
				editor.pushUndoStop()

				editor.executeEdits('set', [
					{
						range: editor.getModel()!.getFullModelRange(), // full range
						text: ncode
					}
				])

				editor.pushUndoStop()
			}
		}
	}

	function updateCode() {
		const ncode = getCode()
		if (code == ncode) {
			return
		}
		code = ncode
		dispatch('change', ncode)
	}

	export function append(code: string): void {
		if (editor) {
			const lineCount = editor.getModel()?.getLineCount() || 0
			const lastLineLength = editor.getModel()?.getLineLength(lineCount) || 0
			const range: IRange = {
				startLineNumber: lineCount,
				startColumn: lastLineLength + 1,
				endLineNumber: lineCount,
				endColumn: lastLineLength + 1
			}
			editor.executeEdits('append', [
				{
					range,
					text: code,
					forceMoveMarkers: true
				}
			])
			editor.revealLine(lineCount)
		}
	}

	export async function format() {
		if (editor) {
			updateCode()
			if (lang != 'shell' && lang != 'nu') {
				if ($formatOnSave != false) {
					if (scriptLang == 'deno' && languageClients.length > 0) {
						languageClients.forEach(async (x) => {
							let edits = await x.sendRequest(new RequestType('textDocument/formatting'), {
								textDocument: { uri },
								options: {
									tabSize: 2,
									insertSpaces: true
								}
							})
							console.debug(edits)
							if (Array.isArray(edits)) {
								edits = edits.map((edit) =>
									edit.range.start != undefined &&
									edit.range.end != undefined &&
									edit.newText != undefined
										? {
												range: {
													startLineNumber: edit.range.start.line + 1,
													startColumn: edit.range.start.character + 1,
													endLineNumber: edit.range.end.line + 1,
													endColumn: edit.range.end.character + 1
												},
												text: edit.newText
											}
										: {}
								)
								//@ts-ignore
								editor?.executeEdits('fmt', edits)
							}
						})
					} else {
						await editor?.getAction('editor.action.formatDocument')?.run()
					}
				}
				updateCode()
			}
			if (formatAction) {
				formatAction()
			}
		}
	}

	export function getScriptLang(): string | undefined {
		return scriptLang
	}

	let command: IDisposable | undefined = undefined

	let sqlTypeCompletor: IDisposable | undefined = $state(undefined)

	function addSqlTypeCompletions() {
		if (sqlTypeCompletor) {
			sqlTypeCompletor.dispose()
		}
		sqlTypeCompletor = languages.registerCompletionItemProvider('sql', {
			triggerCharacters: scriptLang === 'postgresql' ? [':'] : ['('],
			provideCompletionItems: function (model, position) {
				const lineUntilPosition = model.getValueInRange({
					startLineNumber: position.lineNumber,
					startColumn: 1,
					endLineNumber: position.lineNumber,
					endColumn: position.column
				})
				let suggestions: languages.CompletionItem[] = []
				if (
					scriptLang === 'postgresql'
						? lineUntilPosition.endsWith('::')
						: lineUntilPosition.match(/^-- .* \(/)
				) {
					const word = model.getWordUntilPosition(position)
					const range = {
						startLineNumber: position.lineNumber,
						endLineNumber: position.lineNumber,
						startColumn: word.startColumn,
						endColumn: word.endColumn
					}
					suggestions = (
						scriptLang === 'postgresql'
							? POSTGRES_TYPES
							: scriptLang === 'mysql'
								? MYSQL_TYPES
								: scriptLang === 'snowflake'
									? SNOWFLAKE_TYPES
									: scriptLang === 'bigquery'
										? BIGQUERY_TYPES
										: scriptLang === 'mssql'
											? MSSQL_TYPES
											: scriptLang === 'oracledb'
												? ORACLEDB_TYPES
												: scriptLang === 'duckdb'
													? DUCKDB_TYPES
													: []
					).map((t) => ({
						label: t,
						kind: languages.CompletionItemKind.Function,
						insertText: t,
						range: range,
						sortText: 'a'
					}))
				}
				return {
					suggestions
				}
			}
		})
	}

	let sqlSchemaCompletor: IDisposable | undefined = undefined

	function updateSchema() {
		const newSchemaRes = lang === 'graphql' ? args?.api : args?.database
		if (typeof newSchemaRes === 'string') {
			dbSchema = $dbSchemas[newSchemaRes.replace('$res:', '')]
		} else {
			dbSchema = undefined
		}
	}

	function disposeSqlSchemaCompletor() {
		sqlSchemaCompletor?.dispose()
	}
	function disposeGaphqlService() {
		graphqlService = undefined
	}

	function addDBSchemaCompletions() {
		const { lang: schemaLang, schema } = dbSchema || {}
		if (!schemaLang || !schema) {
			return
		}
		if (schemaLang === 'graphql') {
			graphqlService ||= initializeMode()
			graphqlService?.setSchemaConfig([
				{
					uri: 'my-schema.graphql',
					introspectionJSON: schema
				}
			])
		} else {
			if (sqlSchemaCompletor) {
				sqlSchemaCompletor.dispose()
			}
			sqlSchemaCompletor = languages.registerCompletionItemProvider('sql', {
				triggerCharacters: ['.', ' ', '('],
				provideCompletionItems: function (model, position) {
					const textUntilPosition = model.getValueInRange({
						startLineNumber: 1,
						startColumn: 1,
						endLineNumber: position.lineNumber,
						endColumn: position.column
					})
					const word = model.getWordUntilPosition(position)
					const range = {
						startLineNumber: position.lineNumber,
						endLineNumber: position.lineNumber,
						startColumn: word.startColumn,
						endColumn: word.endColumn
					}
					let suggestions: languages.CompletionItem[] = []
					const noneMatch = textUntilPosition.match(/(?:add|create table)\s/i)
					if (noneMatch) {
						return {
							suggestions
						}
					}
					for (const schemaKey in schema) {
						suggestions.push({
							label: schemaKey,
							detail: 'schema',
							kind: languages.CompletionItemKind.Function,
							insertText: schemaKey,
							range: range,
							sortText: 'z'
						})
						for (const tableKey in schema[schemaKey]) {
							suggestions.push({
								label: tableKey,
								detail: `table (${schemaKey})`,
								kind: languages.CompletionItemKind.Function,
								insertText: tableKey,
								range: range,
								sortText: 'y'
							})
							const noColsMatch = textUntilPosition.match(
								/(?:from|insert into|update|table)\s(?![\s\S]*(\b(where|order by|group by|values|set|column)\b|\())/i
							)
							if (!noColsMatch) {
								for (const columnKey in schema[schemaKey][tableKey]) {
									suggestions.push({
										label: columnKey,
										detail: `${schema[schemaKey][tableKey][columnKey]['type']} (${schemaKey}.${tableKey})`,
										kind: languages.CompletionItemKind.Function,
										insertText: columnKey,
										range: range,
										sortText: 'x'
									})
								}
							}
							if (textUntilPosition.match(new RegExp(`${tableKey}.$`, 'i'))) {
								suggestions = suggestions.filter((x) =>
									x.detail?.includes(`(${schemaKey}.${tableKey})`)
								)
								return {
									suggestions
								}
							}
						}
						if (textUntilPosition.match(new RegExp(`${schemaKey}.$`, 'i'))) {
							suggestions = suggestions.filter((x) => x.detail === `table (${schemaKey})`)
							return {
								suggestions
							}
						}
					}
					return {
						suggestions
					}
				}
			})
		}
	}

	let reviewingChanges = $state(writable(false))
	let aiChatEditorHandler: AIChatEditorHandler | undefined = $state(undefined)

	// Inline ai chat widget
	let showInlineAIChat = $state(false)
	let inlineAIChatSelection: Selection | null = $state(null)
	let selectedCode = $state('')

	export function reviewAndApplyCode(code: string) {
		aiChatEditorHandler?.reviewAndApply(code)
	}

	function addChatHandler(editor: meditor.IStandaloneCodeEditor) {
		try {
			aiChatEditorHandler = new AIChatEditorHandler(editor)
			reviewingChanges = aiChatEditorHandler.reviewingChanges
		} catch (err) {
			console.error('Could not add chat handler', err)
		}
	}

	let autocompletor: Autocompletor | undefined = $state(undefined)

	function addAutoCompletor(
		editor: meditor.IStandaloneCodeEditor,
		scriptLang: ScriptLang | 'bunnative' | 'jsx' | 'tsx' | 'json'
	) {
		if (autocompletor) {
			autocompletor.dispose()
		}
		autocompletor = new Autocompletor(editor, scriptLang)
	}

	const outputChannel = {
		name: 'Language Server Client',
		appendLine: (msg: string) => {
			console.log(msg)
		},
		append: (msg: string) => {
			console.log(msg)
		},
		clear: () => {},
		replace: () => {},
		show: () => {},
		hide: () => {},
		dispose: () => {}
	}

	export async function reloadWebsocket() {
		await closeWebsockets()

		if (
			!useWebsockets ||
			!(
				(lang == 'typescript' && scriptLang === 'deno') ||
				lang == 'python' ||
				lang == 'go' ||
				lang == 'shell'
			)
		) {
			return
		}
		console.log('reloadWebsocket')

		function createLanguageClient(
			transports: MessageTransports,
			name: string,
			initializationOptions: any,
			middlewareOptions: ((params, token, next) => any) | undefined
		) {
			const client = new MonacoLanguageClient({
				name: name,
				messageTransports: transports,
				clientOptions: {
					outputChannel,
					documentSelector: [lang],
					errorHandler: {
						error: () => ({ action: ErrorAction.Continue }),

						closed: () => ({
							action: CloseAction.Restart
						})
					},
					markdown: {
						isTrusted: true
					},
					workspaceFolder:
						name != 'deno'
							? {
									uri: vscode.Uri.parse(uri),
									name: 'windmill',
									index: 0
								}
							: undefined,
					initializationOptions,
					middleware: {
						workspace: {
							configuration:
								middlewareOptions ??
								((params, token, next) => {
									return [{ enabled: true }]
								})
						}
					}
				}
			})
			return client
		}

		async function connectToLanguageServer(
			url: string,
			name: string,
			initOptions: any,
			middlewareOptions: any
		) {
			try {
				const webSocket = new WebSocket(url)
				websockets.push(webSocket)
				webSocket.onopen = async () => {
					const socket = toSocket(webSocket)
					const reader = new WebSocketMessageReader(socket)
					const writer = new WebSocketMessageWriter(socket)
					const languageClient = createLanguageClient(
						{ reader, writer },
						name,
						initOptions,
						middlewareOptions
					)
					// if (middlewareOptions != undefined) {
					// 	languageClient.registerNotUsedFeatures()
					// }

					const om = webSocket.onmessage
					webSocket.onmessage = (e) => {
						om && om.apply(webSocket, [e])
						if (destroyed) {
							webSocket.close()
							console.log('Stopping client early because of mismatch')
						}
					}

					languageClients.push(languageClient)

					// HACK ALERT: for some reasons, the client need to be restarted to take into account the 'go get <dep>' command
					// the only way I could figure out to listen for this event is this. I'm sure there is a better way to do this
					if (name == 'go') {
						const om = webSocket.onmessage
						webSocket.onmessage = (e) => {
							om && om.apply(webSocket, [e])
							const js = JSON.parse(e.data)
							if (js.method == 'window/showMessage' && js.params.message == 'completed') {
								console.log('reloading websocket after go get')
								reloadWebsocket()
							}
						}
					}
					reader.onClose(async () => {
						try {
							console.log('CLOSE')
							websocketAlive[name] = false
							await languageClient.stop()
						} catch (err) {
							console.error(err)
						}
					})
					socket.onClose((_code, _reason) => {
						websocketAlive[name] = false
					})

					try {
						console.log('starting client')
						await languageClient.start()
						// for python we want to use the pyright client for signature help, not ruff
						if (lang !== 'python' || (lang === 'python' && name == 'pyright')) {
							autocompletor?.setLanguageClient(languageClient)
						}
						console.log('started client')
					} catch (err) {
						console.log('err at client')
						console.error(err)
						return
					}

					lastWsAttempt = new Date()
					nbWsAttempt = 0
					if (name == 'deno') {
						command && command.dispose()
						command = undefined
						try {
							command = vscode.commands.registerCommand(
								'deno.cache',
								(uris: DocumentUri[] = []) => {
									languageClient.sendRequest(new RequestType('deno/cache'), {
										referrer: { uri },
										uris: uris.map((uri) => ({ uri }))
									})
								}
							)
						} catch (err) {
							console.warn(err)
						}
					}

					websocketAlive[name] = true
				}
			} catch (err) {
				console.error(`connection to ${name} language server failed`)
			}
		}

		const wsProtocol = BROWSER && window.location.protocol == 'https:' ? 'wss' : 'ws'
		const hostname = getHostname()

		let encodedImportMap = ''

		if (useWebsockets) {
			if (lang == 'typescript' && scriptLang === 'deno') {
				ata = undefined
				let root = await genRoot(hostname)
				const importMap = {
					imports: {
						'file:///': root + '/'
					}
				}
				if (filePath && filePath.split('/').length > 2) {
					let path_splitted = filePath.split('/')
					for (let c = 0; c < path_splitted.length; c++) {
						let key = 'file://./'
						for (let i = 0; i < c; i++) {
							key += '../'
						}
						let url = path_splitted.slice(0, -c - 1).join('/')
						let ending = c == path_splitted.length - 1 ? '' : '/'
						importMap['imports'][key] = `${root}/${url}${ending}`
					}
				}
				encodedImportMap = 'data:text/plain;base64,' + btoa(JSON.stringify(importMap))
				await connectToLanguageServer(
					`${wsProtocol}://${window.location.host}/ws/deno`,
					'deno',
					{
						certificateStores: null,
						enablePaths: [],
						config: null,
						importMap: encodedImportMap,
						internalDebug: false,
						lint: false,
						path: null,
						tlsCertificate: null,
						unsafelyIgnoreCertificateErrors: null,
						unstable: true,
						enable: true,
						codeLens: {
							implementations: true,
							references: true,
							referencesAllFunction: false
						},
						suggest: {
							autoImports: true,
							completeFunctionCalls: false,
							names: true,
							paths: true,
							imports: {
								autoDiscover: true,
								hosts: {
									'https://deno.land': true
								}
							}
						}
					},
					() => {
						return [
							{
								enable: true
							}
						]
					}
				)
			} else if (lang === 'python') {
				await connectToLanguageServer(
					`${wsProtocol}://${window.location.host}/ws/pyright`,
					'pyright',
					{},
					(params, token, next) => {
						if (params.items.find((x) => x.section === 'python')) {
							return [
								{
									analysis: {
										useLibraryCodeForTypes: true,
										autoImportCompletions: true,
										diagnosticSeverityOverrides: { reportMissingImports: 'none' },
										typeCheckingMode: 'basic'
									}
								}
							]
						}
						if (params.items.find((x) => x.section === 'python.analysis')) {
							return [
								{
									useLibraryCodeForTypes: true,
									autoImportCompletions: true,
									diagnosticSeverityOverrides: { reportMissingImports: 'none' },
									typeCheckingMode: 'basic'
								}
							]
						}
						return next(params, token)
					}
				)

				connectToLanguageServer(
					`${wsProtocol}://${window.location.host}/ws/ruff`,
					'ruff',
					{},
					undefined
				)
			} else if (lang === 'go') {
				connectToLanguageServer(
					`${wsProtocol}://${window.location.host}/ws/go`,
					'go',
					{
						'build.allowImplicitNetworkAccess': true
					},
					undefined
				)
			} else if (lang === 'shell') {
				connectToLanguageServer(
					`${wsProtocol}://${window.location.host}/ws/diagnostic`,
					'shellcheck',
					{
						linters: {
							shellcheck: {
								command: 'shellcheck',
								debounce: 100,
								args: ['--format=gcc', '-'],
								offsetLine: 0,
								offsetColumn: 0,
								sourceName: 'shellcheck',
								formatLines: 1,
								formatPattern: [
									'^[^:]+:(\\d+):(\\d+):\\s+([^:]+):\\s+(.*)$',
									{
										line: 1,
										column: 2,
										message: 4,
										security: 3
									}
								],
								securities: {
									error: 'error',
									warning: 'warning',
									note: 'info'
								}
							}
						},
						filetypes: {
							shell: 'shellcheck'
						}
					},
					undefined
				)
			} else {
				closeWebsockets()
			}

			websocketInterval && clearInterval(websocketInterval)
			websocketInterval = setInterval(() => {
				if (document.visibilityState == 'visible') {
					if (
						!lastWsAttempt ||
						(new Date().getTime() - lastWsAttempt.getTime() > 60000 && nbWsAttempt < 2)
					) {
						if (
							!websocketAlive.deno &&
							!websocketAlive.pyright &&
							!websocketAlive.go &&
							!websocketAlive.shellcheck &&
							!websocketAlive.ruff &&
							scriptLang != 'bun' &&
							scriptLang != 'tsx'
						) {
							console.log('reconnecting to language servers')
							lastWsAttempt = new Date()
							nbWsAttempt++
							reloadWebsocket()
						} else {
							if (nbWsAttempt >= 2) {
								sendUserToast('Giving up on establishing smart assistant connection', true)
								clearInterval(websocketInterval)
							}
						}
					}
				}
			}, 5000)
		}
	}

	let pathTimeout: NodeJS.Timeout | undefined = undefined

	function getHostname() {
		return BROWSER ? window.location.protocol + '//' + window.location.host : 'SSR'
	}

	function handlePathChange() {
		console.log('path changed, reloading language server', initialPath, path)
		initialPath = path
		pathTimeout && clearTimeout(pathTimeout)
		ata = undefined
		pathTimeout = setTimeout(reloadWebsocket, 1000)
	}

	async function closeWebsockets() {
		command && command.dispose()
		command = undefined

		console.debug(`disposing ${websockets.length} language clients and closing websockets`)
		for (const x of languageClients) {
			try {
				await x.dispose()
			} catch (err) {
				console.debug('error disposing language client', err)
			}
		}
		languageClients = []

		for (const x of websockets) {
			try {
				await x.close()
			} catch (err) {
				console.debug('error closing websocket', err)
			}
		}

		console.debug('done closing websockets')
		websockets = []
		websocketInterval && clearInterval(websocketInterval)
	}

	// let widgets: HTMLElement | undefined = document.getElementById('monaco-widgets-root') ?? undefined
	let model: meditor.ITextModel | undefined = $state(undefined)

	let monacoBinding: MonacoBinding | undefined = $state(undefined)

	let initialized = $state(false)
	let ata: ((s: string | DepsToGet) => void) | undefined = undefined

	let statusDiv: Element | null = $state(null)

	function saveDraft() {
		dispatch('saveDraft', code)
	}

	let vimDisposable: IDisposable | undefined = $state(undefined)

	function onVimDisable() {
		vimDisposable?.dispose()
	}

	function onVimMode() {
		if (editor && statusDiv) {
			vimDisposable = initVim(editor, statusDiv, saveDraft)
		}
	}

	let svelteRegistered = false
	let vueRegistered = false
	function onFileChanges() {
		if (files && Object.keys(files).find((x) => x.endsWith('.svelte')) != undefined) {
			if (!svelteRegistered) {
				svelteRegistered = true
				languages.register({
					id: 'svelte',
					extensions: ['.svelte'],
					aliases: ['Svelte', 'svelte'],
					mimetypes: ['application/svelte']
				})
				languages.setLanguageConfiguration('svelte', htmllang.conf as any)

				languages.setMonarchTokensProvider('svelte', htmllang.language as any)
			}
		}

		if (files && Object.keys(files).find((x) => x.endsWith('.vue')) != undefined) {
			if (!vueRegistered) {
				vueRegistered = true
				languages.register({
					id: 'vue',
					extensions: ['.vue'],
					aliases: ['Vue', 'Vue'],
					mimetypes: ['application/svelte']
				})
				languages.setLanguageConfiguration('vue', conf as any)

				languages.setMonarchTokensProvider('vue', language as any)
			}
		}

		if (files && model) {
			for (const [path, { code, readonly }] of Object.entries(files)) {
				const luri = mUri.file(path)
				if (luri.toString() != model.uri.toString()) {
					let nmodel = meditor.getModel(luri)

					if (nmodel == undefined) {
						const lmodel = meditor.createModel(code, extToLang(path?.split('.')?.pop()!), luri)
						if (readonly) {
							lmodel.onDidChangeContent((evt) => {
								// This will effectively undo any new edits
								if (lmodel.getValue() != code && code) {
									lmodel.setValue(code)
								}
							})
						}
					} else {
						const lmodel = meditor.getModel(luri)
						if (lmodel && code) {
							lmodel.setValue(code)
						}
					}
				}
			}
		}
	}

	let timeoutModel: NodeJS.Timeout | undefined = undefined
	async function loadMonaco() {
		console.log('path', uri)

		try {
			console.log("Loading Monaco's language client")
			await initializeVscode('editor', divEl!)
			console.log('done loading Monaco and vscode')
		} catch (e) {
			console.log('error initializing services', e)
		}

		// vscode.languages.registerDefinitionProvider('*', {
		// 	provideDefinition(document, position, token) {
		// 		// Get the word under the cursor (this will be the import or function being clicked)
		// 		const wordRange = document.getWordRangeAtPosition(position)
		// 		const word = document.getText(wordRange)

		// 		// Do something with the word (for example, log it or handle it)
		// 		console.log('Clicked on import or symbol:', word)

		// 		// Optionally, you can also return a definition location
		// 		return null // If you don't want to override the default behavior
		// 	}
		// })
		// console.log('bef ready')
		// console.log('af ready')

		initialized = true

		try {
			model = meditor.createModel(code ?? '', lang == 'nu' ? 'python' : lang, mUri.parse(uri))
		} catch (err) {
			console.log('model already existed', err)
			const nmodel = meditor.getModel(mUri.parse(uri))
			if (!nmodel) {
				throw err
			}
			model = nmodel
		}
		model.updateOptions(lang == 'python' ? { tabSize: 4, insertSpaces: true } : updateOptions)

		onFileChanges()

		try {
			editor = meditor.create(divEl as HTMLDivElement, {
				...editorConfig(code ?? '', lang, automaticLayout, fixedOverflowWidgets),
				model,
				fontSize: !small ? 14 : 12,
				lineNumbersMinChars,
				// overflowWidgetsDomNode: widgets,
				tabSize: lang == 'python' ? 4 : 2,
				folding
			})
			if (key && editorPositionMap?.[key]) {
				editor.setPosition(editorPositionMap[key])
				editor.revealPositionInCenterIfOutsideViewport(editorPositionMap[key])
			}
		} catch (e) {
			console.error('Error loading monaco:', e)
			return
		}

		keepModelAroundToAvoidDisposalOfWorkers()

		// updateEditorKeybindingsMode(editor, 'vim', undefined)

		let ataModel: NodeJS.Timeout | undefined = undefined

		editor?.onDidChangeModelContent((event) => {
			timeoutModel && clearTimeout(timeoutModel)
			timeoutModel = setTimeout(() => {
				updateCode()
			}, changeTimeout)

			ataModel && clearTimeout(ataModel)
			ataModel = setTimeout(() => {
				if (scriptLang == 'bun') {
					ata?.(getCode())
				}
			}, 1000)
		})

		editor?.onDidBlurEditorText(() => {
			dispatch('blur')
		})

		editor?.onDidChangeCursorPosition((event) => {
			if (key) editorPositionMap[key] = event.position
		})

		editor?.onDidFocusEditorText(() => {
			dispatch('focus')

			// for escape we use onkeydown instead of addCommand because addCommand on escape specifically prevents default behavior (like autocomplete cancellation)
			editor?.onKeyDown((e) => {
				if (e.keyCode === KeyCode.Escape) {
					if (showInlineAIChat) {
						closeAIInlineWidget()
					}
					aiChatEditorHandler?.rejectAll()
				}
			})

			editor?.addCommand(KeyMod.CtrlCmd | KeyCode.DownArrow, function () {
				if (aiChatManager.pendingNewCode) {
					aiChatManager.scriptEditorApplyCode?.(aiChatManager.pendingNewCode)
					if (showInlineAIChat) {
						closeAIInlineWidget()
					}
				}
			})

			editor?.addCommand(KeyMod.CtrlCmd | KeyCode.KeyS, function () {
				updateCode()
				shouldBindKey && format && format()
			})

			editor?.addCommand(KeyMod.CtrlCmd | KeyCode.Enter, function () {
				updateCode()
				shouldBindKey && cmdEnterAction && cmdEnterAction()
			})

			editor?.addCommand(KeyMod.CtrlCmd | KeyMod.Shift | KeyCode.Digit7, function () {
				// CMD + slash (toggle comment) on some EU keyboards
				editor?.trigger('keyboard', 'editor.action.commentLine', {})
			})

			editor?.addCommand(KeyMod.CtrlCmd | KeyCode.KeyL, function () {
				const selectedLines = getSelectedLines()
				const selection = editor?.getSelection()
				const hasSelection =
					selection &&
					(selection.startLineNumber !== selection.endLineNumber ||
						selection.startColumn !== selection.endColumn)
				if (hasSelection && selectedLines) {
					aiChatManager.addSelectedLinesToContext(
						selectedLines,
						selection.startLineNumber,
						selection.endLineNumber
					)
				} else {
					aiChatManager.toggleOpen()
					aiChatManager.focusInput()
				}
			})

			editor?.addCommand(KeyMod.CtrlCmd | KeyCode.KeyK, function () {
				if ($copilotInfo.enabled) {
					aiChatEditorHandler?.rejectAll()
					if (showInlineAIChat) {
						closeAIInlineWidget()
					} else {
						showAIInlineWidget()
					}
				}
			})

			editor?.addCommand(KeyMod.CtrlCmd | KeyCode.KeyU, function () {
				dispatch('toggleTestPanel')
			})

			if (
				!websocketAlive.deno &&
				!websocketAlive.pyright &&
				!websocketAlive.ruff &&
				!websocketAlive.shellcheck &&
				!websocketAlive.go &&
				!websocketInterval
			) {
				reloadWebsocket()
			}
		})

		reloadWebsocket()

		setTypescriptExtraLibs()
		setTypescriptRTNamespace()
		return () => {
			console.log('disposing editor')
			ata = undefined
			try {
				closeWebsockets()
				vimDisposable?.dispose()
				closeAIInlineWidget()
				console.log('disposing editor')
				model?.dispose()
				editor && editor.dispose()
				console.log('disposed editor')
			} catch (err) {
				console.log('error disposing editor', err)
			}
		}
	}

	export async function fetchPackageDeps(deps: DepsToGet) {
		ata?.(deps)
	}

	async function setTypescriptRTNamespace() {
		if (
			scriptLang &&
			(scriptLang === 'bun' ||
				scriptLang === 'deno' ||
				scriptLang === 'bunnative' ||
				scriptLang === 'nativets')
		) {
			const resourceTypes = await ResourceService.listResourceType({
				workspace: $workspaceStore ?? ''
			})

			const namespace = formatResourceTypes(
				resourceTypes,
				scriptLang === 'bunnative' ? 'bun' : scriptLang
			)

			languages.typescript.typescriptDefaults.addExtraLib(namespace, 'rt.d.ts')
		}
	}

	async function setTypescriptExtraLibs() {
		if (extraLib) {
			const uri = mUri.parse('file:///extraLib.d.ts')
			languages.typescript.typescriptDefaults.addExtraLib(extraLib, uri.toString())
		}
		if (lang === 'typescript' && (scriptLang == 'bun' || scriptLang == 'tsx') && ata == undefined) {
			const hostname = getHostname()

			const addLibraryToRuntime = async (code: string, _path: string) => {
				const path = 'file://' + _path
				let uri = mUri.parse(path)
				console.log('adding library to runtime', path)
				languages.typescript.typescriptDefaults.addExtraLib(code, path)
				try {
					await vscode.workspace.fs.writeFile(uri, new TextEncoder().encode(code))
				} catch (e) {
					console.log('error writing file', e)
				}
			}

			const addLocalFile = async (code: string, _path: string) => {
				let p = new URL(_path, uri).href
				// if (_path?.startsWith('/')) {
				// 	p = 'file://' + p
				// }
				let nuri = mUri.parse(p)
				console.log('adding local file', _path, nuri.toString())
				if (editor) {
					let localModel = meditor.getModel(nuri)
					if (localModel) {
						localModel.setValue(code)
					} else {
						meditor.createModel(code, 'typescript', nuri)
					}
					try {
						if (model) {
							model?.setValue(model.getValue())
						}
					} catch (e) {
						console.log('error resetting model', e)
					}
				}
			}
			await initWasmTs()
			const root = await genRoot(hostname)
			console.log('SETUP TYPE ACQUISITION', { root, path })
			ata = setupTypeAcquisition({
				projectName: 'Windmill',
				depsParser: (c) => {
					return parseTypescriptDeps(c)
				},
				root,
				scriptPath: path,
				logger: console,
				delegate: {
					receivedFile: addLibraryToRuntime,
					localFile: addLocalFile,
					progress: (downloaded: number, total: number) => {
						// console.log({ dl, ttl })
					},
					started: () => {
						console.log('ATA start')
					},
					finished: (f) => {
						console.log('ATA done')
					}
				}
			})
			if (scriptLang == 'bun') {
				ata?.('import "bun-types"')
				ata?.(code ?? '')
			}
			dispatch('ataReady')
		}
	}

	export function addAction(
		id: string,
		label: string,
		callback: (editor: meditor.IStandaloneCodeEditor) => void,
		keybindings: number[] = []
	) {
		editor?.addAction({
			id,
			label,
			keybindings,
			contextMenuGroupId: 'navigation',
			run: function (editor: meditor.IStandaloneCodeEditor) {
				callback(editor)
			}
		})
	}

	function showAIInlineWidget() {
		if (!editor) return

		inlineAIChatSelection = editor.getSelection()
		if (!inlineAIChatSelection) {
			return
		}
		const model = editor.getModel()
		selectedCode = ''
		if (model) {
			selectedCode = model.getValueInRange(inlineAIChatSelection)
		}
		showInlineAIChat = true
		aiChatInlineWidget?.focusInput()
	}

	function closeAIInlineWidget() {
		showInlineAIChat = false
		inlineAIChatSelection = null
		selectedCode = ''
	}

	let aiChatInlineWidget: AIChatInlineWidget | null = $state(null)

	let loadTimeout: NodeJS.Timeout | undefined = undefined
	onMount(async () => {
		if (BROWSER) {
			if (loadAsync) {
				loadTimeout = setTimeout(() => loadMonaco().then((x) => (disposeMethod = x)), 0)
			} else {
				let m = await loadMonaco()
				disposeMethod = m
			}
		}
	})

	onDestroy(() => {
		console.log('destroying editor')
		valueAfterDispose = getCode()
		destroyed = true
		disposeMethod && disposeMethod()
		websocketInterval && clearInterval(websocketInterval)
		sqlSchemaCompletor && sqlSchemaCompletor.dispose()
		autocompletor && autocompletor.dispose()
		sqlTypeCompletor && sqlTypeCompletor.dispose()
		timeoutModel && clearTimeout(timeoutModel)
		loadTimeout && clearTimeout(loadTimeout)
		aiChatEditorHandler?.clear()
	})

	async function genRoot(hostname: string) {
		let token = $lspTokenStore
		if (!token) {
			let expiration = new Date()
			expiration.setHours(expiration.getHours() + 72)
			const newToken = await UserService.createToken({
				requestBody: { label: 'Ephemeral lsp token', expiration: expiration.toISOString() }
			})
			$lspTokenStore = newToken
			token = newToken
		}
		let root = hostname + '/api/scripts_u/tokened_raw/' + $workspaceStore + '/' + token
		return root
	}

	function onKeyDown(e: KeyboardEvent) {
		if (e.key === 'Escape') {
			if (showInlineAIChat) {
				closeAIInlineWidget()
			}
			aiChatEditorHandler?.rejectAll()
		} else if ((e.ctrlKey || e.metaKey) && e.key === 'ArrowDown' && aiChatManager.pendingNewCode) {
			aiChatManager.scriptEditorApplyCode?.(aiChatManager.pendingNewCode)
			if (showInlineAIChat) {
				closeAIInlineWidget()
			}
		}
	}
	$effect(() => {
		lang = scriptLangToEditorLang(scriptLang)
	})
	$effect(() => {
		filePath = computePath(path)
	})
	$effect(() => {
		path != initialPath &&
			(scriptLang == 'deno' || scriptLang == 'bun' || scriptLang == 'bunnative') &&
			untrack(() => {
				handlePathChange()
			})
	})
	$effect(() => {
		initialized && lang === 'sql' && scriptLang
			? untrack(() => addSqlTypeCompletions())
			: sqlTypeCompletor?.dispose()
	})
	$effect(() => {
		lang && args && $dbSchemas && untrack(() => updateSchema())
	})
	$effect(() => {
		initialized &&
			dbSchema &&
			['sql', 'graphql'].includes(lang) &&
			untrack(() => addDBSchemaCompletions())
	})
	$effect(() => {
		;(!dbSchema || lang !== 'sql') && untrack(() => disposeSqlSchemaCompletor())
	})
	$effect(() => {
		;(!dbSchema || lang !== 'graphql') && untrack(() => disposeGaphqlService())
	})
	$effect(() => {
		$copilotInfo.enabled &&
			$codeCompletionSessionEnabled &&
			Autocompletor.isProviderModelSupported($copilotInfo.codeCompletionModel) &&
			initialized &&
			editor &&
			scriptLang &&
			untrack(() => editor && addAutoCompletor(editor, scriptLang))
	})
	$effect(() => {
		$copilotInfo.enabled && initialized && editor && untrack(() => editor && addChatHandler(editor))
	})
	$effect(() => {
		!$codeCompletionSessionEnabled && autocompletor?.dispose()
	})
	$effect(() => {
		if (yContent && awareness && model && editor) {
			monacoBinding && monacoBinding.destroy()
			untrack(() => {
				monacoBinding = new MonacoBinding(
					yContent,
					model!,
					new Set([editor as meditor.IStandaloneCodeEditor]),
					awareness
				)
			})
		}
	})
	$effect(() => {
		editor && $vimMode && statusDiv && untrack(() => onVimMode())
	})
	$effect(() => {
		!$vimMode && vimDisposable && untrack(() => onVimDisable())
	})
	$effect(() => {
		files && model && untrack(() => onFileChanges())
	})
</script>

<svelte:window onkeydown={onKeyDown} />
<EditorTheme />
{#if !editor}
	<div class="inset-0 absolute overflow-clip">
		<FakeMonacoPlaceHolder {code} />
	</div>
{/if}
<div bind:this={divEl} class="{clazz} editor {disabled ? 'disabled' : ''}"></div>
{#if $vimMode}
	<div class="fixed bottom-0 z-30" bind:this={statusDiv}></div>
{/if}

{#if $reviewingChanges}
	<GlobalReviewButtons
		onAcceptAll={() => {
			aiChatEditorHandler?.acceptAll()
		}}
		onRejectAll={() => {
			aiChatEditorHandler?.rejectAll()
		}}
	/>
{/if}

{#if editor && $copilotInfo.enabled && aiChatEditorHandler}
	<AIChatInlineWidget
		bind:this={aiChatInlineWidget}
		bind:show={showInlineAIChat}
		{editor}
		editorHandler={aiChatEditorHandler}
		selection={inlineAIChatSelection}
		{selectedCode}
	/>
{/if}

<style global lang="postcss">
	.editor {
		@apply p-0;
	}
	.yRemoteSelection {
		background-color: rgb(250, 129, 0, 0.5);
	}
	.yRemoteSelectionHead {
		position: absolute;
		border-left: orange solid 2px;
		border-top: orange solid 2px;
		border-bottom: orange solid 2px;
		height: 100%;
		box-sizing: border-box;
	}
	.yRemoteSelectionHead::after {
		position: absolute;
		content: ' ';
		border: 3px solid orange;
		border-radius: 4px;
		left: -4px;
		top: -5px;
	}
</style><|MERGE_RESOLUTION|>--- conflicted
+++ resolved
@@ -155,21 +155,6 @@
 	import type { Selection } from 'monaco-editor'
 	// import EditorTheme from './EditorTheme.svelte'
 
-<<<<<<< HEAD
-	let divEl: HTMLDivElement | null = null
-	let editor: meditor.IStandaloneCodeEditor | null = null
-
-	export let code: string = ''
-	export let cmdEnterAction: (() => void) | undefined = undefined
-	export let formatAction: (() => void) | undefined = undefined
-	export let automaticLayout = true
-	export let websocketAlive = {
-		pyright: false,
-		ruff: false,
-		deno: false,
-		go: false,
-		shellcheck: false
-=======
 	let divEl: HTMLDivElement | null = $state(null)
 	let editor: meditor.IStandaloneCodeEditor | null = $state(null)
 
@@ -198,7 +183,6 @@
 		loadAsync?: boolean
 		key?: string | undefined
 		class?: string | undefined
->>>>>>> e6f1211d
 	}
 
 	let {
