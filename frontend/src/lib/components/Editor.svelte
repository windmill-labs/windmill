<!-- <script lang="ts"></script> -->

<script context="module">
	import '@codingame/monaco-vscode-standalone-languages'
	import '@codingame/monaco-vscode-standalone-typescript-language-features'
	import processStdContent from '$lib/process.d.ts.txt?raw'
	import windmillFetchContent from '$lib/windmill_fetch.d.ts.txt?raw'

	languages.typescript.typescriptDefaults.addExtraLib(processStdContent, 'process.d.ts')

	// languages.typescript.javascriptDefaults.setModeConfiguration({
	// 	completionItems: true,
	// 	hovers: true,
	// 	documentSymbols: true,
	// 	definitions: true,
	// 	references: true,
	// 	documentHighlights: true,
	// 	rename: true,
	// 	diagnostics: true,
	// 	documentRangeFormattingEdits: true,
	// 	signatureHelp: true,
	// 	onTypeFormattingEdits: true,
	// 	codeActions: true,
	// 	inlayHints: true
	// })

	languages.typescript.typescriptDefaults.setModeConfiguration({
		completionItems: true,
		hovers: true,
		documentSymbols: true,
		definitions: true,
		references: true,
		documentHighlights: true,
		rename: true,
		diagnostics: true,
		documentRangeFormattingEdits: true,
		signatureHelp: true,
		onTypeFormattingEdits: true,
		codeActions: true,
		inlayHints: true
	})

	// languages.typescript.javascriptDefaults.setEagerModelSync(true)
	languages.typescript.typescriptDefaults.setEagerModelSync(true)

	// languages.typescript.javascriptDefaults.setDiagnosticsOptions({
	// 	noSemanticValidation: false,
	// 	noSyntaxValidation: false,
	// 	noSuggestionDiagnostics: false,
	// 	diagnosticCodesToIgnore: [1108]
	// })

	languages.typescript.typescriptDefaults.setDiagnosticsOptions({
		noSemanticValidation: false,
		noSyntaxValidation: false,
		noSuggestionDiagnostics: false,
		diagnosticCodesToIgnore: [1108]
	})

	languages.typescript.typescriptDefaults.setCompilerOptions({
		target: languages.typescript.ScriptTarget.Latest,
		allowNonTsExtensions: true,
		noSemanticValidation: false,
		noSyntaxValidation: false,
		completionItems: true,
		hovers: true,
		documentSymbols: true,
		definitions: true,
		references: true,
		documentHighlights: true,
		rename: true,
		diagnostics: true,
		documentRangeFormattingEdits: true,
		signatureHelp: true,
		onTypeFormattingEdits: true,
		codeActions: true,
		inlayHints: true,
		checkJs: true,
		allowJs: true,
		noUnusedLocals: true,
		strict: true,
		noLib: false,
		allowImportingTsExtensions: true,
		moduleResolution: languages.typescript.ModuleResolutionKind.NodeJs
	})

	// languages.typescript.javascriptDefaults.setCompilerOptions({
	// 	target: languages.typescript.ScriptTarget.Latest,
	// 	allowNonTsExtensions: true,
	// 	noSemanticValidation: false,
	// 	noSyntaxValidation: false,
	// 	allowImportingTsExtensions: true,
	// 	checkJs: true,
	// 	allowJs: true,
	// 	noUnusedParameters: true,
	// 	noUnusedLocals: true,
	// 	strict: true,
	// 	noLib: true,
	// 	moduleResolution: languages.typescript.ModuleResolutionKind.NodeJs
	// })
</script>

<script lang="ts">
	import { BROWSER } from 'esm-env'

	import { sendUserToast } from '$lib/toast'

	import { createEventDispatcher, onDestroy, onMount } from 'svelte'

	// import libStdContent from '$lib/es6.d.ts.txt?raw'
	// import domContent from '$lib/dom.d.ts.txt?raw'

	// import denoFetchContent from '$lib/deno_fetch.d.ts.txt?raw'

	import * as vscode from 'vscode'
	// import '@codingame/monaco-vscode-typescript-basics-default-extension'
	// import '@codingame/monaco-vscode-typescript-language-features-default-extension'
	// import 'vscode/localExtensionHost'

	import { MonacoLanguageClient } from 'monaco-languageclient'

	import { toSocket, WebSocketMessageReader, WebSocketMessageWriter } from 'vscode-ws-jsonrpc'
	import { CloseAction, ErrorAction, RequestType } from 'vscode-languageclient'
	import { MonacoBinding } from 'y-monaco'
	import {
		dbSchemas,
		type DBSchema,
		copilotInfo,
		codeCompletionSessionEnabled,
		lspTokenStore,
		formatOnSave,
		vimMode
	} from '$lib/stores'

	import {
		createHash as randomHash,
		editorConfig,
		langToExt,
		updateOptions
	} from '$lib/editorUtils'
	import type { Disposable } from 'vscode'
	import type { DocumentUri, MessageTransports } from 'vscode-languageclient'
	import { buildWorkerDefinition } from '$lib/components/build_workers'
	import { workspaceStore } from '$lib/stores'
	import { type Preview, UserService } from '$lib/gen'
	import type { Text } from 'yjs'
	import { initializeVscode } from '$lib/components/vscode'

	import { initializeMode } from 'monaco-graphql/esm/initializeMode.js'
	import { sleep } from '$lib/utils'
	import { editorCodeCompletion } from '$lib/components/copilot/completion'
	import {
		editor as meditor,
		languages,
		KeyCode,
		KeyMod,
		Uri as mUri,
		type IRange,
		type IDisposable
	} from 'monaco-editor'
	import type { MonacoGraphQLAPI } from 'monaco-graphql/esm/api.js'

	import EditorTheme from './EditorTheme.svelte'
	import {
		BIGQUERY_TYPES,
		MSSQL_TYPES,
		MYSQL_TYPES,
		POSTGRES_TYPES,
		SNOWFLAKE_TYPES
	} from '$lib/consts'
	import { setupTypeAcquisition } from '$lib/ata/index'
<<<<<<< HEAD
	import { initWasmTs, parseDeps } from '$lib/infer'
=======
	import { initWasm, parseDeps } from '$lib/infer'
	import { initVim } from './monaco_keybindings'

>>>>>>> e0831777
	// import EditorTheme from './EditorTheme.svelte'

	let divEl: HTMLDivElement | null = null
	let editor: meditor.IStandaloneCodeEditor | null = null

	export let lang:
		| 'typescript'
		| 'python'
		| 'go'
		| 'shell'
		| 'sql'
		| 'graphql'
		| 'powershell'
		| 'php'
		| 'css'
		| 'javascript'
	export let code: string = ''
	export let cmdEnterAction: (() => void) | undefined = undefined
	export let formatAction: (() => void) | undefined = undefined
	export let automaticLayout = true
	export let websocketAlive = {
		pyright: false,
		ruff: false,
		deno: false,
		go: false,
		shellcheck: false
	}
	export let shouldBindKey: boolean = true
	export let fixedOverflowWidgets = true
	export let path: string | undefined = undefined
	export let yContent: Text | undefined = undefined
	export let awareness: any | undefined = undefined
	export let folding = false
	export let args: Record<string, any> | undefined = undefined
	export let useWebsockets: boolean = true
	export let listenEmptyChanges = false
	export let small = false
	export let scriptLang: Preview['language'] | 'bunnative'
	export let disabled: boolean = false

	const rHash = randomHash()
	$: filePath = computePath(path)

	function computePath(path: string | undefined): string {
		if (path == '' || path == undefined || path.startsWith('/')) {
			return rHash
		} else {
			return path as string
		}
	}

	let initialPath: string | undefined = path

	$: path != initialPath &&
		(scriptLang == 'deno' || scriptLang == 'bun' || scriptLang == 'bunnative') &&
		handlePathChange()

	let websockets: WebSocket[] = []
	let languageClients: MonacoLanguageClient[] = []
	let websocketInterval: NodeJS.Timeout | undefined
	let lastWsAttempt: Date = new Date()
	let nbWsAttempt = 0
	let disposeMethod: () => void | undefined
	const dispatch = createEventDispatcher()
	let graphqlService: MonacoGraphQLAPI | undefined = undefined

	let dbSchema: DBSchema | undefined = undefined

	let destroyed = false
	const uri =
		lang != 'go' && lang != 'typescript' && lang != 'python'
			? `file:///${filePath ?? rHash}.${langToExt(lang)}`
			: `file:///tmp/monaco/${randomHash()}.${langToExt(lang)}`

	console.log('uri', uri)

	buildWorkerDefinition('../../../workers', import.meta.url, false)

	export function getCode(): string {
		return editor?.getValue() ?? ''
	}

	export function insertAtCursor(code: string): void {
		if (editor) {
			editor.trigger('keyboard', 'type', { text: code })
		}
	}

	export function arrowDown(): void {
		if (editor) {
			let pos = editor.getPosition()
			if (pos) {
				editor.setPosition({ lineNumber: pos.lineNumber + 1, column: pos.column })
			}
		}
	}

	export function backspace(): void {
		if (editor) {
			editor.trigger('keyboard', 'deleteLeft', {})
		}
	}

	export function insertAtBeginning(code: string): void {
		if (editor) {
			const range = { startLineNumber: 1, startColumn: 1, endLineNumber: 1, endColumn: 1 }
			const op = { range: range, text: code, forceMoveMarkers: true }
			editor.executeEdits('external', [op])
		}
	}

	export function insertAtLine(code: string, line: number): void {
		if (editor) {
			const range = { startLineNumber: line, startColumn: 1, endLineNumber: line, endColumn: 1 }
			const op = { range: range, text: code, forceMoveMarkers: true }
			editor.executeEdits('external', [op])
		}
	}

	export function getSelectedLines(): string | undefined {
		if (editor) {
			const selection = editor.getSelection()
			if (selection) {
				const range: IRange = {
					startLineNumber: selection.startLineNumber,
					startColumn: 1,
					endLineNumber: selection.endLineNumber + 1,
					endColumn: 1
				}
				return editor.getModel()?.getValueInRange(range)
			}
		}
	}

	export function onDidChangeCursorSelection(f: (e: meditor.ICursorSelectionChangedEvent) => void) {
		if (editor) {
			return editor.onDidChangeCursorSelection(f)
		}
	}

	export function show(): void {
		divEl?.classList.remove('hidden')
	}

	export function hide(): void {
		divEl?.classList.add('hidden')
	}

	export function setCode(ncode: string, noHistory: boolean = false): void {
		code = ncode
		if (noHistory) {
			editor?.setValue(ncode)
		} else {
			if (editor?.getModel()) {
				// editor.setValue(ncode)
				editor.pushUndoStop()

				editor.executeEdits('set', [
					{
						range: editor.getModel()!.getFullModelRange(), // full range
						text: ncode
					}
				])

				editor.pushUndoStop()
			}
		}
	}

	export function append(code): void {
		if (editor) {
			const lineCount = editor.getModel()?.getLineCount() || 0
			const lastLineLength = editor.getModel()?.getLineLength(lineCount) || 0
			const range: IRange = {
				startLineNumber: lineCount,
				startColumn: lastLineLength + 1,
				endLineNumber: lineCount,
				endColumn: lastLineLength + 1
			}
			editor.executeEdits('append', [
				{
					range,
					text: code,
					forceMoveMarkers: true
				}
			])
			editor.revealLine(lineCount)
		}
	}

	export async function format() {
		if (editor) {
			code = getCode()
			if (lang != 'shell') {
				if ($formatOnSave != false) {
					await editor?.getAction('editor.action.formatDocument')?.run()
				}
				code = getCode()
			}
			if (formatAction) {
				formatAction()
			}
		}
	}

	let command: Disposable | undefined = undefined

	let sqlTypeCompletor: Disposable | undefined = undefined

	$: initialized && lang === 'sql' && scriptLang
		? addSqlTypeCompletions()
		: sqlTypeCompletor?.dispose()

	function addSqlTypeCompletions() {
		if (sqlTypeCompletor) {
			sqlTypeCompletor.dispose()
		}
		sqlTypeCompletor = languages.registerCompletionItemProvider('sql', {
			triggerCharacters: scriptLang === 'postgresql' ? [':'] : ['('],
			provideCompletionItems: function (model, position) {
				const lineUntilPosition = model.getValueInRange({
					startLineNumber: position.lineNumber,
					startColumn: 1,
					endLineNumber: position.lineNumber,
					endColumn: position.column
				})
				let suggestions: languages.CompletionItem[] = []
				if (
					scriptLang === 'postgresql'
						? lineUntilPosition.endsWith('::')
						: lineUntilPosition.match(/^-- .* \(/)
				) {
					const word = model.getWordUntilPosition(position)
					const range = {
						startLineNumber: position.lineNumber,
						endLineNumber: position.lineNumber,
						startColumn: word.startColumn,
						endColumn: word.endColumn
					}
					suggestions = (
						scriptLang === 'postgresql'
							? POSTGRES_TYPES
							: scriptLang === 'mysql'
							? MYSQL_TYPES
							: scriptLang === 'snowflake'
							? SNOWFLAKE_TYPES
							: scriptLang === 'bigquery'
							? BIGQUERY_TYPES
							: scriptLang === 'mssql'
							? MSSQL_TYPES
							: []
					).map((t) => ({
						label: t,
						kind: languages.CompletionItemKind.Function,
						insertText: t,
						range: range,
						sortText: 'a'
					}))
				}
				return {
					suggestions
				}
			}
		})
	}

	let sqlSchemaCompletor: Disposable | undefined = undefined

	function updateSchema() {
		const newSchemaRes = lang === 'graphql' ? args?.api : args?.database
		if (typeof newSchemaRes === 'string') {
			dbSchema = $dbSchemas[newSchemaRes.replace('$res:', '')]
		} else {
			dbSchema = undefined
		}
	}

	$: lang && args && $dbSchemas && updateSchema()
	$: initialized && dbSchema && ['sql', 'graphql'].includes(lang) && addDBSchemaCompletions()

	function disposeSqlSchemaCompletor() {
		sqlSchemaCompletor?.dispose()
	}
	$: (!dbSchema || lang !== 'sql') && disposeSqlSchemaCompletor()
	function disposeGaphqlService() {
		graphqlService = undefined
	}
	$: (!dbSchema || lang !== 'graphql') && disposeGaphqlService()

	function addDBSchemaCompletions() {
		const { lang: schemaLang, schema } = dbSchema || {}
		if (!schemaLang || !schema) {
			return
		}
		if (schemaLang === 'graphql') {
			graphqlService ||= initializeMode()
			graphqlService?.setSchemaConfig([
				{
					uri: 'my-schema.graphql',
					introspectionJSON: schema
				}
			])
		} else {
			if (sqlSchemaCompletor) {
				sqlSchemaCompletor.dispose()
			}
			sqlSchemaCompletor = languages.registerCompletionItemProvider('sql', {
				triggerCharacters: ['.', ' ', '('],
				provideCompletionItems: function (model, position) {
					const textUntilPosition = model.getValueInRange({
						startLineNumber: 1,
						startColumn: 1,
						endLineNumber: position.lineNumber,
						endColumn: position.column
					})
					const word = model.getWordUntilPosition(position)
					const range = {
						startLineNumber: position.lineNumber,
						endLineNumber: position.lineNumber,
						startColumn: word.startColumn,
						endColumn: word.endColumn
					}
					let suggestions: languages.CompletionItem[] = []
					const noneMatch = textUntilPosition.match(/(?:add|create table)\s/i)
					if (noneMatch) {
						return {
							suggestions
						}
					}
					for (const schemaKey in schema) {
						suggestions.push({
							label: schemaKey,
							detail: 'schema',
							kind: languages.CompletionItemKind.Function,
							insertText: schemaKey,
							range: range,
							sortText: 'z'
						})
						for (const tableKey in schema[schemaKey]) {
							suggestions.push({
								label: tableKey,
								detail: `table (${schemaKey})`,
								kind: languages.CompletionItemKind.Function,
								insertText: tableKey,
								range: range,
								sortText: 'y'
							})
							const noColsMatch = textUntilPosition.match(
								/(?:from|insert into|update|table)\s(?![\s\S]*(\b(where|order by|group by|values|set|column)\b|\())/i
							)
							if (!noColsMatch) {
								for (const columnKey in schema[schemaKey][tableKey]) {
									suggestions.push({
										label: columnKey,
										detail: `${schema[schemaKey][tableKey][columnKey]['type']} (${schemaKey}.${tableKey})`,
										kind: languages.CompletionItemKind.Function,
										insertText: columnKey,
										range: range,
										sortText: 'x'
									})
								}
							}
							if (textUntilPosition.match(new RegExp(`${tableKey}.$`, 'i'))) {
								suggestions = suggestions.filter((x) =>
									x.detail?.includes(`(${schemaKey}.${tableKey})`)
								)
								return {
									suggestions
								}
							}
						}
						if (textUntilPosition.match(new RegExp(`${schemaKey}.$`, 'i'))) {
							suggestions = suggestions.filter((x) => x.detail === `table (${schemaKey})`)
							return {
								suggestions
							}
						}
					}
					return {
						suggestions
					}
				}
			})
		}
	}

	let copilotCompletor: Disposable | undefined = undefined
	let copilotTs = Date.now()
	let abortController: AbortController | undefined = undefined

	function addCopilotSuggestions() {
		if (copilotCompletor) {
			copilotCompletor.dispose()
		}
		copilotCompletor = vscode.languages.registerInlineCompletionItemProvider(
			{ pattern: '**' },
			{
				async provideInlineCompletionItems(model, position, context, token) {
					abortController?.abort()
					const textUntilPosition = model.getText(
						new vscode.Range(0, 0, position.line, position.character)
					)
					let items: vscode.InlineCompletionItem[] = []

					const lastChar = textUntilPosition[textUntilPosition.length - 1]
					if (textUntilPosition.trim().length > 5 && lastChar.match(/[\(\{\s:=]/)) {
						const textAfterPosition = model.getText(
							new vscode.Range(position.line, position.character, model.lineCount + 1, 1)
						)

						const thisTs = Date.now()
						copilotTs = thisTs
						await sleep(200)
						if (copilotTs === thisTs) {
							abortController?.abort()
							abortController = new AbortController()
							token.onCancellationRequested(() => {
								abortController?.abort()
							})
							const insertText = await editorCodeCompletion(
								textUntilPosition,
								textAfterPosition,
								lang,
								abortController
							)
							if (insertText) {
								items = [
									{
										insertText,
										range: new vscode.Range(
											position.line,
											position.character,
											position.line,
											position.character
										)
									}
								]
							}
						}
					}

					return {
						items,
						commands: []
					}
				}
			}
		)
	}

	$: $copilotInfo.exists_openai_resource_path &&
		$copilotInfo.code_completion_enabled &&
		$codeCompletionSessionEnabled &&
		initialized &&
		addCopilotSuggestions()

	$: !$codeCompletionSessionEnabled && copilotCompletor && copilotCompletor.dispose()

	const outputChannel = {
		name: 'Language Server Client',
		appendLine: (msg: string) => {
			console.log(msg)
		},
		append: (msg: string) => {
			console.log(msg)
		},
		clear: () => {},
		replace: () => {},
		show: () => {},
		hide: () => {},
		dispose: () => {}
	}

	export async function reloadWebsocket() {
		console.log('reloadWebsocket')
		await closeWebsockets()

		function createLanguageClient(
			transports: MessageTransports,
			name: string,
			initializationOptions: any,
			middlewareOptions: ((params, token, next) => any) | undefined
		) {
			const client = new MonacoLanguageClient({
				name: name,
				clientOptions: {
					outputChannel,
					documentSelector: [lang],
					errorHandler: {
						error: () => ({ action: ErrorAction.Continue }),
						closed: () => ({
							action: CloseAction.Restart
						})
					},
					markdown: {
						isTrusted: true
					},
					workspaceFolder:
						name != 'deno'
							? {
									uri: vscode.Uri.parse(uri),
									name: 'windmill',
									index: 0
							  }
							: undefined,
					initializationOptions,
					middleware: {
						workspace: {
							configuration:
								middlewareOptions ??
								((params, token, next) => {
									return [{ enabled: true }]
								})
						}
					}
				},
				connectionProvider: {
					get: () => {
						return Promise.resolve(transports)
					}
				}
			})
			return client
		}

		async function connectToLanguageServer(
			url: string,
			name: string,
			initOptions: any,
			middlewareOptions: any
		) {
			try {
				const webSocket = new WebSocket(url)
				websockets.push(webSocket)
				webSocket.onopen = async () => {
					const socket = toSocket(webSocket)
					const reader = new WebSocketMessageReader(socket)
					const writer = new WebSocketMessageWriter(socket)
					const languageClient = createLanguageClient(
						{ reader, writer },
						name,
						initOptions,
						middlewareOptions
					)
					// if (middlewareOptions != undefined) {
					// 	languageClient.registerNotUsedFeatures()
					// }

					const om = webSocket.onmessage
					webSocket.onmessage = (e) => {
						om && om.apply(webSocket, [e])
						if (destroyed) {
							webSocket.close()
							console.log('Stopping client early because of mismatch')
						}
					}

					languageClients.push(languageClient)

					// HACK ALERT: for some reasons, the client need to be restarted to take into account the 'go get <dep>' command
					// the only way I could figure out to listen for this event is this. I'm sure there is a better way to do this
					if (name == 'go') {
						const om = webSocket.onmessage
						webSocket.onmessage = (e) => {
							om && om.apply(webSocket, [e])
							const js = JSON.parse(e.data)
							if (js.method == 'window/showMessage' && js.params.message == 'completed') {
								console.log('reloading websocket after go get')
								reloadWebsocket()
							}
						}
					}
					reader.onClose(async () => {
						try {
							console.log('CLOSE')
							websocketAlive[name] = false
							await languageClient.stop()
						} catch (err) {
							console.error(err)
						}
					})
					socket.onClose((_code, _reason) => {
						websocketAlive[name] = false
					})

					try {
						console.log('starting client')
						await languageClient.start()
						console.log('started client')
					} catch (err) {
						console.log('err at client')
						console.error(err)
						return
					}

					lastWsAttempt = new Date()
					nbWsAttempt = 0
					if (name == 'deno') {
						command && command.dispose()
						command = undefined
						try {
							command = vscode.commands.registerCommand(
								'deno.cache',
								(uris: DocumentUri[] = []) => {
									languageClient.sendRequest(new RequestType('deno/cache'), {
										referrer: { uri },
										uris: uris.map((uri) => ({ uri }))
									})
								}
							)
						} catch (err) {
							console.warn(err)
						}
					}

					websocketAlive[name] = true
				}
			} catch (err) {
				console.error(`connection to ${name} language server failed`)
			}
		}

		const wsProtocol = BROWSER && window.location.protocol == 'https:' ? 'wss' : 'ws'
		const hostname = getHostname()

		let encodedImportMap = ''
		// if (lang == 'typescript') {

		// 	let worker = await languages.typescript.getTypeScriptWorker()
		// 	console.log(worker)
		// }

		if (useWebsockets) {
			if (lang == 'typescript' && scriptLang === 'deno') {
				ata = undefined
				let root = await genRoot(hostname)
				const importMap = {
					imports: {
						'file:///': root + '/'
					}
				}
				if (filePath && filePath.split('/').length > 2) {
					let path_splitted = filePath.split('/')
					for (let c = 0; c < path_splitted.length; c++) {
						let key = 'file://./'
						for (let i = 0; i < c; i++) {
							key += '../'
						}
						let url = path_splitted.slice(0, -c - 1).join('/')
						let ending = c == path_splitted.length - 1 ? '' : '/'
						importMap['imports'][key] = `${root}/${url}${ending}`
					}
				}
				encodedImportMap = 'data:text/plain;base64,' + btoa(JSON.stringify(importMap))
				await connectToLanguageServer(
					`${wsProtocol}://${window.location.host}/ws/deno`,
					'deno',
					{
						certificateStores: null,
						enablePaths: [],
						config: null,
						importMap: encodedImportMap,
						internalDebug: false,
						lint: false,
						path: null,
						tlsCertificate: null,
						unsafelyIgnoreCertificateErrors: null,
						unstable: true,
						enable: true,
						codeLens: {
							implementations: true,
							references: true,
							referencesAllFunction: false
						},
						suggest: {
							autoImports: true,
							completeFunctionCalls: false,
							names: true,
							paths: true,
							imports: {
								autoDiscover: true,
								hosts: {
									'https://deno.land': true
								}
							}
						}
					},
					() => {
						return [
							{
								enable: true
							}
						]
					}
				)
			} else if (lang === 'python') {
				await connectToLanguageServer(
					`${wsProtocol}://${window.location.host}/ws/pyright`,
					'pyright',
					{},
					(params, token, next) => {
						if (params.items.find((x) => x.section === 'python')) {
							return [
								{
									analysis: {
										useLibraryCodeForTypes: true,
										autoImportCompletions: true,
										diagnosticSeverityOverrides: { reportMissingImports: 'none' },
										typeCheckingMode: 'basic'
									}
								}
							]
						}
						if (params.items.find((x) => x.section === 'python.analysis')) {
							return [
								{
									useLibraryCodeForTypes: true,
									autoImportCompletions: true,
									diagnosticSeverityOverrides: { reportMissingImports: 'none' },
									typeCheckingMode: 'basic'
								}
							]
						}
						return next(params, token)
					}
				)

				connectToLanguageServer(
					`${wsProtocol}://${window.location.host}/ws/ruff`,
					'ruff',
					{},
					undefined
				)
			} else if (lang === 'go') {
				connectToLanguageServer(
					`${wsProtocol}://${window.location.host}/ws/go`,
					'go',
					{
						'build.allowImplicitNetworkAccess': true
					},
					undefined
				)
			} else if (lang === 'shell') {
				connectToLanguageServer(
					`${wsProtocol}://${window.location.host}/ws/diagnostic`,
					'shellcheck',
					{
						linters: {
							shellcheck: {
								command: 'shellcheck',
								debounce: 100,
								args: ['--format=gcc', '-'],
								offsetLine: 0,
								offsetColumn: 0,
								sourceName: 'shellcheck',
								formatLines: 1,
								formatPattern: [
									'^[^:]+:(\\d+):(\\d+):\\s+([^:]+):\\s+(.*)$',
									{
										line: 1,
										column: 2,
										message: 4,
										security: 3
									}
								],
								securities: {
									error: 'error',
									warning: 'warning',
									note: 'info'
								}
							}
						},
						filetypes: {
							shell: 'shellcheck'
						}
					},
					undefined
				)
			} else {
				closeWebsockets()
			}

			websocketInterval && clearInterval(websocketInterval)
			websocketInterval = setInterval(() => {
				if (document.visibilityState == 'visible') {
					if (
						!lastWsAttempt ||
						(new Date().getTime() - lastWsAttempt.getTime() > 60000 && nbWsAttempt < 2)
					) {
						if (
							!websocketAlive.deno &&
							!websocketAlive.pyright &&
							!websocketAlive.go &&
							!websocketAlive.shellcheck &&
							!websocketAlive.ruff &&
							scriptLang != 'bun'
						) {
							console.log('reconnecting to language servers')
							lastWsAttempt = new Date()
							nbWsAttempt++
							reloadWebsocket()
						} else {
							if (nbWsAttempt >= 2) {
								sendUserToast('Giving up on establishing smart assistant connection', true)
								clearInterval(websocketInterval)
							}
						}
					}
				}
			}, 5000)
		}
	}

	let pathTimeout: NodeJS.Timeout | undefined = undefined

	function getHostname() {
		return BROWSER ? window.location.protocol + '//' + window.location.host : 'SSR'
	}

	function handlePathChange() {
		console.log('path changed, reloading language server', initialPath, path)
		initialPath = path
		pathTimeout && clearTimeout(pathTimeout)
		ata = undefined
		pathTimeout = setTimeout(reloadWebsocket, 1000)
	}

	async function closeWebsockets() {
		command && command.dispose()
		command = undefined

		console.debug(`disposing ${websockets.length} language clients and closing websockets`)
		for (const x of languageClients) {
			try {
				await x.dispose()
			} catch (err) {
				console.debug('error disposing language client', err)
			}
		}
		languageClients = []

		for (const x of websockets) {
			try {
				await x.close()
			} catch (err) {
				console.debug('error closing websocket', err)
			}
		}

		console.debug('done closing websockets')
		websockets = []
		websocketInterval && clearInterval(websocketInterval)
	}

	// let widgets: HTMLElement | undefined = document.getElementById('monaco-widgets-root') ?? undefined
	let model: meditor.ITextModel | undefined = undefined

	let monacoBinding: MonacoBinding | undefined = undefined

	$: if (yContent && awareness && model && editor) {
		monacoBinding && monacoBinding.destroy()
		monacoBinding = new MonacoBinding(
			yContent,
			model!,
			new Set([editor as meditor.IStandaloneCodeEditor]),
			awareness
		)
	}

	let initialized = false
	let ata: ((s: string) => void) | undefined = undefined

	let statusDiv: Element | null = null

	function saveDraft() {
		dispatch('saveDraft', code)
	}

	let vimDisposable: IDisposable | undefined = undefined
	$: editor && $vimMode && statusDiv && onVimMode()
	$: !$vimMode && vimDisposable && onVimDisable()

	function onVimDisable() {
		vimDisposable?.dispose()
	}

	function onVimMode() {
		if (editor && statusDiv) {
			vimDisposable = initVim(editor, statusDiv, saveDraft)
		}
	}

	async function loadMonaco() {
		try {
			console.log("Loading Monaco's language client")
			await initializeVscode('editor')
			console.log('done loading Monaco and vscode')
		} catch (e) {
			console.log('error initializing services', e)
		}

		// console.log('bef ready')
		// console.log('af ready')

		initialized = true

		try {
			model = meditor.createModel(code, lang, mUri.parse(uri))
		} catch (err) {
			console.log('model already existed', err)
			const nmodel = meditor.getModel(mUri.parse(uri))
			if (!nmodel) {
				throw err
			}
			model = nmodel
		}
		model.updateOptions(lang == 'python' ? { tabSize: 4, insertSpaces: true } : updateOptions)

		editor = meditor.create(divEl as HTMLDivElement, {
			...editorConfig(code, lang, automaticLayout, fixedOverflowWidgets),
			model,
			fontSize: !small ? 14 : 12,
			// overflowWidgetsDomNode: widgets,
			tabSize: lang == 'python' ? 4 : 2,
			folding
		})

		// updateEditorKeybindingsMode(editor, 'vim', undefined)

		let timeoutModel: NodeJS.Timeout | undefined = undefined
		let ataModel: NodeJS.Timeout | undefined = undefined

		editor?.onDidChangeModelContent((event) => {
			timeoutModel && clearTimeout(timeoutModel)
			timeoutModel = setTimeout(() => {
				let ncode = getCode()
				if (ncode != '' || listenEmptyChanges) {
					code = ncode
					dispatch('change', code)
				}
			}, 500)

			ataModel && clearTimeout(ataModel)
			ataModel = setTimeout(() => {
				ata?.(getCode())
			}, 1000)
		})

		editor?.onDidBlurEditorText(() => {
			dispatch('blur')
		})

		editor?.onDidFocusEditorText(() => {
			dispatch('focus')

			editor?.addCommand(KeyMod.CtrlCmd | KeyCode.KeyS, function () {
				code = getCode()
				shouldBindKey && format && format()
			})

			editor?.addCommand(KeyMod.CtrlCmd | KeyCode.Enter, function () {
				code = getCode()
				shouldBindKey && cmdEnterAction && cmdEnterAction()
			})

			editor?.addCommand(KeyMod.CtrlCmd | KeyMod.Shift | KeyCode.Digit7, function () {
				// CMD + slash (toggle comment) on some EU keyboards
				editor?.trigger('keyboard', 'editor.action.commentLine', {})
			})

			if (
				!websocketAlive.deno &&
				!websocketAlive.pyright &&
				!websocketAlive.ruff &&
				!websocketAlive.shellcheck &&
				!websocketAlive.go &&
				!websocketInterval &&
				scriptLang != 'bun'
			) {
				console.log('reconnecting to language servers on focus')
				reloadWebsocket()
			}
		})

		reloadWebsocket()

		setTypescriptExtraLibs()
		return () => {
			console.log('disposing editor')
			ata = undefined
			try {
				closeWebsockets()
				vimDisposable?.dispose()
				model?.dispose()
				editor && editor.dispose()
				console.log('disposed editor')
			} catch (err) {
				console.log('error disposing editor', err)
			}
		}
	}

	async function setTypescriptExtraLibs() {
		if (lang === 'typescript' && scriptLang != 'deno') {
			const hostname = getHostname()

			// const stdLib = { content: libStdContent, filePath: 'es6.d.ts' }
			if (scriptLang == 'bun' || scriptLang == 'bunnative') {
				// const processLib = { content: processStdContent, filePath: 'process.d.ts' }
				// const domLib = { content: domContent, filePath: 'dom.d.ts' }
				// languages.typescript.typescriptDefaults.setExtraLibs([stdLib, domLib, processLib])
			} else {
				// const denoFetch = { content: denoFetchContent, filePath: 'deno_fetch.d.ts' }
				// languages.typescript.typescriptDefaults.setExtraLibs([stdLib, denoFetch])
				let localContent = windmillFetchContent
				let p = '/tmp/monaco/windmill.d.ts'
				let nuri = mUri.parse(p)
				let localModel = meditor.getModel(nuri)
				if (localModel) {
					localModel.setValue(localContent)
				} else {
					meditor.createModel(localContent, 'typescript', nuri)
				}
			}
			if (scriptLang == 'bun' && ata == undefined) {
				const addLibraryToRuntime = async (code: string, _path: string) => {
					const path = 'file://' + _path
					let uri = mUri.parse(path)
					console.log('adding library to runtime', path)
					languages.typescript.typescriptDefaults.addExtraLib(code, path)
					try {
						await vscode.workspace.fs.writeFile(uri, new TextEncoder().encode(code))
					} catch (e) {
						console.log('error writing file', e)
					}
				}

				const addLocalFile = async (code: string, _path: string) => {
					let p = new URL(_path, uri).href
					// if (_path?.startsWith('/')) {
					// 	p = 'file://' + p
					// }
					let nuri = mUri.parse(p)
					console.log('adding local file', _path, nuri.toString())
					if (editor) {
						let localModel = meditor.getModel(nuri)
						if (localModel) {
							localModel.setValue(code)
						} else {
							meditor.createModel(code, 'typescript', nuri)
						}
						try {
							if (model) {
								model?.setValue(model.getValue())
							}
						} catch (e) {
							console.log('error resetting model', e)
						}
					}
				}
				await initWasmTs()
				const root = await genRoot(hostname)
				console.log('SETUP TYPE ACQUISITION', { root, path })
				ata = setupTypeAcquisition({
					projectName: 'Windmill',
					depsParser: (c) => {
						return parseDeps(c)
					},
					root,
					scriptPath: path,
					logger: console,
					delegate: {
						receivedFile: addLibraryToRuntime,
						localFile: addLocalFile,
						progress: (downloaded: number, total: number) => {
							// console.log({ dl, ttl })
						},
						started: () => {
							console.log('ATA start')
						},
						finished: (f) => {
							console.log('ATA done')
						}
					}
				})
				ata?.('import "bun-types"')
				ata?.(code)
			}
		}
	}

	export function addAction(
		id: string,
		label: string,
		callback: (editor: meditor.IStandaloneCodeEditor) => void,
		keybindings: number[] = []
	) {
		editor?.addAction({
			id,
			label,
			keybindings,
			contextMenuGroupId: 'navigation',
			run: function (editor: meditor.IStandaloneCodeEditor) {
				callback(editor)
			}
		})
	}

	onMount(() => {
		if (BROWSER) {
			loadMonaco().then((x) => (disposeMethod = x))
		}
	})

	onDestroy(() => {
		console.log('destroying editor')
		destroyed = true
		disposeMethod && disposeMethod()
		websocketInterval && clearInterval(websocketInterval)
		sqlSchemaCompletor && sqlSchemaCompletor.dispose()
		copilotCompletor && copilotCompletor.dispose()
		sqlTypeCompletor && sqlTypeCompletor.dispose()
	})

	async function genRoot(hostname: string) {
		let token = $lspTokenStore
		if (!token) {
			let expiration = new Date()
			expiration.setHours(expiration.getHours() + 72)
			const newToken = await UserService.createToken({
				requestBody: { label: 'Ephemeral lsp token', expiration: expiration.toISOString() }
			})
			$lspTokenStore = newToken
			token = newToken
		}
		let root = hostname + '/api/scripts_u/tokened_raw/' + $workspaceStore + '/' + token
		return root
	}
</script>

<EditorTheme />
<div bind:this={divEl} class="{$$props.class} editor {disabled ? 'disabled' : ''}" />
{#if $vimMode}
	<div class="fixed bottom-0 z-30" bind:this={statusDiv} />
{/if}

<style global lang="postcss">
	.editor {
		@apply p-0;
	}
	.yRemoteSelection {
		background-color: rgb(250, 129, 0, 0.5);
	}
	.yRemoteSelectionHead {
		position: absolute;
		border-left: orange solid 2px;
		border-top: orange solid 2px;
		border-bottom: orange solid 2px;
		height: 100%;
		box-sizing: border-box;
	}
	.yRemoteSelectionHead::after {
		position: absolute;
		content: ' ';
		border: 3px solid orange;
		border-radius: 4px;
		left: -4px;
		top: -5px;
	}
</style><|MERGE_RESOLUTION|>--- conflicted
+++ resolved
@@ -169,13 +169,9 @@
 		SNOWFLAKE_TYPES
 	} from '$lib/consts'
 	import { setupTypeAcquisition } from '$lib/ata/index'
-<<<<<<< HEAD
 	import { initWasmTs, parseDeps } from '$lib/infer'
-=======
-	import { initWasm, parseDeps } from '$lib/infer'
 	import { initVim } from './monaco_keybindings'
 
->>>>>>> e0831777
 	// import EditorTheme from './EditorTheme.svelte'
 
 	let divEl: HTMLDivElement | null = null
