--- conflicted
+++ resolved
@@ -23,11 +23,7 @@
 	import { MonacoLanguageClient, initServices } from 'monaco-languageclient'
 	import { toSocket, WebSocketMessageReader, WebSocketMessageWriter } from 'vscode-ws-jsonrpc'
 	import { CloseAction, ErrorAction, RequestType } from 'vscode-languageclient'
-<<<<<<< HEAD
-	import * as vscode from 'vscode'
 	import { MonacoBinding } from 'y-monaco'
-=======
->>>>>>> 133adefc
 
 	languages.typescript.typescriptDefaults.setModeConfiguration({
 		completionItems: false,
@@ -583,6 +579,7 @@
 	let monacoBinding: MonacoBinding | undefined = undefined
 	// @ts-ignore
 	$: if (yContent && awareness && model && editor) {
+		console.log('AWARNESS CHANGED')
 		monacoBinding && monacoBinding.destroy()
 		monacoBinding = new MonacoBinding(yContent, model, new Set([editor]), awareness)
 	}
