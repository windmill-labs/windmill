<!-- <script lang="ts"></script> -->

<script context="module">
	import '@codingame/monaco-vscode-standalone-languages'
	import '@codingame/monaco-vscode-standalone-typescript-language-features'
	import processStdContent from '$lib/process.d.ts.txt?raw'

	languages.typescript.typescriptDefaults.addExtraLib(processStdContent, 'process.d.ts')

	// languages.typescript.javascriptDefaults.setModeConfiguration({
	// 	completionItems: true,
	// 	hovers: true,
	// 	documentSymbols: true,
	// 	definitions: true,
	// 	references: true,
	// 	documentHighlights: true,
	// 	rename: true,
	// 	diagnostics: true,
	// 	documentRangeFormattingEdits: true,
	// 	signatureHelp: true,
	// 	onTypeFormattingEdits: true,
	// 	codeActions: true,
	// 	inlayHints: true
	// })

	languages.typescript.typescriptDefaults.setModeConfiguration({
		completionItems: true,
		hovers: true,
		documentSymbols: true,
		definitions: true,
		references: true,
		documentHighlights: true,
		rename: true,
		diagnostics: true,
		documentRangeFormattingEdits: true,
		signatureHelp: true,
		onTypeFormattingEdits: true,
		codeActions: true,
		inlayHints: true
	})

	// languages.typescript.javascriptDefaults.setEagerModelSync(true)
	languages.typescript.typescriptDefaults.setEagerModelSync(true)

	// languages.typescript.javascriptDefaults.setDiagnosticsOptions({
	// 	noSemanticValidation: false,
	// 	noSyntaxValidation: false,
	// 	noSuggestionDiagnostics: false,
	// 	diagnosticCodesToIgnore: [1108]
	// })

	languages.typescript.typescriptDefaults.setDiagnosticsOptions({
		noSemanticValidation: false,
		noSyntaxValidation: false,
		noSuggestionDiagnostics: false,
		diagnosticCodesToIgnore: [1108]
	})

	languages.typescript.typescriptDefaults.setCompilerOptions({
		target: languages.typescript.ScriptTarget.Latest,
		allowNonTsExtensions: true,
		noSemanticValidation: false,
		noSyntaxValidation: false,
		completionItems: true,
		hovers: true,
		documentSymbols: true,
		definitions: true,
		references: true,
		documentHighlights: true,
		rename: true,
		diagnostics: true,
		documentRangeFormattingEdits: true,
		signatureHelp: true,
		onTypeFormattingEdits: true,
		codeActions: true,
		inlayHints: true,
		checkJs: true,
		allowJs: true,
		noUnusedLocals: true,
		strict: true,
		noLib: false,
		allowImportingTsExtensions: true,
		moduleResolution: languages.typescript.ModuleResolutionKind.NodeJs
	})

	// languages.typescript.javascriptDefaults.setCompilerOptions({
	// 	target: languages.typescript.ScriptTarget.Latest,
	// 	allowNonTsExtensions: true,
	// 	noSemanticValidation: false,
	// 	noSyntaxValidation: false,
	// 	allowImportingTsExtensions: true,
	// 	checkJs: true,
	// 	allowJs: true,
	// 	noUnusedParameters: true,
	// 	noUnusedLocals: true,
	// 	strict: true,
	// 	noLib: true,
	// 	moduleResolution: languages.typescript.ModuleResolutionKind.NodeJs
	// })
</script>

<script lang="ts">
	import { BROWSER } from 'esm-env'

	import { sendUserToast } from '$lib/toast'

	import { createEventDispatcher, onDestroy, onMount } from 'svelte'

	// import libStdContent from '$lib/es6.d.ts.txt?raw'
	// import domContent from '$lib/dom.d.ts.txt?raw'

	// import denoFetchContent from '$lib/deno_fetch.d.ts.txt?raw'

	import * as vscode from 'vscode'
	// import '@codingame/monaco-vscode-typescript-basics-default-extension'
	// import '@codingame/monaco-vscode-typescript-language-features-default-extension'
	// import 'vscode/localExtensionHost'

	import { MonacoLanguageClient } from 'monaco-languageclient'

	import { toSocket, WebSocketMessageReader, WebSocketMessageWriter } from 'vscode-ws-jsonrpc'
	import { CloseAction, ErrorAction, RequestType } from 'vscode-languageclient'
	import { MonacoBinding } from 'y-monaco'
	import {
		dbSchemas,
		type DBSchema,
		copilotInfo,
		codeCompletionSessionEnabled,
		lspTokenStore,
		formatOnSave,
		vimMode
	} from '$lib/stores'

	import {
		createHash as randomHash,
		editorConfig,
		langToExt,
		updateOptions
	} from '$lib/editorUtils'
	import type { Disposable } from 'vscode'
	import type { DocumentUri, MessageTransports } from 'vscode-languageclient'
	import { workspaceStore } from '$lib/stores'
	import { type Preview, ResourceService, UserService } from '$lib/gen'
	import type { Text } from 'yjs'
	import { initializeVscode } from '$lib/components/vscode'

	import { initializeMode } from 'monaco-graphql/esm/initializeMode.js'
	import {
		editor as meditor,
		languages,
		KeyCode,
		KeyMod,
		Uri as mUri,
		type IRange,
		type IDisposable
	} from 'monaco-editor'
	import type { MonacoGraphQLAPI } from 'monaco-graphql/esm/api.js'

	import EditorTheme from './EditorTheme.svelte'
	import {
		BIGQUERY_TYPES,
		MSSQL_TYPES,
		MYSQL_TYPES,
		ORACLEDB_TYPES,
		POSTGRES_TYPES,
		SNOWFLAKE_TYPES
	} from '$lib/consts'
	import { setupTypeAcquisition } from '$lib/ata/index'
	import { initWasmTs } from '$lib/infer'
	import { initVim } from './monaco_keybindings'
	import { buildWorkerDefinition } from '$lib/monaco_workers/build_workers'
	import { parseTypescriptDeps } from '$lib/relative_imports'
	import { Autocompletor } from './copilot/autocomplete/monaco-adapter'
	import { AIChatEditorHandler } from './copilot/chat/monaco-adapter'
	import GlobalReviewButtons from './copilot/chat/GlobalReviewButtons.svelte'
	import { writable } from 'svelte/store'
	import { formatResourceTypes } from './copilot/chat/core'
	import FakeMonacoPlaceHolder from './FakeMonacoPlaceHolder.svelte'
	// import EditorTheme from './EditorTheme.svelte'

	let divEl: HTMLDivElement | null = null
	let editor: meditor.IStandaloneCodeEditor | null = null

	export let lang:
		| 'typescript'
		| 'python'
		| 'go'
		| 'shell'
		| 'sql'
		| 'graphql'
		| 'powershell'
		| 'php'
		| 'css'
		| 'javascript'
		| 'rust'
		| 'yaml'
		| 'csharp'
		| 'nu'
		| 'java'
	// for related places search: ADD_NEW_LANG
	export let code: string = ''
	export let cmdEnterAction: (() => void) | undefined = undefined
	export let formatAction: (() => void) | undefined = undefined
	export let automaticLayout = true
	export let websocketAlive = {
		pyright: false,
		ruff: false,
		deno: false,
		go: false,
		shellcheck: false
	}
	export let shouldBindKey: boolean = true
	export let fixedOverflowWidgets = true
	export let path: string | undefined = undefined
	export let yContent: Text | undefined = undefined
	export let awareness: any | undefined = undefined
	export let folding = false
	export let args: Record<string, any> | undefined = undefined
	export let useWebsockets: boolean = true
	export let small = false
	export let scriptLang: Preview['language'] | 'bunnative'
	export let disabled: boolean = false
	export let lineNumbersMinChars = 3
	export let isAiPanelOpen: boolean = false
<<<<<<< HEAD
=======
	export let loadAsync = false
>>>>>>> 58fa4c80

	const rHash = randomHash()
	$: filePath = computePath(path)

	function computePath(path: string | undefined): string {
		if (path == '' || path == undefined || path.startsWith('/')) {
			return rHash
		} else {
			return path as string
		}
	}

	let initialPath: string | undefined = path

	$: path != initialPath &&
		(scriptLang == 'deno' || scriptLang == 'bun' || scriptLang == 'bunnative') &&
		handlePathChange()

	let websockets: WebSocket[] = []
	let languageClients: MonacoLanguageClient[] = []
	let websocketInterval: NodeJS.Timeout | undefined
	let lastWsAttempt: Date = new Date()
	let nbWsAttempt = 0
	let disposeMethod: () => void | undefined
	const dispatch = createEventDispatcher()
	let graphqlService: MonacoGraphQLAPI | undefined = undefined

	let dbSchema: DBSchema | undefined = undefined

	let destroyed = false
	const uri =
		lang != 'go' && lang != 'typescript' && lang != 'python' && lang != 'nu'
			? `file:///${filePath ?? rHash}.${langToExt(lang)}`
			: `file:///tmp/monaco/${randomHash()}.${langToExt(lang)}`

	console.log('uri', uri)

	buildWorkerDefinition()

	export function getCode(): string {
		return editor?.getValue() ?? ''
	}

	export function getModel(): meditor.IEditorModel | undefined {
		return editor?.getModel() ?? undefined
	}

	export function insertAtCursor(code: string): void {
		if (editor) {
			editor.trigger('keyboard', 'type', { text: code })
		}
	}

	export function arrowDown(): void {
		if (editor) {
			let pos = editor.getPosition()
			if (pos) {
				editor.setPosition({ lineNumber: pos.lineNumber + 1, column: pos.column })
			}
		}
	}

	export function backspace(): void {
		if (editor) {
			editor.trigger('keyboard', 'deleteLeft', {})
		}
	}

	export function insertAtBeginning(code: string): void {
		if (editor) {
			const range = { startLineNumber: 1, startColumn: 1, endLineNumber: 1, endColumn: 1 }
			const op = { range: range, text: code, forceMoveMarkers: true }
			editor.executeEdits('external', [op])
		}
	}

	export function insertAtLine(code: string, line: number): void {
		if (editor) {
			const range = { startLineNumber: line, startColumn: 1, endLineNumber: line, endColumn: 1 }
			const op = { range: range, text: code, forceMoveMarkers: true }
			editor.executeEdits('external', [op])
		}
	}

	export function getSelectedLines(): string | undefined {
		if (editor) {
			const selection = editor.getSelection()
			if (selection) {
				const range: IRange = {
					startLineNumber: selection.startLineNumber,
					startColumn: 1,
					endLineNumber: selection.endLineNumber + 1,
					endColumn: 1
				}
				return editor.getModel()?.getValueInRange(range)
			}
		}
	}

	export function onDidChangeCursorSelection(f: (e: meditor.ICursorSelectionChangedEvent) => void) {
		if (editor) {
			return editor.onDidChangeCursorSelection(f)
		}
	}

	export function show(): void {
		divEl?.classList.remove('hidden')
	}

	export function hide(): void {
		divEl?.classList.add('hidden')
	}

	export function setCode(ncode: string, noHistory: boolean = false): void {
		code = ncode
		if (noHistory) {
			editor?.setValue(ncode)
		} else {
			if (editor?.getModel()) {
				// editor.setValue(ncode)
				editor.pushUndoStop()

				editor.executeEdits('set', [
					{
						range: editor.getModel()!.getFullModelRange(), // full range
						text: ncode
					}
				])

				editor.pushUndoStop()
			}
		}
	}

	export function append(code: string): void {
		if (editor) {
			const lineCount = editor.getModel()?.getLineCount() || 0
			const lastLineLength = editor.getModel()?.getLineLength(lineCount) || 0
			const range: IRange = {
				startLineNumber: lineCount,
				startColumn: lastLineLength + 1,
				endLineNumber: lineCount,
				endColumn: lastLineLength + 1
			}
			editor.executeEdits('append', [
				{
					range,
					text: code,
					forceMoveMarkers: true
				}
			])
			editor.revealLine(lineCount)
		}
	}

	export async function format() {
		if (editor) {
			code = getCode()
			if (lang != 'shell' && lang != 'nu') {
				if ($formatOnSave != false) {
					if (scriptLang == 'deno' && languageClients.length > 0) {
						languageClients.forEach(async (x) => {
							let edits = await x.sendRequest(new RequestType('textDocument/formatting'), {
								textDocument: { uri },
								options: {
									tabSize: 2,
									insertSpaces: true
								}
							})
							console.debug(edits)
							if (Array.isArray(edits)) {
								edits = edits.map((edit) =>
									edit.range.start != undefined &&
									edit.range.end != undefined &&
									edit.newText != undefined
										? {
												range: {
													startLineNumber: edit.range.start.line + 1,
													startColumn: edit.range.start.character + 1,
													endLineNumber: edit.range.end.line + 1,
													endColumn: edit.range.end.character + 1
												},
												text: edit.newText
											}
										: {}
								)
								//@ts-ignore
								editor?.executeEdits('fmt', edits)
							}
						})
					} else {
						await editor?.getAction('editor.action.formatDocument')?.run()
					}
				}
				code = getCode()
			}
			if (formatAction) {
				formatAction()
			}
		}
	}

	export function getScriptLang(): string | undefined {
		return scriptLang
	}

	let command: Disposable | undefined = undefined

	let sqlTypeCompletor: Disposable | undefined = undefined

	$: initialized && lang === 'sql' && scriptLang
		? addSqlTypeCompletions()
		: sqlTypeCompletor?.dispose()

	function addSqlTypeCompletions() {
		if (sqlTypeCompletor) {
			sqlTypeCompletor.dispose()
		}
		sqlTypeCompletor = languages.registerCompletionItemProvider('sql', {
			triggerCharacters: scriptLang === 'postgresql' ? [':'] : ['('],
			provideCompletionItems: function (model, position) {
				const lineUntilPosition = model.getValueInRange({
					startLineNumber: position.lineNumber,
					startColumn: 1,
					endLineNumber: position.lineNumber,
					endColumn: position.column
				})
				let suggestions: languages.CompletionItem[] = []
				if (
					scriptLang === 'postgresql'
						? lineUntilPosition.endsWith('::')
						: lineUntilPosition.match(/^-- .* \(/)
				) {
					const word = model.getWordUntilPosition(position)
					const range = {
						startLineNumber: position.lineNumber,
						endLineNumber: position.lineNumber,
						startColumn: word.startColumn,
						endColumn: word.endColumn
					}
					suggestions = (
						scriptLang === 'postgresql'
							? POSTGRES_TYPES
							: scriptLang === 'mysql'
								? MYSQL_TYPES
								: scriptLang === 'snowflake'
									? SNOWFLAKE_TYPES
									: scriptLang === 'bigquery'
										? BIGQUERY_TYPES
										: scriptLang === 'mssql'
											? MSSQL_TYPES
											: scriptLang === 'oracledb'
												? ORACLEDB_TYPES
												: []
					).map((t) => ({
						label: t,
						kind: languages.CompletionItemKind.Function,
						insertText: t,
						range: range,
						sortText: 'a'
					}))
				}
				return {
					suggestions
				}
			}
		})
	}

	let sqlSchemaCompletor: Disposable | undefined = undefined

	function updateSchema() {
		const newSchemaRes = lang === 'graphql' ? args?.api : args?.database
		if (typeof newSchemaRes === 'string') {
			dbSchema = $dbSchemas[newSchemaRes.replace('$res:', '')]
		} else {
			dbSchema = undefined
		}
	}

	$: lang && args && $dbSchemas && updateSchema()
	$: initialized && dbSchema && ['sql', 'graphql'].includes(lang) && addDBSchemaCompletions()

	function disposeSqlSchemaCompletor() {
		sqlSchemaCompletor?.dispose()
	}
	$: (!dbSchema || lang !== 'sql') && disposeSqlSchemaCompletor()
	function disposeGaphqlService() {
		graphqlService = undefined
	}
	$: (!dbSchema || lang !== 'graphql') && disposeGaphqlService()

	function addDBSchemaCompletions() {
		const { lang: schemaLang, schema } = dbSchema || {}
		if (!schemaLang || !schema) {
			return
		}
		if (schemaLang === 'graphql') {
			graphqlService ||= initializeMode()
			graphqlService?.setSchemaConfig([
				{
					uri: 'my-schema.graphql',
					introspectionJSON: schema
				}
			])
		} else {
			if (sqlSchemaCompletor) {
				sqlSchemaCompletor.dispose()
			}
			sqlSchemaCompletor = languages.registerCompletionItemProvider('sql', {
				triggerCharacters: ['.', ' ', '('],
				provideCompletionItems: function (model, position) {
					const textUntilPosition = model.getValueInRange({
						startLineNumber: 1,
						startColumn: 1,
						endLineNumber: position.lineNumber,
						endColumn: position.column
					})
					const word = model.getWordUntilPosition(position)
					const range = {
						startLineNumber: position.lineNumber,
						endLineNumber: position.lineNumber,
						startColumn: word.startColumn,
						endColumn: word.endColumn
					}
					let suggestions: languages.CompletionItem[] = []
					const noneMatch = textUntilPosition.match(/(?:add|create table)\s/i)
					if (noneMatch) {
						return {
							suggestions
						}
					}
					for (const schemaKey in schema) {
						suggestions.push({
							label: schemaKey,
							detail: 'schema',
							kind: languages.CompletionItemKind.Function,
							insertText: schemaKey,
							range: range,
							sortText: 'z'
						})
						for (const tableKey in schema[schemaKey]) {
							suggestions.push({
								label: tableKey,
								detail: `table (${schemaKey})`,
								kind: languages.CompletionItemKind.Function,
								insertText: tableKey,
								range: range,
								sortText: 'y'
							})
							const noColsMatch = textUntilPosition.match(
								/(?:from|insert into|update|table)\s(?![\s\S]*(\b(where|order by|group by|values|set|column)\b|\())/i
							)
							if (!noColsMatch) {
								for (const columnKey in schema[schemaKey][tableKey]) {
									suggestions.push({
										label: columnKey,
										detail: `${schema[schemaKey][tableKey][columnKey]['type']} (${schemaKey}.${tableKey})`,
										kind: languages.CompletionItemKind.Function,
										insertText: columnKey,
										range: range,
										sortText: 'x'
									})
								}
							}
							if (textUntilPosition.match(new RegExp(`${tableKey}.$`, 'i'))) {
								suggestions = suggestions.filter((x) =>
									x.detail?.includes(`(${schemaKey}.${tableKey})`)
								)
								return {
									suggestions
								}
							}
						}
						if (textUntilPosition.match(new RegExp(`${schemaKey}.$`, 'i'))) {
							suggestions = suggestions.filter((x) => x.detail === `table (${schemaKey})`)
							return {
								suggestions
							}
						}
					}
					return {
						suggestions
					}
				}
			})
		}
	}

	let reviewingChanges = writable(false)
	let aiChatEditorHandler: AIChatEditorHandler | undefined = undefined

	export function reviewAndApplyCode(code: string) {
		aiChatEditorHandler?.reviewAndApply(code)
	}

	function addChatHandler(editor: meditor.IStandaloneCodeEditor) {
		try {
			aiChatEditorHandler = new AIChatEditorHandler(editor)
			reviewingChanges = aiChatEditorHandler.reviewingChanges
		} catch (err) {
			console.error('Could not add chat handler', err)
		}
	}

	$: $reviewingChanges && autocompletor?.reject()

	let completorDisposable: Disposable | undefined = undefined
	let autocompletor: Autocompletor | undefined = undefined
	function addSuperCompletor(editor: meditor.IStandaloneCodeEditor) {
		try {
			if (completorDisposable) {
				completorDisposable.dispose()
			}
			if (!scriptLang) {
				throw new Error('No script lang')
			}
			autocompletor = new Autocompletor(editor, lang, scriptLang)

			// last user events (currently disabled):
			// let lastTs = Date.now()
			// editor.onDidChangeModelContent((e) => {
			// 	const thisTs = Date.now()
			// 	lastTs = thisTs
			// 	setTimeout(() => {
			// 		if (thisTs === lastTs) {
			// 			autocompletor?.savePatch()
			// 		}
			// 	}, 150)
			// })

			completorDisposable = editor.onDidChangeCursorPosition((e) => {
				autocompletor?.reject()
				if ($reviewingChanges) {
					return
				}
				const position = editor.getPosition()
				if (!position) {
					return
				}
				const upToText = editor.getModel()?.getValueInRange({
					startLineNumber: position.lineNumber,
					startColumn: 0,
					endLineNumber: position.lineNumber,
					endColumn: position.column
				})
				const lastChar = upToText ? upToText[upToText.length - 1] : ''
				if (lastChar && lastChar.match(/[\(\{\s:="',]/)) {
					autocompletor?.predict()
				}
			})

			editor.onKeyDown((e) => {
				if (e.keyCode === KeyCode.Escape) {
					autocompletor?.reject()
				} else if (e.keyCode === KeyCode.Tab && autocompletor?.hasChanges()) {
					e.preventDefault()
					e.stopPropagation()
					autocompletor?.accept()
					autocompletor?.predict()
				}
			})
		} catch (err) {
			console.error('Could not add supercompletor', err)
		}
	}

	$: $copilotInfo.enabled &&
		$copilotInfo.codeCompletionModel &&
		$codeCompletionSessionEnabled &&
		initialized &&
		editor &&
		scriptLang &&
		addSuperCompletor(editor)

	$: $copilotInfo.enabled && initialized && editor && addChatHandler(editor)

	$: !$codeCompletionSessionEnabled && (completorDisposable?.dispose(), autocompletor?.reject())

	const outputChannel = {
		name: 'Language Server Client',
		appendLine: (msg: string) => {
			console.log(msg)
		},
		append: (msg: string) => {
			console.log(msg)
		},
		clear: () => {},
		replace: () => {},
		show: () => {},
		hide: () => {},
		dispose: () => {}
	}

	export async function reloadWebsocket() {
		console.log('reloadWebsocket')
		await closeWebsockets()

		function createLanguageClient(
			transports: MessageTransports,
			name: string,
			initializationOptions: any,
			middlewareOptions: ((params, token, next) => any) | undefined
		) {
			const client = new MonacoLanguageClient({
				name: name,
				messageTransports: transports,
				clientOptions: {
					outputChannel,
					documentSelector: [lang],
					errorHandler: {
						error: () => ({ action: ErrorAction.Continue }),
						closed: () => ({
							action: CloseAction.Restart
						})
					},
					markdown: {
						isTrusted: true
					},
					workspaceFolder:
						name != 'deno'
							? {
									uri: vscode.Uri.parse(uri),
									name: 'windmill',
									index: 0
								}
							: undefined,
					initializationOptions,
					middleware: {
						workspace: {
							configuration:
								middlewareOptions ??
								((params, token, next) => {
									return [{ enabled: true }]
								})
						}
					}
				}
			})
			return client
		}

		async function connectToLanguageServer(
			url: string,
			name: string,
			initOptions: any,
			middlewareOptions: any
		) {
			try {
				const webSocket = new WebSocket(url)
				websockets.push(webSocket)
				webSocket.onopen = async () => {
					const socket = toSocket(webSocket)
					const reader = new WebSocketMessageReader(socket)
					const writer = new WebSocketMessageWriter(socket)
					const languageClient = createLanguageClient(
						{ reader, writer },
						name,
						initOptions,
						middlewareOptions
					)
					// if (middlewareOptions != undefined) {
					// 	languageClient.registerNotUsedFeatures()
					// }

					const om = webSocket.onmessage
					webSocket.onmessage = (e) => {
						om && om.apply(webSocket, [e])
						if (destroyed) {
							webSocket.close()
							console.log('Stopping client early because of mismatch')
						}
					}

					languageClients.push(languageClient)

					// HACK ALERT: for some reasons, the client need to be restarted to take into account the 'go get <dep>' command
					// the only way I could figure out to listen for this event is this. I'm sure there is a better way to do this
					if (name == 'go') {
						const om = webSocket.onmessage
						webSocket.onmessage = (e) => {
							om && om.apply(webSocket, [e])
							const js = JSON.parse(e.data)
							if (js.method == 'window/showMessage' && js.params.message == 'completed') {
								console.log('reloading websocket after go get')
								reloadWebsocket()
							}
						}
					}
					reader.onClose(async () => {
						try {
							console.log('CLOSE')
							websocketAlive[name] = false
							await languageClient.stop()
						} catch (err) {
							console.error(err)
						}
					})
					socket.onClose((_code, _reason) => {
						websocketAlive[name] = false
					})

					try {
						console.log('starting client')
						await languageClient.start()
						console.log('started client')
					} catch (err) {
						console.log('err at client')
						console.error(err)
						return
					}

					lastWsAttempt = new Date()
					nbWsAttempt = 0
					if (name == 'deno') {
						command && command.dispose()
						command = undefined
						try {
							command = vscode.commands.registerCommand(
								'deno.cache',
								(uris: DocumentUri[] = []) => {
									languageClient.sendRequest(new RequestType('deno/cache'), {
										referrer: { uri },
										uris: uris.map((uri) => ({ uri }))
									})
								}
							)
						} catch (err) {
							console.warn(err)
						}
					}

					websocketAlive[name] = true
				}
			} catch (err) {
				console.error(`connection to ${name} language server failed`)
			}
		}

		const wsProtocol = BROWSER && window.location.protocol == 'https:' ? 'wss' : 'ws'
		const hostname = getHostname()

		let encodedImportMap = ''
		// if (lang == 'typescript') {

		// 	let worker = await languages.typescript.getTypeScriptWorker()
		// 	console.log(worker)
		// }

		if (useWebsockets) {
			if (lang == 'typescript' && scriptLang === 'deno') {
				ata = undefined
				let root = await genRoot(hostname)
				const importMap = {
					imports: {
						'file:///': root + '/'
					}
				}
				if (filePath && filePath.split('/').length > 2) {
					let path_splitted = filePath.split('/')
					for (let c = 0; c < path_splitted.length; c++) {
						let key = 'file://./'
						for (let i = 0; i < c; i++) {
							key += '../'
						}
						let url = path_splitted.slice(0, -c - 1).join('/')
						let ending = c == path_splitted.length - 1 ? '' : '/'
						importMap['imports'][key] = `${root}/${url}${ending}`
					}
				}
				encodedImportMap = 'data:text/plain;base64,' + btoa(JSON.stringify(importMap))
				await connectToLanguageServer(
					`${wsProtocol}://${window.location.host}/ws/deno`,
					'deno',
					{
						certificateStores: null,
						enablePaths: [],
						config: null,
						importMap: encodedImportMap,
						internalDebug: false,
						lint: false,
						path: null,
						tlsCertificate: null,
						unsafelyIgnoreCertificateErrors: null,
						unstable: true,
						enable: true,
						codeLens: {
							implementations: true,
							references: true,
							referencesAllFunction: false
						},
						suggest: {
							autoImports: true,
							completeFunctionCalls: false,
							names: true,
							paths: true,
							imports: {
								autoDiscover: true,
								hosts: {
									'https://deno.land': true
								}
							}
						}
					},
					() => {
						return [
							{
								enable: true
							}
						]
					}
				)
			} else if (lang === 'python') {
				await connectToLanguageServer(
					`${wsProtocol}://${window.location.host}/ws/pyright`,
					'pyright',
					{},
					(params, token, next) => {
						if (params.items.find((x) => x.section === 'python')) {
							return [
								{
									analysis: {
										useLibraryCodeForTypes: true,
										autoImportCompletions: true,
										diagnosticSeverityOverrides: { reportMissingImports: 'none' },
										typeCheckingMode: 'basic'
									}
								}
							]
						}
						if (params.items.find((x) => x.section === 'python.analysis')) {
							return [
								{
									useLibraryCodeForTypes: true,
									autoImportCompletions: true,
									diagnosticSeverityOverrides: { reportMissingImports: 'none' },
									typeCheckingMode: 'basic'
								}
							]
						}
						return next(params, token)
					}
				)

				connectToLanguageServer(
					`${wsProtocol}://${window.location.host}/ws/ruff`,
					'ruff',
					{},
					undefined
				)
			} else if (lang === 'go') {
				connectToLanguageServer(
					`${wsProtocol}://${window.location.host}/ws/go`,
					'go',
					{
						'build.allowImplicitNetworkAccess': true
					},
					undefined
				)
			} else if (lang === 'shell') {
				connectToLanguageServer(
					`${wsProtocol}://${window.location.host}/ws/diagnostic`,
					'shellcheck',
					{
						linters: {
							shellcheck: {
								command: 'shellcheck',
								debounce: 100,
								args: ['--format=gcc', '-'],
								offsetLine: 0,
								offsetColumn: 0,
								sourceName: 'shellcheck',
								formatLines: 1,
								formatPattern: [
									'^[^:]+:(\\d+):(\\d+):\\s+([^:]+):\\s+(.*)$',
									{
										line: 1,
										column: 2,
										message: 4,
										security: 3
									}
								],
								securities: {
									error: 'error',
									warning: 'warning',
									note: 'info'
								}
							}
						},
						filetypes: {
							shell: 'shellcheck'
						}
					},
					undefined
				)
			} else {
				closeWebsockets()
			}

			websocketInterval && clearInterval(websocketInterval)
			websocketInterval = setInterval(() => {
				if (document.visibilityState == 'visible') {
					if (
						!lastWsAttempt ||
						(new Date().getTime() - lastWsAttempt.getTime() > 60000 && nbWsAttempt < 2)
					) {
						if (
							!websocketAlive.deno &&
							!websocketAlive.pyright &&
							!websocketAlive.go &&
							!websocketAlive.shellcheck &&
							!websocketAlive.ruff &&
							scriptLang != 'bun'
						) {
							console.log('reconnecting to language servers')
							lastWsAttempt = new Date()
							nbWsAttempt++
							reloadWebsocket()
						} else {
							if (nbWsAttempt >= 2) {
								sendUserToast('Giving up on establishing smart assistant connection', true)
								clearInterval(websocketInterval)
							}
						}
					}
				}
			}, 5000)
		}
	}

	let pathTimeout: NodeJS.Timeout | undefined = undefined

	function getHostname() {
		return BROWSER ? window.location.protocol + '//' + window.location.host : 'SSR'
	}

	function handlePathChange() {
		console.log('path changed, reloading language server', initialPath, path)
		initialPath = path
		pathTimeout && clearTimeout(pathTimeout)
		ata = undefined
		pathTimeout = setTimeout(reloadWebsocket, 1000)
	}

	async function closeWebsockets() {
		command && command.dispose()
		command = undefined

		console.debug(`disposing ${websockets.length} language clients and closing websockets`)
		for (const x of languageClients) {
			try {
				await x.dispose()
			} catch (err) {
				console.debug('error disposing language client', err)
			}
		}
		languageClients = []

		for (const x of websockets) {
			try {
				await x.close()
			} catch (err) {
				console.debug('error closing websocket', err)
			}
		}

		console.debug('done closing websockets')
		websockets = []
		websocketInterval && clearInterval(websocketInterval)
	}

	// let widgets: HTMLElement | undefined = document.getElementById('monaco-widgets-root') ?? undefined
	let model: meditor.ITextModel | undefined = undefined

	let monacoBinding: MonacoBinding | undefined = undefined

	$: if (yContent && awareness && model && editor) {
		monacoBinding && monacoBinding.destroy()
		monacoBinding = new MonacoBinding(
			yContent,
			model!,
			new Set([editor as meditor.IStandaloneCodeEditor]),
			awareness
		)
	}

	let initialized = false
	let ata: ((s: string) => void) | undefined = undefined

	let statusDiv: Element | null = null

	function saveDraft() {
		dispatch('saveDraft', code)
	}

	let vimDisposable: IDisposable | undefined = undefined
	$: editor && $vimMode && statusDiv && onVimMode()
	$: !$vimMode && vimDisposable && onVimDisable()

	function onVimDisable() {
		vimDisposable?.dispose()
	}

	function onVimMode() {
		if (editor && statusDiv) {
			vimDisposable = initVim(editor, statusDiv, saveDraft)
		}
	}

	let timeoutModel: NodeJS.Timeout | undefined = undefined
	async function loadMonaco() {
		try {
			console.log("Loading Monaco's language client")
			await initializeVscode('editor')
			console.log('done loading Monaco and vscode')
		} catch (e) {
			console.log('error initializing services', e)
		}

		// console.log('bef ready')
		// console.log('af ready')

		initialized = true

		try {
			model = meditor.createModel(code, lang == 'nu' ? 'python' : lang, mUri.parse(uri))
		} catch (err) {
			console.log('model already existed', err)
			const nmodel = meditor.getModel(mUri.parse(uri))
			if (!nmodel) {
				throw err
			}
			model = nmodel
		}
		model.updateOptions(lang == 'python' ? { tabSize: 4, insertSpaces: true } : updateOptions)

		editor = meditor.create(divEl as HTMLDivElement, {
			...editorConfig(code, lang, automaticLayout, fixedOverflowWidgets),
			model,
			fontSize: !small ? 14 : 12,
			lineNumbersMinChars,
			// overflowWidgetsDomNode: widgets,
			tabSize: lang == 'python' ? 4 : 2,
			folding
		})

		// updateEditorKeybindingsMode(editor, 'vim', undefined)

		let ataModel: NodeJS.Timeout | undefined = undefined

		editor?.onDidChangeModelContent((event) => {
			timeoutModel && clearTimeout(timeoutModel)
			timeoutModel = setTimeout(() => {
				let ncode = getCode()
				code = ncode
				dispatch('change', code)
			}, 500)

			ataModel && clearTimeout(ataModel)
			ataModel = setTimeout(() => {
				ata?.(getCode())
			}, 1000)
		})

		editor?.onDidBlurEditorText(() => {
			dispatch('blur')
		})

		editor?.onDidFocusEditorText(() => {
			dispatch('focus')

			editor?.addCommand(KeyMod.CtrlCmd | KeyCode.KeyS, function () {
				code = getCode()
				shouldBindKey && format && format()
			})

			editor?.addCommand(KeyMod.CtrlCmd | KeyCode.Enter, function () {
				code = getCode()
				shouldBindKey && cmdEnterAction && cmdEnterAction()
			})

			editor?.addCommand(KeyMod.CtrlCmd | KeyMod.Shift | KeyCode.Digit7, function () {
				// CMD + slash (toggle comment) on some EU keyboards
				editor?.trigger('keyboard', 'editor.action.commentLine', {})
			})

			editor?.addCommand(KeyMod.CtrlCmd | KeyCode.KeyL, function () {
				const selectedLines = getSelectedLines()
				const selection = editor?.getSelection()
				const hasSelection =
					selection &&
					(selection.startLineNumber !== selection.endLineNumber ||
						selection.startColumn !== selection.endColumn)
				if (hasSelection && selectedLines) {
					dispatch('addSelectedLinesToAiChat', {
						lines: selectedLines,
						startLine: selection.startLineNumber,
						endLine: selection.endLineNumber
					})
					if (!isAiPanelOpen) {
						dispatch('toggleAiPanel')
					}
				} else {
					dispatch('toggleAiPanel')
				}
			})

			editor?.addCommand(KeyMod.CtrlCmd | KeyCode.KeyU, function () {
				dispatch('toggleTestPanel')
			})

			if (
				!websocketAlive.deno &&
				!websocketAlive.pyright &&
				!websocketAlive.ruff &&
				!websocketAlive.shellcheck &&
				!websocketAlive.go &&
				!websocketInterval &&
				scriptLang != 'bun'
			) {
				console.log('reconnecting to language servers on focus')
				reloadWebsocket()
			}
		})

		reloadWebsocket()

		setTypescriptExtraLibs()
		setTypescriptRTNamespace()
		return () => {
			console.log('disposing editor')
			ata = undefined
			try {
				closeWebsockets()
				vimDisposable?.dispose()
				model?.dispose()
				editor && editor.dispose()
				console.log('disposed editor')
			} catch (err) {
				console.log('error disposing editor', err)
			}
		}
	}

	async function setTypescriptRTNamespace() {
		if (
			scriptLang &&
			(scriptLang === 'bun' ||
				scriptLang === 'deno' ||
				scriptLang === 'bunnative' ||
				scriptLang === 'nativets')
		) {
			const resourceTypes = await ResourceService.listResourceType({
				workspace: $workspaceStore ?? ''
			})

			const namespace = formatResourceTypes(
				resourceTypes,
				scriptLang === 'bunnative' ? 'bun' : scriptLang
			)

			languages.typescript.typescriptDefaults.addExtraLib(namespace, 'rt.d.ts')
		}
	}

	async function setTypescriptExtraLibs() {
		if (lang === 'typescript' && scriptLang != 'deno') {
			const hostname = getHostname()

			if (scriptLang == 'bun' && ata == undefined) {
				const addLibraryToRuntime = async (code: string, _path: string) => {
					const path = 'file://' + _path
					let uri = mUri.parse(path)
					console.log('adding library to runtime', path)
					languages.typescript.typescriptDefaults.addExtraLib(code, path)
					try {
						await vscode.workspace.fs.writeFile(uri, new TextEncoder().encode(code))
					} catch (e) {
						console.log('error writing file', e)
					}
				}

				const addLocalFile = async (code: string, _path: string) => {
					let p = new URL(_path, uri).href
					// if (_path?.startsWith('/')) {
					// 	p = 'file://' + p
					// }
					let nuri = mUri.parse(p)
					console.log('adding local file', _path, nuri.toString())
					if (editor) {
						let localModel = meditor.getModel(nuri)
						if (localModel) {
							localModel.setValue(code)
						} else {
							meditor.createModel(code, 'typescript', nuri)
						}
						try {
							if (model) {
								model?.setValue(model.getValue())
							}
						} catch (e) {
							console.log('error resetting model', e)
						}
					}
				}
				await initWasmTs()
				const root = await genRoot(hostname)
				console.log('SETUP TYPE ACQUISITION', { root, path })
				ata = setupTypeAcquisition({
					projectName: 'Windmill',
					depsParser: (c) => {
						return parseTypescriptDeps(c)
					},
					root,
					scriptPath: path,
					logger: console,
					delegate: {
						receivedFile: addLibraryToRuntime,
						localFile: addLocalFile,
						progress: (downloaded: number, total: number) => {
							// console.log({ dl, ttl })
						},
						started: () => {
							console.log('ATA start')
						},
						finished: (f) => {
							console.log('ATA done')
						}
					}
				})
				ata?.('import "bun-types"')
				ata?.(code)
			}
		}
	}

	export function addAction(
		id: string,
		label: string,
		callback: (editor: meditor.IStandaloneCodeEditor) => void,
		keybindings: number[] = []
	) {
		editor?.addAction({
			id,
			label,
			keybindings,
			contextMenuGroupId: 'navigation',
			run: function (editor: meditor.IStandaloneCodeEditor) {
				callback(editor)
			}
		})
	}

	onMount(async () => {
		if (BROWSER) {
			if (loadAsync) {
				setTimeout(() => loadMonaco().then((x) => (disposeMethod = x)), 0)
			} else {
				let m = await loadMonaco()
				disposeMethod = m
			}
		}
	})

	onDestroy(() => {
		console.log('destroying editor')
		destroyed = true
		disposeMethod && disposeMethod()
		websocketInterval && clearInterval(websocketInterval)
		sqlSchemaCompletor && sqlSchemaCompletor.dispose()
		completorDisposable && completorDisposable.dispose()
		sqlTypeCompletor && sqlTypeCompletor.dispose()
		timeoutModel && clearTimeout(timeoutModel)
	})

	async function genRoot(hostname: string) {
		let token = $lspTokenStore
		if (!token) {
			let expiration = new Date()
			expiration.setHours(expiration.getHours() + 72)
			const newToken = await UserService.createToken({
				requestBody: { label: 'Ephemeral lsp token', expiration: expiration.toISOString() }
			})
			$lspTokenStore = newToken
			token = newToken
		}
		let root = hostname + '/api/scripts_u/tokened_raw/' + $workspaceStore + '/' + token
		return root
	}
</script>

<EditorTheme />
{#if !editor}
	<div class="inset-0 absolute overflow-clip">
		<FakeMonacoPlaceHolder {code} />
	</div>
{/if}
<div bind:this={divEl} class="{$$props.class} editor {disabled ? 'disabled' : ''}"></div>
{#if $vimMode}
	<div class="fixed bottom-0 z-30" bind:this={statusDiv}></div>
{/if}

{#if $reviewingChanges}
	<GlobalReviewButtons
		on:acceptAll={() => {
			aiChatEditorHandler?.acceptAll()
		}}
		on:rejectAll={() => {
			aiChatEditorHandler?.rejectAll()
		}}
	/>
{/if}

<style global lang="postcss">
	.editor {
		@apply p-0;
	}
	.yRemoteSelection {
		background-color: rgb(250, 129, 0, 0.5);
	}
	.yRemoteSelectionHead {
		position: absolute;
		border-left: orange solid 2px;
		border-top: orange solid 2px;
		border-bottom: orange solid 2px;
		height: 100%;
		box-sizing: border-box;
	}
	.yRemoteSelectionHead::after {
		position: absolute;
		content: ' ';
		border: 3px solid orange;
		border-radius: 4px;
		left: -4px;
		top: -5px;
	}
</style><|MERGE_RESOLUTION|>--- conflicted
+++ resolved
@@ -222,10 +222,7 @@
 	export let disabled: boolean = false
 	export let lineNumbersMinChars = 3
 	export let isAiPanelOpen: boolean = false
-<<<<<<< HEAD
-=======
 	export let loadAsync = false
->>>>>>> 58fa4c80
 
 	const rHash = randomHash()
 	$: filePath = computePath(path)
