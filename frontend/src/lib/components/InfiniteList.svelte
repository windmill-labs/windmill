<script lang="ts">
	import DataTable from './table/DataTable.svelte'
	import { createEventDispatcher } from 'svelte'
	import { Row } from './table/index'
	import { twMerge } from 'tailwind-merge'

	const dispatch = createEventDispatcher()

	export let loading = false
	export let items: any[] | undefined = undefined
	export let selectedItemId: any | undefined = undefined
	export let isEmpty: boolean = true
	export let length: number = 0
	export let rounded: boolean = true
	export let noBorder: boolean = false
	export let extraRowClasses: { bgSelected: string; bgHover: string; class: string } = {
		bgSelected: '',
		bgHover: '',
		class: ''
	}
<<<<<<< HEAD
=======
	export let neverShowLoader = false
>>>>>>> 58fa4c80

	const perPage = 20

	let hasMore = false
	let page = 1
	let hasAlreadyFailed = false
	let hovered: any | undefined = undefined
	let initLoad = false
	let loadInputs: ((page: number, perPage: number) => Promise<any[]>) | undefined = undefined
	let deleteItemFn: ((id: any) => Promise<any>) | undefined = undefined

	export function reset() {
		items = undefined
		loading = false
		initLoad = false
		length = 0
		hasMore = false
		page = 1
	}

	let loadingMore = false

	export async function loadData(loadOption: 'refresh' | 'forceRefresh' | 'loadMore' = 'loadMore') {
		// console.log('loadData', loadOption, length, items?.length)

		if (!loadInputs) return
		if (loadOption == 'loadMore') {
			if (loadingMore || loading) return
			loadingMore = true
		}
		loading = true
		hasMore = length === perPage * page

		if (hasMore && loadOption === 'loadMore') {
			page++
		}

		try {
			const newItems = await loadInputs(1, page * perPage)

			if (
				loadOption === 'refresh' &&
				items &&
				items?.length > 0 &&
				newItems.length === items?.length &&
				newItems.every((i, index) => i.id === items?.[index]?.id)
			) {
				return
			}

			const existingIds = new Set(items?.map((i) => i.id) || [])
			items = newItems.map((item) => ({
				...item,
				isNew: initLoad && !existingIds.has(item.id)
			}))

			setTimeout(() => {
				if (items) {
					items = items.map((item) => ({
						...item,
						isNew: false
					}))
				}
			}, 2000)

			page = Math.ceil(items.length / perPage)
			hasMore = items.length === perPage * page
			if (hasMore) {
				const potentialNewItems = await loadInputs(page + 1, perPage)
				hasMore = potentialNewItems.length > 0
			}
			initLoad = true
			isEmpty = items.length === 0
			length = items.length
		} catch (err) {
			console.error(err)
			if (hasAlreadyFailed) return
			hasAlreadyFailed = true
			dispatch('error', { type: 'load', error: err })
		} finally {
			loading = false
			loadingMore = false
		}
	}

	export async function deleteItem(id: string) {
		if (!deleteItemFn) return
		try {
			items = items?.map((i) => (i.id === id ? { ...i, isDeleting: true } : i)) ?? []

			setTimeout(async () => {
				deleteItemFn ? await deleteItemFn(id) : null
				if (selectedItemId === id) {
					selectedItemId = null
				}
				loadData('refresh')
			}, 100)
		} catch (err) {
			dispatch('error', { type: 'delete', error: err })
		}
	}

	export async function setLoader(loader: (page: number, perPage: number) => Promise<any[]>) {
		loadInputs = loader
		loadData('forceRefresh')
	}

	export async function setDeleteItemFn(fn: (id: any) => Promise<any>) {
		deleteItemFn = fn
	}
</script>

<DataTable
	size="xs"
	infiniteScroll
	{hasMore}
	tableFixed={true}
	on:loadMore={() => {
		loadData()
	}}
	{loading}
	{loadingMore}
	{rounded}
	{noBorder}
<<<<<<< HEAD
=======
	{neverShowLoader}
>>>>>>> 58fa4c80
>
	<slot name="columns" />

	<tbody class="h-full w-full">
		<Row
			on:click={() => dispatch('select', 'extraRow')}
			class={twMerge(
				extraRowClasses.class,
				selectedItemId === 'extraRow' ? extraRowClasses.bgSelected : extraRowClasses.bgHover,
				'cursor-pointer rounded-md'
			)}
			on:hover={(e) => (hovered = e.detail ? 'extraRow' : undefined)}
		>
			<slot name="extra-row" hover={hovered === 'extraRow'} />
		</Row>
		{#each items ?? [] as item, index}
			{@const hover = item.id === hovered}
			<Row
				on:click={() => dispatch('select', item)}
				class={twMerge(
					selectedItemId === item.id ? 'bg-surface-selected' : 'hover:bg-surface-hover',
					'cursor-pointer rounded-md',
					item.isNew && index === 0 ? 'animate-slideIn' : 'group'
				)}
				on:hover={(e) => (hovered = e.detail ? item.id : undefined)}
			>
				<slot {item} {hover} />
			</Row>
		{/each}
	</tbody>

	<svelte:fragment slot="emptyMessage">
<<<<<<< HEAD
		{#if (!items || items?.length === 0) && !loading}
=======
		{#if (!items || items?.length === 0) && (!loading || neverShowLoader)}
>>>>>>> 58fa4c80
			<slot name="empty" {items} />
		{/if}
	</svelte:fragment>
</DataTable>

<style>
	@keyframes slideOut {
		from {
			opacity: 1;
			transform: translateX(0);
			max-height: 100px;
		}
		to {
			opacity: 0;
			transform: translateX(-100%);
			max-height: 0;
			margin: 0;
			padding: 0;
		}
	}

	@keyframes greenHighlight {
		0% {
			background-color: rgba(70, 255, 138, 0.4);
			box-shadow: 0 0 15px rgb(34 197 94 / 0.3);
		}
		100% {
			background-color: transparent;
			box-shadow: none;
		}
	}

	:global(.animate-slideIn) {
		animation: greenHighlight 1s ease-out forwards;
		will-change: transform, opacity, background-color, box-shadow;
		position: relative;
	}
</style><|MERGE_RESOLUTION|>--- conflicted
+++ resolved
@@ -18,10 +18,7 @@
 		bgHover: '',
 		class: ''
 	}
-<<<<<<< HEAD
-=======
 	export let neverShowLoader = false
->>>>>>> 58fa4c80
 
 	const perPage = 20
 
@@ -146,10 +143,7 @@
 	{loadingMore}
 	{rounded}
 	{noBorder}
-<<<<<<< HEAD
-=======
 	{neverShowLoader}
->>>>>>> 58fa4c80
 >
 	<slot name="columns" />
 
@@ -182,11 +176,7 @@
 	</tbody>
 
 	<svelte:fragment slot="emptyMessage">
-<<<<<<< HEAD
-		{#if (!items || items?.length === 0) && !loading}
-=======
 		{#if (!items || items?.length === 0) && (!loading || neverShowLoader)}
->>>>>>> 58fa4c80
 			<slot name="empty" {items} />
 		{/if}
 	</svelte:fragment>
