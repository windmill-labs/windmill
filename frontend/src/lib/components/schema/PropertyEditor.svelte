<script lang="ts">
	import autosize from '$lib/autosize'
	import { shouldDisplayPlaceholder } from '$lib/utils'
	import { twMerge } from 'tailwind-merge'
	import ArrayTypeNarrowing from '../ArrayTypeNarrowing.svelte'
	import Label from '../Label.svelte'
	import NumberTypeNarrowing from '../NumberTypeNarrowing.svelte'
	import StringTypeNarrowing from '../StringTypeNarrowing.svelte'
	import Tooltip from '../Tooltip.svelte'

	import EditableSchemaForm from '../EditableSchemaForm.svelte'
	import { deepEqual } from 'fast-equals'
<<<<<<< HEAD
	import type { EnumType } from '$lib/common'
=======
	import type { SchemaProperty } from '$lib/common'
	import ToggleButtonGroup from '../common/toggleButton-v2/ToggleButtonGroup.svelte'
	import ToggleButton from '../common/toggleButton-v2/ToggleButton.svelte'
>>>>>>> 2df9c690

	export let description: string = ''
	export let format: string = ''
	export let contentEncoding: 'base64' | 'binary' | undefined = undefined
	export let type: string | undefined = undefined
	export let oneOf: SchemaProperty[] | undefined = undefined
	export let pattern: undefined | string = undefined
	export let enum_: EnumType = undefined
	export let extra: Record<string, any> = {}
	export let minW = true
	export let customErrorMessage: string | undefined = undefined
	export let title: string | undefined = undefined
	export let placeholder: string | undefined = undefined
	export let properties: Record<string, any> = {}
	export let isFlowInput: boolean = false
	export let isAppInput: boolean = false
	export let order: string[] = []
	export let itemsType:
		| {
				type?: 'string' | 'number' | 'bytes' | 'object'
				contentEncoding?: 'base64'
				enum?: string[]
				multiselect?: string[]
		  }
		| undefined = undefined

	let el: HTMLTextAreaElement | undefined = undefined

	let oneOfSelected: string | undefined =
		(oneOf && oneOf.length >= 2 && oneOf[0]['title']) || undefined
	let oneOfSchemas: any[] | undefined = undefined
	function updateOneOfSchemas(oneOf: SchemaProperty[] | undefined) {
		if (oneOf && oneOf.length >= 2) {
			oneOfSchemas = oneOf.map((obj) => {
				return {
					properties: obj.properties
						? Object.fromEntries(Object.entries(obj.properties).filter(([k, v]) => k !== 'label'))
						: {},
					order: obj.order
				}
			})
		}
	}
	$: updateOneOfSchemas(oneOf)

	export function focus() {
		el?.focus()
		if (el) {
			el.style.height = '5px'
			el.style.height = el.scrollHeight + 50 + 'px'
		}
	}

	function onKeyDown(e: KeyboardEvent) {
		if ((e.ctrlKey || e.metaKey) && e.key == 'Enter') {
			return
		}
		e.stopPropagation()
	}

	let schema = {
		properties,
		order
	}

	$: (properties || order) && updateSchema()

	function updateSchema() {
		if (!deepEqual(schema.properties, properties) || !deepEqual(schema.order, order)) {
			schema = {
				properties,
				order
			}
		}
	}
</script>

<div class="flex flex-row items-center justify-between w-full gap-2">
	<!-- svelte-ignore a11y-autofocus -->
	<div class={twMerge('flex flex-col w-full', 'gap-4', minW ? 'min-w-[250px]' : '')}>
		<slot name="typeeditor" />

		<Label label="Description">
			<textarea
				use:autosize
				rows="2"
				bind:value={description}
				on:keydown={onKeyDown}
				placeholder="Field description"
			/>
		</Label>

		<Label label="Custom Title" class="w-full">
			<svelte:fragment slot="header">
				<Tooltip light>Will be displayed in the UI instead of the field name.</Tooltip>
			</svelte:fragment>
			<input bind:value={title} on:keydown={onKeyDown} placeholder="Field title" />
		</Label>

		<Label label="Placeholder">
			<svelte:fragment slot="header">
				<Tooltip light>
					Will be displayed in the input field when the field is empty. If not set, the default
					value will be used. The placeholder is disabled depending on the field typ, format, etc.
				</Tooltip>
			</svelte:fragment>

			<textarea
				placeholder="Enter a placeholder"
				rows="1"
				bind:value={placeholder}
				disabled={!shouldDisplayPlaceholder(type, format, enum_, contentEncoding, pattern, extra)}
			/>
		</Label>

		{#if type == 'array'}
			<ArrayTypeNarrowing bind:itemsType />
		{:else if type == 'string' || ['number', 'integer', 'object'].includes(type ?? '')}
			<div>
				<Label label="Field settings">
					<div>
						{#if type == 'string'}
							<StringTypeNarrowing
								bind:customErrorMessage
								bind:format
								bind:pattern
								bind:enum_
								bind:contentEncoding
								bind:password={extra['password']}
								bind:minRows={extra['minRows']}
								bind:disableCreate={extra['disableCreate']}
								bind:disableVariablePicker={extra['disableVariablePicker']}
								bind:dateFormat={extra['dateFormat']}
								bind:enumLabels={extra['enumLabels']}
								allowKindChange={isFlowInput || isAppInput}
								allowAddingOrDeletingEnumValues={isFlowInput || isAppInput}
							/>
						{:else if type == 'number' || type == 'integer'}
							<NumberTypeNarrowing
								bind:min={extra['min']}
								bind:max={extra['max']}
								bind:currency={extra['currency']}
								bind:currencyLocale={extra['currencyLocale']}
							/>
						{:else if type == 'object' && oneOf && oneOf.length >= 2 && !isFlowInput && !isAppInput}
							<ToggleButtonGroup bind:selected={oneOfSelected} class="mb-2">
								{#each oneOf as obj}
									<ToggleButton value={obj.title} label={obj.title} />
								{/each}
							</ToggleButtonGroup>
							{#if oneOfSelected && oneOfSchemas}
								{@const idx = oneOf.findIndex((obj) => obj.title === oneOfSelected)}
								<div class="border">
									<EditableSchemaForm
										on:change
										noPreview
										bind:schema={oneOfSchemas[idx]}
										uiOnly
										jsonEnabled={false}
									/>
								</div>
							{/if}
						{:else if type == 'object' && !format?.startsWith('resource-') && !isFlowInput && !isAppInput}
							<div class="border">
								<EditableSchemaForm on:change noPreview bind:schema uiOnly jsonEnabled={false} />
							</div>
						{:else}
							<div class="text-tertiary text-xs">No settings available for this field type</div>
						{/if}
					</div>
				</Label>
			</div>
		{/if}

		<slot />
	</div>
</div>

<style>
	input::-webkit-outer-spin-button,
	input::-webkit-inner-spin-button {
		-webkit-appearance: none !important;
		margin: 0;
	}

	/* Firefox */
	input[type='number'] {
		-moz-appearance: textfield !important;
	}
</style><|MERGE_RESOLUTION|>--- conflicted
+++ resolved
@@ -10,13 +10,10 @@
 
 	import EditableSchemaForm from '../EditableSchemaForm.svelte'
 	import { deepEqual } from 'fast-equals'
-<<<<<<< HEAD
 	import type { EnumType } from '$lib/common'
-=======
 	import type { SchemaProperty } from '$lib/common'
 	import ToggleButtonGroup from '../common/toggleButton-v2/ToggleButtonGroup.svelte'
 	import ToggleButton from '../common/toggleButton-v2/ToggleButton.svelte'
->>>>>>> 2df9c690
 
 	export let description: string = ''
 	export let format: string = ''
