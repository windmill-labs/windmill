<script lang="ts">
	import Alert from '$lib/components/common/alert/Alert.svelte'
	import Label from '../Label.svelte'
	import Toggle from '../Toggle.svelte'
	import SimpleEditor from '../SimpleEditor.svelte'
	import type ItemPicker from '../ItemPicker.svelte'
	import type VariableEditor from '../VariableEditor.svelte'
	import { createEventDispatcher } from 'svelte'
	import ArgInput from '../ArgInput.svelte'
	import ResourceNarrowing from '../ResourceNarrowing.svelte'
	import EditableSchemaDrawer from './EditableSchemaDrawer.svelte'
	import type { SchemaProperty } from '$lib/common'
	import ToggleButtonGroup from '../common/toggleButton-v2/ToggleButtonGroup.svelte'
	import ToggleButton from '../common/toggleButton-v2/ToggleButton.svelte'
	import Button from '../common/button/Button.svelte'
	import { Pen, Plus, Trash2 } from 'lucide-svelte'
	import Popover from '$lib/components/meltComponents/Popover.svelte'
	import ResourcePicker from '../ResourcePicker.svelte'
<<<<<<< HEAD
	import Tooltip from '../Tooltip.svelte'
	import { DynamicInput } from '$lib/utils'
=======
>>>>>>> 768c6004

	interface Props {
		format?: string | undefined
		contentEncoding?: 'base64' | 'binary' | undefined
		type?: string | undefined
		oneOf?: SchemaProperty[] | undefined
		required?: boolean
		pattern?: undefined | string
		password?: undefined | boolean
		variableEditor?: VariableEditor | undefined
		itemPicker?: ItemPicker | undefined
		nullable?: boolean | undefined
		disabled?: boolean | undefined
		defaultValue?: any
		propsNames?: any
		showExpr?: string | undefined
		extra?: Record<string, any>
		customErrorMessage?: string | undefined
		itemsType?:
			| {
					type?: 'string' | 'number' | 'bytes' | 'object'
					contentEncoding?: 'base64'
					enum?: string[]
					multiselect?: string[]
			  }
			| undefined
		properties?: Record<string, any> | undefined
		order?: string[] | undefined
		requiredProperty?: string[] | undefined
		displayWebhookWarning?: boolean
		onDrawerClose?: () => void
	}

	let {
		format = $bindable(undefined),
		contentEncoding = undefined,
		type = undefined,
		oneOf = $bindable(undefined),
		required = false,
		pattern = undefined,
		password = undefined,
		variableEditor = undefined,
		itemPicker = undefined,
		nullable = $bindable(undefined),
		disabled = $bindable(undefined),
		defaultValue = $bindable(undefined),
		propsNames = [],
		showExpr = $bindable(undefined),
		extra = {},
		customErrorMessage = undefined,
		itemsType = undefined,
		properties = $bindable(undefined),
		order = $bindable(undefined),
		requiredProperty = $bindable(undefined),
		displayWebhookWarning = true,
		onDrawerClose = undefined
	}: Props = $props()

	let oneOfSelected: string | undefined = $state(oneOf?.[0]?.title)

	const dispatch = createEventDispatcher()

	function getResourceTypesFromFormat(format: string | undefined): string[] {
		if (format?.startsWith('resource-')) {
			return [format.split('-')[1]]
		}

		return []
	}

	let variantName = $state('')
	function createVariant(name: string) {
		if (oneOf) {
			if (oneOf.some((obj) => obj.title === name)) {
				throw new Error('Variant name already exists')
			}
			const idx = oneOf.findIndex((obj) => obj.title === name)
			if (idx === -1) {
				oneOf = [
					...oneOf,
					{
						title: name,
						type: 'object',
						properties: {}
					}
				]
				oneOfSelected = name
			}
			variantName = ''
		}
	}

	function renameVariant(name: string, selected: string) {
		if (oneOf) {
			if (oneOf.some((obj) => obj.title === name)) {
				throw new Error('Variant name already exists')
			}
			const idx = oneOf.findIndex((obj) => obj.title === selected)
			if (idx !== -1) {
				oneOf[idx].title = name
				oneOfSelected = name
			}
			variantName = ''
		}
	}

	let initialObjectSelected = $state(
		format === 'json-schema'
			? 'json-schema'
			: format?.startsWith('jsonschema-')
				? 'custom-object'
				: Object.keys(properties ?? {}).length == 0
					? 'resource'
					: 'custom-object'
	)
	let isDyn = $derived(DynamicInput.isDynInputFormat(format))

	let customObjectSelected: 'editor' | 'json-schema-resource' = $state(
		format?.startsWith('jsonschema-') ? 'json-schema-resource' : 'editor'
	)
</script>

<div class="flex flex-col gap-2 mt-2">
	{#if type === 'object' && oneOf && oneOf.length >= 2}
		<Label label="OneOf properties">
			<div class="flex flex-row gap-1 items-center justify-start pt-2">
				<ToggleButtonGroup
					bind:selected={oneOfSelected}
					class="h-auto w-auto"
					tabListClass="flex-wrap"
				>
					{#snippet children({ item })}
						{#each oneOf ?? [] as obj}
							<ToggleButton value={obj.title ?? ''} label={obj.title} {item} />
						{/each}
					{/snippet}
				</ToggleButtonGroup>

				<Popover placement="bottom-end" closeButton>
					{#snippet trigger()}
						<Button size="xs2" color="light" nonCaptureEvent startIcon={{ icon: Plus }} />
					{/snippet}
					{#snippet content({ close })}
						<Label label="Label" class="p-2 flex flex-col gap-2">
							<input
								type="text"
								class="w-full !bg-surface"
								onkeydown={(event) => {
									if (event.key === 'Enter') {
										createVariant(variantName)
										close()
									}
								}}
								bind:value={variantName}
							/>
							<Button
								variant="border"
								color="light"
								size="xs"
								on:click={() => {
									createVariant(variantName)
									close()
								}}
								disabled={variantName.length === 0}
							>
								Add
							</Button>
						</Label>
					{/snippet}
				</Popover>
			</div>
			<div class="flex flex-row gap-2 items-center ml-1 mt-4 mb-2">
				<span class="font-semibold text-sm">{oneOfSelected}</span>

				<Popover
					floatingConfig={{ strategy: 'absolute', placement: 'bottom-end' }}
					containerClasses="border rounded-lg shadow-lg p-4 bg-surface"
					closeButton
				>
					{#snippet trigger()}
						<Button
							size="xs2"
							color="light"
							startIcon={{ icon: Pen }}
							propagateEvent
							iconOnly={false}
							on:click={() => {
								if (oneOfSelected) {
									variantName = oneOfSelected
								}
							}}
<<<<<<< HEAD
							disabled={variantName.length === 0}
						>
							Rename
						</Button>
					</Label>
				{/snippet}
			</Popover>
			<Button
				size="xs2"
				color="red"
				startIcon={{ icon: Trash2 }}
				iconOnly
				disabled={(oneOf?.length ?? 0) <= 2}
				on:click={() => {
					if (oneOf && oneOfSelected) {
						const idx = oneOf.findIndex((obj) => obj.title === oneOfSelected)
						oneOf = oneOf.filter((_, i) => i !== idx)
						oneOfSelected = oneOf[0].title
					}
				}}
			/>
		</div>
		{#if oneOfSelected && oneOf}
			{@const idx = oneOf.findIndex((obj) => obj.title === oneOfSelected)}
			<EditableSchemaDrawer
				onClose={() => {
					onDrawerClose?.()
				}}
				bind:schema={oneOf[idx]}
				hiddenArgs={[
					oneOf?.find((o) => Object.keys(o.properties ?? {}).includes('kind')) ? 'kind' : 'label'
				]}
			/>
		{/if}
	{:else if type === 'object' && format !== 'resource-s3_object' && !isDyn}
		<Tabs
			bind:selected={initialObjectSelected}
			on:selected={(e) => {
				if (e.detail === 'json-schema') {
					format = 'json-schema'
				} else {
					format = ''
				}
			}}
		>
			<Tab value="resource">Resource</Tab>
			<Tab value="custom-object">Custom Object</Tab>
			<Tab value="json-schema">
				JSON Schema
				<Tooltip>
					This displays a JSON schema editor, useful when a JSON schema input is expected.
				</Tooltip>
			</Tab>
			{#snippet content()}
				<div class="pt-2">
					<TabContent value="custom-object">
						<ToggleButtonGroup
							bind:selected={customObjectSelected}
							class="mb-2"
							on:selected={(e) => {
								if (e.detail === 'editor') {
									format = undefined
								} else {
									properties = undefined
									order = undefined
									requiredProperty = undefined
								}
							}}
						>
							{#snippet children({ item })}
								<ToggleButton value="editor" label="Editor" {item} />
								<ToggleButton
									value="json-schema-resource"
									label="JSON Schema Resource"
									{item}
									tooltip="Select a JSON schema resource to specify the object's properties"
									showTooltipIcon
								/>
							{/snippet}
						</ToggleButtonGroup>
						{#if customObjectSelected === 'editor'}
							<EditableSchemaDrawer
								bind:schema={
									() => {
										return {
											properties: properties,
											order: order,
											required: requiredProperty
=======
						/>
					{/snippet}
					{#snippet content({ close })}
						<Label label="Label" class="p-2 flex flex-col gap-2">
							<input
								type="text"
								class="w-full !bg-surface"
								onkeydown={(event) => {
									if (event.key === 'Enter') {
										if (oneOfSelected) {
											renameVariant(variantName, oneOfSelected)
											close()
>>>>>>> 768c6004
										}
									}
								}}
								bind:value={variantName}
							/>
							<Button
								variant="border"
								color="light"
								size="xs"
								on:click={() => {
									if (oneOfSelected) {
										renameVariant(variantName, oneOfSelected)
										close()
									}
								}}
								disabled={variantName.length === 0}
							>
								Rename
							</Button>
						</Label>
					{/snippet}
				</Popover>
				<Button
					size="xs2"
					color="red"
					startIcon={{ icon: Trash2 }}
					iconOnly
					disabled={(oneOf?.length ?? 0) <= 2}
					on:click={() => {
						if (oneOf && oneOfSelected) {
							const idx = oneOf.findIndex((obj) => obj.title === oneOfSelected)
							oneOf = oneOf.filter((_, i) => i !== idx)
							oneOfSelected = oneOf[0].title
						}
					}}
				/>
			</div>
			{#if oneOfSelected && oneOf}
				{@const idx = oneOf.findIndex((obj) => obj.title === oneOfSelected)}
				<div class="ml-1">
					<EditableSchemaDrawer
						onClose={() => {
							onDrawerClose?.()
						}}
						bind:schema={oneOf[idx]}
						hiddenArgs={[
							oneOf?.find((o) => Object.keys(o.properties ?? {}).includes('kind'))
								? 'kind'
								: 'label'
						]}
					/>
				</div>
			{/if}
		</Label>
		<div class="py-2"></div>
	{:else if type === 'object' && format?.startsWith('resource-') && format !== 'resource-s3_object' && !isDynSelect}
		<ResourceNarrowing bind:format />
	{:else if type === 'object' && !format?.startsWith('resource-') && !isDynSelect}
		<div class="py-2">
			<Label label="Object properties">
				<ToggleButtonGroup
					bind:selected={customObjectSelected}
					class="my-2"
					on:selected={(e) => {
						if (e.detail === 'editor') {
							format = undefined
						} else {
							properties = undefined
							order = undefined
							requiredProperty = undefined
						}
					}}
				>
					{#snippet children({ item })}
						<ToggleButton value="editor" label="Custom" {item} />
						<ToggleButton
							value="json-schema-resource"
							label="Template"
							{item}
							tooltip="Select a JSON schema resource to specify the object's properties"
							showTooltipIcon
						/>
					{/snippet}
				</ToggleButtonGroup>
				{#if customObjectSelected === 'editor'}
					<EditableSchemaDrawer
						bind:schema={
							() => {
								return {
									properties: properties,
									order: order,
									required: requiredProperty
								}
							},
							(v) => {
								properties = v.properties
								order = v.order
								requiredProperty = v.required
							}
						}
					/>
				{:else if customObjectSelected === 'json-schema-resource'}
					{#if format == undefined}
						<div class="text-xs text-tertiary my-1">
							Select a <code>json_schema</code> resource as a reusable JSON schema template
						</div>
					{/if}
					<ResourcePicker
						resourceType="json_schema"
						bind:value={
							() => {
								if (format?.startsWith('jsonschema-')) {
									return format.substring('jsonschema-'.length)
								}
								return undefined
							},
							(v) => {
								if (v) {
									format = 'jsonschema-' + v
								} else {
									format = undefined
								}
							}
						}
					/>
				{/if}
			</Label>
		</div>
	{/if}

	{#if !(type === 'object' && oneOf && oneOf.length >= 2) && !(type == 'object' && initialObjectSelected == 'custom-object') && !isDyn}
		<Label label="Default">
			<ArgInput
				noDefaultOnSelectFirst
				{itemPicker}
				resourceTypes={getResourceTypesFromFormat(format)}
				bind:value={defaultValue}
				type={password ? 'string' : type}
				displayHeader={false}
				{pattern}
				{customErrorMessage}
				{itemsType}
				{contentEncoding}
				{format}
				{extra}
				{disabled}
				{nullable}
				{variableEditor}
				compact
				noMargin
			/>
		</Label>
	{/if}

	<div class="flex flex-row gap-2 flex-wrap h-auto">
		<Toggle
			options={{ right: 'Required' }}
			size="xs"
			disabled={type === 'boolean'}
			on:change={(event) => {
				dispatch('requiredChange', { required: event?.detail })
			}}
			checked={required}
			on:change={(event) => {
				if (event?.detail) {
					nullable = false
				}
			}}
		/>
		{#if type === 'string'}
			<Toggle
				options={{
					right: 'Nullable',
					rightTooltip: 'If enabled, the default value will be null and not an empty string.'
				}}
				lightMode
				size="xs"
				checked={nullable}
				on:change={(event) => {
					if (event?.detail) {
						nullable = true
					} else {
						nullable = undefined
					}
				}}
				disabled={required}
			/>
		{/if}
		<Toggle
			options={{
				right: 'Disabled',
				rightTooltip: 'Do not let user modify this field'
			}}
			lightMode
			size="xs"
			checked={disabled}
			on:change={(event) => {
				if (event?.detail) {
					disabled = true
				} else {
					disabled = undefined
				}
			}}
		/>
	</div>

	{#if displayWebhookWarning && !(type === 'object' && oneOf && oneOf.length >= 2)}
		<Alert type="info" title="Default not used by webhooks" size="xs" collapsible>
			If this flow is triggered by a webhook, the default value will not replace a missing value
			from the payload. It will only be used as the default value in the autogenerated UI. We
			recommend using default values in the signature of the steps where this value is used (using
			`x=default`) to have the desired behavior.
		</Alert>
	{/if}
</div>
<div>
	<Toggle
		size="xs"
		options={{ right: 'Show this field only when conditions are met' }}
		checked={Boolean(showExpr)}
		on:change={() => {
			showExpr = showExpr ? undefined : 'true //fields.foo == 42'
		}}
	/>
	{#if showExpr != undefined}
		<div class="border">
			<SimpleEditor
				extraLib={`declare const fields: Record<${propsNames
					?.filter((x) => x != name)
					.map((x) => `"${x}"`)
					.join(' | ')}, any>;\n`}
				lang="javascript"
				bind:code={showExpr}
				shouldBindKey={false}
				fixedOverflowWidgets={false}
				autoHeight
			/>
		</div>
		<div class="flex flex-row-reverse text-2xs text-tertiary">
			<div>
				Other fields are available under <code>fields</code> (e.g:
				<code>fields.foo == 42</code>)
			</div>
		</div>
	{/if}
</div><|MERGE_RESOLUTION|>--- conflicted
+++ resolved
@@ -16,11 +16,7 @@
 	import { Pen, Plus, Trash2 } from 'lucide-svelte'
 	import Popover from '$lib/components/meltComponents/Popover.svelte'
 	import ResourcePicker from '../ResourcePicker.svelte'
-<<<<<<< HEAD
-	import Tooltip from '../Tooltip.svelte'
 	import { DynamicInput } from '$lib/utils'
-=======
->>>>>>> 768c6004
 
 	interface Props {
 		format?: string | undefined
@@ -212,96 +208,6 @@
 									variantName = oneOfSelected
 								}
 							}}
-<<<<<<< HEAD
-							disabled={variantName.length === 0}
-						>
-							Rename
-						</Button>
-					</Label>
-				{/snippet}
-			</Popover>
-			<Button
-				size="xs2"
-				color="red"
-				startIcon={{ icon: Trash2 }}
-				iconOnly
-				disabled={(oneOf?.length ?? 0) <= 2}
-				on:click={() => {
-					if (oneOf && oneOfSelected) {
-						const idx = oneOf.findIndex((obj) => obj.title === oneOfSelected)
-						oneOf = oneOf.filter((_, i) => i !== idx)
-						oneOfSelected = oneOf[0].title
-					}
-				}}
-			/>
-		</div>
-		{#if oneOfSelected && oneOf}
-			{@const idx = oneOf.findIndex((obj) => obj.title === oneOfSelected)}
-			<EditableSchemaDrawer
-				onClose={() => {
-					onDrawerClose?.()
-				}}
-				bind:schema={oneOf[idx]}
-				hiddenArgs={[
-					oneOf?.find((o) => Object.keys(o.properties ?? {}).includes('kind')) ? 'kind' : 'label'
-				]}
-			/>
-		{/if}
-	{:else if type === 'object' && format !== 'resource-s3_object' && !isDyn}
-		<Tabs
-			bind:selected={initialObjectSelected}
-			on:selected={(e) => {
-				if (e.detail === 'json-schema') {
-					format = 'json-schema'
-				} else {
-					format = ''
-				}
-			}}
-		>
-			<Tab value="resource">Resource</Tab>
-			<Tab value="custom-object">Custom Object</Tab>
-			<Tab value="json-schema">
-				JSON Schema
-				<Tooltip>
-					This displays a JSON schema editor, useful when a JSON schema input is expected.
-				</Tooltip>
-			</Tab>
-			{#snippet content()}
-				<div class="pt-2">
-					<TabContent value="custom-object">
-						<ToggleButtonGroup
-							bind:selected={customObjectSelected}
-							class="mb-2"
-							on:selected={(e) => {
-								if (e.detail === 'editor') {
-									format = undefined
-								} else {
-									properties = undefined
-									order = undefined
-									requiredProperty = undefined
-								}
-							}}
-						>
-							{#snippet children({ item })}
-								<ToggleButton value="editor" label="Editor" {item} />
-								<ToggleButton
-									value="json-schema-resource"
-									label="JSON Schema Resource"
-									{item}
-									tooltip="Select a JSON schema resource to specify the object's properties"
-									showTooltipIcon
-								/>
-							{/snippet}
-						</ToggleButtonGroup>
-						{#if customObjectSelected === 'editor'}
-							<EditableSchemaDrawer
-								bind:schema={
-									() => {
-										return {
-											properties: properties,
-											order: order,
-											required: requiredProperty
-=======
 						/>
 					{/snippet}
 					{#snippet content({ close })}
@@ -314,7 +220,6 @@
 										if (oneOfSelected) {
 											renameVariant(variantName, oneOfSelected)
 											close()
->>>>>>> 768c6004
 										}
 									}
 								}}
@@ -370,9 +275,9 @@
 			{/if}
 		</Label>
 		<div class="py-2"></div>
-	{:else if type === 'object' && format?.startsWith('resource-') && format !== 'resource-s3_object' && !isDynSelect}
+	{:else if type === 'object' && format?.startsWith('resource-') && format !== 'resource-s3_object' && !isDyn}
 		<ResourceNarrowing bind:format />
-	{:else if type === 'object' && !format?.startsWith('resource-') && !isDynSelect}
+	{:else if type === 'object' && !format?.startsWith('resource-') && !isDyn}
 		<div class="py-2">
 			<Label label="Object properties">
 				<ToggleButtonGroup
