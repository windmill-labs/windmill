<script lang="ts">
	import Alert from '$lib/components/common/alert/Alert.svelte'
	import Label from '../Label.svelte'
	import Toggle from '../Toggle.svelte'
	import SimpleEditor from '../SimpleEditor.svelte'
	import type ItemPicker from '../ItemPicker.svelte'
	import type VariableEditor from '../VariableEditor.svelte'
	import { createEventDispatcher } from 'svelte'
	import ArgInput from '../ArgInput.svelte'
	import ObjectTypeNarrowing from '../ObjectTypeNarrowing.svelte'
	import Tabs from '../common/tabs/Tabs.svelte'
	import { Tab, TabContent } from '../common'
	import EditableSchemaDrawer from './EditableSchemaDrawer.svelte'
	import type { SchemaProperty } from '$lib/common'
	import ToggleButtonGroup from '../common/toggleButton-v2/ToggleButtonGroup.svelte'
	import ToggleButton from '../common/toggleButton-v2/ToggleButton.svelte'
	import Button from '../common/button/Button.svelte'
	import { Pen, Plus, Trash2 } from 'lucide-svelte'
	import Popover from '$lib/components/meltComponents/Popover.svelte'
	import { deepEqual } from 'fast-equals'

	export let format: string | undefined = undefined
	export let contentEncoding: 'base64' | 'binary' | undefined = undefined
	export let type: string | undefined = undefined
	export let oneOf: SchemaProperty[] | undefined = undefined
	export let required = false
	export let pattern: undefined | string = undefined
	export let password: undefined | boolean = undefined
	export let variableEditor: VariableEditor | undefined = undefined
	export let itemPicker: ItemPicker | undefined = undefined
	export let nullable: boolean | undefined = undefined
	export let disabled: boolean | undefined = undefined
	export let defaultValue: any = undefined
	export let propsNames: any = []
	export let showExpr: string | undefined = undefined
	export let extra: Record<string, any> = {}
	export let customErrorMessage: string | undefined = undefined
	export let itemsType:
		| {
				type?: 'string' | 'number' | 'bytes' | 'object'
				contentEncoding?: 'base64'
				enum?: string[]
				multiselect?: string[]
		  }
		| undefined = undefined
	export let properties: Record<string, any> | undefined = undefined
	export let order: string[] | undefined = undefined
	export let requiredProperty: string[] | undefined = undefined
	export let displayWebhookWarning: boolean = true

	function getOneOfWithoutLabel(oneOf: SchemaProperty[]) {
		return oneOf.map((v) => ({
			...v,
			properties: Object.fromEntries(
				Object.entries(v.properties ?? {}).filter(([k, v]) => k !== 'label')
			)
		}))
	}

	let oneOfSelected: string | undefined = undefined
	function oneOfUpdate(oneOf: SchemaProperty[] | undefined) {
		if (oneOf && oneOf.length >= 2) {
			if (!oneOfSelected) {
				oneOfSelected = oneOf[0].title
			}

			if (
				!schema.oneOf ||
				!deepEqual(
					oneOf.map((v) => [v.title, v.order]),
					schema.oneOf.map((v) => [v.title, v.order])
				)
			) {
				// update schema if not exists or order changed
				schema.oneOf = getOneOfWithoutLabel(oneOf)
				schema = schema
			}
		} else if (!oneOf) {
			schema.oneOf = undefined
			schema = schema
		}
	}
	$: oneOfUpdate(oneOf)

	function orderUpdate(order) {
		if (order && !deepEqual(order, schema.order)) {
			// update from external reordering
			schema.order = order
			schema = schema
		}
	}
	$: orderUpdate(order)

	const dispatch = createEventDispatcher()

	function getResourceTypesFromFormat(format: string | undefined): string[] {
		if (format?.startsWith('resource-')) {
			return [format.split('-')[1]]
		}

		return []
	}

	let schema = {
		properties,
		order,
		required: requiredProperty,
		oneOf: oneOf ? getOneOfWithoutLabel(oneOf) : undefined
	}

	function schemaUpdate(changedSchema: typeof schema) {
		if (
			!deepEqual(changedSchema, {
				properties,
				order,
				required: requiredProperty,
				oneOf: oneOf ? getOneOfWithoutLabel(oneOf) : undefined
			})
		) {
			properties = structuredClone(changedSchema.properties)
			order = structuredClone(changedSchema.order)
			requiredProperty = structuredClone(changedSchema.required)
			oneOf = changedSchema.oneOf?.map((v) => {
				return {
					...v,
					properties: {
						...(v.properties ?? {}),
						label: {
							type: 'string',
							enum: [v.title ?? '']
						}
					}
				}
			})
			dispatch('schemaChange', { properties, order, requiredProperty, oneOf })
		}
	}

	$: schemaUpdate(schema)

	let variantName = ''
	function createVariant(name: string) {
		if (schema.oneOf) {
			if (schema.oneOf.some((obj) => obj.title === name)) {
				throw new Error('Variant name already exists')
			}
			const idx = schema.oneOf.findIndex((obj) => obj.title === name)
			if (idx === -1) {
				schema.oneOf = [
					...schema.oneOf,
					{
						title: name,
						type: 'object',
						properties: {}
					}
				]
				oneOfSelected = name
			}
			variantName = ''
		}
	}

	function renameVariant(name: string, selected: string) {
		if (schema.oneOf) {
			if (schema.oneOf.some((obj) => obj.title === name)) {
				throw new Error('Variant name already exists')
			}
			const idx = schema.oneOf.findIndex((obj) => obj.title === selected)
			if (idx !== -1) {
				schema.oneOf[idx].title = name
				oneOfSelected = name
			}
			variantName = ''
		}
	}

	let initialObjectSelected =
		Object.keys(schema?.properties ?? {}).length == 0 ? 'resource' : 'custom-object'
</script>

<div class="flex flex-col gap-2">
	{#if type === 'object' && schema.oneOf && schema.oneOf.length >= 2}
		<div class="flex flex-row gap-1 items-center justify-start">
<<<<<<< HEAD
			<ToggleButtonGroup
				bind:selected={oneOfSelected}
				class="h-auto"
				tabListClass="flex-wrap"
				let:item
			>
=======
			<ToggleButtonGroup bind:selected={oneOfSelected} class="w-auto" tabListClass="flex-wrap">
>>>>>>> 1f34b6ee
				{#each schema.oneOf as obj}
					<ToggleButton value={obj.title} label={obj.title} {item} />
				{/each}
			</ToggleButtonGroup>

			<Popover placement="bottom-end" closeButton>
				<svelte:fragment slot="trigger">
					<Button size="xs2" color="light" nonCaptureEvent startIcon={{ icon: Plus }} />
				</svelte:fragment>
				<svelte:fragment slot="content" let:close>
					<Label label="Label" class="p-2 flex flex-col gap-2">
						<input
							type="text"
							class="w-full !bg-surface"
							on:keydown={(event) => {
								if (event.key === 'Enter') {
									createVariant(variantName)
									close()
								}
							}}
							bind:value={variantName}
						/>
						<Button
							variant="border"
							color="light"
							size="xs"
							on:click={() => {
								createVariant(variantName)
								close()
							}}
							disabled={variantName.length === 0}
						>
							Add
						</Button>
					</Label>
				</svelte:fragment>
			</Popover>
		</div>
		<div class="flex flex-row gap-2 items-center">
			<span class="font-semibold text-sm">{oneOfSelected}</span>

			<Popover
				floatingConfig={{ strategy: 'absolute', placement: 'bottom-end' }}
				containerClasses="border rounded-lg shadow-lg p-4 bg-surface"
				closeButton
			>
				<svelte:fragment slot="trigger">
					<Button
						size="xs2"
						color="light"
						startIcon={{ icon: Pen }}
						propagateEvent
						iconOnly={false}
						on:click={() => {
							if (oneOfSelected) {
								variantName = oneOfSelected
							}
						}}
					/>
				</svelte:fragment>
				<svelte:fragment slot="content" let:close>
					<Label label="Label" class="p-2 flex flex-col gap-2">
						<input
							type="text"
							class="w-full !bg-surface"
							on:keydown={(event) => {
								if (event.key === 'Enter') {
									if (oneOfSelected) {
										renameVariant(variantName, oneOfSelected)
										close()
									}
								}
							}}
							bind:value={variantName}
						/>
						<Button
							variant="border"
							color="light"
							size="xs"
							on:click={() => {
								if (oneOfSelected) {
									renameVariant(variantName, oneOfSelected)
									close()
								}
							}}
							disabled={variantName.length === 0}
						>
							Rename
						</Button>
					</Label>
				</svelte:fragment>
			</Popover>
			<Button
				size="xs2"
				color="red"
				startIcon={{ icon: Trash2 }}
				iconOnly
				disabled={schema.oneOf.length <= 2}
				on:click={() => {
					if (schema.oneOf && oneOfSelected) {
						const idx = schema.oneOf.findIndex((obj) => obj.title === oneOfSelected)
						schema.oneOf = schema.oneOf.filter((_, i) => i !== idx)
						oneOfSelected = schema.oneOf[0].title
					}
				}}
			/>
		</div>
		{#if oneOfSelected && schema.oneOf}
			{@const idx = schema.oneOf.findIndex((obj) => obj.title === oneOfSelected)}
			<EditableSchemaDrawer
				bind:schema={schema.oneOf[idx]}
				on:change={() => {
					dispatch('schemaChange')
				}}
			/>
		{/if}
	{:else if type === 'object' && format !== 'resource-s3_object'}
		<Tabs
			bind:selected={initialObjectSelected}
			on:selected={(e) => {
				if (e.detail === 'custom-object') {
					format = ''
				}
			}}
		>
			<Tab value="resource">Resource</Tab>
			<Tab value="custom-object">Custom Object</Tab>
			<svelte:fragment slot="content">
				<div class="pt-2">
					<TabContent value="custom-object">
						<EditableSchemaDrawer bind:schema on:change={() => dispatch('schemaChange')} />
					</TabContent>

					<TabContent value="resource">
						<ObjectTypeNarrowing on:change={() => dispatch('schemaChange')} bind:format />
					</TabContent>
				</div>
			</svelte:fragment>
		</Tabs>
	{/if}

	{#if !(type === 'object' && oneOf && oneOf.length >= 2) && !(type == 'object' && initialObjectSelected == 'custom-object')}
		<Label label="Default">
			<ArgInput
				noDefaultOnSelectFirst
				{itemPicker}
				resourceTypes={getResourceTypesFromFormat(format)}
				bind:value={defaultValue}
				type={password ? 'string' : type}
				displayHeader={false}
				{pattern}
				{customErrorMessage}
				{itemsType}
				{contentEncoding}
				{format}
				{extra}
				{disabled}
				{nullable}
				{variableEditor}
				compact
				noMargin
			/>
		</Label>
	{/if}

	<div class="flex flex-row gap-2 flex-wrap h-auto">
		<Toggle
			options={{ right: 'Required' }}
			size="xs"
			disabled={type === 'boolean'}
			on:change={(event) => {
				dispatch('requiredChange', { required: event?.detail })
			}}
			checked={required}
			on:change={(event) => {
				if (event?.detail) {
					nullable = false
				}
			}}
		/>
		{#if type === 'string'}
			<Toggle
				options={{
					right: 'Nullable',
					rightTooltip: 'If enabled, the default value will be null and not an empty string.'
				}}
				lightMode
				size="xs"
				checked={nullable}
				on:change={(event) => {
					if (event?.detail) {
						nullable = true
					} else {
						nullable = undefined
					}
				}}
				disabled={required}
			/>
		{/if}
		<Toggle
			options={{
				right: 'Disabled',
				rightTooltip: 'Do not let user modify this field'
			}}
			lightMode
			size="xs"
			checked={disabled}
			on:change={(event) => {
				if (event?.detail) {
					disabled = true
				} else {
					disabled = undefined
				}
			}}
		/>
	</div>

	{#if displayWebhookWarning && !(type === 'object' && oneOf && oneOf.length >= 2)}
		<Alert type="info" title="Default not used by webhooks" size="xs" collapsible>
			If this flow is triggered by a webhook, the default value will not replace a missing value
			from the payload. It will only be used as the default value in the autogenerated UI. We
			recommend using default values in the signature of the steps where this value is used (using
			`x=default`) to have the desired behavior.
		</Alert>
	{/if}
</div>
<div>
	<Toggle
		size="xs"
		options={{ right: 'Show this field only when conditions are met' }}
		checked={Boolean(showExpr)}
		on:change={() => {
			showExpr = showExpr ? undefined : 'true //fields.foo == 42'
		}}
	/>
	{#if showExpr != undefined}
		<div class="border">
			<SimpleEditor
				extraLib={`declare const fields: Record<${propsNames
					?.filter((x) => x != name)
					.map((x) => `"${x}"`)
					.join(' | ')}, any>;\n`}
				lang="javascript"
				bind:code={showExpr}
				shouldBindKey={false}
				fixedOverflowWidgets={false}
				autoHeight
			/>
		</div>
		<div class="flex flex-row-reverse text-2xs text-tertiary">
			<div>
				Other fields are available under <code>fields</code> (e.g:
				<code>fields.foo == 42</code>)
			</div>
		</div>
	{/if}
</div><|MERGE_RESOLUTION|>--- conflicted
+++ resolved
@@ -181,16 +181,12 @@
 <div class="flex flex-col gap-2">
 	{#if type === 'object' && schema.oneOf && schema.oneOf.length >= 2}
 		<div class="flex flex-row gap-1 items-center justify-start">
-<<<<<<< HEAD
 			<ToggleButtonGroup
 				bind:selected={oneOfSelected}
-				class="h-auto"
+				class="h-auto w-auto"
 				tabListClass="flex-wrap"
 				let:item
 			>
-=======
-			<ToggleButtonGroup bind:selected={oneOfSelected} class="w-auto" tabListClass="flex-wrap">
->>>>>>> 1f34b6ee
 				{#each schema.oneOf as obj}
 					<ToggleButton value={obj.title} label={obj.title} {item} />
 				{/each}
