<script lang="ts">
	import type { Schema } from '$lib/common'
	import { GripVertical, Pen } from 'lucide-svelte'
	import EditableSchemaForm from '../EditableSchemaForm.svelte'
	import { Drawer, DrawerContent } from '../common'
	import AddProperty from './AddProperty.svelte'
	import { dragHandle, dragHandleZone } from '@windmill-labs/svelte-dnd-action'
	import { flip } from 'svelte/animate'
	import { emptyString, generateRandomString } from '$lib/utils'
	import Button from '$lib/components/common/button/Button.svelte'
	import { createEventDispatcher, tick } from 'svelte'
	import Label from '../Label.svelte'
	import Toggle from '../Toggle.svelte'
	import SimpleEditor from '../SimpleEditor.svelte'

	export let schema: Schema | undefined | any
	export let parentId: string | undefined = undefined

	const flipDurationMs = 200

	const dispatch = createEventDispatcher()

	let addProperty: AddProperty | undefined = undefined
	let schemaFormDrawer: Drawer | undefined = undefined
	let editableSchemaForm: EditableSchemaForm | undefined = undefined

	$: items = ((schema?.order ?? Object.keys(schema.properties ?? {}))?.map((item, index) => {
		return { value: item, id: generateRandomString() }
	}) ?? []) as Array<{
		value: string
		id: string
	}>

	function handleConsider(e) {
		const { items: newItems } = e.detail

		items = newItems
	}

	function handleFinalize(e) {
		const { items: newItems } = e.detail

		items = newItems

		const keys = items.map((item) => item.value)

		schema.properties = keys.reduce((acc, key) => {
			acc[key] = schema.properties[key]
			return acc
		}, {})

		schema.order = keys

		schema = { ...schema }
		dispatch('change', schema)
	}

	const yOffset = 49
	let jsonView: boolean = false
	let schemaString: string = JSON.stringify(schema, null, '\t')
	let editor: SimpleEditor | undefined = undefined
	let error: string | undefined = undefined
</script>

<<<<<<< HEAD
<div class="flex flex-col items-end mb-2 w-full">
	<Toggle
		bind:checked={jsonView}
		label="JSON View"
		size="xs"
		options={{
			right: 'JSON Editor',
			rightTooltip:
				'Arguments can be edited either using the wizard, or by editing their JSON Schema.'
		}}
		lightMode
		on:change={() => {
			schemaString = JSON.stringify(schema, null, '\t')
			editor?.setCode(schemaString)
		}}
	/>
</div>

{#if !jsonView}
	<AddProperty on:change bind:schema bind:this={addProperty} />

	<div
		use:dragHandleZone={{
			items,
			flipDurationMs,
			dropTargetStyle: {},
			type: parentId ? `app-editor-fields-${parentId}` : 'app-editor-fields'
		}}
		on:consider={handleConsider}
		on:finalize={handleFinalize}
		class="gap-1 flex flex-col mt-2"
	>
		{#if items?.length > 0}
			{#each items as item (item.id)}
				<!-- svelte-ignore a11y-no-noninteractive-tabindex -->
				<div
					animate:flip={{ duration: 200 }}
					class="w-full flex flex-col justify-between border items-center py-1 px-2 rounded-md bg-surface text-sm"
				>
					{#if schema.properties?.[item.value]}
						<div class="flex flex-row justify-between items-center w-full">
							{`${item.value}${
								schema.properties?.[item.value]?.title
									? ` (title: ${schema.properties?.[item.value]?.title})`
									: ''
							} `}
							<!-- svelte-ignore a11y-no-noninteractive-tabindex -->
							<!-- svelte-ignore a11y-no-static-element-interactions -->
							<div class="flex flex-row gap-1 item-center h-full justify-center">
								<Button
									iconOnly
									size="xs2"
									color="light"
									startIcon={{ icon: Pen }}
									on:click={() => {
										schemaFormDrawer?.openDrawer()

										tick().then(() => {
											editableSchemaForm?.openField(item.value)
										})
									}}
=======
<AddProperty on:change bind:schema bind:this={addProperty} />

<div
	use:dragHandleZone={{
		items,
		flipDurationMs,
		dropTargetStyle: {},
		type: parentId ? `app-editor-fields-${parentId}` : 'app-editor-fields'
	}}
	on:consider={handleConsider}
	on:finalize={handleFinalize}
	class="gap-1 flex flex-col mt-2"
>
	{#if items?.length > 0}
		{#each items as item (item.id)}
			<!-- svelte-ignore a11y-no-noninteractive-tabindex -->
			<div
				animate:flip={{ duration: 200 }}
				class="w-full flex flex-col justify-between border items-center py-1 px-2 rounded-md bg-surface text-sm"
			>
				{#if schema.properties?.[item.value]}
					<div class="flex flex-row justify-between items-center w-full">
						{`${item.value}${
							schema.properties?.[item.value]?.title
								? ` (title: ${schema.properties?.[item.value]?.title})`
								: ''
						} `}
						<!-- svelte-ignore a11y-no-noninteractive-tabindex -->
						<!-- svelte-ignore a11y-no-static-element-interactions -->
						<div class="flex flex-row gap-1 item-center h-full justify-center">
							<Button
								iconOnly
								size="xs2"
								color="light"
								startIcon={{ icon: Pen }}
								on:click={() => {
									schemaFormDrawer?.openDrawer()

									tick().then(() => {
										editableSchemaForm?.openField(item.value)
									})
								}}
							/>

							<div class="cursor-move flex items-center handle" use:dragHandle>
								<GripVertical size={16} />
							</div>
						</div>
					</div>

					{#if schema.properties[item.value]?.type === 'object' && !(schema.properties[item.value].oneOf && schema.properties[item.value].oneOf.length >= 2)}
						<div class="flex flex-col w-full mt-2">
							<Label label="Nested Properties">
								<svelte:self
									on:change={() => (schema = schema)}
									schema={schema.properties[item.value]}
									parentId={item.value}
>>>>>>> 2df9c690
								/>

								<div class="cursor-move flex items-center handle" use:dragHandle>
									<GripVertical size={16} />
								</div>
							</div>
						</div>

						{#if schema.properties[item.value]?.type === 'object'}
							<div class="flex flex-col w-full mt-2">
								<Label label="Nested Properties">
									<svelte:self
										on:change={() => (schema = schema)}
										schema={schema.properties[item.value]}
										parentId={item.value}
									/>
								</Label>
							</div>
						{/if}
					{:else}
						<div class="text-tertiary"> Value is undefined </div>
					{/if}
				</div>
			{/each}
		{/if}
	</div>

	<Drawer bind:this={schemaFormDrawer} size="1200px">
		<DrawerContent noPadding title="UI Customisation" on:close={schemaFormDrawer.closeDrawer}>
			<svelte:fragment slot="actions">
				<AddProperty bind:schema />
			</svelte:fragment>
			<EditableSchemaForm
				bind:this={editableSchemaForm}
				bind:schema
				isAppInput
				on:edit={(e) => {
					addProperty?.openDrawer(e.detail)
				}}
				on:delete={(e) => {
					addProperty?.handleDeleteArgument([e.detail])
				}}
				offset={yOffset}
				lightweightMode
				dndType="drawer"
			/>
		</DrawerContent>
	</Drawer>
{:else}
	<SimpleEditor
		bind:this={editor}
		small
		fixedOverflowWidgets={false}
		on:change={() => {
			try {
				schema = JSON.parse(schemaString)
				error = ''
			} catch (err) {
				error = err.message
			}
		}}
		bind:code={schemaString}
		lang="json"
		autoHeight
		automaticLayout
	/>
	{#if !emptyString(error)}
		<div class="text-red-400 text-xs">{error}</div>
	{:else}
		<div><br /> </div>
	{/if}
{/if}<|MERGE_RESOLUTION|>--- conflicted
+++ resolved
@@ -62,7 +62,6 @@
 	let error: string | undefined = undefined
 </script>
 
-<<<<<<< HEAD
 <div class="flex flex-col items-end mb-2 w-full">
 	<Toggle
 		bind:checked={jsonView}
@@ -81,9 +80,9 @@
 	/>
 </div>
 
+<AddProperty on:change bind:schema bind:this={addProperty} />
+
 {#if !jsonView}
-	<AddProperty on:change bind:schema bind:this={addProperty} />
-
 	<div
 		use:dragHandleZone={{
 			items,
@@ -124,65 +123,6 @@
 											editableSchemaForm?.openField(item.value)
 										})
 									}}
-=======
-<AddProperty on:change bind:schema bind:this={addProperty} />
-
-<div
-	use:dragHandleZone={{
-		items,
-		flipDurationMs,
-		dropTargetStyle: {},
-		type: parentId ? `app-editor-fields-${parentId}` : 'app-editor-fields'
-	}}
-	on:consider={handleConsider}
-	on:finalize={handleFinalize}
-	class="gap-1 flex flex-col mt-2"
->
-	{#if items?.length > 0}
-		{#each items as item (item.id)}
-			<!-- svelte-ignore a11y-no-noninteractive-tabindex -->
-			<div
-				animate:flip={{ duration: 200 }}
-				class="w-full flex flex-col justify-between border items-center py-1 px-2 rounded-md bg-surface text-sm"
-			>
-				{#if schema.properties?.[item.value]}
-					<div class="flex flex-row justify-between items-center w-full">
-						{`${item.value}${
-							schema.properties?.[item.value]?.title
-								? ` (title: ${schema.properties?.[item.value]?.title})`
-								: ''
-						} `}
-						<!-- svelte-ignore a11y-no-noninteractive-tabindex -->
-						<!-- svelte-ignore a11y-no-static-element-interactions -->
-						<div class="flex flex-row gap-1 item-center h-full justify-center">
-							<Button
-								iconOnly
-								size="xs2"
-								color="light"
-								startIcon={{ icon: Pen }}
-								on:click={() => {
-									schemaFormDrawer?.openDrawer()
-
-									tick().then(() => {
-										editableSchemaForm?.openField(item.value)
-									})
-								}}
-							/>
-
-							<div class="cursor-move flex items-center handle" use:dragHandle>
-								<GripVertical size={16} />
-							</div>
-						</div>
-					</div>
-
-					{#if schema.properties[item.value]?.type === 'object' && !(schema.properties[item.value].oneOf && schema.properties[item.value].oneOf.length >= 2)}
-						<div class="flex flex-col w-full mt-2">
-							<Label label="Nested Properties">
-								<svelte:self
-									on:change={() => (schema = schema)}
-									schema={schema.properties[item.value]}
-									parentId={item.value}
->>>>>>> 2df9c690
 								/>
 
 								<div class="cursor-move flex items-center handle" use:dragHandle>
@@ -191,7 +131,7 @@
 							</div>
 						</div>
 
-						{#if schema.properties[item.value]?.type === 'object'}
+						{#if schema.properties[item.value]?.type === 'object' && !(schema.properties[item.value].oneOf && schema.properties[item.value].oneOf.length >= 2)}
 							<div class="flex flex-col w-full mt-2">
 								<Label label="Nested Properties">
 									<svelte:self
