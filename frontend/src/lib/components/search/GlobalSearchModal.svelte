--- conflicted
+++ resolved
@@ -238,10 +238,7 @@
 	let opts: uFuzzy.Options = {}
 
 	let uf = new uFuzzy(opts)
-<<<<<<< HEAD
-=======
 	// let defaultMenuItemLabels = defaultMenuItems.map((item) => item.label)
->>>>>>> 3fbd3ec4
 	let defaultMenuItemAndHiddenLabels = defaultMenuItemsWithHidden.map((item) => item.label)
 	let switchModeItemLabels = switchModeItems.map((item) => item.label)
 	let askAiButton: AskAiButton | undefined = $state()
