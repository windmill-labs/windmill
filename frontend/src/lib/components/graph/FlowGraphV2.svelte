--- conflicted
+++ resolved
@@ -1,15 +1,9 @@
 <script lang="ts">
-<<<<<<< HEAD
-	import { FlowService, type FlowModule, type Job, type OpenFlow } from '../../gen'
-	import { NODE, type GraphModuleState } from '.'
-	import { getContext, onDestroy, setContext, tick, untrack, type Snippet } from 'svelte'
-	import type { FlowGraphContext } from '../flows/types'
-	import { createFlowDiffManager } from '../flows/flowDiffManager.svelte'
-=======
 	import { FlowService, type FlowModule, type FlowNote, type Job } from '../../gen'
 	import { AI_OR_ASSET_NODE_TYPES, NODE, type GraphModuleState } from '.'
 	import { getContext, onDestroy, onMount, tick, untrack, type Snippet } from 'svelte'
->>>>>>> dccee1db
+	import type { FlowGraphContext } from '../flows/types'
+	import { createFlowDiffManager } from '../flows/flowDiffManager.svelte'
 
 	import { get, writable, type Writable } from 'svelte/store'
 	import '@xyflow/svelte/dist/base.css'
@@ -78,15 +72,11 @@
 	import type { ModulesTestStates } from '../modulesTest.svelte'
 	import { deepEqual } from 'fast-equals'
 	import type { AssetWithAltAccessType } from '../assets/lib'
-<<<<<<< HEAD
-	import type { ModuleActionInfo } from '../copilot/chat/flow/core'
-=======
 	import type { AIModuleAction } from '../copilot/chat/flow/core'
 	import { setGraphContext } from './graphContext'
 	import { computeNoteNodes } from './noteUtils.svelte'
 	import { Tooltip } from '../meltComponents'
 	import { getNoteEditorContext } from './noteEditor.svelte'
->>>>>>> dccee1db
 
 	let useDataflow: Writable<boolean | undefined> = writable<boolean | undefined>(false)
 	let showAssets: Writable<boolean | undefined> = writable<boolean | undefined>(true)
@@ -112,14 +102,8 @@
 		notSelectable?: boolean
 		flowModuleStates?: Record<string, GraphModuleState> | undefined
 		testModuleStates?: ModulesTestStates
-<<<<<<< HEAD
-		moduleActions?: Record<string, ModuleActionInfo>
-		selectedId?: Writable<string | undefined>
-=======
 		moduleActions?: Record<string, AIModuleAction>
-		inputSchemaModified?: boolean
 		selectionManager?: SelectionManager
->>>>>>> dccee1db
 		path?: string | undefined
 		newFlow?: boolean
 		insertable?: boolean
@@ -206,13 +190,7 @@
 		flowModuleStates = undefined,
 		testModuleStates = undefined,
 		moduleActions = undefined,
-<<<<<<< HEAD
-		selectedId = writable<string | undefined>(undefined),
-=======
-		inputSchemaModified = undefined,
 		selectionManager: selectionManagerProp = undefined,
->>>>>>> dccee1db
-		path = undefined,
 		newFlow = false,
 		insertable = false,
 		earlyStop = false,
@@ -248,64 +226,9 @@
 		sharedViewport = undefined,
 		onViewportChange = undefined,
 		leftHeader = undefined,
-<<<<<<< HEAD
 		diffBeforeFlow = undefined,
 		currentInputSchema = undefined,
-		markRemovedAsShadowed = false
-	}: Props = $props()
-
-	setContext<FlowGraphContext>('FlowGraphContext', { selectedId, useDataflow, showAssets, diffManager })
-
-	// Validation: error if both diffBeforeFlow and moduleActions are provided
-	$effect(() => {
-		if (diffBeforeFlow && moduleActions) {
-			throw new Error('Cannot provide both diffBeforeFlow and moduleActions props to FlowGraphV2')
-		}
-	})
-
-	// Sync props to diffManager
-	$effect(() => {
-		if (diffBeforeFlow) {
-			// Set snapshot from diffBeforeFlow
-			diffManager.setSnapshot(diffBeforeFlow)
-			diffManager.setInputSchemas(diffBeforeFlow.schema, currentInputSchema)
-			diffManager.setMarkRemovedAsShadowed(markRemovedAsShadowed)
-
-			// Set afterFlow from current modules
-			const afterFlowValue = {
-				modules: modules,
-				failure_module: failureModule,
-				preprocessor_module: preprocessorModule,
-				skip_expr: earlyStop ? '' : undefined,
-				cache_ttl: cache ? 300 : undefined
-			}
-			diffManager.setAfterFlow(afterFlowValue)
-		} else if (moduleActions) {
-			// Display-only mode: just set the module actions
-			diffManager.setModuleActions(moduleActions)
-		} else {
-			// No diff mode: clear everything
-			diffManager.clearSnapshot()
-		}
-	})
-
-	// Watch current flow changes and update afterFlow for diff computation
-	// This enables the diff visualization when flowStore is directly modified
-	$effect(() => {
-		// Only update if we have a snapshot (in diff mode) and no external diffBeforeFlow
-		if (diffManager.beforeFlow && !diffBeforeFlow) {
-			const afterFlowValue = {
-				modules: modules,
-				failure_module: failureModule,
-				preprocessor_module: preprocessorModule,
-				skip_expr: earlyStop ? '' : undefined,
-				cache_ttl: cache ? 300 : undefined
-			}
-			diffManager.setAfterFlow(afterFlowValue)
-			diffManager.setInputSchemas(diffManager.beforeFlow.schema, currentInputSchema)
-		}
-	})
-=======
+		markRemovedAsShadowed = false,
 		multiSelectEnabled = false
 	}: Props = $props()
 
@@ -358,9 +281,9 @@
 		showAssets,
 		noteManager,
 		clearFlowSelection,
-		yOffset
+		yOffset,
+		diffManager
 	} as any)
->>>>>>> dccee1db
 
 	if (triggerContext && allowSimplifiedPoll) {
 		if (isSimplifiable(modules)) {
@@ -539,6 +462,56 @@
 			onHideJobStatus?.()
 		}
 	}
+
+	// Validation: error if both diffBeforeFlow and moduleActions are provided
+	$effect(() => {
+		if (diffBeforeFlow && moduleActions) {
+			throw new Error('Cannot provide both diffBeforeFlow and moduleActions props to FlowGraphV2')
+		}
+	})
+
+	// Sync props to diffManager
+	$effect(() => {
+		if (diffBeforeFlow) {
+			// Set snapshot from diffBeforeFlow
+			diffManager.setSnapshot(diffBeforeFlow)
+			diffManager.setInputSchemas(diffBeforeFlow.schema, currentInputSchema)
+			diffManager.setMarkRemovedAsShadowed(markRemovedAsShadowed)
+
+			// Set afterFlow from current modules
+			const afterFlowValue = {
+				modules: modules,
+				failure_module: failureModule,
+				preprocessor_module: preprocessorModule,
+				skip_expr: earlyStop ? '' : undefined,
+				cache_ttl: cache ? 300 : undefined
+			}
+			diffManager.setAfterFlow(afterFlowValue)
+		} else if (moduleActions) {
+			// Display-only mode: just set the module actions
+			diffManager.setModuleActions(moduleActions)
+		} else {
+			// No diff mode: clear everything
+			diffManager.clearSnapshot()
+		}
+	})
+
+	// Watch current flow changes and update afterFlow for diff computation
+	// This enables the diff visualization when flowStore is directly modified
+	$effect(() => {
+		// Only update if we have a snapshot (in diff mode) and no external diffBeforeFlow
+		if (diffManager.beforeFlow && !diffBeforeFlow) {
+			const afterFlowValue = {
+				modules: modules,
+				failure_module: failureModule,
+				preprocessor_module: preprocessorModule,
+				skip_expr: earlyStop ? '' : undefined,
+				cache_ttl: cache ? 300 : undefined
+			}
+			diffManager.setAfterFlow(afterFlowValue)
+			diffManager.setInputSchemas(diffManager.beforeFlow.schema, currentInputSchema)
+		}
+	})
 
 	// Use diffManager state for rendering
 	let effectiveModuleActions = $derived(diffManager.moduleActions)
@@ -775,15 +748,9 @@
 				insertable,
 				flowModuleStates: untrack(() => flowModuleStates),
 				testModuleStates: untrack(() => testModuleStates),
-<<<<<<< HEAD
-				moduleActions: effectiveModuleActions,
-				inputSchemaModified: untrack(() => effectiveInputSchemaModified),
-				selectedId: untrack(() => $selectedId),
-=======
 				moduleActions: untrack(() => moduleActions),
 				inputSchemaModified: untrack(() => inputSchemaModified),
 				selectedId: untrack(() => selectedId),
->>>>>>> dccee1db
 				path,
 				newFlow,
 				cache,
@@ -924,13 +891,12 @@
 		viewportSynchronizer?.zoomOut()
 	}
 
-<<<<<<< HEAD
 	export function getDiffManager() {
 		return diffManager
 	}
 
 	$inspect('HERE effectiveModuleActions', effectiveModuleActions)
-=======
+
 	export function enableNotes() {
 		if (!showNotes) {
 			showNotes = true
@@ -938,7 +904,6 @@
 	}
 
 	const modifierKey = isMac() ? 'Meta' : 'Control'
->>>>>>> dccee1db
 </script>
 
 {#if insertable}
