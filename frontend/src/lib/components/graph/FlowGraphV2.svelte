--- conflicted
+++ resolved
@@ -638,7 +638,6 @@
 				nodesDraggable={false}
 				--background-color={false}
 			>
-<<<<<<< HEAD
 				<div class="absolute inset-0 !bg-surface-secondary h-full"></div>
 				{#if leftHeader}
 					<div class="absolute top-2 left-2 z-10">
@@ -667,29 +666,6 @@
 						{/if}
 					</Controls>
 				{/if}
-=======
-				<div class="absolute inset-0 !bg-surface-secondary h-full" id="flow-graph-v2"></div>
-				<Controls position="top-right" orientation="horizontal" showLock={false}>
-					{#if download}
-						<ControlButton
-							onclick={() => {
-								try {
-									localStorage.setItem(
-										'svelvet',
-										encodeState({ modules, failureModule, preprocessorModule })
-									)
-								} catch (e) {
-									console.error('error interacting with local storage', e)
-								}
-								window.open('/view_graph', '_blank')
-							}}
-							class="!bg-surface"
-						>
-							<Expand size="14" />
-						</ControlButton>
-					{/if}
-				</Controls>
->>>>>>> f51991c2
 
 				<Controls
 					position="top-left"
@@ -697,12 +673,8 @@
 					showLock={false}
 					showZoom={false}
 					showFitView={false}
-<<<<<<< HEAD
-					class="!shadow-none"
+					class="!shadow-none gap-3"
 					style={leftHeader ? 'margin-top: 40px;' : ''}
-=======
-					class="!shadow-none gap-3"
->>>>>>> f51991c2
 				>
 					<Toggle bind:checked={$showAssets} size="xs" options={{ right: 'Assets' }} />
 					{#if showDataflow}
