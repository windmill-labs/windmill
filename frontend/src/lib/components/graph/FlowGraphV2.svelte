<script lang="ts">
	import { FlowService, type FlowModule, type Job } from '../../gen'
	import { NODE, type GraphModuleState } from '.'
<<<<<<< HEAD
	import type { Note } from '../flows/types'
	import { getContext, onDestroy, setContext, tick, untrack } from 'svelte'
=======
	import { getContext, onDestroy, setContext, tick, untrack, type Snippet } from 'svelte'
>>>>>>> 1d7ba8b1

	import { get, writable, type Writable } from 'svelte/store'
	import '@xyflow/svelte/dist/base.css'
	import {
		SvelteFlow,
		type Node,
		type Edge,
		ConnectionLineType,
		Controls,
		ControlButton,
		SvelteFlowProvider,
		type Viewport
	} from '@xyflow/svelte'
	import {
		graphBuilder,
		isTriggerStep,
		topologicalSort,
		type InlineScript,
		type InsertKind,
		type NodeLayout,
		type onSelectedIteration,
		type SimplifiableFlow
	} from './graphBuilder.svelte'
	import ModuleNode from './renderers/nodes/ModuleNode.svelte'
	import InputNode from './renderers/nodes/InputNode.svelte'
	import BranchAllStart from './renderers/nodes/BranchAllStart.svelte'
	import BranchAllEndNode from './renderers/nodes/BranchAllEndNode.svelte'
	import ForLoopEndNode from './renderers/nodes/ForLoopEndNode.svelte'
	import ForLoopStartNode from './renderers/nodes/ForLoopStartNode.svelte'
	import ResultNode from './renderers/nodes/ResultNode.svelte'
	import BaseEdge from './renderers/edges/BaseEdge.svelte'
	import EmptyEdge from './renderers/edges/EmptyEdge.svelte'
	import { sugiyama, dagStratify, coordCenter, decrossTwoLayer, decrossOpt } from 'd3-dag'
	import { Expand } from 'lucide-svelte'
	import Toggle from '../Toggle.svelte'
	import DataflowEdge from './renderers/edges/DataflowEdge.svelte'
	import { encodeState, readFieldsRecursively } from '$lib/utils'
	import BranchOneStart from './renderers/nodes/BranchOneStart.svelte'
	import NoBranchNode from './renderers/nodes/NoBranchNode.svelte'
	import HiddenBaseEdge from './renderers/edges/HiddenBaseEdge.svelte'
	import TriggersNode from './renderers/nodes/TriggersNode.svelte'
	import { Alert, Drawer } from '../common'
	import Button from '../common/button/Button.svelte'
	import FlowYamlEditor from '../flows/header/FlowYamlEditor.svelte'
	import BranchOneEndNode from './renderers/nodes/branchOneEndNode.svelte'
	import type { TriggerContext } from '../triggers'
	import { workspaceStore } from '$lib/stores'
	import SubflowBound from './renderers/nodes/SubflowBound.svelte'
	import ViewportResizer from './ViewportResizer.svelte'
	import ViewportSynchronizer from './ViewportSynchronizer.svelte'
	import AssetNode, { computeAssetNodes } from './renderers/nodes/AssetNode.svelte'
	import AssetsOverflowedNode from './renderers/nodes/AssetsOverflowedNode.svelte'
	import type { FlowGraphAssetContext } from '../flows/types'
	import AiToolNode, { computeAIToolNodes } from './renderers/nodes/AIToolNode.svelte'
	import NewAiToolNode from './renderers/nodes/NewAIToolNode.svelte'
	import NoteNode from './renderers/nodes/NoteNode.svelte'
	import NoteTool from './NoteTool.svelte'
	import { ChangeTracker } from '$lib/svelte5Utils.svelte'
	import type { ModulesTestStates } from '../modulesTest.svelte'
	import { deepEqual } from 'fast-equals'
	import type { AssetWithAltAccessType } from '../assets/lib'
	import type { AIModuleAction } from '../copilot/chat/flow/core'

	let useDataflow: Writable<boolean | undefined> = writable<boolean | undefined>(false)
	let showAssets: Writable<boolean | undefined> = writable<boolean | undefined>(true)

	const triggerContext = getContext<TriggerContext>('TriggerContext')

	let fullWidth = 0
	let width = $state(0)

	let simplifiableFlow: SimplifiableFlow | undefined = $state(undefined)

	interface Props {
		success?: boolean | undefined
		modules?: FlowModule[] | undefined
		failureModule?: FlowModule | undefined
		preprocessorModule?: FlowModule | undefined
		minHeight?: number
		maxHeight?: number | undefined
		notSelectable?: boolean
		flowModuleStates?: Record<string, GraphModuleState> | undefined
		testModuleStates?: ModulesTestStates
		moduleActions?: Record<string, AIModuleAction>
		inputSchemaModified?: boolean
		selectedId?: Writable<string | undefined>
		path?: string | undefined
		newFlow?: boolean
		insertable?: boolean
		earlyStop?: boolean
		cache?: boolean
		scroll?: boolean
		moving?: string | undefined
		// Download: display a top level button to open the graph in a new tab
		download?: boolean
		fullSize?: boolean
		disableAi?: boolean
		triggerNode?: boolean
		workspace?: string
		editMode?: boolean
		allowSimplifiedPoll?: boolean
		expandedSubflows?: Record<string, FlowModule[]>
		isOwner?: boolean
		isRunning?: boolean
		individualStepTests?: boolean
		flowJob?: Job | undefined
		showJobStatus?: boolean
		suspendStatus?: Record<string, { job: Job; nb: number }>
<<<<<<< HEAD
		noteMode?: boolean
		notes?: Note[]
		onNotesChange?: (notes: Note[]) => void
=======
		chatInputEnabled?: boolean
>>>>>>> 1d7ba8b1
		onDelete?: (id: string) => void
		onInsert?: (detail: {
			sourceId?: string
			targetId?: string
			branch?: { rootId: string; branch: number }
			index: number
			detail: string
			isPreprocessor?: boolean
			agentId?: string
			inlineScript?: InlineScript
			script?: { path: string; summary: string; hash: string | undefined }
			flow?: { path: string; summary: string }
			kind: InsertKind
		}) => Promise<void>
		onNewBranch?: (id: string) => Promise<void>
		onSelect?: (id: string | FlowModule) => void
		onDeleteBranch?: (detail: { id: string; index: number }) => Promise<void>
		onChangeId?: (detail: { id: string; newId: string; deps: Record<string, string[]> }) => void
		onMove?: (id: string) => void
		onUpdateMock?: (detail: { mock: FlowModule['mock']; id: string }) => void
		onTestUpTo?: ((id: string) => void) | undefined
		onSelectedIteration?: onSelectedIteration
		onEditInput?: (moduleId: string, key: string) => void
		onTestFlow?: () => void
		onCancelTestFlow?: () => void
		onOpenPreview?: () => void
		onHideJobStatus?: () => void
		onShowModuleDiff?: (moduleId: string) => void
		flowHasChanged?: boolean
<<<<<<< HEAD
		exitNoteMode?: () => void
=======
		// Viewport synchronization props (for diff viewer)
		sharedViewport?: Viewport
		onViewportChange?: (viewport: Viewport, isUserInitiated: boolean) => void
		leftHeader?: Snippet
>>>>>>> 1d7ba8b1
	}

	let {
		onInsert = undefined,
		onDelete = undefined,
		onMove = undefined,
		onDeleteBranch = undefined,
		onNewBranch = undefined,
		onSelect = undefined,
		onChangeId = undefined,

		onUpdateMock = undefined,
		onSelectedIteration = undefined,
		success = undefined,
		modules = [],
		failureModule = undefined,
		preprocessorModule = undefined,
		minHeight = 0,
		maxHeight = undefined,
		notSelectable = false,
		flowModuleStates = undefined,
		testModuleStates = undefined,
		moduleActions = undefined,
		inputSchemaModified = undefined,
		selectedId = writable<string | undefined>(undefined),
		path = undefined,
		newFlow = false,
		insertable = false,
		earlyStop = false,
		cache = false,
		scroll = false,
		moving = undefined,
		download = false,
		fullSize = false,
		disableAi = false,
		triggerNode = false,
		workspace = $workspaceStore ?? 'NO_WORKSPACE',
		editMode = false,
		allowSimplifiedPoll = true,
		expandedSubflows = $bindable({}),
		onTestUpTo = undefined,
		onEditInput = undefined,
		isOwner = false,
		onTestFlow = undefined,
		isRunning = false,
		onCancelTestFlow = undefined,
		onOpenPreview = undefined,
		onHideJobStatus = undefined,
		onShowModuleDiff = undefined,
		individualStepTests = false,
		flowJob = undefined,
		showJobStatus = false,
		suspendStatus = {},
		flowHasChanged = false,
<<<<<<< HEAD
		noteMode = false,
		notes = [],
		onNotesChange = undefined,
		exitNoteMode = undefined
=======
		chatInputEnabled = false,
		sharedViewport = undefined,
		onViewportChange = undefined,
		leftHeader = undefined
>>>>>>> 1d7ba8b1
	}: Props = $props()

	setContext<{
		selectedId: Writable<string | undefined>
		useDataflow: Writable<boolean | undefined>
		showAssets: Writable<boolean | undefined>
	}>('FlowGraphContext', { selectedId, useDataflow, showAssets })

	if (triggerContext && allowSimplifiedPoll) {
		if (isSimplifiable(modules)) {
			triggerContext?.simplifiedPoll?.set(true)
		}
		triggerContext?.simplifiedPoll.subscribe((value) => {
			computeSimplifiableFlow(modules ?? [], value ?? false)
		})
	}

	function computeSimplifiableFlow(modules: FlowModule[], simplifiedFlow: boolean) {
		const isSimplif = isSimplifiable(modules)
		simplifiableFlow = isSimplif ? { simplifiedFlow } : undefined
	}

	onDestroy(() => {
		if (isSimplifiable(modules)) {
			triggerContext?.simplifiedPoll?.set(undefined)
		}
	})

	function onModulesChange(modules: FlowModule[]) {
		computeSimplifiableFlow(
			modules,
			triggerContext?.simplifiedPoll ? (get(triggerContext.simplifiedPoll) ?? false) : false
		)
	}

	type NodeDep = { id: string; parentIds?: string[]; offset?: number }
	type NodePos = { position: { x: number; y: number } }
	let lastNodes: [NodeDep[], (NodeDep & NodePos)[]] | undefined = undefined
	function layoutNodes(nodes: NodeDep[]): (NodeDep & NodePos)[] {
		let lastResult = lastNodes?.[1]
		if (lastResult && deepEqual(nodes, lastNodes?.[0])) {
			console.debug('layoutNodes', 'same nodes')
			return lastResult
		}
		console.debug('layoutNodes', nodes.length)
		let seenId: string[] = []
		for (const n of nodes) {
			if (seenId.includes(n.id)) {
				n.id = n.id + '_dup'
			}
			seenId.push(n.id)
		}

		let nodeWidths: Record<string, number> = {}
		const nodes2: (NodeDep & NodePos)[] = nodes.map((n) => {
			return { ...n, position: { x: 0, y: 0 } }
		})
		for (const n of topologicalSort(nodes)) {
			const endId = n.id + '-end'

			if (nodeWidths[endId] != undefined) {
				nodeWidths[n.id] = Math.max(nodeWidths[n.id] ?? 0, nodeWidths[endId])
			}
			if (n.parentIds && n.parentIds?.length == 1) {
				const parent = n.parentIds[0]
				const nodeWidth = nodeWidths[n.id] ?? 1
				nodeWidths[parent] = (nodeWidths[parent] ?? 0) + nodeWidth
			}
		}

		const dag = dagStratify().id(({ id }: NodeDep & NodePos) => id)(nodes2)

		let boxSize: any
		try {
			const layout = sugiyama()
				.decross(nodes.length > 20 ? decrossTwoLayer() : decrossOpt())
				.coord(coordCenter())
				.nodeSize((d) => {
					return [
						(nodeWidths[d?.data?.['id'] ?? ''] ?? 1) * (NODE.width + NODE.gap.horizontal * 1),
						NODE.height + NODE.gap.vertical
					] as readonly [number, number]
				})
			boxSize = layout(dag as any)
		} catch {
			const layout = sugiyama()
				.decross(decrossTwoLayer())
				.coord(coordCenter())
				.nodeSize(() => [NODE.width + NODE.gap.horizontal, NODE.height + NODE.gap.vertical])
			boxSize = layout(dag as any)
		}

		const yOffset = insertable ? 100 : 0
		const newNodes = dag.descendants().map((des) => ({
			id: des.data.id,
			position: {
				x: des.x
					? // @ts-ignore
						(des.data.offset ?? 0) +
						// @ts-ignore
						des.x +
						(fullSize ? fullWidth : width) / 2 -
						boxSize.width / 2 -
						NODE.width / 2 -
						(width - fullWidth) / 2
					: 0,
				y: (des.y || 0) + yOffset
			}
		}))

		lastNodes = [nodes, newNodes]
		return newNodes
	}

	let eventHandler = {
		deleteBranch: (detail, label) => {
			$selectedId = label
			onDeleteBranch?.(detail)
		},
		insert: (detail) => {
			onInsert?.(detail)
		},
		select: (modId) => {
			if (!notSelectable) {
				if ($selectedId != modId) {
					$selectedId = modId
				}
				onSelect?.(modId)
			}
		},
		changeId: (detail) => {
			onChangeId?.(detail)
		},
		delete: (detail) => {
			onDelete?.(detail.id)
		},
		newBranch: (id) => {
			onNewBranch?.(id)
		},
		move: (detail) => {
			onMove?.(detail.id)
		},
		selectedIteration: (detail) => {
			onSelectedIteration?.(detail)
		},
		simplifyFlow: (detail) => {
			triggerContext?.simplifiedPoll.set(detail)
		},
		expandSubflow: async (id: string, path: string) => {
			const flow = await FlowService.getFlowByPath({ workspace: workspace, path })
			expandedSubflows[id] = flow.value.modules
			expandedSubflows = expandedSubflows
		},
		minimizeSubflow: (id: string) => {
			delete expandedSubflows[id]
			expandedSubflows = expandedSubflows
		},
		updateMock: (detail) => {
			onUpdateMock?.(detail)
		},
		testUpTo: (id: string) => {
			onTestUpTo?.(id)
		},
		editInput: (moduleId: string, key: string) => {
			onEditInput?.(moduleId, key)
		},
		testFlow: () => {
			onTestFlow?.()
		},
		cancelTestFlow: () => {
			onCancelTestFlow?.()
		},
		openPreview: () => {
			onOpenPreview?.()
		},
		hideJobStatus: () => {
			onHideJobStatus?.()
		}
	}

	let moduleTracker = new ChangeTracker($state.snapshot(modules))

	let nodes = $state.raw<Node[]>([])
	let edges = $state.raw<Edge[]>([])

	let height = $state(0)

	// Note feature state
	let nextNoteId = $state(1)

	function isSimplifiable(modules: FlowModule[] | undefined): boolean {
		if (!modules || modules?.length !== 2) {
			return false
		}
		if (isTriggerStep(modules?.[0])) {
			let secondValue = modules?.[1].value
			return secondValue.type == 'forloopflow'
		}

		return false
	}

	function onNoteAdded(newNoteFromTool: any) {
		// Add the note to our separate notes array if a note was created
		if (newNoteFromTool && onNotesChange) {
			const newNote: Note = {
				id: `note-${nextNoteId}`,
				text: '',
				position: newNoteFromTool.position,
				size: newNoteFromTool.size || { width: 200, height: 100 },
				color: 'oklch(96.7% 0.067 122.328)'
			}
			onNotesChange([...notes, newNote])
			nextNoteId += 1
		}
		exitNoteMode?.()
		updateStores()
	}

	function updateNoteText(noteId: string, text: string) {
		if (onNotesChange) {
			onNotesChange(notes.map((note) => (note.id === noteId ? { ...note, text } : note)))
		}
		updateStores()
	}

	function deleteNote(noteId: string) {
		if (onNotesChange) {
			onNotesChange(notes.filter((note) => note.id !== noteId))
		}
		updateStores()
	}

	function updateNotePosition(noteId: string, position: { x: number; y: number }) {
		if (onNotesChange) {
			onNotesChange(notes.map((note) => (note.id === noteId ? { ...note, position } : note)))
		}
	}

	function updateNoteSize(noteId: string, size: { width: number; height: number }) {
		if (onNotesChange) {
			onNotesChange(notes.map((note) => (note.id === noteId ? { ...note, size } : note)))
		}
	}

	function convertNotesToNodes(): Node[] {
		return notes.map((note) => ({
			id: note.id,
			type: 'note',
			position: note.position,
			data: {
				text: note.text,
				color: note.color,
				onUpdate: (text: string) => updateNoteText(note.id, text),
				onDelete: () => deleteNote(note.id),
				onSizeChange: (size: { width: number; height: number }) => updateNoteSize(note.id, size)
			},
			style: `width: ${note.size.width}px; height: ${note.size.height}px;`,
			width: note.size.width,
			height: note.size.height,
			zIndex: -2000,
			draggable: true,
			selectable: true
		}))
	}

	async function updateStores() {
		if (graph.error) {
			return
		}
		// console.log('compute')

		let layoutedNodes = layoutNodes(
			Object.values(graph.nodes).map((n) => ({
				id: n.id,
				parentIds: n.parentIds,
				offset: n.data.offset ?? 0
			}))
		)
		let newNodes: (Node & NodeLayout)[] = layoutedNodes.map((n) => ({ ...n, ...graph.nodes[n.id] }))

		let assetNodesResult = $showAssets
			? computeAssetNodes(
					newNodes.map((n) => ({
						data: { assets: n.data?.assets as AssetWithAltAccessType[] },
						id: n.id,
						position: n.position
					}))
				)
			: undefined
		if (assetNodesResult) {
			newNodes = newNodes.map((n) => ({
				...n,
				position: assetNodesResult.newNodePositions[n.id]
			}))
		}
		let aiToolNodesResult = computeAIToolNodes(newNodes, eventHandler, insertable, flowModuleStates)
		nodes = [
			...newNodes.map((n) => ({ ...n, position: aiToolNodesResult.newNodePositions[n.id] })),
<<<<<<< HEAD
			...assetNodesResult.newAssetNodes,
			...aiToolNodesResult.toolNodes,
			...convertNotesToNodes()
=======
			...(assetNodesResult?.newAssetNodes ?? []),
			...aiToolNodesResult.toolNodes
>>>>>>> 1d7ba8b1
		]
		edges = [
			...(assetNodesResult?.newAssetEdges ?? []),
			...aiToolNodesResult.toolEdges,
			...graph.edges
		]

		await tick()
		height = Math.max(...nodes.map((n) => n.position.y + NODE.height + 100), minHeight)
	}

	const nodeTypes = {
		input2: InputNode,
		module: ModuleNode,
		branchAllStart: BranchAllStart,
		branchAllEnd: BranchAllEndNode,
		forLoopEnd: ForLoopEndNode,
		forLoopStart: ForLoopStartNode,
		result: ResultNode,
		whileLoopStart: ForLoopStartNode,
		whileLoopEnd: ForLoopEndNode,
		branchOneStart: BranchOneStart,
		branchOneEnd: BranchOneEndNode,
		subflowBound: SubflowBound,
		noBranch: NoBranchNode,
		trigger: TriggersNode,
		asset: AssetNode,
		assetsOverflowed: AssetsOverflowedNode,
		aiTool: AiToolNode,
		newAiTool: NewAiToolNode,
		note: NoteNode
	} as any

	const edgeTypes = {
		edge: BaseEdge,
		empty: EmptyEdge,
		dataflowedge: DataflowEdge,
		hiddenedge: HiddenBaseEdge
	} as any

	const proOptions = { hideAttribution: true }

	// onMount(() => {
	// 	centerViewport(width)
	// })
	let yamlEditorDrawer: Drawer | undefined = $state(undefined)

	const flowGraphAssetsCtx = getContext<FlowGraphAssetContext | undefined>('FlowGraphAssetContext')

	$effect(() => {
		allowSimplifiedPoll && modules && untrack(() => onModulesChange(modules ?? []))
	})
	$effect(() => {
		readFieldsRecursively(modules)
		untrack(() => moduleTracker.track($state.snapshot(modules)))
	})

	let graph = $derived.by(() => {
		moduleTracker.counter
		return graphBuilder(
			untrack(() => modules),
			{
				disableAi,
				insertable,
				flowModuleStates: untrack(() => flowModuleStates),
				testModuleStates: untrack(() => testModuleStates),
				moduleActions: untrack(() => moduleActions),
				inputSchemaModified: untrack(() => inputSchemaModified),
				selectedId: untrack(() => $selectedId),
				path,
				newFlow,
				cache,
				earlyStop,
				editMode,
				isOwner,
				isRunning,
				individualStepTests,
				flowJob,
				showJobStatus,
				suspendStatus,
				flowHasChanged,
				chatInputEnabled,
				onShowModuleDiff: untrack(() => onShowModuleDiff),
				additionalAssetsMap: flowGraphAssetsCtx?.val.additionalAssetsMap
			},
			untrack(() => failureModule),
			preprocessorModule,
			eventHandler,
			success,
			$useDataflow,
			untrack(() => $selectedId),
			moving,
			simplifiableFlow,
			triggerNode ? path : undefined,
			expandedSubflows
		)
	})

	$effect(() => {
		;[graph, allowSimplifiedPoll, $showAssets]
		untrack(() => updateStores())
	})

	let showDataflow = $derived(
		$selectedId != undefined &&
			!$selectedId.startsWith('constants') &&
			!$selectedId.startsWith('settings') &&
			$selectedId !== 'failure' &&
			$selectedId !== 'preprocessor' &&
			$selectedId !== 'Result' &&
			$selectedId !== 'triggers'
	)
	let debouncedWidth: number | undefined = $state(undefined)
	let timeout: number | undefined = $state(undefined)
	$effect(() => {
		if (!debouncedWidth) {
			return
		}
		if (untrack(() => width) == undefined) {
			width = debouncedWidth
			return
		}
		if (untrack(() => timeout)) {
			clearTimeout(untrack(() => timeout))
		}
		timeout = setTimeout(() => {
			if (debouncedWidth && untrack(() => width) != debouncedWidth) {
				width = debouncedWidth
			}
		}, 10)
	})

	let viewportResizer: ViewportResizer | undefined = $state(undefined)
	let viewportSynchronizer: ViewportSynchronizer | undefined = $state(undefined)

	export function isNodeVisible(nodeId: string): boolean {
		return viewportResizer?.isNodeVisible(nodeId) ?? false
	}

	export function zoomIn() {
		viewportSynchronizer?.zoomIn()
	}

	export function zoomOut() {
		viewportSynchronizer?.zoomOut()
	}
</script>

{#if insertable}
	<FlowYamlEditor bind:drawer={yamlEditorDrawer} />
{/if}
<div
	style={`height: ${height}px; max-height: ${maxHeight}px;`}
	class="overflow-clip"
	bind:clientWidth={debouncedWidth}
>
	{#if graph?.error}
		<div class="center-center p-2">
			<Alert title="Error parsing the flow" type="error" class="max-w-1/2">
				{graph.error}

				<Button
					color="red"
					size="xs"
					btnClasses="mt-2 w-min"
					on:click={() => yamlEditorDrawer?.openDrawer()}>Open YAML editor</Button
				>
			</Alert>
		</div>
	{:else}
		<SvelteFlowProvider>
			<ViewportResizer {height} {width} {nodes} bind:this={viewportResizer} />
			{#if sharedViewport && onViewportChange}
				<ViewportSynchronizer
					{sharedViewport}
					onLocalChange={onViewportChange}
					bind:this={viewportSynchronizer}
				/>
			{/if}
			<SvelteFlow
				onpaneclick={() => {
					document.dispatchEvent(new Event('focus'))
				}}
<<<<<<< HEAD
				onnodedragstop={(event) => {
					const node = event.targetNode
					if (node && node.type === 'note') {
						updateNotePosition(node.id, node.position)
					}
=======
				onmove={(event, viewport) => {
					viewportSynchronizer?.handleLocalViewportChange(event, viewport)
>>>>>>> 1d7ba8b1
				}}
				{nodes}
				{edges}
				{edgeTypes}
				{nodeTypes}
				{height}
				{width}
				minZoom={0.2}
				maxZoom={1.2}
				connectionLineType={ConnectionLineType.SmoothStep}
				defaultEdgeOptions={{ type: 'smoothstep' }}
				preventScrolling={scroll}
				zoomOnDoubleClick={false}
				elementsSelectable={false}
				{proOptions}
				nodesDraggable={false}
				--background-color={false}
			>
<<<<<<< HEAD
				<div class="absolute inset-0 !bg-surface-secondary h-full"></div>

				{#if noteMode}
					<NoteTool {onNoteAdded} />
				{/if}
				<Controls position="top-right" orientation="horizontal" showLock={false}>
					{#if download}
						<ControlButton
							onclick={() => {
								try {
									localStorage.setItem(
										'svelvet',
										encodeState({ modules, failureModule, preprocessorModule })
									)
								} catch (e) {
									console.error('error interacting with local storage', e)
								}
								window.open('/view_graph', '_blank')
							}}
							class="!bg-surface"
						>
							<Expand size="14" />
						</ControlButton>
					{/if}
				</Controls>

				<Controls
					position="top-left"
					orientation="horizontal"
					showLock={false}
					showZoom={false}
					showFitView={false}
					class="!shadow-none"
				>
					{#if showDataflow}
						<Toggle
							value={$useDataflow}
							on:change={() => {
								$useDataflow = !$useDataflow
							}}
							size="xs"
							options={{
								right: 'Dataflow'
							}}
						/>
					{/if}
				</Controls>
=======
				<div class="absolute inset-0 !bg-surface-secondary h-full" id="flow-graph-v2"></div>
				{#if leftHeader}
					<div class="absolute top-2 left-2 z-10">
						{@render leftHeader()}
					</div>
				{:else}
					<Controls position="top-right" orientation="horizontal" showLock={false}>
						{#if download}
							<ControlButton
								onclick={() => {
									try {
										localStorage.setItem(
											'svelvet',
											encodeState({ modules, failureModule, preprocessorModule })
										)
									} catch (e) {
										console.error('error interacting with local storage', e)
									}
									window.open('/view_graph', '_blank')
								}}
								class="!bg-surface"
							>
								<Expand size="14" />
							</ControlButton>
						{/if}
					</Controls>

					<Controls
						position="top-left"
						orientation="vertical"
						showLock={false}
						showZoom={false}
						showFitView={false}
						class="!shadow-none gap-3"
						style={leftHeader ? 'margin-top: 40px;' : ''}
					>
						<Toggle bind:checked={$showAssets} size="xs" options={{ right: 'Assets' }} />
						{#if showDataflow}
							<Toggle bind:checked={$useDataflow} size="xs" options={{ right: 'Dataflow' }} />
						{/if}
					</Controls>
				{/if}
>>>>>>> 1d7ba8b1
			</SvelteFlow>
		</SvelteFlowProvider>
	{/if}
</div>

<style lang="postcss">
	:global(.svelte-flow__handle) {
		opacity: 0;
	}

	:global(.svelte-flow__controls-button) {
		@apply bg-surface border-0;
	}
	:global(.svelte-flow__controls-button:hover) {
		@apply bg-surface-hover;
	}

	:global(.svelte-flow__edgelabel-renderer) {
		@apply z-50;
	}
</style><|MERGE_RESOLUTION|>--- conflicted
+++ resolved
@@ -1,12 +1,8 @@
 <script lang="ts">
 	import { FlowService, type FlowModule, type Job } from '../../gen'
 	import { NODE, type GraphModuleState } from '.'
-<<<<<<< HEAD
 	import type { Note } from '../flows/types'
-	import { getContext, onDestroy, setContext, tick, untrack } from 'svelte'
-=======
 	import { getContext, onDestroy, setContext, tick, untrack, type Snippet } from 'svelte'
->>>>>>> 1d7ba8b1
 
 	import { get, writable, type Writable } from 'svelte/store'
 	import '@xyflow/svelte/dist/base.css'
@@ -115,13 +111,10 @@
 		flowJob?: Job | undefined
 		showJobStatus?: boolean
 		suspendStatus?: Record<string, { job: Job; nb: number }>
-<<<<<<< HEAD
 		noteMode?: boolean
 		notes?: Note[]
+		chatInputEnabled?: boolean
 		onNotesChange?: (notes: Note[]) => void
-=======
-		chatInputEnabled?: boolean
->>>>>>> 1d7ba8b1
 		onDelete?: (id: string) => void
 		onInsert?: (detail: {
 			sourceId?: string
@@ -151,14 +144,11 @@
 		onHideJobStatus?: () => void
 		onShowModuleDiff?: (moduleId: string) => void
 		flowHasChanged?: boolean
-<<<<<<< HEAD
 		exitNoteMode?: () => void
-=======
 		// Viewport synchronization props (for diff viewer)
 		sharedViewport?: Viewport
 		onViewportChange?: (viewport: Viewport, isUserInitiated: boolean) => void
 		leftHeader?: Snippet
->>>>>>> 1d7ba8b1
 	}
 
 	let {
@@ -169,7 +159,6 @@
 		onNewBranch = undefined,
 		onSelect = undefined,
 		onChangeId = undefined,
-
 		onUpdateMock = undefined,
 		onSelectedIteration = undefined,
 		success = undefined,
@@ -213,17 +202,14 @@
 		showJobStatus = false,
 		suspendStatus = {},
 		flowHasChanged = false,
-<<<<<<< HEAD
 		noteMode = false,
 		notes = [],
 		onNotesChange = undefined,
-		exitNoteMode = undefined
-=======
+		exitNoteMode = undefined,
 		chatInputEnabled = false,
 		sharedViewport = undefined,
 		onViewportChange = undefined,
 		leftHeader = undefined
->>>>>>> 1d7ba8b1
 	}: Props = $props()
 
 	setContext<{
@@ -523,14 +509,9 @@
 		let aiToolNodesResult = computeAIToolNodes(newNodes, eventHandler, insertable, flowModuleStates)
 		nodes = [
 			...newNodes.map((n) => ({ ...n, position: aiToolNodesResult.newNodePositions[n.id] })),
-<<<<<<< HEAD
-			...assetNodesResult.newAssetNodes,
+			...(assetNodesResult?.newAssetNodes ?? []),
 			...aiToolNodesResult.toolNodes,
 			...convertNotesToNodes()
-=======
-			...(assetNodesResult?.newAssetNodes ?? []),
-			...aiToolNodesResult.toolNodes
->>>>>>> 1d7ba8b1
 		]
 		edges = [
 			...(assetNodesResult?.newAssetEdges ?? []),
@@ -714,16 +695,14 @@
 				onpaneclick={() => {
 					document.dispatchEvent(new Event('focus'))
 				}}
-<<<<<<< HEAD
 				onnodedragstop={(event) => {
 					const node = event.targetNode
 					if (node && node.type === 'note') {
 						updateNotePosition(node.id, node.position)
 					}
-=======
+				}}
 				onmove={(event, viewport) => {
 					viewportSynchronizer?.handleLocalViewportChange(event, viewport)
->>>>>>> 1d7ba8b1
 				}}
 				{nodes}
 				{edges}
@@ -742,56 +721,12 @@
 				nodesDraggable={false}
 				--background-color={false}
 			>
-<<<<<<< HEAD
-				<div class="absolute inset-0 !bg-surface-secondary h-full"></div>
+				<div class="absolute inset-0 !bg-surface-secondary h-full" id="flow-graph-v2"></div>
 
 				{#if noteMode}
 					<NoteTool {onNoteAdded} />
 				{/if}
-				<Controls position="top-right" orientation="horizontal" showLock={false}>
-					{#if download}
-						<ControlButton
-							onclick={() => {
-								try {
-									localStorage.setItem(
-										'svelvet',
-										encodeState({ modules, failureModule, preprocessorModule })
-									)
-								} catch (e) {
-									console.error('error interacting with local storage', e)
-								}
-								window.open('/view_graph', '_blank')
-							}}
-							class="!bg-surface"
-						>
-							<Expand size="14" />
-						</ControlButton>
-					{/if}
-				</Controls>
-
-				<Controls
-					position="top-left"
-					orientation="horizontal"
-					showLock={false}
-					showZoom={false}
-					showFitView={false}
-					class="!shadow-none"
-				>
-					{#if showDataflow}
-						<Toggle
-							value={$useDataflow}
-							on:change={() => {
-								$useDataflow = !$useDataflow
-							}}
-							size="xs"
-							options={{
-								right: 'Dataflow'
-							}}
-						/>
-					{/if}
-				</Controls>
-=======
-				<div class="absolute inset-0 !bg-surface-secondary h-full" id="flow-graph-v2"></div>
+
 				{#if leftHeader}
 					<div class="absolute top-2 left-2 z-10">
 						{@render leftHeader()}
@@ -833,7 +768,6 @@
 						{/if}
 					</Controls>
 				{/if}
->>>>>>> 1d7ba8b1
 			</SvelteFlow>
 		</SvelteFlowProvider>
 	{/if}
