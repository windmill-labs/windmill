--- conflicted
+++ resolved
@@ -1,15 +1,12 @@
 <script lang="ts">
-<<<<<<< HEAD
 	import {
 		AssetService,
 		FlowService,
 		ResourceService,
 		type AssetUsageKind,
-		type FlowModule
+		type FlowModule,
+		type Job
 	} from '../../gen'
-=======
-	import { FlowService, type FlowModule, type Job } from '../../gen'
->>>>>>> 3d711a26
 	import { NODE, type GraphModuleState } from '.'
 	import { getContext, onDestroy, setContext, tick, untrack } from 'svelte'
 
@@ -106,16 +103,13 @@
 		editMode?: boolean
 		allowSimplifiedPoll?: boolean
 		expandedSubflows?: Record<string, FlowModule[]>
-<<<<<<< HEAD
 		inputAssets?: AssetWithAccessType[]
-=======
 		isOwner?: boolean
 		isRunning?: boolean
 		individualStepTests?: boolean
 		flowJob?: Job | undefined
 		showJobStatus?: boolean
 		suspendStatus?: Writable<Record<string, { job: Job; nb: number }>>
->>>>>>> 3d711a26
 		onDelete?: (id: string) => void
 		onInsert?: (detail: {
 			sourceId?: string
