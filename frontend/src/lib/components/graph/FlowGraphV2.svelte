--- conflicted
+++ resolved
@@ -415,18 +415,12 @@
 			return
 		}
 		let newGraph = graph
-<<<<<<< HEAD
+		newGraph.nodes.sort((a, b) => b.id.localeCompare(a.id))
 		;[nodes, edges] = computeAssetNodes(layoutNodes(newGraph.nodes), newGraph.edges, assetsMap, {
 			moving,
 			eventHandlers: eventHandler,
 			disableAi
 		})
-=======
-		newGraph.nodes.sort((a, b) => b.id.localeCompare(a.id))
-
-		nodes = layoutNodes(newGraph.nodes)
-		edges = newGraph.edges
->>>>>>> 3fbd3ec4
 		await tick()
 		height = Math.max(...nodes.map((n) => n.position.y + NODE.height + 100), minHeight)
 	}
