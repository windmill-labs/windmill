<script lang="ts">
	import { preventDefault, stopPropagation } from 'svelte/legacy'

	import MapItem from '$lib/components/flows/map/MapItem.svelte'
	import { GitBranchPlus, Maximize2 } from 'lucide-svelte'
	import NodeWrapper from './NodeWrapper.svelte'
	import { getStateColor, getStateHoverColor } from '../../util'
	import type { ModuleN } from '../../graphBuilder.svelte'

<<<<<<< HEAD
	export let data: {
		offset: number
		value: FlowModuleValue
		module: FlowModule
		insertable: boolean
		insertableEnd: boolean
		branchable: boolean
		bgColor: string
		modules: FlowModule[]
		moving: string | undefined
		disableAi: boolean
		wrapperId: string | undefined
		retries: number | undefined
		flowJobs:
			| { flowJobs: string[]; selected: number; flowJobsSuccess: (boolean | undefined)[] }
			| undefined
		eventHandlers: GraphEventHandlers
		flowModuleStates: Record<string, GraphModuleState> | undefined
		selected: boolean
		editMode: boolean
		onTestUpTo: ((id: string) => void) | undefined
	}

	$: type = data.flowModuleStates?.[data.module.id]?.type
	if (!type && data.flowJobs) {
		type = 'InProgress'
=======
	interface Props {
		data: ModuleN['data']
>>>>>>> 0f5ad424
	}

	let { data }: Props = $props()

	let moduleState = $derived(data.flowModuleStates?.[data.id])
	let flowJobs = $derived(
		moduleState?.flow_jobs
			? {
					flowJobs: moduleState?.flow_jobs,
					selected: moduleState?.selectedForloopIndex ?? 0,
					selectedManually: moduleState?.selectedForLoopSetManually,
					flowJobsSuccess: moduleState?.flow_jobs_success
				}
<<<<<<< HEAD
			}}
		>
			<Maximize2 size={12} />
		</button>
	{/if}
	<MapItem
		mod={data.module}
		insertable={data.insertable}
		editMode={data.editMode}
		annotation={flowJobs &&
		(data.module.value.type === 'forloopflow' || data.module.value.type === 'whileloopflow')
			? 'Iteration: ' +
				((state?.selectedForloopIndex ?? 0) >= 0
					? (state?.selectedForloopIndex ?? 0) + 1
					: state?.flow_jobs?.length) +
				'/' +
				(state?.iteration_total ?? '?')
			: ''}
		bgColor={getStateColor(type, darkMode, true, state?.skipped)}
		bgHoverColor={getStateHoverColor(type, darkMode, true, state?.skipped)}
		moving={data.moving}
		duration_ms={state?.duration_ms}
		retries={data.retries}
		{flowJobs}
		onTestUpTo={data.onTestUpTo}
		on:delete={(e) => {
			data.eventHandlers.delete(e.detail, '')
		}}
		on:insert={(e) => {
			data.eventHandlers.insert(e.detail)
		}}
		on:changeId={(e) => {
			data.eventHandlers.changeId(e.detail)
		}}
		on:move={(e) => {
			data.eventHandlers.move(data.module, data.modules)
		}}
		on:newBranch={(e) => {
			data.eventHandlers.newBranch(data.module)
		}}
		on:select={(e) => {
			setTimeout(() => data.eventHandlers.select(e.detail))
		}}
		on:selectedIteration={(e) => {
			data.eventHandlers.selectedIteration(e.detail, data.module.id)
		}}
		on:updateMock={() => {
			data.eventHandlers.updateMock()
		}}
	/>
=======
			: (undefined as any)
	)

	let type = $derived.by(() => {
		let typ = data.flowModuleStates?.[data.id]?.type
		if (!typ && flowJobs) {
			return 'InProgress'
		}
		return typ
	})
</script>
>>>>>>> 0f5ad424

<NodeWrapper offset={data.offset}>
	{#snippet children({ darkMode })}
		{#if data.module.value.type == 'flow'}
			<button
				title="Expand subflow"
				class="z-50 absolute -top-[10px] right-[25px] rounded-full h-[20px] w-[20px] center-center text-primary bg-surface duration-0 hover:bg-surface-hover"
				onclick={stopPropagation(
					preventDefault(() => {
						if (data.module.value.type == 'flow') {
							data.eventHandlers.expandSubflow(data.id, data.module.value.path)
						}
					})
				)}
			>
				<Maximize2 size={12} />
			</button>
		{/if}
		<MapItem
			moduleId={data.id}
			mod={data.module}
			insertable={data.insertable}
			editMode={data.editMode}
			annotation={flowJobs &&
			(data.module.value.type === 'forloopflow' || data.module.value.type === 'whileloopflow')
				? 'Iteration: ' +
					((moduleState?.selectedForloopIndex ?? 0) >= 0
						? (moduleState?.selectedForloopIndex ?? 0) + 1
						: moduleState?.flow_jobs?.length) +
					'/' +
					(moduleState?.iteration_total ?? '?')
				: ''}
			bgColor={getStateColor(type, darkMode, true, moduleState?.skipped)}
			bgHoverColor={getStateHoverColor(type, darkMode, true, moduleState?.skipped)}
			moving={data.moving}
			duration_ms={moduleState?.duration_ms}
			retries={moduleState?.retries}
			{flowJobs}
			on:delete={(e) => {
				data.eventHandlers.delete(e.detail, '')
			}}
			on:changeId={(e) => {
				data.eventHandlers.changeId(e.detail)
			}}
			on:move={(e) => {
				data.eventHandlers.move({ id: data.id })
			}}
			on:newBranch={(e) => {
				data.eventHandlers.newBranch(data.id)
			}}
			onSelect={(e) => {
				setTimeout(() => data.eventHandlers.select(e))
			}}
			onSelectedIteration={(e) => {
				data.eventHandlers.selectedIteration(e)
			}}
			on:updateMock={({ detail }) => {
				data.eventHandlers.updateMock(detail)
			}}
		/>

		<div class="absolute -bottom-10 left-1/2 transform -translate-x-1/2 z-10">
			{#if (data.module.value.type === 'branchall' || data.module.value.type === 'branchone') && data.insertable}
				<button
					title="Add branch"
					class="rounded text-secondary border hover:bg-surface-hover bg-surface p-1"
					onclick={() => {
						data?.eventHandlers?.newBranch(data.id)
					}}
				>
					<GitBranchPlus size={16} />
				</button>
			{/if}
		</div>
	{/snippet}
</NodeWrapper><|MERGE_RESOLUTION|>--- conflicted
+++ resolved
@@ -7,37 +7,8 @@
 	import { getStateColor, getStateHoverColor } from '../../util'
 	import type { ModuleN } from '../../graphBuilder.svelte'
 
-<<<<<<< HEAD
-	export let data: {
-		offset: number
-		value: FlowModuleValue
-		module: FlowModule
-		insertable: boolean
-		insertableEnd: boolean
-		branchable: boolean
-		bgColor: string
-		modules: FlowModule[]
-		moving: string | undefined
-		disableAi: boolean
-		wrapperId: string | undefined
-		retries: number | undefined
-		flowJobs:
-			| { flowJobs: string[]; selected: number; flowJobsSuccess: (boolean | undefined)[] }
-			| undefined
-		eventHandlers: GraphEventHandlers
-		flowModuleStates: Record<string, GraphModuleState> | undefined
-		selected: boolean
-		editMode: boolean
-		onTestUpTo: ((id: string) => void) | undefined
-	}
-
-	$: type = data.flowModuleStates?.[data.module.id]?.type
-	if (!type && data.flowJobs) {
-		type = 'InProgress'
-=======
 	interface Props {
 		data: ModuleN['data']
->>>>>>> 0f5ad424
 	}
 
 	let { data }: Props = $props()
@@ -51,58 +22,6 @@
 					selectedManually: moduleState?.selectedForLoopSetManually,
 					flowJobsSuccess: moduleState?.flow_jobs_success
 				}
-<<<<<<< HEAD
-			}}
-		>
-			<Maximize2 size={12} />
-		</button>
-	{/if}
-	<MapItem
-		mod={data.module}
-		insertable={data.insertable}
-		editMode={data.editMode}
-		annotation={flowJobs &&
-		(data.module.value.type === 'forloopflow' || data.module.value.type === 'whileloopflow')
-			? 'Iteration: ' +
-				((state?.selectedForloopIndex ?? 0) >= 0
-					? (state?.selectedForloopIndex ?? 0) + 1
-					: state?.flow_jobs?.length) +
-				'/' +
-				(state?.iteration_total ?? '?')
-			: ''}
-		bgColor={getStateColor(type, darkMode, true, state?.skipped)}
-		bgHoverColor={getStateHoverColor(type, darkMode, true, state?.skipped)}
-		moving={data.moving}
-		duration_ms={state?.duration_ms}
-		retries={data.retries}
-		{flowJobs}
-		onTestUpTo={data.onTestUpTo}
-		on:delete={(e) => {
-			data.eventHandlers.delete(e.detail, '')
-		}}
-		on:insert={(e) => {
-			data.eventHandlers.insert(e.detail)
-		}}
-		on:changeId={(e) => {
-			data.eventHandlers.changeId(e.detail)
-		}}
-		on:move={(e) => {
-			data.eventHandlers.move(data.module, data.modules)
-		}}
-		on:newBranch={(e) => {
-			data.eventHandlers.newBranch(data.module)
-		}}
-		on:select={(e) => {
-			setTimeout(() => data.eventHandlers.select(e.detail))
-		}}
-		on:selectedIteration={(e) => {
-			data.eventHandlers.selectedIteration(e.detail, data.module.id)
-		}}
-		on:updateMock={() => {
-			data.eventHandlers.updateMock()
-		}}
-	/>
-=======
 			: (undefined as any)
 	)
 
@@ -114,7 +33,6 @@
 		return typ
 	})
 </script>
->>>>>>> 0f5ad424
 
 <NodeWrapper offset={data.offset}>
 	{#snippet children({ darkMode })}
@@ -174,6 +92,7 @@
 			on:updateMock={({ detail }) => {
 				data.eventHandlers.updateMock(detail)
 			}}
+			onTestUpTo={data.eventHandlers.testUpTo}
 		/>
 
 		<div class="absolute -bottom-10 left-1/2 transform -translate-x-1/2 z-10">
