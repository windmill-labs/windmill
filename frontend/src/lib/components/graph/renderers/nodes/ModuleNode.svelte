<script lang="ts">
	import MapItem from '$lib/components/flows/map/MapItem.svelte'
	import type { FlowModule, FlowModuleValue } from '$lib/gen'
	import { GitBranchPlus, Maximize2 } from 'lucide-svelte'
	import NodeWrapper from './NodeWrapper.svelte'
	import type { GraphEventHandlers } from '../../graphBuilder'
	import type { GraphModuleState } from '../../model'
	import { getStateColor, getStateHoverColor } from '../../util'

	export let data: {
		offset: number
		value: FlowModuleValue
		module: FlowModule
		insertable: boolean
		insertableEnd: boolean
		branchable: boolean
		bgColor: string
		modules: FlowModule[]
		moving: string | undefined
		disableAi: boolean
		wrapperId: string | undefined
		retries: number | undefined
		flowJobs:
			| { flowJobs: string[]; selected: number; flowJobsSuccess: (boolean | undefined)[] }
			| undefined
		eventHandlers: GraphEventHandlers
		flowModuleStates: Record<string, GraphModuleState> | undefined
		selected: boolean
		editMode: boolean
	}

	$: type = data.flowModuleStates?.[data.module.id]?.type
	if (!type && data.flowJobs) {
		type = 'InProgress'
	}

	$: state = data.flowModuleStates?.[data.module.id]
	$: flowJobs = state?.flow_jobs
		? {
				flowJobs: state?.flow_jobs,
				selected: state?.selectedForloopIndex ?? 0,
				selectedManually: state?.selectedForLoopSetManually,
				flowJobsSuccess: state?.flow_jobs_success
			}
		: (undefined as any)
</script>

<NodeWrapper offset={data.offset} let:darkMode>
	{#if data.module.value.type == 'flow'}
		<button
			title="Expand subflow"
			class="z-50 absolute -top-[10px] right-[25px] rounded-full h-[20px] w-[20px] center-center text-primary bg-surface duration-150 hover:bg-surface-hover"
			on:click|preventDefault|stopPropagation={() => {
				if (data.module.value.type == 'flow') {
					data.eventHandlers.expandSubflow(data.module.id, data.module.value.path)
				}
			}}
		>
			<Maximize2 size={12} />
		</button>
	{/if}
	<MapItem
		mod={data.module}
		insertable={data.insertable}
		editMode={data.editMode}
		annotation={flowJobs &&
		(data.module.value.type === 'forloopflow' || data.module.value.type === 'whileloopflow')
			? 'Iteration: ' +
<<<<<<< HEAD
			  ((state?.selectedForloopIndex ?? 0) >= 0
					? (state?.selectedForloopIndex ?? 0) + 1
					: state?.flow_jobs?.length) +
			  '/' +
			  (state?.iteration_total ?? '?')
=======
				((state?.selectedForloopIndex ?? 0) >= 0
					? (state?.selectedForloopIndex ?? 0) + 1
					: state?.flow_jobs?.length) +
				'/' +
				(state?.iteration_total ?? '?')
>>>>>>> 58fa4c80
			: ''}
		bgColor={getStateColor(type, darkMode, true, state?.skipped)}
		bgHoverColor={getStateHoverColor(type, darkMode, true, state?.skipped)}
		moving={data.moving}
		duration_ms={state?.duration_ms}
		retries={data.retries}
		{flowJobs}
		on:delete={(e) => {
			data.eventHandlers.delete(e.detail, '')
		}}
		on:insert={(e) => {
			data.eventHandlers.insert(e.detail)
		}}
		on:changeId={(e) => {
			data.eventHandlers.changeId(e.detail)
		}}
		on:move={(e) => {
			data.eventHandlers.move(data.module, data.modules)
		}}
		on:newBranch={(e) => {
			data.eventHandlers.newBranch(data.module)
		}}
		on:select={(e) => {
			setTimeout(() => data.eventHandlers.select(e.detail))
		}}
		on:selectedIteration={(e) => {
			data.eventHandlers.selectedIteration(e.detail, data.module.id)
		}}
		on:updateMock={() => {
			data.eventHandlers.updateMock()
		}}
	/>

	<div class="absolute -bottom-10 left-1/2 transform -translate-x-1/2 z-10">
		{#if (data.value.type === 'branchall' || data.value.type === 'branchone') && data.insertable}
			<button
				title="Add branch"
				class="rounded text-secondary border hover:bg-surface-hover bg-surface p-1"
				on:click={() => {
					data?.eventHandlers?.newBranch(data.module)
				}}
			>
				<GitBranchPlus size={16} />
			</button>
		{/if}
	</div>
</NodeWrapper><|MERGE_RESOLUTION|>--- conflicted
+++ resolved
@@ -66,19 +66,11 @@
 		annotation={flowJobs &&
 		(data.module.value.type === 'forloopflow' || data.module.value.type === 'whileloopflow')
 			? 'Iteration: ' +
-<<<<<<< HEAD
-			  ((state?.selectedForloopIndex ?? 0) >= 0
-					? (state?.selectedForloopIndex ?? 0) + 1
-					: state?.flow_jobs?.length) +
-			  '/' +
-			  (state?.iteration_total ?? '?')
-=======
 				((state?.selectedForloopIndex ?? 0) >= 0
 					? (state?.selectedForloopIndex ?? 0) + 1
 					: state?.flow_jobs?.length) +
 				'/' +
 				(state?.iteration_total ?? '?')
->>>>>>> 58fa4c80
 			: ''}
 		bgColor={getStateColor(type, darkMode, true, state?.skipped)}
 		bgHoverColor={getStateHoverColor(type, darkMode, true, state?.skipped)}
