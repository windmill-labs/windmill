<script lang="ts">
	import { preventDefault, stopPropagation } from 'svelte/legacy'

	import MapItem from '$lib/components/flows/map/MapItem.svelte'
	import { GitBranchPlus, Maximize2 } from 'lucide-svelte'
	import NodeWrapper from './NodeWrapper.svelte'
	import { getStateColor, getStateHoverColor } from '../../util'
	import type { ModuleN } from '../../graphBuilder.svelte'

	interface Props {
		data: ModuleN['data']
	}

	let { data }: Props = $props()

	let moduleState = $derived(data.flowModuleStates?.[data.id])
	let flowJobs = $derived(
		moduleState?.flow_jobs
			? {
					flowJobs: moduleState?.flow_jobs,
					selected: moduleState?.selectedForloopIndex ?? 0,
					selectedManually: moduleState?.selectedForLoopSetManually,
					flowJobsSuccess: moduleState?.flow_jobs_success
				}
			: (undefined as any)
	)

	let type = $derived.by(() => {
		let typ = data.flowModuleStates?.[data.id]?.type
		if (!typ && flowJobs) {
			return 'InProgress'
		}
		return typ
	})
</script>

<NodeWrapper offset={data.offset}>
	{#snippet children({ darkMode })}
		{#if data.module.value.type == 'flow'}
			<button
				title="Expand subflow"
				class="z-50 absolute -top-[10px] right-[25px] rounded-full h-[20px] w-[20px] center-center text-primary bg-surface duration-0 hover:bg-surface-hover"
				onclick={stopPropagation(
					preventDefault(() => {
						if (data.module.value.type == 'flow') {
							data.eventHandlers.expandSubflow(data.id, data.module.value.path)
						}
					})
				)}
			>
				<Maximize2 size={12} />
			</button>
		{/if}
		<MapItem
			moduleId={data.id}
			mod={data.module}
			insertable={data.insertable}
			editMode={data.editMode}
			annotation={flowJobs &&
			(data.module.value.type === 'forloopflow' || data.module.value.type === 'whileloopflow')
				? 'Iteration: ' +
					((moduleState?.selectedForloopIndex ?? 0) >= 0
						? (moduleState?.selectedForloopIndex ?? 0) + 1
						: moduleState?.flow_jobs?.length) +
					'/' +
					(moduleState?.iteration_total ?? '?')
				: ''}
			bgColor={getStateColor(type, darkMode, true, moduleState?.skipped)}
			bgHoverColor={getStateHoverColor(type, darkMode, true, moduleState?.skipped)}
			moving={data.moving}
			duration_ms={moduleState?.duration_ms}
			retries={moduleState?.retries}
			{flowJobs}
			on:delete={(e) => {
				data.eventHandlers.delete(e.detail, '')
			}}
			on:changeId={(e) => {
				data.eventHandlers.changeId(e.detail)
			}}
			on:move={(e) => {
				data.eventHandlers.move({ id: data.id })
			}}
			on:newBranch={(e) => {
				data.eventHandlers.newBranch(data.id)
			}}
			onSelect={(e) => {
				setTimeout(() => data.eventHandlers.select(e))
			}}
			onSelectedIteration={(e) => {
				data.eventHandlers.selectedIteration(e)
			}}
<<<<<<< HEAD
			on:updateMock={({ detail }) => {
				data.eventHandlers.updateMock(detail)
			}}
			onTestUpTo={data.eventHandlers.testUpTo}
=======
			onUpdateMock={(detail) => {
				data.eventHandlers.updateMock(detail)
			}}
>>>>>>> ae684d86
		/>

		<div class="absolute -bottom-10 left-1/2 transform -translate-x-1/2 z-10">
			{#if (data.module.value.type === 'branchall' || data.module.value.type === 'branchone') && data.insertable}
				<button
					title="Add branch"
					class="rounded text-secondary border hover:bg-surface-hover bg-surface p-1"
					onclick={() => {
						data?.eventHandlers?.newBranch(data.id)
					}}
				>
					<GitBranchPlus size={16} />
				</button>
			{/if}
		</div>
	{/snippet}
</NodeWrapper><|MERGE_RESOLUTION|>--- conflicted
+++ resolved
@@ -89,16 +89,10 @@
 			onSelectedIteration={(e) => {
 				data.eventHandlers.selectedIteration(e)
 			}}
-<<<<<<< HEAD
-			on:updateMock={({ detail }) => {
-				data.eventHandlers.updateMock(detail)
-			}}
 			onTestUpTo={data.eventHandlers.testUpTo}
-=======
 			onUpdateMock={(detail) => {
 				data.eventHandlers.updateMock(detail)
 			}}
->>>>>>> ae684d86
 		/>
 
 		<div class="absolute -bottom-10 left-1/2 transform -translate-x-1/2 z-10">
