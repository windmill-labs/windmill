--- conflicted
+++ resolved
@@ -309,10 +309,6 @@
 					<Wrench size={16} class="ml-1 shrink-0" />
 				{/if}
 
-<<<<<<< HEAD
-				<span class={twMerge('text-3xs truncate flex-1 font-normal')}>
-					{data.tool || 'No tool name'}
-=======
 				<span
 					class={twMerge(
 						'text-3xs truncate flex-1',
@@ -320,7 +316,6 @@
 					)}
 				>
 					{data.tool || 'Missing name'}
->>>>>>> b893af16
 				</span>
 			</button>
 			{#if data.insertable}
