--- conflicted
+++ resolved
@@ -7,18 +7,15 @@
 	import type { GraphEventHandlers } from '../../graphBuilder.svelte'
 	import { getStraightLinePath } from '../utils'
 	import { twMerge } from 'tailwind-merge'
-<<<<<<< HEAD
 	import { type FlowGraphAssetContext } from '$lib/components/flows/types'
 	import {
 		assetDisplaysAsOutputInFlowGraph,
 		NODE_WITH_WRITE_ASSET_Y_OFFSET
 	} from '../nodes/AssetNode.svelte'
-=======
 	import { workspaceStore } from '$lib/stores'
 	import FlowStatusWaitingForEvents from '$lib/components/FlowStatusWaitingForEvents.svelte'
 	import type { Job } from '$lib/gen'
 	import type { GraphModuleState } from '../../model'
->>>>>>> 3d711a26
 
 	const { useDataflow } = getContext<{
 		useDataflow: Writable<boolean | undefined>
@@ -90,18 +87,13 @@
 	)
 </script>
 
-<<<<<<< HEAD
 <EdgeLabel
 	x={sourceX}
 	y={sourceY + 28 + (shouldOffsetInsertButtonDueToAssetNode ? NODE_WITH_WRITE_ASSET_Y_OFFSET : 0)}
 	class="base-edge"
 	style=""
 >
-	{#if data?.insertable && !$useDataflow && !data?.moving}
-=======
-<EdgeLabel x={sourceX} y={sourceY + 28} class="base-edge" style="">
 	{#if data?.insertable && !$useDataflow && !data?.moving && !waitingForEvents}
->>>>>>> 3d711a26
 		<div
 			class={twMerge('edgeButtonContainer nodrag nopan top-0')}
 			style:transform="translate(-50%, -50%)"
