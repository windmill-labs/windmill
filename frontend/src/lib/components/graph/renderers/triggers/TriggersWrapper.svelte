--- conflicted
+++ resolved
@@ -114,10 +114,6 @@
 				addTriggersButton?.close()
 			}}
 			kind="trigger"
-<<<<<<< HEAD
-			index={0}
-=======
->>>>>>> 8f29c9d3
 		/>
 	</div>
 {/snippet}