--- conflicted
+++ resolved
@@ -182,7 +182,6 @@
 
 				if (deps) {
 					Object.entries(deps.dependees).forEach((x, i) => {
-<<<<<<< HEAD
 						const inputs = x[1]
 
 						inputs.forEach((input, index) => {
@@ -200,7 +199,8 @@
 								id: `dep-${pid}-${$selectedId}`,
 								source: pid,
 								target: $selectedId!,
-								labelBgColor: 'white',
+								labelBgColor: darkMode ? '#999' : 'white',
+								edgeColor: darkMode ? 'white' : 'black',
 								arrow: false,
 								animate: true,
 								noHandle: true,
@@ -208,21 +208,6 @@
 								type: 'bezier',
 								offset: index * 20
 							})
-=======
-						let pid = x[0]
-						edges.push({
-							id: `dep-${pid}-${$selectedId}`,
-							source: pid,
-							target: $selectedId!,
-							labelBgColor: darkMode ? '#999' : 'white',
-							edgeColor: darkMode ? 'white' : 'black',
-							arrow: false,
-							animate: true,
-							noHandle: true,
-							label: pid,
-							type: 'bezier',
-							offset: i * 20
->>>>>>> 729f911b
 						})
 					})
 
