--- conflicted
+++ resolved
@@ -4,11 +4,8 @@
 import { dfsByModule } from '../flows/previousResults'
 import { defaultIfEmptyString } from '$lib/utils'
 import type { GraphModuleState } from './model'
-<<<<<<< HEAD
 import type { AssetWithAccessType } from '../assets/lib'
-=======
 import type { Writable } from 'svelte/store'
->>>>>>> 3d711a26
 
 export type InsertKind =
 	| 'script'
