import type { FlowModule, Job, PathScript, RawScript, Script } from '$lib/gen'
import { type Edge } from '@xyflow/svelte'
import { getAllModules, getDependeeAndDependentComponents } from '../flows/flowExplorer'
import { dfsByModule } from '../flows/previousResults'
import { defaultIfEmptyString } from '$lib/utils'
import type { GraphModuleState } from './model'
import { getFlowModuleAssets, type AssetWithAltAccessType } from '../assets/lib'
import { assetDisplaysAsOutputInFlowGraph } from './renderers/nodes/AssetNode.svelte'
import type { ModulesTestStates, ModuleTestState } from '../modulesTest.svelte'

export type InsertKind =
	| 'script'
	| 'forloop'
	| 'whileloop'
	| 'branchone'
	| 'branchall'
	| 'flow'
	| 'trigger'
	| 'approval'
	| 'end'
	| 'aiagent'

export type InlineScript = {
	language: RawScript['language']
	kind: Script['kind']
	subkind: 'pgsql' | 'flow'
	summary?: string
	instructions?: string
}

export type onSelectedIteration = (
	detail:
		| { id: string; index: number; manuallySet: true; moduleId: string }
		| { manuallySet: false; moduleId: string }
) => void

export type GraphEventHandlers = {
	insert: (detail: {
		agentId?: string
		sourceId?: string
		targetId?: string
		branch?: { rootId: string; branch: number }
		index: number
		kind: string
		inlineScript?: InlineScript
		script?: PathScript
		isPreprocessor?: boolean
	}) => void
	deleteBranch: (detail: { id: string; index: number }, label: string) => void
	select: (mod: string | FlowModule) => void
	delete: (detail: { id: string }, label: string) => void
	newBranch: (id: string) => void
	move: (detail: { id: string }) => void
	selectedIteration: onSelectedIteration
	changeId: (newId: string) => void
	simplifyFlow: (b: boolean) => void
	expandSubflow: (id: string, path: string) => void
	minimizeSubflow: (id: string) => void
	updateMock: (detail: { mock: FlowModule['mock']; id: string }) => void
	testUpTo: (id: string) => void
	editInput: (moduleId: string, key: string) => void
	testFlow: () => void
	cancelTestFlow: () => void
	openPreview: () => void
	hideJobStatus: () => void
}

export type SimplifiableFlow = { simplifiedFlow: boolean }

export function isTriggerStep(module: FlowModule | undefined): boolean {
	return (
		module?.value != undefined &&
		(module.value.type === 'script' || module.value.type === 'rawscript') &&
		module.value.is_trigger === true
	)
}

export function buildPrefix(prefix: string | undefined, id: string): string {
	return (prefix ?? '') + id + ':'
}

export type NodeLayout = {
	id: string
	parentIds?: string[]
	data: {
		offset?: number
	}
} & FlowNode

export type FlowNode =
	| InputN
	| ModuleN
	| BranchAllStartN
	| BranchAllEndN
	| ForLoopEndN
	| ForLoopStartN
	| ResultN
	| WhileLoopStartN
	| WhileLoopEndN
	| BranchOneStartN
	| BranchOneEndN
	| SubflowBoundN
	| NoBranchN
	| TriggerN
	| AssetN
	| AssetsOverflowedN
	| AiToolN
	| NewAiToolN

export type InputN = {
	type: 'input2'
	data: {
		eventHandlers: GraphEventHandlers
		hasPreprocessor: boolean
		insertable: boolean
		moving: string | undefined
		disableAi: boolean
		cache: boolean
		earlyStop: boolean
		editMode: boolean
		isRunning: boolean
		individualStepTests: boolean
		flowJob: Job | undefined
		showJobStatus: boolean
		flowHasChanged: boolean
		assets?: AssetWithAltAccessType[] | undefined
	}
}

export type ModuleN = {
	type: 'module'
	data: {
		offset: number
		module: FlowModule
		id: string
		parentIds: string[]
		eventHandlers: GraphEventHandlers
		moving: string | undefined
		flowModuleState: GraphModuleState | undefined
		testModuleState: ModuleTestState | undefined
		insertable: boolean
		editMode: boolean
		flowJob: Job | undefined
		isOwner: boolean
		assets: AssetWithAltAccessType[] | undefined
	}
}

export type BranchAllStartN = {
	type: 'branchAllStart'
	data: {
		offset: number
		label: string
		id: string
		branchIndex: number
		eventHandlers: GraphEventHandlers
		flowModuleState: GraphModuleState | undefined
		insertable: boolean
		branchOne: boolean
	}
}

export type BranchAllEndN = {
	type: 'branchAllEnd'
	data: {
		offset: number
		id: string
		eventHandlers: GraphEventHandlers
		flowModuleState: GraphModuleState | undefined
	}
}

export type ForLoopEndN = {
	type: 'forLoopEnd'
	data: {
		offset: number
		id: string
		eventHandlers: GraphEventHandlers
		simplifiedTriggerView: boolean
		flowModuleState: GraphModuleState | undefined
	}
}

export type ForLoopStartN = {
	type: 'forLoopStart'
	data: {
		offset: number
		id: string
		eventHandlers: GraphEventHandlers
		flowModuleState: GraphModuleState | undefined
		selectedId: string | undefined
		editMode: boolean
		simplifiedTriggerView: boolean
		module: FlowModule
	}
}

export type ResultN = {
	type: 'result'
	data: {
		success: boolean | undefined
		eventHandlers: GraphEventHandlers
		editMode: boolean
		job: Job | undefined
		showJobStatus: boolean
	}
}

export type WhileLoopStartN = {
	type: 'whileLoopStart'
	data: {
		offset: number
		eventHandlers: GraphEventHandlers
	}
}

export type WhileLoopEndN = {
	type: 'whileLoopEnd'
	data: {
		offset: number
	}
}

export type BranchOneStartN = {
	type: 'branchOneStart'
	data: {
		offset: number
		id: string
		eventHandlers: GraphEventHandlers
		flowModuleState: GraphModuleState | undefined
		selected: boolean
		insertable: boolean
		label: string
		preLabel: string | undefined
		branchIndex: number
		modules: FlowModule[]
	}
}

export type BranchOneEndN = {
	type: 'branchOneEnd'
	data: {
		offset: number
		id: string
		eventHandlers: GraphEventHandlers
		flowModuleState: GraphModuleState | undefined
	}
}

export type SubflowBoundN = {
	type: 'subflowBound'
	data: {
		offset: number
		id: string
		eventHandlers: GraphEventHandlers
		label: string
		preLabel: string | undefined
		subflowId: string
		selected: boolean
	}
}

export type NoBranchN = {
	type: 'noBranch'
	data: {
		offset: number
		id: string
		eventHandlers: GraphEventHandlers
		flowModuleState: GraphModuleState | undefined
		branchOne: boolean
		label: string
		branchIndex: number
	}
}

export type TriggerN = {
	type: 'trigger'
	data: {
		simplifiableFlow: SimplifiableFlow | undefined
		path: string
		newFlow: boolean
		isEditor: boolean
		eventHandlers: GraphEventHandlers
		disableAi: boolean
	}
}

export type AssetN = {
	type: 'asset'
	data: {
		asset: AssetWithAltAccessType
	}
}

export type AssetsOverflowedN = {
	type: 'assetsOverflowed'
	data: {
		overflowedAssets: AssetWithAltAccessType[]
	}
}

<<<<<<< HEAD
export type AiToolN = {
	type: 'aiTool'
	data: {
		tool: string
		eventHandlers: GraphEventHandlers
		moduleId: string
	}
}

export type NewAiToolN = {
	type: 'newAiTool'
	data: {
		eventHandlers: GraphEventHandlers
		agentModuleId: string
	}
}

export function topologicalSort(nodes: NodeLayout[]): NodeLayout[] {
	const nodeMap = new Map(nodes.map((n) => [n.id, n]))
	const result: NodeLayout[] = []
=======
export function topologicalSort(nodes: { id: string; parentIds?: string[] }[]): { id: string; parentIds?: string[] }[] {
	const nodeMap = new Map(nodes.map((n) => [n.id, n]))
	const result: { id: string; parentIds?: string[] }[] = []
>>>>>>> 205618af
	const visited = new Set<string>()

	function visit(id: string): void {
		if (visited.has(id)) return
		visited.add(id)

		const node = nodeMap.get(id)!
		node.parentIds?.forEach(visit)
		result.push(node)
	}

	nodes.forEach((n) => visit(n.id))
	return result.reverse()
}

// input2: InputNode,
// module: ModuleNode,
// branchAllStart: BranchAllStart,
// branchAllEnd: BranchAllEndNode,
// forLoopEnd: ForLoopEndNode,
// forLoopStart: ForLoopStartNode,
// result: ResultNode,
// whileLoopStart: ForLoopStartNode,
// whileLoopEnd: ForLoopEndNode,
// branchOneStart: BranchOneStart,
// branchOneEnd: BranchOneEndNode,
// subflowBound: SubflowBound,
// noBranch: NoBranchNode,
// trigger: TriggersNode

export function graphBuilder(
	modules: FlowModule[] | undefined,
	extra: {
		disableAi: boolean
		insertable: boolean
		flowModuleStates: Record<string, GraphModuleState> | undefined
		testModuleStates: ModulesTestStates | undefined
		selectedId: string | undefined
		path: string | undefined
		newFlow: boolean
		cache: boolean
		earlyStop: boolean
		editMode: boolean
		isOwner: boolean
		isRunning: boolean
		individualStepTests: boolean
		flowJob: Job | undefined
		showJobStatus: boolean
		suspendStatus: Record<string, { job: Job; nb: number }>
		flowHasChanged: boolean
		additionalAssetsMap?: Record<string, AssetWithAltAccessType[]>
	},
	failureModule: FlowModule | undefined,
	preprocessorModule: FlowModule | undefined,
	eventHandlers: GraphEventHandlers,
	success: boolean | undefined,
	useDataflow: boolean | undefined,
	selectedId: string | undefined,
	moving: string | undefined,
	simplifiableFlow: SimplifiableFlow | undefined,
	flowPathForTriggerNode: string | undefined,
	expandedSubflows: Record<string, FlowModule[]>
	// triggerProps?: {
	// 	path?: string
	// 	flowIsSimplifiable?: boolean
	// }
): {
	nodes: { [key: string]: NodeLayout }
	edges: Edge[]
	error?: string | undefined
} {
	console.debug('Building graph')

	try {
		if (!modules) {
			return { nodes: {}, edges: [] }
		}

		const nodes: NodeLayout[] = []
		const edges: Edge[] = []

		function addNode(module: FlowModule, offset: number) {
			const duplicated = nodes.find((n) => n.id === module.id)
			if (duplicated) {
				console.log('Duplicated node detected: ', module, duplicated)
				throw new Error(`Duplicated node detected: ${module.id}`)
			}

			if (module.id.startsWith('subflow:')) {
				extra.insertable = false
			}

			nodes.push({
				id: module.id,
				data: {
					offset: offset,
					module: module,
					id: module.id,
					parentIds: [],
					eventHandlers: eventHandlers,
					moving: moving,
					flowModuleState: extra.flowModuleStates?.[module.id],
					testModuleState: extra.testModuleStates?.states?.[module.id],
					insertable: extra.insertable,
					editMode: extra.editMode,
					isOwner: extra.isOwner,
					flowJob: extra.flowJob,
					assets: getFlowModuleAssets(module, extra.additionalAssetsMap)
				},
				type: 'module'
			})

			return module.id
		}

		// TODO : Do better than this
		const nodeIdsWithOutputAssets = new Set(
			getAllModules(modules)
				.filter((m) =>
					getFlowModuleAssets(m, extra.additionalAssetsMap)?.some(assetDisplaysAsOutputInFlowGraph)
				)
				.map((m) => m.id)
		)

		const parents: { [key: string]: string[] } = {}

		//
		function detectCycle(nodeId: string, visited: Set<string>, currentPath: Set<string>): boolean {
			// If the node hasn't been visited yet
			if (!visited.has(nodeId)) {
				visited.add(nodeId)
				currentPath.add(nodeId)

				// If the current node has parent nodes
				if (parents[nodeId]) {
					// Check each parent node
					// Nodes can have multiple parents: the node that gathers the result for branches or loops for instance
					for (const parentNode of parents[nodeId]) {
						// If the parentNode hasn't been visited and a cycle is detected in its path
						if (!visited.has(parentNode) && detectCycle(parentNode, visited, currentPath)) {
							return true // Cycle detected
						}
						// If the parentNode is already in the current path, it's a cycle
						else if (currentPath.has(parentNode)) {
							return true // Cycle detected
						}
					}
				}
			}
			// Remove the node from the current path as we're done processing it
			currentPath.delete(nodeId)
			// No cycle detected for this path
			return false
		}

		function addEdge(
			sourceId: string,
			targetId: string,
			branch: { rootId: string; branch: number } | undefined,
			prefix: string | undefined,
			options?: {
				disableInsert?: boolean
				customId?: string
				type?: string
				subModules?: FlowModule[]
				disableMoveIds?: string[]
			}
		) {
			parents[targetId] = [...(parents[targetId] ?? []), sourceId]

			const mods = options?.subModules ?? modules

			let index = mods?.findIndex((m) => m.id === targetId) ?? -1

			const visited = new Set<string>()
			const recStack = new Set<string>()

			if (detectCycle(sourceId, visited, recStack)) {
				throw new Error(
					`Cycle detected: adding edge from '${sourceId}' to '${targetId}' would create a cycle.`
				)
			}

			edges.push({
				id: options?.customId || `edge:${sourceId}->${targetId}`,
				source: sourceId,
				target: targetId,
				type: options?.type ?? 'edge',
				data: {
					sourceId,
					targetId,
					branch,
					moving,
					eventHandlers,
					simplifiedTriggerView: simplifiableFlow?.simplifiedFlow,
					disableMoveIds: options?.disableMoveIds,
					enableTrigger: sourceId === 'Input',
					// If the index is -1, it means that the target module is not in the modules array, so we set it to the length of the array
					index: index >= 0 ? index : (mods?.length ?? 0),
					...extra,
					insertable: extra.insertable && !options?.disableInsert && prefix == undefined,
					shouldOffsetInsertBtnDueToAssetNode: nodeIdsWithOutputAssets.has(sourceId)
				}
			})
		}

		const inputAssets = extra.additionalAssetsMap?.['Input']
		const inputNode: NodeLayout = {
			id: 'Input',
			type: 'input2',
			data: {
				eventHandlers: eventHandlers,
				hasPreprocessor: !!preprocessorModule || flowPathForTriggerNode == undefined,
				insertable: extra.insertable,
				moving: moving,
				disableAi: extra.disableAi,
				cache: extra.cache,
				earlyStop: extra.earlyStop,
				editMode: extra.editMode,
				isRunning: extra.isRunning,
				individualStepTests: extra.individualStepTests,
				flowJob: extra.flowJob,
				showJobStatus: extra.showJobStatus,
				flowHasChanged: extra.flowHasChanged,
				...(inputAssets ? { assets: inputAssets } : {})
			}
		}

		let triggerNode: NodeLayout | undefined = undefined
		if (flowPathForTriggerNode) {
			triggerNode = {
				id: 'Trigger',
				type: 'trigger',
				data: {
					simplifiableFlow: simplifiableFlow,
					path: flowPathForTriggerNode,
					newFlow: extra.newFlow,
					eventHandlers: eventHandlers,
					isEditor: extra.insertable,
					disableAi: extra.disableAi
				}
			}
			nodes.push(triggerNode)
			if (preprocessorModule != null && preprocessorModule != undefined) {
				addEdge('Trigger', preprocessorModule.id, undefined, undefined, {
					type: 'empty'
				})
			} else {
				addEdge('Trigger', 'Input', undefined, undefined, {
					type: 'empty'
				})
			}
		}

		const resultNode: NodeLayout = {
			id: 'result',
			data: {
				eventHandlers: eventHandlers,
				success: success,
				editMode: extra.editMode,
				job: extra.flowJob,
				showJobStatus: extra.showJobStatus
			},
			type: 'result'
		}

		if (simplifiableFlow?.simplifiedFlow !== true) {
			nodes.push(inputNode)
			nodes.push(resultNode)
		}

		function processModules(
			modules: FlowModule[],
			branch: { rootId: string; branch: number } | undefined,
			beforeNode: NodeLayout,
			nextNode: NodeLayout | undefined,
			simplifiedTriggerView: boolean,
			prefix: string | undefined,
			currentOffset = 0,
			disableMoveIds: string[] = [],
			parentIndex?: string
		) {
			if (prefix != undefined) {
				modules.forEach((m) => {
					if (!m['oid']) {
						m['oid'] = m.id
					}
					m.id = 'subflow:' + prefix + m['oid']
				})
			}
			let previousId: string | undefined = undefined

			if (modules.length === 0) {
				if (nextNode) {
					addEdge(beforeNode.id, nextNode.id, branch, prefix, {
						subModules: modules,
						disableMoveIds
					})
				}
			} else {
				modules.forEach((module, index) => {
					const localDisableMoveIds = [...disableMoveIds, module.id]

					// Add the edge between the previous node and the current one
					if (index > 0 && previousId && expandedSubflows[module.id] == undefined) {
						addEdge(previousId, module.id, branch, prefix, {
							subModules: modules,
							disableMoveIds
						})
					}

					if (module.value.type === 'branchall') {
						// Start
						addNode(module, currentOffset)

						// "Collect result of each branch" node
						const endNode: NodeLayout = {
							id: `${module.id}-end`,
							data: {
								offset: currentOffset,
								id: module.id,
								eventHandlers: eventHandlers,
								flowModuleState: extra.flowModuleStates?.[module.id]
							},
							type: 'branchAllEnd'
						}

						nodes.push(endNode)

						if (module.value.branches.length === 0) {
							// Add a "No branches" node
							const startNode: NodeLayout = {
								id: `${module.id}-branch-0`,
								data: {
									offset: currentOffset,
									id: module.id,
									branchIndex: -1,
									eventHandlers: eventHandlers,
									flowModuleState: extra.flowModuleStates?.[module.id],
									branchOne: false,
									label: 'No branches'
								},
								type: 'noBranch'
							}

							nodes.push(startNode)

							addEdge(module.id, startNode.id, { rootId: module.id, branch: 0 }, prefix, {
								type: 'empty'
							})
							addEdge(startNode.id, endNode.id, { rootId: module.id, branch: 0 }, prefix, {
								type: 'empty'
							})
						} else {
							module.value.branches.forEach((branch, branchIndex) => {
								// Start node by branch

								const startNode: NodeLayout = {
									id: `${module.id}-branch-${branchIndex}`,
									data: {
										offset: currentOffset,
										label: defaultIfEmptyString(branch.summary, `Branch ${branchIndex + 1}`),
										id: module.id,
										branchIndex: branchIndex,
										eventHandlers: eventHandlers,
										flowModuleState: extra.flowModuleStates?.[module.id],
										insertable: extra.insertable,
										branchOne: false
									},
									type: 'branchAllStart'
								}

								nodes.push(startNode)

								addEdge(
									module.id,
									startNode.id,
									{ rootId: module.id, branch: branchIndex },
									prefix,
									{
										type: 'empty'
									}
								)

								processModules(
									branch.modules,
									{ rootId: module.id, branch: branchIndex },
									startNode,
									endNode,
									false,
									prefix,
									currentOffset,
									localDisableMoveIds,
									parentIndex ? `${parentIndex}-${index}-${branchIndex}` : `${index}-${branchIndex}`
								)
							})
						}

						previousId = endNode.id
					} else if (module.value.type === 'forloopflow') {
						if (!simplifiedTriggerView) {
							addNode(module, currentOffset)
						}

						const startNode: NodeLayout = {
							id: `${module.id}-start`,
							data: {
								offset: currentOffset + 25,
								id: module.id,
								module: module,
								simplifiedTriggerView,
								eventHandlers: eventHandlers,
								editMode: extra.editMode,
								flowModuleState: extra.flowModuleStates?.[module.id],
								selectedId: extra.selectedId
							},
							type: 'forLoopStart'
						}

						if (!simplifiedTriggerView) {
							addEdge(module.id, startNode.id, undefined, prefix, {
								type: 'empty'
							})
						} else if (previousId) {
							addEdge(previousId, startNode.id, undefined, prefix, {
								type: 'empty'
							})
						}

						const endNode: NodeLayout = {
							id: `${module.id}-end`,
							data: {
								offset: currentOffset,
								id: module.id,
								eventHandlers: eventHandlers,
								simplifiedTriggerView,
								flowModuleState: extra.flowModuleStates?.[module.id]
							},
							type: 'forLoopEnd'
						}

						nodes.push(startNode)
						nodes.push(endNode)

						const selectedIterIndex = extra.flowModuleStates?.[module.id]?.selectedForloopIndex

						processModules(
							module.value.modules,
							{ rootId: module.id, branch: 0 },
							startNode,
							endNode,
							false,
							prefix,
							currentOffset + 25,
							localDisableMoveIds,
							parentIndex
								? `${parentIndex}-${index}-${selectedIterIndex ?? '?'}`
								: `${index}-${selectedIterIndex ?? '?'}`
						)

						previousId = endNode.id
					} else if (module.value.type === 'whileloopflow') {
						addNode(module, currentOffset)

						const startNode: NodeLayout = {
							id: `${module.id}-start`,
							data: {
								offset: currentOffset + 25,
								eventHandlers: eventHandlers
							},
							type: 'whileLoopStart'
						}
						addEdge(module.id, startNode.id, { rootId: module.id, branch: 0 }, prefix, {
							type: 'empty'
						})

						const endNode: NodeLayout = {
							id: `${module.id}-end`,
							data: { offset: currentOffset, ...extra },
							type: 'whileLoopEnd'
						}

						nodes.push(startNode)
						nodes.push(endNode)

						const selectedIterIndex = extra.flowModuleStates?.[module.id]?.selectedForloopIndex

						processModules(
							module.value.modules,
							{ rootId: module.id, branch: 0 },
							startNode,
							endNode,
							false,
							prefix,
							currentOffset + 25,
							localDisableMoveIds,
							parentIndex
								? `${parentIndex}-${index}-${selectedIterIndex ?? '?'}`
								: `${index}-${selectedIterIndex ?? '?'}`
						)

						previousId = endNode.id
					} else if (module.value.type === 'branchone') {
						addNode(module, currentOffset)

						const endNode: NodeLayout = {
							id: `${module.id}-end`,
							data: {
								offset: currentOffset,
								eventHandlers: eventHandlers,
								flowModuleState: extra.flowModuleStates?.[module.id],
								id: module.id
							},
							type: 'branchOneEnd'
						}
						nodes.push(endNode)

						// // Add default branch
						// const defaultBranch: NodeLayout = {
						// 	id: `${module.id}-default`,
						// 	data: {
						// 		offset: currentOffset,
						// 		label: 'Default',
						// 		id: module.id,
						// 		branchIndex: -1,
						// 		eventHandlers: eventHandlers,
						// 		branchOne: true,
						// 		...extra
						// 	},
						// 	type: 'noBranch'
						// }

						const defaultBranch: NodeLayout = {
							id: `${module.id}-branch-default`,
							data: {
								offset: currentOffset,
								label: 'Default',
								id: module.id,
								branchIndex: -1,
								eventHandlers: eventHandlers,
								insertable: extra.insertable,
								preLabel: undefined,
								flowModuleState: extra.flowModuleStates?.[module.id],
								selected: false,
								modules: module.value.default
							},
							type: 'branchOneStart'
						}

						nodes.push(defaultBranch)

						addEdge(module.id, defaultBranch.id, { rootId: module.id, branch: 0 }, prefix, {
							type: 'empty'
						})

						processModules(
							module.value.default,
							{ rootId: module.id, branch: 0 },
							defaultBranch,
							endNode,
							false,
							prefix,
							currentOffset,
							localDisableMoveIds,
							parentIndex ? `${parentIndex}-${index}` : index.toString()
						)

						module.value.branches.forEach((branch, branchIndex) => {
							// Start node by branch

							const startNode: NodeLayout = {
								id: `${module.id}-branch-${branchIndex}`,
								data: {
									offset: currentOffset,
									label: defaultIfEmptyString(branch.summary, 'Branch ' + (branchIndex + 1)),
									preLabel: branch.summary ? '' : branch.expr,
									id: module.id,
									branchIndex: branchIndex,
									eventHandlers: eventHandlers,
									insertable: extra.insertable,
									flowModuleState: extra.flowModuleStates?.[module.id],
									selected: false,
									modules: branch.modules
								},
								type: 'branchOneStart'
							}

							nodes.push(startNode)

							addEdge(module.id, startNode.id, { rootId: module.id, branch: branchIndex }, prefix, {
								type: 'empty'
							})

							processModules(
								branch.modules,
								{ rootId: module.id, branch: branchIndex + 1 },
								startNode,
								endNode,
								false,
								prefix,
								currentOffset,
								localDisableMoveIds,
								parentIndex ? `${parentIndex}-${index}` : index.toString()
							)
						})

						previousId = endNode.id
					} else {
						let expanded = expandedSubflows[module.id]
						if (expanded) {
							expanded = $state.snapshot(expanded)
							const startId = `${module.id}`
							const idWithoutPrefix = module.id.startsWith('subflow:')
								? module.id.substring(8)
								: module.id
							const startNode: NodeLayout = {
								id: startId,
								data: {
									offset: currentOffset,
									label: `Start of subflow ${idWithoutPrefix}`,
									id: startId,
									subflowId: module.id,
									eventHandlers: eventHandlers,
									preLabel: '',
									selected: false
								},
								type: 'subflowBound'
							}

							nodes.push(startNode)

							if (previousId) {
								addEdge(previousId!, startNode.id, undefined, prefix, {
									type: 'empty'
								})
							} else {
								addEdge(beforeNode.id, startNode.id, undefined, prefix, { type: 'empty' })
							}

							const endId = `${module.id}-subflow-end`
							const endNode: NodeLayout = {
								id: endId,
								data: {
									offset: currentOffset,
									label: `End of subflow ${idWithoutPrefix}`,
									id: endId,
									subflowId: module.id,
									eventHandlers: eventHandlers,
									preLabel: '',
									selected: false
								},
								type: 'subflowBound'
							}

							nodes.push(endNode)

							processModules(
								expanded,
								undefined,
								startNode,
								endNode,
								false,
								buildPrefix(prefix, module['oid'] ?? module.id),
								currentOffset,
								localDisableMoveIds
							)

							previousId = endNode.id
						} else {
							addNode(module, currentOffset)
							previousId = module.id
						}
					}

					if (index === 0 && expandedSubflows[module.id] == undefined) {
						addEdge(beforeNode.id, module.id, undefined, prefix, {
							subModules: modules,
							disableMoveIds,
							disableInsert: simplifiedTriggerView
						})
					}

					if (index === modules.length - 1 && previousId && nextNode) {
						addEdge(previousId, nextNode.id, branch, prefix, {
							subModules: modules,
							disableMoveIds
						})
					}
				})
			}
		}

		if (simplifiableFlow?.simplifiedFlow === true && triggerNode) {
			processModules(modules, undefined, triggerNode, undefined, true, undefined)
		} else {
			processModules(modules, undefined, inputNode, resultNode, false, undefined)
		}

		if (failureModule) {
			let toAdd: Record<string, string> = {}
			Object.keys(extra.flowModuleStates ?? {}).forEach((id) => {
				if (id.startsWith('failure')) {
					const failureState = extra.flowModuleStates?.[id] as GraphModuleState | undefined
					if (failureState?.parent_module) {
						toAdd[failureState.parent_module] = id
					}
				}
			})

			Object.entries(toAdd).forEach((x) => {
				addNode({ ...failureModule, id: x[1] }, 0)
				addEdge(x[0], x[1], undefined, undefined, { type: 'empty' })
			})
		}

		if (preprocessorModule) {
			addNode(preprocessorModule, 0)
			const id = JSON.parse(JSON.stringify(preprocessorModule.id))
			addEdge(id, 'Input', undefined, undefined, { type: 'empty' })
		}

		if (failureModule && !extra.flowModuleStates) {
			addNode(failureModule, 0)
		}

		Object.keys(parents).forEach((key) => {
			const node = nodes.find((n) => n.id === key)

			if (node) {
				node.parentIds = parents[key]
			}
		})

		if (useDataflow && selectedId) {
			let deps = getDependeeAndDependentComponents(selectedId, modules ?? [], failureModule)

			if (deps) {
				Object.entries(deps.dependees).forEach((x, i) => {
					const inputs = x[1]

					inputs?.forEach((input, index) => {
						let pid = x[0]

						if (input?.startsWith('flow_input.iter')) {
							const parent = dfsByModule(selectedId!, modules ?? [])?.pop()

							if (parent?.id) {
								pid = parent.id
							}
						}

						addEdge(pid, selectedId!, undefined, undefined, {
							customId: `dep-${pid}-${selectedId}-${input}-${index}`,
							type: 'dataflowedge'
						})
					})
				})

				Object.entries(deps.dependents).forEach((x, i) => {
					let pid = x[0]

					addEdge(selectedId!, pid, undefined, undefined, {
						customId: `dep-${selectedId}-${pid}-${i}`,
						type: 'dataflowedge'
					})
				})
			}
		}

		return { nodes: Object.fromEntries(nodes.map((n) => [n.id, n])), edges }
	} catch (e) {
		return {
			nodes: {},
			edges: [],
			error: e
		}
	}
}<|MERGE_RESOLUTION|>--- conflicted
+++ resolved
@@ -299,7 +299,6 @@
 	}
 }
 
-<<<<<<< HEAD
 export type AiToolN = {
 	type: 'aiTool'
 	data: {
@@ -317,14 +316,11 @@
 	}
 }
 
-export function topologicalSort(nodes: NodeLayout[]): NodeLayout[] {
-	const nodeMap = new Map(nodes.map((n) => [n.id, n]))
-	const result: NodeLayout[] = []
-=======
-export function topologicalSort(nodes: { id: string; parentIds?: string[] }[]): { id: string; parentIds?: string[] }[] {
+export function topologicalSort(
+	nodes: { id: string; parentIds?: string[] }[]
+): { id: string; parentIds?: string[] }[] {
 	const nodeMap = new Map(nodes.map((n) => [n.id, n]))
 	const result: { id: string; parentIds?: string[] }[] = []
->>>>>>> 205618af
 	const visited = new Set<string>()
 
 	function visit(id: string): void {
