--- conflicted
+++ resolved
@@ -205,15 +205,10 @@
 			workspace: $workspaceStore!,
 			path: resourceType
 		})
-<<<<<<< HEAD
-		console.log("jaja")
-		console.log(resourceTypeInfo)
-=======
 		const newArgsKeys = Object.keys(resourceTypeInfo?.schema?.['properties'] ?? {}) ?? []
 		if (!linkedSecret) {
 			linkedSecret = computeLinkedSecret(resourceType, newArgsKeys)
 		}
->>>>>>> 692c1dcb
 	}
 	export async function next() {
 		if (step == 1) {
