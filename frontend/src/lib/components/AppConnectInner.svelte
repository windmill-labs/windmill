--- conflicted
+++ resolved
@@ -91,11 +91,7 @@
 
 	let scopes: string[] = $state([])
 	let extra_params: [string, string][] = []
-<<<<<<< HEAD
-	let path: string | undefined = $state(undefined)
-=======
 	let path: string = $state('')
->>>>>>> ae684d86
 	let description = $state('')
 
 	let resourceTypeInfo: ResourceType | undefined = $state(undefined)
