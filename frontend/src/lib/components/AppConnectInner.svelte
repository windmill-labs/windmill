<script lang="ts">
	import { userStore, workspaceStore } from '$lib/stores'
	import IconedResourceType from './IconedResourceType.svelte'
	import {
		OauthService,
		ResourceService,
		VariableService,
		type TokenResponse,
		type ResourceType
	} from '$lib/gen'
	import { emptyString, truncateRev, urlize } from '$lib/utils'
	import { createEventDispatcher, onDestroy } from 'svelte'
	import Path from './Path.svelte'
	import { Button, Skeleton } from './common'
	import ApiConnectForm from './ApiConnectForm.svelte'
	import SearchItems from './SearchItems.svelte'
	import WhitelistIp from './WhitelistIp.svelte'
	import { sendUserToast } from '$lib/toast'
	import OauthScopes from './OauthScopes.svelte'
	import Markdown from 'svelte-exmarkdown'
	import autosize from '$lib/autosize'
	import { base } from '$lib/base'
	import Required from './Required.svelte'
	import Toggle from './Toggle.svelte'
	import { Pen } from 'lucide-svelte'
	import GfmMarkdown from './GfmMarkdown.svelte'
	import { apiTokenApps, forceSecretValue, linkedSecretValue } from './app_connect'

	export let step = 1
	export let resourceType = ''
	export let isGoogleSignin = false
	export let disabled = false
	export let manual = true
	export let express = false

	let isValid = true

	const nativeLanguagesCategory = [
		'postgresql',
		'mysql',
		'bigquery',
		'snowflake',
		'mssql',
		'graphql',
		'oracledb'
	]

	let filter = ''
	let value: string = ''
	let valueToken: TokenResponse | undefined = undefined
	let connects: string[] | undefined = undefined
	let connectsManual:
		| [string, { img?: string; instructions: string[]; key?: string }][]
		| undefined = undefined
	let args: any = {}
	let renderDescription = true

	function computeCandidates(resourceType: string, argsKeys: string[]) {
		return apiTokenApps[resourceType]?.linkedSecret
			? ([apiTokenApps[resourceType]?.linkedSecret] as string[])
			: argsKeys.filter((x) =>
					['token', 'secret', 'key', 'pass', 'private'].some((y) => x.toLowerCase().includes(y))
			  )
	}

	let linkedSecret: string | undefined = undefined
	let linkedSecretCandidates: string[] | undefined = undefined
	function computeLinkedSecret(resourceType: string, argsKeys: string[]) {
		linkedSecretCandidates = computeCandidates(resourceType, argsKeys)
		return (
			forceSecretValue(resourceType) ??
			linkedSecretCandidates?.sort((ua, ub) => linkedSecretValue(ub) - linkedSecretValue(ua))?.[0]
		)
	}

	let scopes: string[] = []
	let extra_params: [string, string][] = []
	let oauthApi = true
	let path: string
	let description = ''

	let resourceTypeInfo: ResourceType | undefined = undefined

	let pathError = ''

	export async function open(rt?: string) {
		if (!rt) {
			loadResourceTypes()
		}
		step = 1 //express && !manual ? 3 : 1
		value = ''
		description = ''
		resourceType = rt ?? ''
		valueToken = undefined
		await loadConnects()
		manual = !connects?.includes(resourceType)
		if (manual && express) {
			dispatch('error', 'Express OAuth setup is not available for non OAuth resource types')
			return
		}
		if (rt) {
			if (!manual && express) {
				await getScopesAndParams()
				step = 2
			}
			next()
		}
	}

	async function loadConnects() {
<<<<<<< HEAD
		try {
			if (!connects) {
				connects = (await OauthService.listOauthConnects()).filter((x) => x != 'supabase_wizard')
			}
		} catch (error) {
			oauthApi = false
=======
		if (!connects) {
			try {
				connects = (await OauthService.listOauthConnects()).filter((x) => x != 'supabase_wizard')
			} catch (e) {
				connects = []
				console.error('Error loading OAuth connects', e)
			}
>>>>>>> e5308553
		}
	}

	const connectAndManual = ['gitlab']

	$: isGoogleSignin =
		step == 1 &&
		(resourceType == 'google' ||
			resourceType == 'gmail' ||
			resourceType == 'gcal' ||
			resourceType == 'gdrive' ||
			resourceType == 'gsheets')

	$: disabled =
		(step == 1 && resourceType == '') ||
		(step == 2 &&
			value == '' &&
			args &&
			args['token'] == '' &&
			args['password'] == '' &&
			args['api_key'] == '' &&
			args['key'] == '' &&
			linkedSecret != undefined) ||
		step == 3 ||
		(step == 4 && pathError != '') ||
		!isValid

	export async function loadResourceTypes() {
		if (connectsManual) {
			return
		}
		const availableRts = await ResourceService.listResourceTypeNames({
			workspace: $workspaceStore!
		})

		connectsManual = availableRts
			.filter((x) => connectAndManual.includes(x) || !Object.keys(connects ?? {}).includes(x))
			.map((x) => [
				x,
				apiTokenApps[x] ?? {
					instructions: '',
					img: undefined,
					linkedSecret: undefined
				}
			])
		const filteredNativeLanguages = filteredConnectsManual?.filter(
			(o) => nativeLanguagesCategory?.includes(o[0]) ?? false
		)

		try {
			filteredConnectsManual = [
				...(filteredNativeLanguages ?? []),
				...(filteredConnectsManual ?? []).filter(
					([key, _]) => !nativeLanguagesCategory.includes(key)
				)
			]
		} catch (e) {}
	}

	function popupListener(event) {
		let data = event.data
		if (event.origin == null || event.origin !== window.location.origin) {
			return
		}

		window.removeEventListener('message', popupListener)
		processPopupData(data)
	}

	function handleStorageEvent(event) {
		if (event.key === 'oauth-callback') {
			try {
				processPopupData(JSON.parse(event.newValue))
				console.log('OAuth from storage', event.newValue)
				// Clean up
				localStorage.removeItem('oauth-callback')
				window.removeEventListener('storage', handleStorageEvent)
			} catch (e) {
				console.error('Error processing oauth-callback', e)
			}
		} else {
			console.log('Storage event', event.key)
		}
	}

	onDestroy(() => {
		window.removeEventListener('message', popupListener)
		window.removeEventListener('storage', handleStorageEvent)
	})

	function processPopupData(data) {
		if (data.type === 'error') {
			sendUserToast(data.error, true)
			step = 2
		} else if (data.type === 'success') {
			resourceType = data.resource_type
			value = data.res.access_token!
			valueToken = data.res
			step = 4
			if (express) {
				path = `u/${$userStore?.username}/${resourceType}_${new Date().getTime()}`
				next()
			}
		}
	}

	async function getScopesAndParams() {
		const connect = await OauthService.getOauthConnect({ client: resourceType })
		scopes = connect.scopes ?? []
		extra_params = Object.entries(connect.extra_params ?? {}) as [string, string][]
	}

	async function getResourceTypeInfo() {
		resourceTypeInfo = await ResourceService.getResourceType({
			workspace: $workspaceStore!,
			path: resourceType
		})
		const newArgsKeys = Object.keys(resourceTypeInfo?.schema?.['properties'] ?? {}) ?? []
		if (!linkedSecret) {
			linkedSecret = computeLinkedSecret(resourceType, newArgsKeys)
		}
	}
	export async function next() {
		if (step == 1) {
			linkedSecret = undefined
			if (manual) {
				getResourceTypeInfo()
				args = {}
			} else {
				getResourceTypeInfo()
				getScopesAndParams()
			}
			step += 1
		} else if (step == 2 && !manual) {
			const url = new URL(`/api/oauth/connect/${resourceType}`, window.location.origin)
			url.searchParams.append('scopes', scopes.join('+'))
			if (extra_params.length > 0) {
				extra_params.forEach(([key, value]) => url.searchParams.append(key, value))
			}
			// if (!newPageOAuth) {
			// 	window.location.href = url.toString()
			// } else {
			window.addEventListener('message', popupListener)
			window.addEventListener('storage', handleStorageEvent)
			window.open(url.toString(), '_blank', 'popup=true')
			step += 1

			// 	dispatch('close')
			// }
		} else {
			let exists = await VariableService.existsVariable({
				workspace: $workspaceStore!,
				path
			})
			if (exists) {
				throw Error(`Variable at path ${path} already exists. Delete it or pick another path`)
			}
			exists = await ResourceService.existsResource({
				workspace: $workspaceStore!,
				path
			})

			if (exists) {
				throw Error(`Resource at path ${path} already exists. Delete it or pick another path`)
			}

			if (resourceType == 'snowflake_oauth') {
				const account_identifier = extra_params.find(([key, _]) => key == 'account_identifier')
				if (account_identifier) {
					args['account_identifier'] = account_identifier[1]
				}
			}

			let account: number | undefined = undefined
			if (valueToken?.expires_in != undefined) {
				account = Number(
					await OauthService.createAccount({
						workspace: $workspaceStore!,
						requestBody: {
							refresh_token: valueToken.refresh_token ?? '',
							expires_in: valueToken.expires_in,
							client: resourceType
						}
					})
				)
			}

			const resourceValue = args

			let saveVariable = false
			if (!manual || linkedSecret != undefined) {
				let v = manual ? args[linkedSecret ?? ''] : value
				if (typeof v == 'string' && v != '' && !v.startsWith('$var:')) {
					saveVariable = true
					await VariableService.createVariable({
						workspace: $workspaceStore!,
						requestBody: {
							path,
							value: v,
							is_secret: true,
							description: emptyString(description)
								? `${manual ? 'Token' : 'OAuth token'} for ${resourceType}`
								: description,
							is_oauth: !manual,
							account: account
						}
					})
					resourceValue[linkedSecret ?? 'token'] = `$var:${path}`
				}
			}

			await ResourceService.createResource({
				workspace: $workspaceStore!,
				requestBody: {
					resource_type: resourceType,
					path,
					value: resourceValue,
					description
				}
			})
			dispatch('refresh', path)
			dispatch('close')
			sendUserToast(`Saved resource${saveVariable ? ' and variable' : ''} path: ${path}`)
			step = 1
			resourceType = ''
		}
	}

	export async function back() {
		if (step == 4) {
			step -= 2
		} else if (step > 1) {
			step -= 1
		}
		if (step == 1) {
			loadConnects()
			loadResourceTypes()
		}
	}

	const dispatch = createEventDispatcher()

	let filteredConnects: { key: string }[] = []
	let filteredConnectsManual: [string, { img?: string; instructions: string[]; key?: string }][] =
		[]

	let editScopes = false
</script>

{#if !express}
	<SearchItems
		{filter}
		items={connects
			? connects
					.sort((a, b) => a.localeCompare(b))
					.map((key) => ({
						key
					}))
			: undefined}
		bind:filteredItems={filteredConnects}
		f={(x) => x.key}
	/>
	<SearchItems
		{filter}
		items={connectsManual?.sort((a, b) => a[0].localeCompare(b[0]))}
		bind:filteredItems={filteredConnectsManual}
		f={(x) => x[0]}
	/>
	{#if step == 1}
		<div class="w-12/12 pb-2 flex flex-row my-1 gap-1">
			<input
				type="text"
				placeholder="Search resource type"
				bind:value={filter}
				class="text-2xl grow"
			/>
		</div>

		{#if oauthApi}
			<h2 class="mb-4">OAuth APIs</h2>
			<div class="grid sm:grid-cols-2 md:grid-cols-3 gap-x-2 gap-y-1 items-center mb-2">
				{#if filteredConnects}
					{#each filteredConnects as { key }}
						<Button
							size="sm"
							variant="border"
							color={key === resourceType ? 'blue' : 'light'}
							btnClasses={key === resourceType ? '!border-2' : 'm-[1px]'}
							on:click={() => {
								manual = false
								resourceType = key
								next()
							}}
						>
							<IconedResourceType name={key} after={true} width="20px" height="20px" />
						</Button>
					{/each}
				{:else}
					{#each new Array(3) as _}
						<Skeleton layout={[[2]]} />
					{/each}
				{/if}
			</div>
		{/if}
		{#if connects && connects.length == 0}
			<div class="text-secondary text-sm w-full"
				>No OAuth APIs has been setup on the instance. To add oauth APIs, first sync the resource
				types with the hub, then add oauth configuration. See <a
					href="https://www.windmill.dev/docs/misc/setup_oauth">documentation</a
				>
			</div>
		{/if}

		<h2 class="mt-8 mb-4">Others</h2>

		{#if connectsManual && connectsManual?.length < 10}
			<div class="text-secondary p-2">
				Resource Types have not been synced with the hub. Go to the admins workspace to sync them
				(and add a schedule to do daily):
				<p class="mt-4"
					>1. Go to the "admins" workspaces:
					<img src="{base}/sync_resource_types.png" alt="sync resource types" class="mt-2" />
				</p>
				<p class="mt-4">
					2: Run the synchronization script:
					<img src="{base}/sync_resource_types2.png" alt="sync resource types" class="mt-2" />
				</p>
			</div>
		{/if}

		<div class="grid sm:grid-cols-2 md:grid-cols-3 gap-x-2 gap-y-1 items-center mb-2">
			{#if filteredConnectsManual}
				{#each filteredConnectsManual as [key, _]}
					{#if nativeLanguagesCategory.includes(key)}
						<Button
							size="sm"
							variant="border"
							color={key === resourceType ? 'blue' : 'light'}
							btnClasses={key === resourceType ? '!border-2' : 'm-[1px]'}
							on:click={() => {
								manual = true
								resourceType = key
								next()
							}}
						>
							<IconedResourceType name={key} after={true} width="20px" height="20px" />
						</Button>
					{/if}
				{/each}
			{/if}
		</div>

		<div class="mt-8 mb-4" />
		<div class="grid sm:grid-cols-2 md:grid-cols-3 gap-x-2 gap-y-1 items-center mb-2">
			{#if filteredConnectsManual}
				{#each filteredConnectsManual as [key, _]}
					{#if !nativeLanguagesCategory.includes(key)}
						<!-- Exclude specific items -->
						<Button
							size="sm"
							variant="border"
							color={key === resourceType ? 'blue' : 'light'}
							btnClasses={key === resourceType ? '!border-2' : 'm-[1px]'}
							on:click={() => {
								manual = true
								resourceType = key
								next()
							}}
						>
							<IconedResourceType name={key} after={true} width="20px" height="20px" />
						</Button>
					{/if}
				{/each}
			{:else}
				{#each new Array(9) as _}
					<Skeleton layout={[[2]]} />
				{/each}
			{/if}
		</div>
	{:else if step == 2 && manual}
		<Path
			bind:error={pathError}
			bind:path
			initialPath=""
			namePlaceholder={resourceType}
			kind="resource"
		/>

		{#if apiTokenApps[resourceType]}
			<h2 class="mt-4 mb-2">Instructions</h2>
			<div class="pl-10">
				<ol class="list-decimal">
					{#each apiTokenApps[resourceType].instructions as step}
						<li>
							{@html step}
						</li>
					{/each}
				</ol>
			</div>
			{#if apiTokenApps[resourceType].img}
				<div class="mt-4 w-full overflow-hidden">
					<img class="m-auto max-h-60" alt="connect" src={base + apiTokenApps[resourceType].img} />
				</div>
			{/if}
		{:else if !emptyString(resourceTypeInfo?.description)}
			<h4 class="mt-8 mb-2">{resourceTypeInfo?.name} description</h4>
			<div class="text-sm">
				<Markdown md={urlize(resourceTypeInfo?.description ?? '', 'md')} />
			</div>
		{/if}
		{#if resourceType == 'postgresql' || resourceType == 'mysql' || resourceType == 'mongodb'}
			<WhitelistIp />
		{/if}

		<h4 class="mt-8 inline-flex items-center gap-4"
			>Resource description <Required required={false} />
			<div class="flex gap-1 items-center">
				<Toggle size="xs" bind:checked={renderDescription} />
				<Pen size={14} />
			</div>
		</h4>
		{#if renderDescription}
			<div>
				<div class="flex flex-row-reverse text-2xs text-tertiary -mt-1">GH Markdown</div>
				<textarea use:autosize bind:value={description} placeholder={'Resource description'} />
			</div>
		{:else if description == undefined || description == ''}
			<div class="text-sm text-tertiary">No description provided</div>
		{:else}
			<div class="mt-2" />
			<GfmMarkdown md={description} />
		{/if}
		<div class="mt-12">
			{#key resourceTypeInfo}
				<ApiConnectForm
					bind:linkedSecret
					{linkedSecretCandidates}
					{resourceType}
					{resourceTypeInfo}
					bind:args
					bind:isValid
				/>
			{/key}
		</div>
	{:else if step == 2 && !manual}
		{#if manual == false && resourceType != ''}
			<h1 class="mb-4">{resourceType}</h1>
			<div class="my-4 text-secondary"
				>Click connect to create a resource backed by an oauth connection, whose token is fetched
				from the external services and refreshed automatically if needed before expiration (using
				its refresh token)</div
			>
			<h4 class="mb-2">Description</h4>
			<div class="text-sm mb-8">
				<Markdown md={urlize(resourceTypeInfo?.description ?? '', 'md')} />
			</div>
			<h3 class="mb-4 flex gap-4"
				>Scopes <button
					on:click={() => {
						editScopes = !editScopes
					}}><Pen size={14} /></button
				></h3
			>

			{#if editScopes}
				<OauthScopes bind:scopes />
			{:else}
				<div class="flex flex-col gap-1">
					{#each scopes as scope}
						<div class="py-0.5 pl-2 text-xs">- {scope}</div>
					{/each}
				</div>
			{/if}
		{/if}
	{:else if step == 3 && !manual && !express}
		Finish connection in popup window
	{:else}
		<Path
			initialPath=""
			namePlaceholder={resourceType}
			bind:error={pathError}
			bind:path
			kind="resource"
		/>
		{#if apiTokenApps[resourceType] || !manual}
			<ul class="mt-10">
				<li>
					1. A secret variable containing the {apiTokenApps[resourceType]?.linkedSecret ?? 'token'}
					<span class="font-bold">{truncateRev(value, 5, '*****')}</span>
					will be stored a
					<span class="font-mono whitespace-nowrap">{path}</span>.
				</li>
				<li class="mt-4">
					2. The resource containing that token will be stored at the same path <span
						class="font-mono whitespace-nowrap">{path}</span
					>. The Variable and Resource will be "linked together", they will be deleted and renamed
					together.
				</li></ul
			>
		{/if}
	{/if}
{/if}<|MERGE_RESOLUTION|>--- conflicted
+++ resolved
@@ -75,7 +75,6 @@
 
 	let scopes: string[] = []
 	let extra_params: [string, string][] = []
-	let oauthApi = true
 	let path: string
 	let description = ''
 
@@ -108,14 +107,6 @@
 	}
 
 	async function loadConnects() {
-<<<<<<< HEAD
-		try {
-			if (!connects) {
-				connects = (await OauthService.listOauthConnects()).filter((x) => x != 'supabase_wizard')
-			}
-		} catch (error) {
-			oauthApi = false
-=======
 		if (!connects) {
 			try {
 				connects = (await OauthService.listOauthConnects()).filter((x) => x != 'supabase_wizard')
@@ -123,7 +114,6 @@
 				connects = []
 				console.error('Error loading OAuth connects', e)
 			}
->>>>>>> e5308553
 		}
 	}
 
@@ -402,32 +392,30 @@
 			/>
 		</div>
 
-		{#if oauthApi}
-			<h2 class="mb-4">OAuth APIs</h2>
-			<div class="grid sm:grid-cols-2 md:grid-cols-3 gap-x-2 gap-y-1 items-center mb-2">
-				{#if filteredConnects}
-					{#each filteredConnects as { key }}
-						<Button
-							size="sm"
-							variant="border"
-							color={key === resourceType ? 'blue' : 'light'}
-							btnClasses={key === resourceType ? '!border-2' : 'm-[1px]'}
-							on:click={() => {
-								manual = false
-								resourceType = key
-								next()
-							}}
-						>
-							<IconedResourceType name={key} after={true} width="20px" height="20px" />
-						</Button>
-					{/each}
-				{:else}
-					{#each new Array(3) as _}
-						<Skeleton layout={[[2]]} />
-					{/each}
-				{/if}
-			</div>
-		{/if}
+		<h2 class="mb-4">OAuth APIs</h2>
+		<div class="grid sm:grid-cols-2 md:grid-cols-3 gap-x-2 gap-y-1 items-center mb-2">
+			{#if filteredConnects}
+				{#each filteredConnects as { key }}
+					<Button
+						size="sm"
+						variant="border"
+						color={key === resourceType ? 'blue' : 'light'}
+						btnClasses={key === resourceType ? '!border-2' : 'm-[1px]'}
+						on:click={() => {
+							manual = false
+							resourceType = key
+							next()
+						}}
+					>
+						<IconedResourceType name={key} after={true} width="20px" height="20px" />
+					</Button>
+				{/each}
+			{:else}
+				{#each new Array(3) as _}
+					<Skeleton layout={[[2]]} />
+				{/each}
+			{/if}
+		</div>
 		{#if connects && connects.length == 0}
 			<div class="text-secondary text-sm w-full"
 				>No OAuth APIs has been setup on the instance. To add oauth APIs, first sync the resource
