--- conflicted
+++ resolved
@@ -80,44 +80,26 @@
 				bind:value={email}
 				class="mr-4"
 			/>
-<<<<<<< HEAD
 			<ToggleButtonGroup bind:selected let:item>
-=======
-			<ToggleButtonGroup bind:selected>
->>>>>>> d48b2dd8
 				<ToggleButton
 					value="operator"
-					size="sm"
 					label="Operator"
 					tooltip="An operator can only execute and view scripts/flows/apps from your workspace, and only those that he has visibility on."
-<<<<<<< HEAD
 					{item}
-=======
->>>>>>> d48b2dd8
 				/>
 
 				<ToggleButton
-					position="center"
 					value="developer"
-					size="sm"
 					label="Developer"
 					tooltip="A Developer can execute and view scripts/flows/apps, but they can also create new ones and edit those they are allowed to by their path (either u/ or Writer or Admin of their folder found at /f)."
-<<<<<<< HEAD
 					{item}
-=======
->>>>>>> d48b2dd8
 				/>
 
 				<ToggleButton
-					position="right"
 					value="admin"
-					size="sm"
 					label="Admin"
 					tooltip="An admin has full control over a specific Windmill workspace, including the ability to manage users, edit entities, and control permissions within the workspace."
-<<<<<<< HEAD
 					{item}
-=======
->>>>>>> d48b2dd8
 				/>
 			</ToggleButtonGroup>
 			<Button
