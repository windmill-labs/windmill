--- conflicted
+++ resolved
@@ -188,46 +188,6 @@
 	let editor: SimpleEditor | undefined = undefined
 </script>
 
-<<<<<<< HEAD
-<div class="w-full {clazz} {flexWrap ? 'flex flex-row flex-wrap gap-x-6 ' : ''}">
-	{#if keys.length > 0}
-		{#each keys as argName, i (argName)}
-			<div animate:flip={{ duration: moveAnimationDuration }} class={'pb-6'}>
-				{#if !schemaSkippedValues.includes(argName) && Object.keys(schema?.properties ?? {}).includes(argName)}
-					{#if typeof args == 'object' && schema?.properties[argName]}
-						<ArgInput
-							{disablePortal}
-							{resourceTypes}
-							{prettifyHeader}
-							autofocus={i == 0 && autofocus}
-							label={argName}
-							bind:description={schema.properties[argName].description}
-							bind:value={args[argName]}
-							type={schema.properties[argName].type}
-							oneOf={schema.properties[argName].oneOf}
-							required={schema.required?.includes(argName) ?? false}
-							bind:pattern={schema.properties[argName].pattern}
-							bind:valid={inputCheck[argName]}
-							defaultValue={schema.properties[argName].default}
-							bind:enum_={schema.properties[argName].enum}
-							bind:format={schema.properties[argName].format}
-							bind:contentEncoding={schema.properties[argName].contentEncoding}
-							bind:customErrorMessage={schema.properties[argName].customErrorMessage}
-							properties={schema.properties[argName].properties}
-							nestedRequired={schema.properties[argName].required}
-							bind:itemsType={schema.properties[argName].items}
-							editableSchema={{ i, total: keys.length }}
-							on:changePosition={(event) => changePosition(event.detail.i, event.detail.up)}
-							{compact}
-							{variableEditor}
-							{itemPicker}
-							bind:pickForField
-							bind:extra={schema.properties[argName]}
-							simpleTooltip={schemaFieldTooltip[argName]}
-							nullable={schema.properties[argName].nullable}
-							bind:title={schema.properties[argName].title}
-							bind:placeholder={schema.properties[argName].placeholder}
-=======
 <div style={offset ? `height: calc(100vh - ${offset}px);` : 'h-full'}>
 	<Splitpanes>
 		{#if !noPreview}
@@ -504,7 +464,6 @@
 							lang="json"
 							autoHeight
 							automaticLayout
->>>>>>> e0ac22ba
 						/>
 					</div>
 					{#if !emptyString(error)}
