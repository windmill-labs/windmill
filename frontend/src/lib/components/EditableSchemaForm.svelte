--- conflicted
+++ resolved
@@ -232,35 +232,12 @@
 
 	function computeSelected(property: any) {
 		if (!opened) return ''
-<<<<<<< HEAD
-
-		if (property.type !== 'object') {
-			return property.type
-		}
-
-		if (property.format === 'resource-s3_object') {
-			return 'S3'
-		}
-
-		if (property.format?.startsWith('dynselect-')) {
-			return 'dynselect'
-		}
-
-		if (property.format?.startsWith('dynmultiselect-')) {
-			return 'dynmultiselect'
-		}
-
-		if (property.oneOf && property.oneOf.length >= 2) {
-			return 'oneOf'
-		}
-
-=======
 		if (property.type !== 'object') return property.type
 		if (property.format === 'resource-s3_object') return 'S3'
 		if (property.format?.startsWith('dynselect-')) return 'dynselect'
+		if (property.format?.startsWith('dynmultiselect-')) return 'dynmultiselect'
 		if (property.oneOf && property.oneOf.length >= 2) return 'oneOf'
 		if (property.format?.startsWith('resource-')) return 'resource'
->>>>>>> 768c6004
 		return 'object'
 	}
 
@@ -398,16 +375,8 @@
 		['OneOf', 'oneOf'],
 		['Array', 'array'],
 		['Boolean', 'boolean'],
-<<<<<<< HEAD
-		['S3 Object', 'S3']
+		['S3', 'S3']
 	])
-=======
-		['S3', 'S3']
-	]
-	if (showDynSelectOpt) {
-		typeOptions.push(['DynSelect', 'dynselect'])
-	}
->>>>>>> 768c6004
 
 	function initDynFn(lang: ScriptLang) {
 		const generateFn = DynamicInput.getGenerateTemplateFn(lang)
@@ -745,17 +714,13 @@
 																							type: 'object',
 																							format: 'resource-s3_object'
 																						}
-<<<<<<< HEAD
-																					} else if (isDynSelect || isDynMultiselect) {
-=======
 																					} else if (isResource) {
 																						schema.properties[argName] = {
 																							...emptyProperty,
 																							type: 'object',
 																							format: 'resource-'
 																						}
-																					} else if (isDynSelect) {
->>>>>>> 768c6004
+																					} else if (isDynSelect || isDynMultiselect) {
 																						const functionName = argName.replace(/\s+/g, '_')
 																						schema.properties[argName] = {
 																							...emptyProperty,
