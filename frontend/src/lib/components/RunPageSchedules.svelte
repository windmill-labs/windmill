<script lang="ts">
	import ScheduleEditor from './ScheduleEditor.svelte'
	import { Button } from './common'
	import { workspaceStore } from '$lib/stores'
	import { ScheduleService, type Schedule } from '$lib/gen'
	import { Calendar, Trash, Save } from 'lucide-svelte'
	import Skeleton from './common/skeleton/Skeleton.svelte'
	import Label from '$lib/components/Label.svelte'
	import { getContext } from 'svelte'
	import type { ScheduleTrigger, TriggerContext } from './triggers'
	import CronInput from './CronInput.svelte'
	import SchemaForm from './SchemaForm.svelte'
	import { emptyString, sendUserToast } from '$lib/utils'
	import Toggle from './Toggle.svelte'
	import { loadSchedules, saveSchedule } from './flows/scheduleUtils'
	import { type Writable, writable } from 'svelte/store'
	import Description from '$lib/components/Description.svelte'

	export let schema: any
	export let isFlow: boolean
	export let path: string
	export let can_write: boolean
	export let newItem: boolean = false

	const { primarySchedule, triggersCount } = getContext<TriggerContext>('TriggerContext')

	let scheduleEditor: ScheduleEditor
	let schedules: Writable<Schedule[] | undefined> = writable(undefined)
	let initialPrimarySchedule: Writable<ScheduleTrigger | false | undefined> = writable(undefined)

	async function updateSchedules(forceRefresh: boolean) {
		const loadPrimarySchedule = true
		loadSchedules(
			forceRefresh,
			path,
			isFlow,
			schedules,
			primarySchedule,
			initialPrimarySchedule,
			$workspaceStore ?? '',
			triggersCount,
			loadPrimarySchedule
		)
	}

	$: updateSchedules(false) || path

	async function save() {
		await saveSchedule(path, newItem, $workspaceStore ?? '', primarySchedule, isFlow)
		updateSchedules(true)
	}
</script>

<div class="flex flex-col gap-4 w-full">
	<Description link="https://www.windmill.dev/docs/core_concepts/scheduling">
		Run scripts and flows automatically on a recurring basis using cron expressions. Each script or
		flow can have multiple schedules, with one designated as primary.
	</Description>
	<ScheduleEditor
		on:update={() => {
			updateSchedules(true)
		}}
		bind:this={scheduleEditor}
	/>

	{#if $primarySchedule == undefined}
		<Skeleton layout={[[12]]} />
	{:else if $primarySchedule}
		<div class="w-full flex flex-col mb-4">
			{#if can_write}
				<div class="w-full flex-row-reverse flex mb-2">
					<div class="flex flex-row gap-4">
						<Button
							on:click={() => {
								$primarySchedule = false
								$triggersCount = {
									...($triggersCount ?? {}),
									schedule_count: ($triggersCount?.schedule_count ?? 1) - 1,
									primary_schedule: undefined
								}
							}}
							variant="border"
							color="light"
							size="xs"
							startIcon={{ icon: Trash }}
						/>
						{#if initialPrimarySchedule && !newItem}
							<Toggle
								disabled={emptyString($primarySchedule.cron)}
								bind:checked={$primarySchedule.enabled}
								options={{
									right: 'Enabled'
								}}
								on:change={async (e) => {
									if (!newItem && $initialPrimarySchedule != false) {
										await ScheduleService.setScheduleEnabled({
											path: path,
											workspace: $workspaceStore ?? '',
											requestBody: { enabled: e.detail }
										})

										sendUserToast(`${e.detail ? 'enabled' : 'disabled'} schedule ${path}`)
									}
								}}
							/>
						{/if}

						{#if !newItem}
							<Button
								on:click={save}
								color="dark"
								size="sm"
								startIcon={{ icon: Save }}
								disabled={JSON.stringify({ ...$primarySchedule, enabled: true }) ==
									JSON.stringify({ ...initialPrimarySchedule, enabled: true })}
								>Apply changes now</Button
							>
						{:else}
							<div class="text-sm text-secondary mt-1 text-center"
								>Deployed automatically with {isFlow ? 'flow' : 'script'}</div
							>
						{/if}
					</div>
				</div>
			{/if}

			<!-- svelte-ignore a11y-autofocus -->
			<div class="mt-5">
				<Label label="Summary" class="font-semibold" primary>
					<input
						autofocus
						type="text"
						placeholder="Short summary to be displayed when listed"
						class="text-sm w-full"
						bind:value={$primarySchedule.summary}
					/>
				</Label>
			</div>
		</div>
		<CronInput bind:schedule={$primarySchedule.cron} bind:timezone={$primarySchedule.timezone} />
		<SchemaForm onlyMaskPassword {schema} bind:args={$primarySchedule.args} />
		{#if emptyString($primarySchedule.cron)}
			<p class="text-xs text-tertiary mt-10">Define a schedule frequency first</p>
		{/if}

<<<<<<< HEAD
		{#if $initialPrimarySchedule && !newItem}
=======
		{#if $initialPrimarySchedule != false && !newItem}
>>>>>>> c41c1eb5
			<div class="flex">
				<Button size="xs" color="light" on:click={() => scheduleEditor?.openEdit(path, isFlow)}
					>Advanced</Button
				>
			</div>
		{/if}
	{:else}
		<div class="flex flex-row gap-4 mt-2">
			<div class="flex items-center">
				<Button
					on:click={() => {
						$primarySchedule = {
							summary: '',
							args: {},
							cron: '0 0 */1 * * *',
							timezone: Intl.DateTimeFormat().resolvedOptions().timeZone,
							enabled: true
						}
						$triggersCount = {
							...($triggersCount ?? {}),
							schedule_count: ($triggersCount?.schedule_count ?? 0) + 1,
							primary_schedule: { schedule: $primarySchedule.cron }
						}
					}}
					variant="contained"
					color="dark"
					size="sm"
					startIcon={{ icon: Calendar }}
				>
					Set primary schedule
				</Button>
			</div>
			{#if $initialPrimarySchedule != undefined && $initialPrimarySchedule != false && !newItem}
				<Button on:click={save} color="dark" size="md" startIcon={{ icon: Save }}>
					Apply changes now
				</Button>
			{:else}
				<div class="text-sm text-center text-secondary mt-2"
					>Deployed automatically with {isFlow ? 'flow' : 'script'}</div
				>
			{/if}
		</div>

		<Label label="Summary" class="font-semibold" primary>
			<input
				type="text"
				disabled
				placeholder="Short summary to be displayed when listed"
				class="text-sm w-full"
			/>
		</Label>
		<CronInput schedule={''} disabled timezone={Intl.DateTimeFormat().resolvedOptions().timeZone} />

		<SchemaForm disabled {schema} />
	{/if}

	{#if !newItem}
		<div class="mt-10"></div>
		{#if $primarySchedule}
			<Button
				on:click={() => scheduleEditor?.openNew(isFlow, path)}
				variant="border"
				color="light"
				size="xs"
				startIcon={{ icon: Calendar }}
			>
				New schedule
			</Button>
		{/if}

		<Label label="Other schedules">
			{#if $schedules}
				{#if $schedules.length == 0 || $schedules == undefined}
					<div class="text-xs text-tertiary"> No other schedules </div>
				{:else}
					<div class="flex flex-col divide-y">
						{#each $schedules as schedule (schedule.path)}
							<div class="grid grid-cols-6 text-xs items-center py-2">
								<div class="col-span-3 truncate">{schedule.path}</div>
								<div class="col-span-2 flex flex-row gap-4 flex-nowrap">
									<div>{schedule.schedule}</div>
									<div>{schedule.enabled ? 'on' : 'off'}</div>
								</div>
								<div class="flex justify-end">
									<button
										on:click={() => scheduleEditor?.openEdit(schedule.path, isFlow)}
										class="px-2">Edit</button
									>
								</div>
							</div>
						{/each}
					</div>
				{/if}
			{:else}
				<Skeleton layout={[[8]]} />
			{/if}
		</Label>
	{/if}
</div><|MERGE_RESOLUTION|>--- conflicted
+++ resolved
@@ -143,11 +143,7 @@
 			<p class="text-xs text-tertiary mt-10">Define a schedule frequency first</p>
 		{/if}
 
-<<<<<<< HEAD
-		{#if $initialPrimarySchedule && !newItem}
-=======
 		{#if $initialPrimarySchedule != false && !newItem}
->>>>>>> c41c1eb5
 			<div class="flex">
 				<Button size="xs" color="light" on:click={() => scheduleEditor?.openEdit(path, isFlow)}
 					>Advanced</Button
