--- conflicted
+++ resolved
@@ -65,11 +65,7 @@
 			}`}
 		>
 			{#each keys.length > keyLimit ? keys.slice(0, keyLimit) : keys as key, index (key)}
-<<<<<<< HEAD
-				<li class="">
-=======
 				<li class="pb-1 last-of-type:pb-0">
->>>>>>> 1f304a7c
 					<button on:click={() => selectProp(key, key)} class="whitespace-nowrap">
 						{#if topLevelNode}
 							<Badge baseClass="border border-blue-600" color="indigo">{key}</Badge>
@@ -140,11 +136,7 @@
 {:else if topBrackets}
 	<span class="text-black">{openBracket}{closeBracket}</span>
 {:else}
-<<<<<<< HEAD
 	<span class="text-gray-400 text-xs ml-2">No items</span>
-=======
-	<span class="text-gray-500 text-xs ml-2">No items</span>
->>>>>>> 1f304a7c
 {/if}
 
 <style lang="postcss">
