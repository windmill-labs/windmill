--- conflicted
+++ resolved
@@ -202,12 +202,7 @@
 	<Scrollable
 		scrollableClass="grow relative min-h-0 px-1 xl:px-2 py-1 shrink {!$propPickerConfig && !alwaysOn
 			? 'bg-surface-secondary'
-<<<<<<< HEAD
-			: ''}
-}"
-=======
 			: ''}"
->>>>>>> 2774d394
 	>
 		<!-- <div
 			class="px-2 pt-2 grow relative"
