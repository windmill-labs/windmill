<script lang="ts">
	import { ResourceService, VariableService } from '$lib/gen'
	import { workspaceStore } from '$lib/stores'
	import { getContext } from 'svelte'
	import { Button } from '../common'
	import type { PropPickerWrapperContext } from '../flows/propPicker/PropPickerWrapper.svelte'

	import ObjectViewer from './ObjectViewer.svelte'
	import { keepByKey } from './utils'
	import type { PickableProperties } from '../flows/previousResults'
	import ClearableInput from '../common/clearableInput/ClearableInput.svelte'
	import { filterNestedObject } from '../flows/previousResults'

	export let pickableProperties: PickableProperties
	export let displayContext = true
	export let error: boolean = false
	export let allowCopy = false

	$: previousId = pickableProperties?.previousId
	let variables: Record<string, string> = {}
	let resources: Record<string, any> = {}
	let displayVariable = false
	let displayResources = false

	let allResultsCollapsed = true
	let collapsableInitialState:
		| {
				allResultsCollapsed: boolean
				displayVariable: boolean
				displayResources: boolean
		  }
		| undefined

	let filterActive = false

	const EMPTY_STRING = ''
	let search = ''

	const { propPickerConfig, filteredPickableProperties, inputMatches } =
		getContext<PropPickerWrapperContext>('PropPickerWrapper')

	$filteredPickableProperties = { ...pickableProperties }
	let flowInputsFiltered = pickableProperties.flow_input
	let resultByIdFiltered = pickableProperties.priorIds

	let timeout: NodeJS.Timeout
	function onSearch(search: string) {
		filterActive = false
		clearTimeout(timeout)
		setTimeout(() => {
			flowInputsFiltered =
				search === EMPTY_STRING
					? pickableProperties.flow_input
					: keepByKey(pickableProperties.flow_input, search)

			resultByIdFiltered =
				search === EMPTY_STRING
					? pickableProperties.priorIds
					: keepByKey(pickableProperties.priorIds, search)

			console.log(resultByIdFiltered, search)
		}, 50)
	}

	$: suggestedPropsFiltered = $propPickerConfig
		? keepByKey(pickableProperties.priorIds, $propPickerConfig.propName)
		: undefined
	$: search != undefined && onSearch(search)

	async function loadVariables() {
		variables = Object.fromEntries(
			(
				await VariableService.listVariable({
					workspace: $workspaceStore ?? ''
				})
			).map((variable) => [variable.path, variable.is_secret ? '***' : variable.value ?? ''])
		)
	}

	async function loadResources() {
		resources = Object.fromEntries(
			(
				await ResourceService.listResource({
					workspace: $workspaceStore ?? ''
				})
			).map((resource) => [resource.path, resource.description ?? ''])
		)
	}

	async function filterPickableProperties() {
		if (!filterActive) {
			return
		}

		if (!$inputMatches?.some((match) => match.word === 'flow_input')) {
			flowInputsFiltered = []
		}
		if (!$inputMatches?.some((match) => match.word === 'results')) {
			resultByIdFiltered = []
		}
		if ($inputMatches?.length == 1) {
			if ($inputMatches[0].word === 'flow_input') {
				let [, ...nestedKeys] = $inputMatches[0].value.split('.')
				let filtered = filterNestedObject(flowInputsFiltered, nestedKeys)
				if (Object.keys(filtered).length > 0) {
					flowInputsFiltered = filtered
				}
			} else if ($inputMatches[0].word === 'results') {
				let [, ...nestedKeys] = $inputMatches[0].value.split('.')
				let filtered = filterNestedObject(resultByIdFiltered, nestedKeys)
				if (Object.keys(filtered).length > 0) {
					resultByIdFiltered = filtered
				}
			}
		}

		if ($filteredPickableProperties) {
			resultByIdFiltered && ($filteredPickableProperties.priorIds = resultByIdFiltered)
			flowInputsFiltered && ($filteredPickableProperties.flow_input = flowInputsFiltered)
		}
	}

	async function updateCollapsable() {
		if (!$inputMatches || $inputMatches.length !== 1) {
			resetCollapsable()
			return
		}

		if (!collapsableInitialState) {
			collapsableInitialState = { allResultsCollapsed, displayVariable, displayResources }
		}

		if ($inputMatches[0].word === 'variable') {
			await loadVariables()
			displayVariable = true
			return
		}
		if ($inputMatches[0].word === 'resource') {
			await loadResources()
			displayResources = true
			return
		}
		if ($inputMatches[0].word === 'results') {
			allResultsCollapsed = false
			return
		}
	}

	function resetCollapsable() {
		if (!collapsableInitialState) {
			return
		}
		;({ allResultsCollapsed, displayVariable, displayResources } = collapsableInitialState)
		collapsableInitialState = undefined
	}

	async function updateFilterActive() {
		const prev = filterActive

		filterActive = Boolean(
			$inputMatches &&
				$inputMatches?.length > 0 &&
				$propPickerConfig?.insertionMode === 'insert' &&
				search === EMPTY_STRING
		)

		if (prev && !filterActive) {
			flowInputsFiltered = pickableProperties.flow_input
			resultByIdFiltered = pickableProperties.priorIds
		}
	}

	async function updateState() {
		await updateFilterActive()
		await filterPickableProperties()
		await updateCollapsable()
	}

	$: search, $inputMatches, $propPickerConfig, updateState()
</script>

<div class="flex flex-col h-full rounded overflow-hidden">
	<div class="px-2 py-2">
		<ClearableInput bind:value={search} placeholder="Search prop..." />
	</div>
	<div
		class="overflow-y-auto px-2 pt-2 grow"
		class:bg-surface-secondary={!$propPickerConfig && !notSelectable}
	>
		{#if flowInputsFiltered && (Object.keys(flowInputsFiltered).length > 0 || !filterActive)}
			<div class="flex justify-between items-center space-x-1">
				<span class="font-normal text-sm text-secondary">Flow Input</span>
				<div class="flex space-x-2 items-center" />
			</div>
			<div class="overflow-y-auto mb-2">
				<ObjectViewer
					{allowCopy}
					pureViewer={!$propPickerConfig}
					json={flowInputsFiltered}
					prefix="flow_input"
					on:select
				/>
			</div>
		{/if}
		{#if error}
			<span class="font-normal text-sm text-secondary">Error</span>
			<div class="overflow-y-auto mb-2">
				<ObjectViewer
					{allowCopy}
					pureViewer={!$propPickerConfig}
					json={{
						error: {
							message: 'The error message',
							name: 'The error name',
							stack: 'The error stack',
							step_id: 'The step id'
						}
					}}
					on:select
				/>
			</div>
			{#if Object.keys(pickableProperties.priorIds).length > 0}
				{#if suggestedPropsFiltered && Object.keys(suggestedPropsFiltered).length > 0}
					<span class="font-normal text-sm text-secondary">Suggested Results</span>
					<div class="overflow-y-auto mb-2">
						<ObjectViewer
							{allowCopy}
							pureViewer={!$propPickerConfig}
							collapsed={false}
							json={suggestedPropsFiltered}
							prefix="results"
							on:select
						/>
					</div>
				{/if}
				<span class="font-normal text-sm text-secondary">All Results</span>
				<div class="overflow-y-auto mb-2">
					<ObjectViewer
						{allowCopy}
						pureViewer={!$propPickerConfig}
						collapsed={true}
						json={resultByIdFiltered}
						prefix="results"
						on:select
					/>
				</div>
			{/if}
		{:else}
			{@const json = Object.fromEntries(
				Object.entries(resultByIdFiltered).filter(([k, v]) => k == previousId)
			)}
			{#if previousId && Object.keys(json).length > 0}
				<span class="font-normal text-sm text-secondary">Previous Result</span>
				<div class="overflow-y-auto mb-2">
					<ObjectViewer
						{allowCopy}
						pureViewer={!$propPickerConfig}
						json={Object.fromEntries(
							Object.entries(resultByIdFiltered).filter(([k, v]) => k == previousId)
						)}
						prefix="results"
						on:select
					/>
				</div>
			{/if}
			{#if pickableProperties.hasResume}
				<span class="font-normal text-sm text-secondary">Resume payloads</span>
				<div class="overflow-y-auto mb-2">
					<ObjectViewer
						{allowCopy}
						pureViewer={!$propPickerConfig}
						json={{
							resume: 'The resume payload',
							resumes: 'All resume payloads from all approvers',
							approvers: 'The list of approvers'
						}}
						on:select
					/>
				</div>
			{/if}
			{#if Object.keys(pickableProperties.priorIds).length > 0}
				{#if !filterActive && suggestedPropsFiltered && Object.keys(suggestedPropsFiltered).length > 0}
					<span class="font-normal text-sm text-secondary">Suggested Results</span>
					<div class="overflow-y-auto mb-2">
						<ObjectViewer
							{allowCopy}
							pureViewer={!$propPickerConfig}
							collapsed={false}
							json={suggestedPropsFiltered}
							prefix="results"
							on:select
						/>
					</div>
				{/if}
				{#if Object.keys(resultByIdFiltered).length > 0}
					<div class="overflow-y-auto mb-2">
						<span class="font-normal text-sm text-secondary">All Results</span>
						{#if !allResultsCollapsed}
							<Button
								color="light"
								size="xs2"
								variant="contained"
								on:click={() => {
									allResultsCollapsed = true
								}}
								wrapperClasses="inline-flex w-fit h-4"
								btnClasses="font-normal text-primary rounded-[0.275rem]">-</Button
							>
						{/if}

						<ObjectViewer
							{allowCopy}
							pureViewer={!$propPickerConfig}
							bind:collapsed={allResultsCollapsed}
							json={resultByIdFiltered}
							prefix="results"
							on:select
						/>
					</div>
				{/if}
			{/if}
		{/if}

		{#if displayContext}
			{#if !filterActive || $inputMatches?.some((match) => match.word === 'variable')}
				<div class="overflow-y-auto mb-2">
					<span class="font-normal text-sm text-secondary">Variables:</span>

					{#if displayVariable}
						<Button
							color="light"
							size="xs2"
							variant="border"
							on:click={() => {
								displayVariable = false
							}}
							wrapperClasses="inline-flex whitespace-nowrap w-fit"
							btnClasses="font-mono h-4 text-2xs font-thin px-1 rounded-[0.275rem]">-</Button
						>

						<ObjectViewer
							{allowCopy}
							pureViewer={!$propPickerConfig}
							rawKey={true}
							json={variables}
							prefix="variable"
							on:select
						/>
					{:else}
						<Button
							color="light"
							size="xs2"
							variant="border"
							on:click={async () => {
								await loadVariables()
								displayVariable = true
							}}
							wrapperClasses="inline-flex w-fit h-4"
							btnClasses="font-normal rounded-[0.275rem] p-1"
						>
							{'{...}'}
						</Button>
					{/if}
				</div>
			{/if}
<<<<<<< HEAD
			{#if !filterActive || $inputMatches?.some((match) => match.word === 'resource')}
				<div class="overflow-y-auto mb-2">
					<span class="font-normal text-sm text-secondary">Resources:</span>

					{#if displayResources}
						<Button
							color="light"
							size="xs2"
							variant="border"
							on:click={() => {
								displayResources = false
							}}
							wrapperClasses="inline-flex w-fit h-4"
							btnClasses="font-normal text-primary rounded-[0.275rem]">-</Button
						>
						<ObjectViewer
							{allowCopy}
							pureViewer={!$propPickerConfig}
							rawKey={true}
							json={resources}
							prefix="resource"
							on:select
						/>
					{:else}
						<Button
							color="light"
							size="xs2"
							variant="border"
							on:click={async () => {
								await loadResources()
								displayResources = true
							}}
							wrapperClasses="inline-flex w-fit h-4"
							btnClasses="font-normal rounded-[0.275rem] p-1"
						>
							{'{...}'}
						</Button>
					{/if}
				</div>
			{/if}
=======
		{/if}

		{#if displayContext}
			<div class="overflow-y-auto mb-2">
				<span class="font-normal text-sm text-secondary">Variables:</span>

				{#if displayVariable}
					<Button
						color="light"
						size="xs2"
						variant="border"
						on:click={() => {
							displayVariable = false
						}}
						wrapperClasses="inline-flex whitespace-nowrap w-fit"
						btnClasses="font-mono h-4 text-2xs font-thin px-1 rounded-[0.275rem]">-</Button
					>

					<ObjectViewer
						{allowCopy}
						pureViewer={!$propPickerConfig}
						rawKey={true}
						json={variables}
						prefix="variable"
						on:select
					/>
				{:else}
					<Button
						color="light"
						size="xs2"
						variant="border"
						on:click={async () => {
							await loadVariables()
							displayVariable = true
						}}
						wrapperClasses="inline-flex w-fit"
						btnClasses="font-normal text-2xs rounded-[0.275rem] h-4 px-1"
					>
						{'{...}'}
					</Button>
				{/if}
			</div>

			<div class="overflow-y-auto mb-2">
				<span class="font-normal text-sm text-secondary">Resources:</span>

				{#if displayResources}
					<Button
						color="light"
						size="xs2"
						variant="border"
						on:click={() => {
							displayResources = false
						}}
						wrapperClasses="inline-flex whitespace-nowrap w-fit"
						btnClasses="font-mono h-4 text-2xs font-thin px-1 rounded-[0.275rem]">-</Button
					>
					<ObjectViewer
						{allowCopy}
						pureViewer={!$propPickerConfig}
						rawKey={true}
						json={resources}
						prefix="resource"
						on:select
					/>
				{:else}
					<Button
						color="light"
						size="xs2"
						variant="border"
						on:click={async () => {
							await loadResources()
							displayResources = true
						}}
						wrapperClasses="inline-flex whitespace-nowrap w-fit"
						btnClasses="font-normal text-2xs rounded-[0.275rem] h-4 px-1"
					>
						{'{...}'}
					</Button>
				{/if}
			</div>
>>>>>>> 7578ceba
		{/if}
	</div>
</div><|MERGE_RESOLUTION|>--- conflicted
+++ resolved
@@ -183,10 +183,7 @@
 	<div class="px-2 py-2">
 		<ClearableInput bind:value={search} placeholder="Search prop..." />
 	</div>
-	<div
-		class="overflow-y-auto px-2 pt-2 grow"
-		class:bg-surface-secondary={!$propPickerConfig && !notSelectable}
-	>
+	<div class="overflow-y-auto px-2 pt-2 grow" class:bg-surface-secondary={!$propPickerConfig}>
 		{#if flowInputsFiltered && (Object.keys(flowInputsFiltered).length > 0 || !filterActive)}
 			<div class="flex justify-between items-center space-x-1">
 				<span class="font-normal text-sm text-secondary">Flow Input</span>
@@ -299,12 +296,12 @@
 							<Button
 								color="light"
 								size="xs2"
-								variant="contained"
+								variant="border"
 								on:click={() => {
 									allResultsCollapsed = true
 								}}
-								wrapperClasses="inline-flex w-fit h-4"
-								btnClasses="font-normal text-primary rounded-[0.275rem]">-</Button
+								wrapperClasses="inline-flex whitespace-nowrap w-fit"
+								btnClasses="font-mono h-4 text-2xs font-thin px-1 rounded-[0.275rem]">-</Button
 							>
 						{/if}
 
@@ -355,15 +352,14 @@
 								await loadVariables()
 								displayVariable = true
 							}}
-							wrapperClasses="inline-flex w-fit h-4"
-							btnClasses="font-normal rounded-[0.275rem] p-1"
+							wrapperClasses="inline-flex w-fit"
+							btnClasses="font-normal text-2xs rounded-[0.275rem] h-4 px-1"
 						>
 							{'{...}'}
 						</Button>
 					{/if}
 				</div>
 			{/if}
-<<<<<<< HEAD
 			{#if !filterActive || $inputMatches?.some((match) => match.word === 'resource')}
 				<div class="overflow-y-auto mb-2">
 					<span class="font-normal text-sm text-secondary">Resources:</span>
@@ -372,12 +368,13 @@
 						<Button
 							color="light"
 							size="xs2"
+							ß
 							variant="border"
 							on:click={() => {
 								displayResources = false
 							}}
-							wrapperClasses="inline-flex w-fit h-4"
-							btnClasses="font-normal text-primary rounded-[0.275rem]">-</Button
+							wrapperClasses="inline-flex whitespace-nowrap w-fit"
+							btnClasses="font-mono h-4 text-2xs font-thin px-1 rounded-[0.275rem]">-</Button
 						>
 						<ObjectViewer
 							{allowCopy}
@@ -396,97 +393,14 @@
 								await loadResources()
 								displayResources = true
 							}}
-							wrapperClasses="inline-flex w-fit h-4"
-							btnClasses="font-normal rounded-[0.275rem] p-1"
+							wrapperClasses="inline-flex whitespace-nowrap w-fit"
+							btnClasses="font-normal text-2xs rounded-[0.275rem] h-4 px-1"
 						>
 							{'{...}'}
 						</Button>
 					{/if}
 				</div>
 			{/if}
-=======
-		{/if}
-
-		{#if displayContext}
-			<div class="overflow-y-auto mb-2">
-				<span class="font-normal text-sm text-secondary">Variables:</span>
-
-				{#if displayVariable}
-					<Button
-						color="light"
-						size="xs2"
-						variant="border"
-						on:click={() => {
-							displayVariable = false
-						}}
-						wrapperClasses="inline-flex whitespace-nowrap w-fit"
-						btnClasses="font-mono h-4 text-2xs font-thin px-1 rounded-[0.275rem]">-</Button
-					>
-
-					<ObjectViewer
-						{allowCopy}
-						pureViewer={!$propPickerConfig}
-						rawKey={true}
-						json={variables}
-						prefix="variable"
-						on:select
-					/>
-				{:else}
-					<Button
-						color="light"
-						size="xs2"
-						variant="border"
-						on:click={async () => {
-							await loadVariables()
-							displayVariable = true
-						}}
-						wrapperClasses="inline-flex w-fit"
-						btnClasses="font-normal text-2xs rounded-[0.275rem] h-4 px-1"
-					>
-						{'{...}'}
-					</Button>
-				{/if}
-			</div>
-
-			<div class="overflow-y-auto mb-2">
-				<span class="font-normal text-sm text-secondary">Resources:</span>
-
-				{#if displayResources}
-					<Button
-						color="light"
-						size="xs2"
-						variant="border"
-						on:click={() => {
-							displayResources = false
-						}}
-						wrapperClasses="inline-flex whitespace-nowrap w-fit"
-						btnClasses="font-mono h-4 text-2xs font-thin px-1 rounded-[0.275rem]">-</Button
-					>
-					<ObjectViewer
-						{allowCopy}
-						pureViewer={!$propPickerConfig}
-						rawKey={true}
-						json={resources}
-						prefix="resource"
-						on:select
-					/>
-				{:else}
-					<Button
-						color="light"
-						size="xs2"
-						variant="border"
-						on:click={async () => {
-							await loadResources()
-							displayResources = true
-						}}
-						wrapperClasses="inline-flex whitespace-nowrap w-fit"
-						btnClasses="font-normal text-2xs rounded-[0.275rem] h-4 px-1"
-					>
-						{'{...}'}
-					</Button>
-				{/if}
-			</div>
->>>>>>> 7578ceba
 		{/if}
 	</div>
 </div>