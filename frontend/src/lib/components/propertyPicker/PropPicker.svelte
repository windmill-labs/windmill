--- conflicted
+++ resolved
@@ -43,13 +43,9 @@
 	const { pickablePropertiesFiltered } = getContext<PropPickerContext>('PropPickerContext')
 	$: $pickablePropertiesFiltered = pickableProperties
 
-<<<<<<< HEAD
-	let flowInputsFiltered = pickableProperties.flow_input
-	let resultByIdFiltered = pickableProperties.priorIds
-=======
+
 	let flowInputsFiltered: any = pickableProperties.flow_input
 	let resultByIdFiltered: any = pickableProperties.priorIds
->>>>>>> 162070dc
 
 	let timeout: NodeJS.Timeout
 	function onSearch(search: string) {
@@ -130,17 +126,11 @@
 			filteringFlowInputsOrResult = ''
 		}
 
-<<<<<<< HEAD
-		if ($pickablePropertiesFiltered) {
-			resultByIdFiltered && ($pickablePropertiesFiltered.priorIds = resultByIdFiltered)
-			flowInputsFiltered && ($pickablePropertiesFiltered.flow_input = flowInputsFiltered)
-		}
-=======
+
 		// if ($pickablePropertiesFiltered) {
 		// 	resultByIdFiltered && ($pickablePropertiesFiltered.priorIds = resultByIdFiltered)
 		// 	flowInputsFiltered && ($pickablePropertiesFiltered.flow_input = flowInputsFiltered)
 		// }
->>>>>>> 162070dc
 	}
 
 	async function updateCollapsable() {
@@ -207,12 +197,6 @@
 		<ClearableInput bind:value={search} placeholder="Search prop..." />
 	</div>
 	<div
-<<<<<<< HEAD
-		class="overflow-y-auto px-2 pt-2 grow"
-		class:bg-surface-secondary={!$propPickerConfig && !alwaysOn}
-	>
-		{#if flowInputsFiltered && (Object.keys(flowInputsFiltered).length > 0 || !filterActive)}
-=======
 		class="overflow-y-auto px-2 pt-2 grow relative"
 		class:bg-surface-secondary={!$propPickerConfig && !alwaysOn}
 	>
@@ -225,7 +209,6 @@
 			</div>
 		{/if}
 		{#if flowInputsFiltered && (Object.keys(flowInputsFiltered ?? {}).length > 0 || !filterActive)}
->>>>>>> 162070dc
 			<div class="flex justify-between items-center space-x-1">
 				<span class="font-normal text-sm text-secondary"
 					><span class="font-mono">flow_input</span></span
