<script lang="ts">
	import { onDestroy, onMount, untrack } from 'svelte'
	import {
		JobService,
		type Job,
		type CompletedJob,
		type ExtendedJobs,
		ConcurrencyGroupsService,
<<<<<<< HEAD
		type ObscuredJob,
		CancelablePromise,
		CancelError
=======
		type ObscuredJob
>>>>>>> 4cfaa19b
	} from '$lib/gen'

	import { sendUserToast } from '$lib/toast'
	import { workspaceStore } from '$lib/stores'

	import { tweened, type Tweened } from 'svelte/motion'
	import { subtractDaysFromDateString } from '$lib/utils'
	import { CancelablePromiseUtils } from '$lib/cancelable-promise-utils'

	interface Props {
		jobs: Job[] | undefined
		user: string | null
		label?: string | null
		worker?: string | null
		folder: string | null
		path: string | null
		success?: 'success' | 'suspended' | 'waiting' | 'failure' | 'running' | undefined
		showSchedules?: boolean
		showFutureJobs?: boolean
		argFilter: string | undefined
		resultFilter?: string | undefined
		schedulePath?: string | undefined
		jobKindsCat?: string | undefined
		minTs?: string | undefined
		maxTs?: string | undefined
		jobKinds?: string
		queue_count?: Tweened<number> | undefined
		suspended_count?: Tweened<number> | undefined
		autoRefresh?: boolean
		completedJobs?: CompletedJob[] | undefined
		externalJobs?: Job[] | undefined
		concurrencyKey: string | null
		tag: string | null
		showSkipped?: boolean
		extendedJobs?: ExtendedJobs | undefined
		argError?: string
		resultError?: string
		loading?: boolean
		refreshRate?: number
		syncQueuedRunsCount?: boolean
		allWorkspaces?: boolean
		computeMinAndMax: (() => { minTs: string; maxTs: string | undefined } | undefined) | undefined
		lookback?: number
		perPage?: number
		allowWildcards?: boolean
	}

	let {
		jobs = $bindable(),
		user,
		label = null,
		worker = null,
		folder,
		path,
		success = undefined,
		showSkipped = false,
		showSchedules = true,
		showFutureJobs = true,
		argFilter,
		resultFilter = undefined,
		schedulePath = undefined,
		jobKindsCat = undefined,
		minTs = $bindable(undefined),
		maxTs = $bindable(undefined),
		jobKinds = $bindable(undefined),
		queue_count = $bindable(undefined),
		suspended_count = $bindable(undefined),
		autoRefresh = true,
		completedJobs = $bindable(undefined),
		externalJobs = $bindable(undefined),
		concurrencyKey,
		tag,
		extendedJobs = $bindable(undefined),
		argError = '',
		resultError = '',
		loading = $bindable(false),
		refreshRate = 5000,
		syncQueuedRunsCount = true,
		allWorkspaces = false,
		computeMinAndMax,
		lookback = 0,
		perPage = $bindable(1000),
		allowWildcards = false
	}: Props = $props()
	let intervalId: number | undefined = $state()
	let sync = true

	function onParamChanges() {
		resetJobs()
		let promise = loadJobsIntern(true)
		promise = CancelablePromiseUtils.onTimeout(promise, 4000, () => {
			sendUserToast(
				'Loading jobs is taking longer than expected...',
				true,
				perPage > 25
					? [{ label: 'Reduce to 25 items per page', callback: () => (perPage = 25) }]
					: []
			)
		})
		promise = CancelablePromiseUtils.catchErr(promise, (e) => {
			if (e instanceof CancelError) {
				return CancelablePromiseUtils.pure<void>(undefined)
			}
			return CancelablePromiseUtils.err(e)
		})
		return promise
	}

	function computeJobKinds(jobKindsCat: string | undefined): string {
		if (jobKindsCat == undefined && jobKinds != undefined) {
			return jobKinds
		}
		if (jobKindsCat == 'all') {
			return ''
		} else if (jobKindsCat == 'dependencies') {
			let kinds: CompletedJob['job_kind'][] = [
				'dependencies',
				'flowdependencies',
				'appdependencies'
			]
			return kinds.join(',')
		} else if (jobKindsCat == 'previews') {
			let kinds: CompletedJob['job_kind'][] = ['preview', 'flowpreview']
			return kinds.join(',')
		} else if (jobKindsCat == 'deploymentcallbacks') {
			let kinds: CompletedJob['job_kind'][] = ['deploymentcallback']
			return kinds.join(',')
		} else if (jobKindsCat == 'runs') {
			let kinds: CompletedJob['job_kind'][] = ['script', 'flow', 'singlestepflow']
			return kinds.join(',')
		} else {
			let kinds: CompletedJob['job_kind'][] = [
				'script',
				'flow',
				'flowscript',
				'flownode',
				'appscript'
			]
			return kinds.join(',')
		}
	}

	let loadingFetch = false

	export async function loadExtraJobs(): Promise<boolean> {
		if (jobs && jobs.length > 0) {
			let minQueueTs: string | undefined = undefined
			let minCompletedTs: string | undefined = undefined

			let cursor = 0

			while (jobs && cursor < jobs?.length) {
				cursor++
				const job = jobs[jobs.length - 1 - cursor]
				if (job.type == 'CompletedJob') {
					minCompletedTs = job.completed_at
					break
				} else if (job.type == 'QueuedJob' && minQueueTs == undefined) {
					minQueueTs = job.created_at
				}
			}

			const ts = minCompletedTs ?? minQueueTs

			if (!ts) {
				sendUserToast('No jobs to load from')
				return false
			}
			// const minCreated = lastJob?.created_at
			const minCreated = new Date(new Date(ts).getTime() - 1).toISOString()

			let olderJobs = await fetchJobs(minCreated, minTs, undefined)
			jobs = jobs?.concat(olderJobs)
			computeCompletedJobs()
			return olderJobs?.length < perPage
		}
		return false
	}

	function fetchJobs(
		completedBefore: string | undefined,
		completedAfter: string | undefined,
		createdAfterQueue: string | undefined
	): CancelablePromise<Job[]> {
		loadingFetch = true
<<<<<<< HEAD
		let scriptPathStart = folder === null || folder === '' ? undefined : `f/${folder}/`
		let scriptPathExact = path === null || path === '' ? undefined : path
		let promise = JobService.listJobs({
			workspace: $workspaceStore!,
			completedBefore,
			completedAfter,
			createdAfterQueue,
			schedulePath,
			scriptPathExact,
			createdBy: user === null || user === '' ? undefined : user,
			scriptPathStart: scriptPathStart,
			jobKinds: jobKindsCat == 'all' || jobKinds == '' ? undefined : jobKinds,
			success: success == 'success' ? true : success == 'failure' ? false : undefined,
			running:
				success == 'running' || success == 'suspended'
					? true
					: success == 'waiting'
						? false
=======
		try {
			let scriptPathStart = folder === null || folder === '' ? undefined : `f/${folder}/`
			let scriptPathExact = path === null || path === '' ? undefined : path
			return JobService.listJobs({
				workspace: $workspaceStore!,
				completedBefore,
				completedAfter,
				createdAfterQueue,
				schedulePath,
				scriptPathExact,
				createdBy: user === null || user === '' ? undefined : user,
				scriptPathStart: scriptPathStart,
				jobKinds: jobKindsCat == 'all' || jobKinds == '' ? undefined : jobKinds,
				success: success == 'success' ? true : success == 'failure' ? false : undefined,
				running:
					success == 'running' || success == 'suspended'
						? true
						: success == 'waiting'
							? false
							: undefined,
				isSkipped: showSkipped ? undefined : false,
				// isFlowStep: jobKindsCat != 'all' ? false : undefined,
				hasNullParent: jobKindsCat != 'all' ? true : undefined,
				label: label === null || label === '' ? undefined : label,
				tag: tag === null || tag === '' ? undefined : tag,
				worker: worker === null || worker === '' ? undefined : worker,
				isNotSchedule: showSchedules == false ? true : undefined,
				suspended: success == 'waiting' ? false : success == 'suspended' ? true : undefined,
				scheduledForBeforeNow:
					showFutureJobs == false || success == 'waiting' || success == 'suspended'
						? true
						: undefined,
				args:
					argFilter && argFilter != '{}' && argFilter != '' && argError == ''
						? argFilter
						: undefined,
				result:
					resultFilter && resultFilter != '{}' && resultFilter != '' && resultError == ''
						? resultFilter
>>>>>>> 4cfaa19b
						: undefined,
			isSkipped: isSkipped ? true : undefined,
			// isFlowStep: jobKindsCat != 'all' ? false : undefined,
			hasNullParent: jobKindsCat != 'all' ? true : undefined,
			label: label === null || label === '' ? undefined : label,
			tag: tag === null || tag === '' ? undefined : tag,
			worker: worker === null || worker === '' ? undefined : worker,
			isNotSchedule: showSchedules == false ? true : undefined,
			suspended: success == 'waiting' ? false : success == 'suspended' ? true : undefined,
			scheduledForBeforeNow:
				showFutureJobs == false || success == 'waiting' || success == 'suspended'
					? true
					: undefined,
			args:
				argFilter && argFilter != '{}' && argFilter != '' && argError == '' ? argFilter : undefined,
			result:
				resultFilter && resultFilter != '{}' && resultFilter != '' && resultError == ''
					? resultFilter
					: undefined,
			allWorkspaces: allWorkspaces ? true : undefined,
			perPage,
			allowWildcards: allowWildcards ? true : undefined
		})
		promise = CancelablePromiseUtils.catchErr(promise, (e) => {
			if (e instanceof CancelError) return CancelablePromiseUtils.err(e)
			sendUserToast('There was an issue loading jobs, see browser console for more details', true)
			console.error(e)
			return CancelablePromiseUtils.pure([] as Job[])
		})
		CancelablePromiseUtils.pipe(promise, () => {
			loadingFetch = false
		})
		return promise
	}

	function fetchExtendedJobs(
		concurrencyKey: string | null,
		createdBeforeQueue: string | undefined,
		completedAfter: string | undefined
	): CancelablePromise<ExtendedJobs> {
		loadingFetch = true
<<<<<<< HEAD
		let promise = ConcurrencyGroupsService.listExtendedJobs({
			rowLimit: perPage,
			concurrencyKey: concurrencyKey == null || concurrencyKey == '' ? undefined : concurrencyKey,
			workspace: $workspaceStore!,
			completedAfter,
			createdBeforeQueue: createdBeforeQueue,
			// createdOrStartedBefore: startedBefore,
			// createdOrStartedAfter: startedAfter,
			// createdOrStartedAfterCompletedJobs: startedAfterCompletedJobs,
			schedulePath,
			scriptPathExact: path === null || path === '' ? undefined : path,
			createdBy: user === null || user === '' ? undefined : user,
			scriptPathStart: folder === null || folder === '' ? undefined : `f/${folder}/`,
			jobKinds: jobKindsCat == 'all' || jobKinds == '' ? undefined : jobKinds,
			success: success == 'success' ? true : success == 'failure' ? false : undefined,
			running: success == 'running' ? true : undefined,
			isSkipped: isSkipped ? true : undefined,
			isFlowStep: jobKindsCat != 'all' ? false : undefined,
			label: label === null || label === '' ? undefined : label,
			tag: tag === null || tag === '' ? undefined : tag,
			isNotSchedule: showSchedules == false ? true : undefined,
			scheduledForBeforeNow: showFutureJobs == false ? true : undefined,
			args:
				argFilter && argFilter != '{}' && argFilter != '' && argError == '' ? argFilter : undefined,
			result:
				resultFilter && resultFilter != '{}' && resultFilter != '' && resultError == ''
					? resultFilter
					: undefined,
			allWorkspaces: allWorkspaces ? true : undefined,
			perPage,
			allowWildcards
		})
		promise = CancelablePromiseUtils.catchErr(promise, (e) => {
=======
		try {
			return ConcurrencyGroupsService.listExtendedJobs({
				rowLimit: 1000,
				concurrencyKey: concurrencyKey == null || concurrencyKey == '' ? undefined : concurrencyKey,
				workspace: $workspaceStore!,
				completedAfter,
				createdBeforeQueue: createdBeforeQueue,
				// createdOrStartedBefore: startedBefore,
				// createdOrStartedAfter: startedAfter,
				// createdOrStartedAfterCompletedJobs: startedAfterCompletedJobs,
				schedulePath,
				scriptPathExact: path === null || path === '' ? undefined : path,
				createdBy: user === null || user === '' ? undefined : user,
				scriptPathStart: folder === null || folder === '' ? undefined : `f/${folder}/`,
				jobKinds: jobKindsCat == 'all' || jobKinds == '' ? undefined : jobKinds,
				success: success == 'success' ? true : success == 'failure' ? false : undefined,
				running: success == 'running' ? true : undefined,
				isSkipped: showSkipped ? undefined : false,
				isFlowStep: jobKindsCat != 'all' ? false : undefined,
				label: label === null || label === '' ? undefined : label,
				tag: tag === null || tag === '' ? undefined : tag,
				isNotSchedule: showSchedules == false ? true : undefined,
				scheduledForBeforeNow: showFutureJobs == false ? true : undefined,
				args:
					argFilter && argFilter != '{}' && argFilter != '' && argError == ''
						? argFilter
						: undefined,
				result:
					resultFilter && resultFilter != '{}' && resultFilter != '' && resultError == ''
						? resultFilter
						: undefined,
				allWorkspaces: allWorkspaces ? true : undefined,
				perPage,
				allowWildcards
			})
		} catch (e) {
>>>>>>> 4cfaa19b
			sendUserToast('There was an issue loading jobs, see browser console for more details', true)
			console.error(e)
			return CancelablePromiseUtils.pure({ jobs: [], obscured_jobs: [] } as ExtendedJobs)
		})
		promise = CancelablePromiseUtils.pipe(promise, () => {
			loadingFetch = false
		})
		return promise
	}

	export async function loadJobs(
		nMinTs: string | undefined,
		nMaxTs: string | undefined,
		reset: boolean,
		shouldGetCount?: boolean
	): Promise<void> {
		minTs = nMinTs
		maxTs = nMaxTs
		if (reset) {
			resetJobs()
		}
		await loadJobsIntern(shouldGetCount)
	}

	function resetJobs() {
		jobs = undefined
		completedJobs = undefined
		externalJobs = undefined
		extendedJobs = undefined
		intervalId && clearInterval(intervalId)
		intervalId = setInterval(syncer, refreshRate)
	}
	function loadJobsIntern(shouldGetCount?: boolean): CancelablePromise<void> {
		if (shouldGetCount) {
			getCount()
		}
		loading = true
		// Extend MinTs to fetch jobs mefore minTs and show a correct concurrency graph
		// TODO: when an ended_at column is created on the completed_job table,
		// lookback won't be needed anymore (just filter ended_at > minTs instead
		const extendedMinTs = subtractDaysFromDateString(minTs, lookback)

		if (concurrencyKey == null || concurrencyKey === '') {
			return CancelablePromiseUtils.map(fetchJobs(maxTs, undefined, extendedMinTs), (newJobs) => {
				extendedJobs = { jobs: newJobs, obscured_jobs: [] } as ExtendedJobs

				// Filter on minTs here and not in the backend
				// to get enough data for the concurrency graph
				jobs = sortMinDate(minTs, newJobs)
				externalJobs = []
<<<<<<< HEAD
				loading = false
			})
		} else {
			return CancelablePromiseUtils.map(
				fetchExtendedJobs(concurrencyKey, maxTs, extendedMinTs),
				(extendedJobs) => {
					const newJobs = extendedJobs.jobs
					const newExternalJobs = extendedJobs.obscured_jobs

					// Filter on minTs here and not in the backend
					// to get enough data for the concurrency graph
					if (minTs != undefined) {
						const minDate = new Date(minTs)
						jobs = newJobs.filter((x) =>
							x.started_at
								? new Date(x.started_at) > minDate
								: x.created_at
									? new Date(x.created_at) > minDate
									: false
						)
						externalJobs = computeExternalJobs(
							newExternalJobs.filter((x) => x.started_at && new Date(x.started_at) > minDate)
						)
					} else {
						jobs = newJobs
						externalJobs = computeExternalJobs(newExternalJobs)
					}
					computeCompletedJobs()
					loading = false
=======
			} else {
				extendedJobs = await fetchExtendedJobs(concurrencyKey, maxTs, extendedMinTs)
				const newJobs = extendedJobs.jobs
				const newExternalJobs = extendedJobs.obscured_jobs

				// Filter on minTs here and not in the backend
				// to get enough data for the concurrency graph
				if (minTs != undefined) {
					const minDate = new Date(minTs)
					jobs = newJobs.filter((x) =>
						x.started_at
							? new Date(x.started_at) > minDate
							: x.created_at
								? new Date(x.created_at) > minDate
								: false
					)
					externalJobs = computeExternalJobs(
						newExternalJobs.filter((x) => x.started_at && new Date(x.started_at) > minDate)
					)
				} else {
					jobs = newJobs
					externalJobs = computeExternalJobs(newExternalJobs)
>>>>>>> 4cfaa19b
				}
			)
		}
	}

	async function getCount() {
		const { database_length, suspended } = await JobService.getQueueCount({
			workspace: $workspaceStore!,
			allWorkspaces
		})

		if (queue_count) {
			queue_count.set(database_length)
		} else {
			queue_count = tweened(database_length, { duration: 1000 })
		}
		if (suspended_count) {
			suspended_count.set(suspended ?? 0)
		} else {
			suspended_count = tweened(suspended ?? 0, { duration: 1000 })
		}
	}

	let lastQueueTs: string | undefined = undefined

	async function syncer() {
		if (success == 'waiting') {
			minTs = undefined
			maxTs = undefined
		}
		if (loadingFetch) {
			return
		}
		if (sync) {
			if (syncQueuedRunsCount) {
				getCount()
			}

			if (computeMinAndMax) {
				const ts = computeMinAndMax()
				if (ts) {
					minTs = ts.minTs
					maxTs = ts.maxTs
					if (maxTs != undefined) {
						loadJobsIntern(false)
					}
				}
			}

			if (jobs && maxTs == undefined) {
				if (success == 'running') {
					loadJobsIntern(false)
				} else {
					let minQueueCreatedAt: string | undefined = undefined
					let completedTs: string | undefined = undefined

					let cursor = 0

					if (minTs == undefined) {
						while (cursor < jobs.length) {
							const cjob = jobs[cursor]
							if (cjob.type == 'QueuedJob') {
								minQueueCreatedAt = cjob.created_at
							} else if (cjob.type == 'CompletedJob' && completedTs == undefined) {
								completedTs = new Date(cjob.completed_at!).toISOString()
							}
							cursor++
						}
					}

					let queueTs: string | undefined
					if (minQueueCreatedAt) {
						const queueTs = new Date(minQueueCreatedAt).toISOString()
						lastQueueTs = queueTs
					} else {
						queueTs = lastQueueTs
					}

					loading = true
					let newJobs: Job[]
					if (concurrencyKey == null || concurrencyKey === '') {
						newJobs = await fetchJobs(maxTs, minTs ?? completedTs, queueTs)
					} else {
						// Obscured jobs have no ids, so we have to do the full request
						extendedJobs = await fetchExtendedJobs(concurrencyKey, maxTs, minTs ?? completedTs)
						externalJobs = computeExternalJobs(extendedJobs.obscured_jobs)

						// Filter on minTs here and not in the backend
						// to get enough data for the concurrency graph
						newJobs = sortMinDate(minTs ?? completedTs, extendedJobs.jobs)
					}
					if (newJobs && newJobs.length > 0 && jobs) {
						jobs = updateWithNewJobs(jobs, newJobs)
						if (concurrencyKey == null || concurrencyKey === '') {
							if (!extendedJobs) {
								extendedJobs = { jobs: jobs, obscured_jobs: [] } as ExtendedJobs
							} else {
								extendedJobs.jobs = updateWithNewJobs(extendedJobs.jobs, newJobs)
								extendedJobs = extendedJobs
							}
							externalJobs = []
						}
						computeCompletedJobs()
					}
					loading = false
				}
			}
		}
	}

	function updateWithNewJobs(jobs: Job[], newJobs: Job[]) {
		const oldJobs = jobs?.map((x) => x.id)
		let ret = newJobs.filter((x) => !oldJobs.includes(x.id)).concat(jobs)
		newJobs
			.filter((x) => oldJobs.includes(x.id))
			.forEach((x) => (ret![ret?.findIndex((y) => y.id == x.id)!] = x))
		return ret
	}

	function sortMinDate(minTs: string | undefined, jobs: Job[]) {
		if (minTs != undefined) {
			const minDate = new Date(minTs)
			return jobs.filter((x) =>
				x.started_at
					? new Date(x.started_at) > minDate
					: x.created_at
						? new Date(x.created_at) > minDate
						: false
			)
		} else {
			return jobs
		}
	}

	function computeCompletedJobs() {
		completedJobs =
			jobs?.filter((x) => x.type == 'CompletedJob').map((x) => x as CompletedJob) ?? []
	}

	function onVisibilityChange() {
		if (document.hidden) {
			sync = false
		} else {
			sync = true
		}
	}

	function computeExternalJobs(obscuredJobs: ObscuredJob[]) {
		return obscuredJobs.map(
			(x) =>
				({
					type: x.typ,
					started_at: x.started_at,
					running: x.started_at != undefined,
					id: '-',
					script_path: '-',
					created_by: '-',
					created_at: '-',
					success: false,
					canceled: false,
					is_flow_step: false,
					is_skipped: false,
					visible_to_owner: false,
					email: '-',
					permissioned_as: '-',
					tag: '-',
					job_kind: 'script',
					duration_ms: x.duration_ms
				}) as Job
		)
	}

	onMount(() => {
		document.addEventListener('visibilitychange', onVisibilityChange)

		return () => {
			window.removeEventListener('visibilitychange', onVisibilityChange)
		}
	})

	onDestroy(() => {
		sync = false
		if (intervalId) {
			clearInterval(intervalId)
		}
	})
	$effect(() => {
		jobKinds = computeJobKinds(jobKindsCat)
	})
	$effect(() => {
		;[
			$workspaceStore,
			path,
			label,
			success,
			worker,
			showSkipped,
			jobKinds,
			concurrencyKey,
			tag,
			lookback,
			user,
			folder,
			allowWildcards,
			schedulePath,
			showFutureJobs,
			showSchedules,
			allWorkspaces,
			argFilter,
			resultFilter,
			perPage
		]
		let p = untrack(() => onParamChanges())
		return () => p.cancel()
	})
	$effect(() => {
		;[autoRefresh, refreshRate]
		untrack(() => {
			if (!intervalId && autoRefresh) {
				intervalId = setInterval(syncer, refreshRate)
			}
		})
	})
	$effect(() => {
		autoRefresh
		untrack(() => {
			if (intervalId && !autoRefresh) {
				clearInterval(intervalId)
				intervalId = undefined
			}
		})
	})
</script><|MERGE_RESOLUTION|>--- conflicted
+++ resolved
@@ -6,13 +6,9 @@
 		type CompletedJob,
 		type ExtendedJobs,
 		ConcurrencyGroupsService,
-<<<<<<< HEAD
 		type ObscuredJob,
 		CancelablePromise,
 		CancelError
-=======
-		type ObscuredJob
->>>>>>> 4cfaa19b
 	} from '$lib/gen'
 
 	import { sendUserToast } from '$lib/toast'
@@ -198,7 +194,6 @@
 		createdAfterQueue: string | undefined
 	): CancelablePromise<Job[]> {
 		loadingFetch = true
-<<<<<<< HEAD
 		let scriptPathStart = folder === null || folder === '' ? undefined : `f/${folder}/`
 		let scriptPathExact = path === null || path === '' ? undefined : path
 		let promise = JobService.listJobs({
@@ -217,49 +212,8 @@
 					? true
 					: success == 'waiting'
 						? false
-=======
-		try {
-			let scriptPathStart = folder === null || folder === '' ? undefined : `f/${folder}/`
-			let scriptPathExact = path === null || path === '' ? undefined : path
-			return JobService.listJobs({
-				workspace: $workspaceStore!,
-				completedBefore,
-				completedAfter,
-				createdAfterQueue,
-				schedulePath,
-				scriptPathExact,
-				createdBy: user === null || user === '' ? undefined : user,
-				scriptPathStart: scriptPathStart,
-				jobKinds: jobKindsCat == 'all' || jobKinds == '' ? undefined : jobKinds,
-				success: success == 'success' ? true : success == 'failure' ? false : undefined,
-				running:
-					success == 'running' || success == 'suspended'
-						? true
-						: success == 'waiting'
-							? false
-							: undefined,
-				isSkipped: showSkipped ? undefined : false,
-				// isFlowStep: jobKindsCat != 'all' ? false : undefined,
-				hasNullParent: jobKindsCat != 'all' ? true : undefined,
-				label: label === null || label === '' ? undefined : label,
-				tag: tag === null || tag === '' ? undefined : tag,
-				worker: worker === null || worker === '' ? undefined : worker,
-				isNotSchedule: showSchedules == false ? true : undefined,
-				suspended: success == 'waiting' ? false : success == 'suspended' ? true : undefined,
-				scheduledForBeforeNow:
-					showFutureJobs == false || success == 'waiting' || success == 'suspended'
-						? true
 						: undefined,
-				args:
-					argFilter && argFilter != '{}' && argFilter != '' && argError == ''
-						? argFilter
-						: undefined,
-				result:
-					resultFilter && resultFilter != '{}' && resultFilter != '' && resultError == ''
-						? resultFilter
->>>>>>> 4cfaa19b
-						: undefined,
-			isSkipped: isSkipped ? true : undefined,
+			isSkipped: showSkipped ? undefined : false,
 			// isFlowStep: jobKindsCat != 'all' ? false : undefined,
 			hasNullParent: jobKindsCat != 'all' ? true : undefined,
 			label: label === null || label === '' ? undefined : label,
@@ -299,7 +253,6 @@
 		completedAfter: string | undefined
 	): CancelablePromise<ExtendedJobs> {
 		loadingFetch = true
-<<<<<<< HEAD
 		let promise = ConcurrencyGroupsService.listExtendedJobs({
 			rowLimit: perPage,
 			concurrencyKey: concurrencyKey == null || concurrencyKey == '' ? undefined : concurrencyKey,
@@ -316,7 +269,7 @@
 			jobKinds: jobKindsCat == 'all' || jobKinds == '' ? undefined : jobKinds,
 			success: success == 'success' ? true : success == 'failure' ? false : undefined,
 			running: success == 'running' ? true : undefined,
-			isSkipped: isSkipped ? true : undefined,
+			isSkipped: showSkipped ? undefined : false,
 			isFlowStep: jobKindsCat != 'all' ? false : undefined,
 			label: label === null || label === '' ? undefined : label,
 			tag: tag === null || tag === '' ? undefined : tag,
@@ -333,44 +286,6 @@
 			allowWildcards
 		})
 		promise = CancelablePromiseUtils.catchErr(promise, (e) => {
-=======
-		try {
-			return ConcurrencyGroupsService.listExtendedJobs({
-				rowLimit: 1000,
-				concurrencyKey: concurrencyKey == null || concurrencyKey == '' ? undefined : concurrencyKey,
-				workspace: $workspaceStore!,
-				completedAfter,
-				createdBeforeQueue: createdBeforeQueue,
-				// createdOrStartedBefore: startedBefore,
-				// createdOrStartedAfter: startedAfter,
-				// createdOrStartedAfterCompletedJobs: startedAfterCompletedJobs,
-				schedulePath,
-				scriptPathExact: path === null || path === '' ? undefined : path,
-				createdBy: user === null || user === '' ? undefined : user,
-				scriptPathStart: folder === null || folder === '' ? undefined : `f/${folder}/`,
-				jobKinds: jobKindsCat == 'all' || jobKinds == '' ? undefined : jobKinds,
-				success: success == 'success' ? true : success == 'failure' ? false : undefined,
-				running: success == 'running' ? true : undefined,
-				isSkipped: showSkipped ? undefined : false,
-				isFlowStep: jobKindsCat != 'all' ? false : undefined,
-				label: label === null || label === '' ? undefined : label,
-				tag: tag === null || tag === '' ? undefined : tag,
-				isNotSchedule: showSchedules == false ? true : undefined,
-				scheduledForBeforeNow: showFutureJobs == false ? true : undefined,
-				args:
-					argFilter && argFilter != '{}' && argFilter != '' && argError == ''
-						? argFilter
-						: undefined,
-				result:
-					resultFilter && resultFilter != '{}' && resultFilter != '' && resultError == ''
-						? resultFilter
-						: undefined,
-				allWorkspaces: allWorkspaces ? true : undefined,
-				perPage,
-				allowWildcards
-			})
-		} catch (e) {
->>>>>>> 4cfaa19b
 			sendUserToast('There was an issue loading jobs, see browser console for more details', true)
 			console.error(e)
 			return CancelablePromiseUtils.pure({ jobs: [], obscured_jobs: [] } as ExtendedJobs)
@@ -421,15 +336,15 @@
 				// to get enough data for the concurrency graph
 				jobs = sortMinDate(minTs, newJobs)
 				externalJobs = []
-<<<<<<< HEAD
 				loading = false
 			})
 		} else {
 			return CancelablePromiseUtils.map(
 				fetchExtendedJobs(concurrencyKey, maxTs, extendedMinTs),
-				(extendedJobs) => {
-					const newJobs = extendedJobs.jobs
-					const newExternalJobs = extendedJobs.obscured_jobs
+				(newExtendedJobs) => {
+					extendedJobs = newExtendedJobs
+					const newJobs = newExtendedJobs.jobs
+					const newExternalJobs = newExtendedJobs.obscured_jobs
 
 					// Filter on minTs here and not in the backend
 					// to get enough data for the concurrency graph
@@ -451,30 +366,6 @@
 					}
 					computeCompletedJobs()
 					loading = false
-=======
-			} else {
-				extendedJobs = await fetchExtendedJobs(concurrencyKey, maxTs, extendedMinTs)
-				const newJobs = extendedJobs.jobs
-				const newExternalJobs = extendedJobs.obscured_jobs
-
-				// Filter on minTs here and not in the backend
-				// to get enough data for the concurrency graph
-				if (minTs != undefined) {
-					const minDate = new Date(minTs)
-					jobs = newJobs.filter((x) =>
-						x.started_at
-							? new Date(x.started_at) > minDate
-							: x.created_at
-								? new Date(x.created_at) > minDate
-								: false
-					)
-					externalJobs = computeExternalJobs(
-						newExternalJobs.filter((x) => x.started_at && new Date(x.started_at) > minDate)
-					)
-				} else {
-					jobs = newJobs
-					externalJobs = computeExternalJobs(newExternalJobs)
->>>>>>> 4cfaa19b
 				}
 			)
 		}
