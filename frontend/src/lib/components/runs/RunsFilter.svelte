--- conflicted
+++ resolved
@@ -49,42 +49,6 @@
 			| 'schedulePath'
 	}
 
-<<<<<<< HEAD
-	interface Props {
-		// Filters
-		path?: string | null
-		label?: string | null
-		concurrencyKey?: string | null
-		worker?: string | null
-		tag?: string | null
-		success?: 'running' | 'waiting' | 'suspended' | 'queued' | 'success' | 'failure' | undefined
-		isSkipped?: boolean | undefined
-		argFilter: string
-		argError: string
-		resultFilter: string
-		resultError: string
-		jobKindsCat: string
-		user?: string | null
-		folder?: string | null
-		mobile?: boolean
-		schedulePath: string | undefined
-		allowWildcards?: boolean
-		// Autocomplete data
-		paths?: string[]
-		usernames?: string[]
-		folders?: string[]
-		allWorkspaces?: boolean
-		filterBy?:
-			| 'path'
-			| 'user'
-			| 'folder'
-			| 'label'
-			| 'concurrencyKey'
-			| 'worker'
-			| 'tag'
-			| 'schedulePath'
-	}
-=======
 	let {
 		path = $bindable(null),
 		label = $bindable(null),
@@ -112,41 +76,9 @@
 
 	let copyArgFilter = $state(argFilter)
 	let copyResultFilter = $state(resultFilter)
->>>>>>> ae684d86
-
-	let {
-		path = $bindable(null),
-		label = $bindable(null),
-		concurrencyKey = $bindable(null),
-		worker = $bindable(null),
-		tag = $bindable(null),
-		success = $bindable(undefined),
-		isSkipped = $bindable(undefined),
-		argFilter = $bindable(),
-		argError = $bindable(),
-		resultFilter = $bindable(),
-		resultError = $bindable(),
-		jobKindsCat = $bindable(),
-		user = $bindable(null),
-		folder = $bindable(null),
-		mobile = false,
-		schedulePath = $bindable(),
-		allowWildcards = $bindable(false),
-		paths = [],
-		usernames = [],
-		folders = [],
-		allWorkspaces = $bindable(false),
-		filterBy = $bindable('path')
-	}: Props = $props()
-
-	let copyArgFilter = $state(argFilter)
-	let copyResultFilter = $state(resultFilter)
-
-<<<<<<< HEAD
+
 	const dispatch = createEventDispatcher()
 
-=======
->>>>>>> ae684d86
 	function autosetFilter() {
 		if (path !== null && path !== '' && filterBy !== 'path') {
 			filterBy = 'path'
@@ -240,23 +172,6 @@
 			{#if filterBy == 'user'}
 				{#key user}
 					<div class="relative">
-<<<<<<< HEAD
-						{#if user}
-							<button
-								class="absolute top-2 right-2 z-50"
-								onclick={() => {
-									user = null
-									dispatch('reset')
-								}}
-							>
-								<X size={14} />
-							</button>
-						{:else}
-							<ChevronDown class="absolute top-2 right-2" size={14} />
-						{/if}
-
-=======
->>>>>>> ae684d86
 						<span class="text-xs absolute -top-4">User</span>
 						<Select
 							items={usernames.map((p) => ({ label: p, value: p }))}
@@ -272,23 +187,6 @@
 			{:else if filterBy == 'folder'}
 				{#key folder}
 					<div class="relative">
-<<<<<<< HEAD
-						{#if folder}
-							<button
-								class="absolute top-2 right-2 z-50"
-								onclick={() => {
-									folder = null
-									dispatch('reset')
-								}}
-							>
-								<X size={14} />
-							</button>
-						{:else}
-							<ChevronDown class="absolute top-2 right-2" size={14} />
-						{/if}
-
-=======
->>>>>>> ae684d86
 						<span class="text-xs absolute -top-4">Folder</span>
 
 						<Select
@@ -303,23 +201,6 @@
 			{:else if filterBy === 'path'}
 				{#key path}
 					<div class="relative">
-<<<<<<< HEAD
-						{#if path}
-							<button
-								class="absolute top-2 right-2 z-50"
-								onclick={() => {
-									path = null
-									dispatch('reset')
-								}}
-							>
-								<X size={14} />
-							</button>
-						{:else}
-							<ChevronDown class="absolute top-2 right-2" size={14} />
-						{/if}
-
-=======
->>>>>>> ae684d86
 						<span class="text-xs absolute -top-4">Path</span>
 						<Select
 							items={paths.map((p) => ({ label: p, value: p }))}
@@ -680,96 +561,6 @@
 						</Label>
 
 						{#if filterBy == 'user'}
-<<<<<<< HEAD
-							{#key user}
-								<Label label="User">
-									<div class="relative w-full">
-										{#if user}
-											<button
-												class="absolute top-2 right-2 z-50"
-												onclick={() => {
-													user = null
-												}}
-											>
-												<X size={14} />
-											</button>
-										{:else}
-											<ChevronDown class="absolute top-2 right-2" size={14} />
-										{/if}
-
-										<AutoComplete
-											items={usernames}
-											value={user}
-											bind:selectedItem={user}
-											inputClassName="!h-[32px] py-1 !text-xs !w-80"
-											hideArrow
-											className={user ? '!font-bold' : ''}
-											dropdownClassName="!font-normal !w-80 !max-w-80"
-										/>
-									</div>
-								</Label>
-							{/key}
-						{:else if filterBy == 'folder'}
-							{#key folder}
-								<Label label="Folder">
-									<div class="relative w-full">
-										{#if folder}
-											<button
-												class="absolute top-2 right-2 z-50"
-												onclick={() => {
-													folder = null
-												}}
-											>
-												<X size={14} />
-											</button>
-										{:else}
-											<ChevronDown class="absolute top-2 right-2" size={14} />
-										{/if}
-
-										<AutoComplete
-											noInputStyles
-											items={folders}
-											value={folder}
-											bind:selectedItem={folder}
-											inputClassName="!h-[32px] py-1 !text-xs !w-80"
-											hideArrow
-											className={folder ? '!font-bold' : ''}
-											dropdownClassName="!font-normal !w-80 !max-w-80"
-										/>
-									</div>
-								</Label>
-							{/key}
-						{:else if filterBy === 'path'}
-							{#key path}
-								<Label label="Path">
-									<div class="relative w-full">
-										{#if path}
-											<button
-												class="absolute top-2 right-2 z-50"
-												onclick={() => {
-													path = null
-												}}
-											>
-												<X size={14} />
-											</button>
-										{:else}
-											<ChevronDown class="absolute top-2 right-2" size={14} />
-										{/if}
-
-										<AutoComplete
-											noInputStyles
-											items={paths}
-											value={path}
-											bind:selectedItem={path}
-											inputClassName="!h-[32px] py-1 !text-xs !w-80"
-											hideArrow
-											className={path ? '!font-bold' : ''}
-											dropdownClassName="!font-normal !w-80 !max-w-80"
-										/>
-									</div>
-								</Label>
-							{/key}
-=======
 							<Label label="User">
 								<Select
 									disablePortal
@@ -802,7 +593,6 @@
 									inputClass="!h-[32px]"
 								/>
 							</Label>
->>>>>>> ae684d86
 						{:else if filterBy === 'tag'}
 							{#key tag}
 								<Label label="Tag">
