<script lang="ts">
	import { Button } from '../common'
	import ToggleButton from '../common/toggleButton-v2/ToggleButton.svelte'
	import ToggleButtonGroup from '../common/toggleButton-v2/ToggleButtonGroup.svelte'
	import Tooltip from '../Tooltip.svelte'
	import AutoComplete from 'simple-svelte-autocomplete'
	import {
		AlertCircle,
		CheckCircle2,
		ChevronDown,
		Filter,
		Hourglass,
		PlayCircle,
		X
	} from 'lucide-svelte'
	import JsonEditor from '../JsonEditor.svelte'
	import Toggle from '../Toggle.svelte'
	import Label from '../Label.svelte'
	import Section from '../Section.svelte'
	import { enterpriseLicense, workspaceStore } from '$lib/stores'
	import { createEventDispatcher } from 'svelte'
	import ToggleButtonMore from '../common/toggleButton-v2/ToggleButtonMore.svelte'
	import Popover from '$lib/components/meltComponents/Popover.svelte'

	// Filters
	export let path: string | null = null
	export let label: string | null = null
	export let concurrencyKey: string | null = null
	export let tag: string | null = null
	export let success:
		| 'running'
		| 'waiting'
		| 'suspended'
		| 'queued'
		| 'success'
		| 'failure'
		| undefined = undefined
	export let isSkipped: boolean | undefined = undefined
	export let argFilter: string
	export let argError: string
	export let resultFilter: string
	export let resultError: string
	export let jobKindsCat: string
	export let user: string | null = null
	export let folder: string | null = null
	export let mobile: boolean = false
	export let schedulePath: string | undefined

	// Autocomplete data
	export let paths: string[] = []
	export let usernames: string[] = []
	export let folders: string[] = []
	export let allWorkspaces = false

	$: displayedLabel = label
	$: displayedConcurrencyKey = concurrencyKey
	$: displayedTag = tag
	$: displayedSchedule = schedulePath

	let copyArgFilter = argFilter
	let copyResultFilter = resultFilter

	export let filterBy:
		| 'path'
		| 'user'
		| 'folder'
		| 'label'
		| 'concurrencyKey'
		| 'tag'
		| 'schedulePath' = 'path'

	const dispatch = createEventDispatcher()

	let autoSet = false

	$: (path || user || folder || label || concurrencyKey || tag || schedulePath) && autosetFilter()

	function autosetFilter() {
		if (path !== null && path !== '' && filterBy !== 'path') {
			autoSet = true
			filterBy = 'path'
		} else if (user !== null && user !== '' && filterBy !== 'user') {
			autoSet = true
			filterBy = 'user'
		} else if (folder !== null && folder !== '' && filterBy !== 'folder') {
			autoSet = true
			filterBy = 'folder'
		} else if (label !== null && label !== '' && filterBy !== 'label') {
			autoSet = true
			filterBy = 'label'
		} else if (concurrencyKey !== null && concurrencyKey !== '' && filterBy !== 'concurrencyKey') {
			autoSet = true
			filterBy = 'concurrencyKey'
		} else if (tag !== null && tag !== '' && filterBy !== 'tag') {
			autoSet = true
			filterBy = 'tag'
		} else if (schedulePath !== undefined && schedulePath !== '' && filterBy !== 'schedulePath') {
			autoSet = true
			filterBy = 'schedulePath'
		}
	}

	let labelTimeout: NodeJS.Timeout | undefined = undefined
	let concurrencyKeyTimeout: NodeJS.Timeout | undefined = undefined
	let tagTimeout: NodeJS.Timeout | undefined = undefined

	let allWorkspacesValue = allWorkspaces ? 'all' : 'admins'
</script>

<div class="flex gap-4">
	{#if !mobile}
		<div class="flex gap-2">
			{#if $workspaceStore == 'admins'}
				<div class="relative">
					<span class="text-xs absolute -top-4">Workspaces</span>
					<ToggleButtonGroup
						bind:selected={allWorkspacesValue}
						on:selected={({ detail }) => (allWorkspaces = detail === 'all')}
						let:item
					>
						<ToggleButton value={'admins'} label="Admins" {item} />
						<ToggleButton value={'all'} label="All" {item} />
					</ToggleButtonGroup>
				</div>
			{/if}

			<div class="relative">
				<span class="text-xs absolute -top-4">Filter by</span>
				<ToggleButtonGroup
					bind:selected={filterBy}
					on:selected={() => {
						if (!autoSet) {
							path = null
							user = null
							folder = null
							label = null
							concurrencyKey = null
							tag = null
							schedulePath = undefined
						} else {
							autoSet = false
						}
					}}
					let:item
				>
					<ToggleButton value="path" label="Path" {item} />
					<ToggleButton value="user" label="User" {item} />
					<ToggleButton value="folder" label="Folder" {item} />
					<ToggleButtonMore
						togglableItems={[
							{ label: 'Schedule path', value: 'schedulePath' },
							{ label: 'Concurrency key', value: 'concurrencyKey' },
							{ label: 'Label', value: 'label' },
							{ label: 'Tag', value: 'tag' }
						]}
						{item}
						bind:selected={filterBy}
					/>
				</ToggleButtonGroup>
			</div>

			{#if filterBy == 'user'}
				{#key user}
					<div class="relative">
						{#if user}
							<button
								class="absolute top-2 right-2 z-50"
								on:click={() => {
									user = null
									dispatch('reset')
								}}
							>
								<X size={14} />
							</button>
						{:else}
							<ChevronDown class="absolute top-2 right-2" size={14} />
						{/if}

						<span class="text-xs absolute -top-4">User</span>
						<AutoComplete
							create
							onCreate={(user) => {
								usernames.push(user)
								return user
							}}
							createText="Press enter to use this value"
							noInputStyles
							items={usernames}
							value={user}
							bind:selectedItem={user}
							inputClassName="!h-[32px] py-1 !text-xs !w-64"
							hideArrow
							className={user ? '!font-bold' : ''}
							dropdownClassName="!font-normal !w-64 !max-w-64"
						/>
					</div>
				{/key}
			{:else if filterBy == 'folder'}
				{#key folder}
					<div class="relative">
						{#if folder}
							<button
								class="absolute top-2 right-2 z-50"
								on:click={() => {
									folder = null
									dispatch('reset')
								}}
							>
								<X size={14} />
							</button>
						{:else}
							<ChevronDown class="absolute top-2 right-2" size={14} />
						{/if}

						<span class="text-xs absolute -top-4">Folder</span>

						<AutoComplete
							noInputStyles
							items={folders}
							value={folder}
							bind:selectedItem={folder}
							inputClassName="!h-[32px] py-1 !text-xs !w-64"
							hideArrow
							className={folder ? '!font-bold' : ''}
							dropdownClassName="!font-normal !w-64 !max-w-64"
						/>
					</div>
				{/key}
			{:else if filterBy === 'path'}
				{#key path}
					<div class="relative">
						{#if path}
							<button
								class="absolute top-2 right-2 z-50"
								on:click={() => {
									path = null
									dispatch('reset')
								}}
							>
								<X size={14} />
							</button>
						{:else}
							<ChevronDown class="absolute top-2 right-2" size={14} />
						{/if}

						<span class="text-xs absolute -top-4">Path</span>

						<AutoComplete
							create
							onCreate={(path) => {
								paths.push(path)
								return path
							}}
							createText="Press enter to use this value"
							noInputStyles
							items={paths}
							value={path}
							bind:selectedItem={path}
							inputClassName="!h-[32px] py-1 !text-xs !w-64"
							hideArrow
							className={path ? '!font-bold' : ''}
							dropdownClassName="!font-normal !w-64 !max-w-64"
						/>
					</div>
				{/key}
			{:else if filterBy === 'label'}
				{#key label}
					<div class="relative">
						{#if label}
							<button
								class="absolute top-2 right-2 z-50"
								on:click={() => {
									label = null
									dispatch('reset')
								}}
							>
								<X size={14} />
							</button>
						{/if}

						<span class="text-xs absolute -top-4"
							>Label <Tooltip
								><a
									href="https://www.windmill.dev/docs/core_concepts/monitor_past_and_future_runs#jobs-labels"
									target="_blank">Job Labels</a
								> are string values in the array at the result field 'wm_labels' to easily filter them.</Tooltip
							></span
						>

						<!-- svelte-ignore a11y-autofocus -->
						<input
							autofocus
							type="text"
							class="!h-[32px] py-1 !text-xs !w-64"
							bind:value={displayedLabel}
							on:keydown={(e) => {
								if (labelTimeout) {
									clearTimeout(labelTimeout)
								}

								labelTimeout = setTimeout(() => {
									label = displayedLabel
								}, 1000)
							}}
						/>
					</div>
				{/key}
			{:else if filterBy === 'concurrencyKey'}
				{#key concurrencyKey}
					<div class="relative">
						{#if concurrencyKey}
							<button
								class="absolute top-2 right-2 z-50"
								on:click={() => {
									concurrencyKey = null
									dispatch('reset')
								}}
							>
								<X size={14} />
							</button>
						{/if}
						<span class="text-xs absolute -top-4"
							>Concurrency Key <Tooltip>
								For concurrency limited jobs, the concurrency key defines a group of jobs that share
								the same limits.
								{#if !$enterpriseLicense}
									Concurrency limits are an EE feature.
								{/if}
							</Tooltip></span
						>

						<!-- svelte-ignore a11y-autofocus -->
						<input
							autofocus
							type="text"
							class="!h-[32px] py-1 !text-xs !w-64"
							bind:value={displayedConcurrencyKey}
							on:keydown={(e) => {
								if (concurrencyKeyTimeout) {
									clearTimeout(concurrencyKeyTimeout)
								}

								concurrencyKeyTimeout = setTimeout(() => {
									concurrencyKey = displayedConcurrencyKey
								}, 1000)
							}}
						/>
					</div>
				{/key}
			{:else if filterBy === 'tag'}
				{#key tag}
					<div class="relative">
						{#if tag}
							<button
								class="absolute top-2 right-2 z-50"
								on:click={() => {
									tag = null
									dispatch('reset')
								}}
							>
								<X size={14} />
							</button>
						{/if}
						<span class="text-xs absolute -top-4"> Tag </span>

						<!-- svelte-ignore a11y-autofocus -->
						<input
							autofocus
							type="text"
							class="!h-[32px] py-1 !text-xs !w-64"
							bind:value={displayedTag}
							on:keydown={(e) => {
								if (tagTimeout) {
									clearTimeout(tagTimeout)
								}

								tagTimeout = setTimeout(() => {
									tag = displayedTag
								}, 1000)
							}}
						/>
					</div>
				{/key}
			{:else if filterBy === 'schedulePath'}
				{#key tag}
					<div class="relative">
						{#if tag}
							<button
								class="absolute top-2 right-2 z-50"
								on:click={() => {
									schedulePath = undefined
									dispatch('reset')
								}}
							>
								<X size={14} />
							</button>
						{/if}
						<span class="text-xs absolute -top-4"> Schedule Path </span>

						<!-- svelte-ignore a11y-autofocus -->
						<input
							autofocus
							type="text"
							class="!h-[32px] py-1 !text-xs !w-64"
							bind:value={displayedSchedule}
							on:keydown={(e) => {
								if (tagTimeout) {
									clearTimeout(tagTimeout)
								}

								tagTimeout = setTimeout(() => {
									schedulePath = displayedSchedule
								}, 1000)
							}}
						/>
					</div>
				{/key}
			{/if}
		</div>
		<div class="relative">
			<span class="text-xs absolute -top-4">Kind</span>
			<ToggleButtonGroup bind:selected={jobKindsCat} let:item>
				<ToggleButton value="all" label="All" {item} />
				<ToggleButton
					value="runs"
					label="Runs"
					showTooltipIcon
					tooltip="Runs are jobs that have no parent jobs (flows are jobs that are parent of the jobs they start), they have been triggered through the UI, a schedule or webhook"
					{item}
				/>
				<ToggleButton
					value="previews"
					label="Previews"
					showTooltipIcon
					tooltip="Previews are jobs that have been started in the editor as 'Tests'"
					{item}
				/>
				<ToggleButton
					value="dependencies"
					label="Deps"
					showTooltipIcon
					tooltip="Deploying a script, flow or an app launch a dependency job that create and then attach the lockfile to the deployed item. This mechanism ensure that logic is always executed with the exact same direct and indirect dependencies."
					{item}
				/>
				<ToggleButton
					value="deploymentcallbacks"
					label="Sync"
					showTooltipIcon
					tooltip="Sync jobs that are triggered on every script deployment to sync the workspace with the Git repository configured in the the workspace settings"
					{item}
				/>
			</ToggleButtonGroup>
		</div>
		<div class="relative">
			<span class="text-xs absolute -top-4">Status</span>
			<ToggleButtonGroup
				allowEmpty
				bind:selected={success}
				on:selected={() => dispatch('successChange', success)}
				let:item
			>
				<ToggleButton value={undefined} label="All" />
				<ToggleButton
					value={'running'}
					tooltip="Running"
					class="whitespace-nowrap"
					icon={PlayCircle}
					iconProps={{ color: success === 'running' ? 'blue' : 'gray' }}
					{item}
				/>
				<ToggleButton
					value={'success'}
					tooltip="Success"
					class="whitespace-nowrap"
					icon={CheckCircle2}
					iconProps={{ color: success === 'success' ? 'green' : 'gray' }}
					{item}
				/>
				<ToggleButton
					value={'failure'}
					tooltip="Failure"
					class="whitespace-nowrap"
					icon={AlertCircle}
					iconProps={{ color: success === 'failure' ? 'red' : 'gray' }}
					{item}
				/>
				{#if success == 'waiting'}
					<ToggleButton
						value={'waiting'}
						tooltip="Waiting"
						class="whitespace-nowrap"
						icon={Hourglass}
						iconProps={{ color: 'blue' }}
						{item}
					/>
				{:else if success == 'suspended'}
					<ToggleButton
						value={'suspended'}
						tooltip="Suspended"
						class="whitespace-nowrap"
						icon={Hourglass}
						iconProps={{ color: 'blue' }}
						{item}
					/>
				{/if}
			</ToggleButtonGroup>
		</div>
	{/if}

	<Popover
		floatingConfig={{ strategy: 'absolute', placement: 'bottom-end' }}
		contentClasses="p-4"
		closeButton
	>
		<svelte:fragment slot="trigger">
			<Button color="dark" size="xs" nonCaptureEvent={true} startIcon={{ icon: Filter }}>
				More filters
			</Button>
		</svelte:fragment>

		<svelte:fragment slot="content">
			<Section label="Filters">
				<div class="w-102 flex flex-col gap-4">
					{#if mobile || true}
						<Label label="Filter by">
							<ToggleButtonGroup
								let:item
								bind:selected={filterBy}
								on:selected={() => {
									if (!autoSet) {
										path = null
										user = null
										folder = null
										label = null
										concurrencyKey = null
										tag = null
										schedulePath = undefined
									} else {
										autoSet = false
									}
								}}
							>
								<ToggleButton value="path" label="Path" {item} />
								<ToggleButton value="user" label="User" {item} />
								<ToggleButton value="folder" label="Folder" {item} />
								<ToggleButton value="schedulePath" label="Schedule" {item} />
								<ToggleButton value="concurrencyKey" label="Concurrency" {item} />
								<ToggleButton value="tag" label="Tag" {item} />
								<ToggleButton value="label" label="Label" {item} />
							</ToggleButtonGroup>
						</Label>

						{#if filterBy == 'user'}
							{#key user}
								<Label label="User">
									<div class="relative w-full">
										{#if user}
											<button
												class="absolute top-2 right-2 z-50"
												on:click={() => {
													user = null
												}}
											>
												<X size={14} />
											</button>
										{:else}
											<ChevronDown class="absolute top-2 right-2" size={14} />
										{/if}

										<AutoComplete
											items={usernames}
											value={user}
											bind:selectedItem={user}
											inputClassName="!h-[32px] py-1 !text-xs !w-80"
											hideArrow
											className={user ? '!font-bold' : ''}
											dropdownClassName="!font-normal !w-80 !max-w-80"
										/>
									</div>
								</Label>
							{/key}
						{:else if filterBy == 'folder'}
							{#key folder}
								<Label label="Folder">
									<div class="relative w-full">
										{#if folder}
											<button
												class="absolute top-2 right-2 z-50"
												on:click={() => {
													folder = null
												}}
											>
												<X size={14} />
											</button>
										{:else}
											<ChevronDown class="absolute top-2 right-2" size={14} />
										{/if}

										<AutoComplete
											noInputStyles
											items={folders}
											value={folder}
											bind:selectedItem={folder}
											inputClassName="!h-[32px] py-1 !text-xs !w-80"
											hideArrow
											className={folder ? '!font-bold' : ''}
											dropdownClassName="!font-normal !w-80 !max-w-80"
										/>
									</div>
								</Label>
							{/key}
						{:else if filterBy === 'path'}
							{#key path}
								<Label label="Path">
									<div class="relative w-full">
										{#if path}
											<button
												class="absolute top-2 right-2 z-50"
												on:click={() => {
													path = null
												}}
											>
												<X size={14} />
											</button>
										{:else}
											<ChevronDown class="absolute top-2 right-2" size={14} />
										{/if}

										<AutoComplete
											noInputStyles
											items={paths}
											value={path}
											bind:selectedItem={path}
											inputClassName="!h-[32px] py-1 !text-xs !w-80"
											hideArrow
											className={path ? '!font-bold' : ''}
											dropdownClassName="!font-normal !w-80 !max-w-80"
										/>
									</div>
								</Label>
							{/key}
						{:else if filterBy === 'tag'}
							{#key tag}
								<Label label="Tag">
									<div class="relative w-full">
										{#if tag}
											<button
												class="absolute top-2 right-2 z-50"
												on:click={() => {
													tag = null
												}}
											>
												<X size={14} />
											</button>
										{/if}

										<!-- svelte-ignore a11y-autofocus -->
										<input
											autofocus
											type="text"
											class="!h-[32px] py-1 !text-xs !w-80"
											bind:value={displayedTag}
											on:keydown={(e) => {
												if (tagTimeout) {
													clearTimeout(tagTimeout)
												}

												tagTimeout = setTimeout(() => {
													tag = displayedTag
													console.log(tag)
												}, 1000)
											}}
										/>
									</div></Label
								>
							{/key}
						{:else if filterBy === 'label'}
							{#key label}
								<Label label="Label">
									<div class="relative w-full">
										{#if label}
											<button
												class="absolute top-2 right-2 z-50"
												on:click={() => {
													label = null
												}}
											>
												<X size={14} />
											</button>
										{/if}

										<!-- svelte-ignore a11y-autofocus -->
										<input
											autofocus
											type="text"
											class="!h-[32px] py-1 !text-xs !w-80"
											bind:value={displayedLabel}
											on:keydown={(e) => {
												if (labelTimeout) {
													clearTimeout(labelTimeout)
												}

												labelTimeout = setTimeout(() => {
													label = displayedLabel
												}, 1000)
											}}
										/>
									</div></Label
								>
							{/key}
						{:else if filterBy === 'concurrencyKey'}
							{#key concurrencyKey}
								<Label label="Concurrency key">
									<div class="relative w-full">
										{#if concurrencyKey}
											<button
												class="absolute top-2 right-2 z-50"
												on:click={() => {
													concurrencyKey = null
													// dispatch('reset')
												}}
											>
												<X size={14} />
											</button>
										{/if}

										<!-- svelte-ignore a11y-autofocus -->
										<input
											autofocus
											type="text"
											class="!h-[32px] py-1 !text-xs !w-80"
											bind:value={displayedConcurrencyKey}
											on:keydown={(e) => {
												if (concurrencyKeyTimeout) {
													clearTimeout(concurrencyKeyTimeout)
												}

												concurrencyKeyTimeout = setTimeout(() => {
													concurrencyKey = displayedConcurrencyKey
												}, 1000)
											}}
										/>
									</div>
								</Label>
							{/key}
						{/if}

						<Label label="Kind">
							<ToggleButtonGroup bind:selected={jobKindsCat} let:item>
								<ToggleButton value="all" label="All" {item} />
								<ToggleButton
									value="runs"
									label="Runs"
									showTooltipIcon
									tooltip="Runs are jobs that have no parent jobs (flows are jobs that are parent of the jobs they start), they have been triggered through the UI, a schedule or webhook"
									{item}
								/>
								<ToggleButton
									value="previews"
									label="Previews"
									showTooltipIcon
									tooltip="Previews are jobs that have been started in the editor as 'Tests'"
									{item}
								/>
								<ToggleButton
									value="dependencies"
									label="Deps"
									showTooltipIcon
									tooltip="Deploying a script, flow or an app launch a dependency job that create and then attach the lockfile to the deployed item. This mechanism ensure that logic is always executed with the exact same direct and indirect dependencies."
									{item}
								/>
								<ToggleButton
									value="deploymentcallbacks"
									label="Sync"
									showTooltipIcon
									tooltip="Sync jobs that are triggered on every script deployment to sync the workspace with the Git repository configured in the the workspace settings"
									{item}
								/>
							</ToggleButtonGroup>
						</Label>

						<Label label="Status">
<<<<<<< HEAD
							<ToggleButtonGroup bind:selected={success} let:item allowEmpty>
								<ToggleButton value={'running'} label="Running" class="whitespace-nowrap" {item} />
								<ToggleButton value={'success'} label="Success" class="whitespace-nowrap" {item} />
								<ToggleButton value={'failure'} label="Failure" class="whitespace-nowrap" {item} />
=======
							<ToggleButtonGroup bind:selected={success}>
								<ToggleButton value={undefined} label="All" />
								<ToggleButton value={'running'} label="Running" class="whitespace-nowrap" />
								<ToggleButton value={'success'} label="Success" class="whitespace-nowrap" />
								<ToggleButton value={'failure'} label="Failure" class="whitespace-nowrap" />
>>>>>>> 1f34b6ee
							</ToggleButtonGroup>
						</Label>
					{/if}

					<Label label="Show skipped flows">
						<div class="flex flex-row gap-1 items-center">
							<Toggle size="xs" bind:checked={isSkipped} />
							<Tooltip>Skipped flows are flows that did an early break</Tooltip>
						</div>
					</Label>

					<span class="text-xs leading-6">
						{`Filter by a json being a subset of the args/result. Try '\{"foo": "bar"\}'`}
					</span>
					<Label label="Filter by args">
						<JsonEditor bind:error={argError} bind:code={copyArgFilter} />
					</Label>
					<Label label="Filter by result">
						<JsonEditor bind:error={resultError} bind:code={copyResultFilter} />
					</Label>

					<div class="flex flex-row gap-2 justify-between">
						<Button
							size="xs"
							color="light"
							on:click={() => {
								argFilter = ''
								resultFilter = ''
							}}
						>
							Clear
						</Button>

						<Button
							size="xs"
							color="dark"
							on:click={() => {
								argFilter = copyArgFilter
								resultFilter = copyResultFilter
							}}
						>
							Set args/result filter
						</Button>
					</div>
				</div>
			</Section>
		</svelte:fragment>
	</Popover>
</div><|MERGE_RESOLUTION|>--- conflicted
+++ resolved
@@ -454,9 +454,15 @@
 		<div class="relative">
 			<span class="text-xs absolute -top-4">Status</span>
 			<ToggleButtonGroup
-				allowEmpty
-				bind:selected={success}
-				on:selected={() => dispatch('successChange', success)}
+				selected={success ?? 'all'}
+				on:selected={({ detail }) => {
+					if (detail === 'all') {
+						success = undefined
+					} else {
+						success = detail
+					}
+					dispatch('successChange', success)
+				}}
 				let:item
 			>
 				<ToggleButton value={undefined} label="All" />
@@ -780,18 +786,15 @@
 						</Label>
 
 						<Label label="Status">
-<<<<<<< HEAD
-							<ToggleButtonGroup bind:selected={success} let:item allowEmpty>
+							<ToggleButtonGroup
+								selected={success ?? 'all'}
+								on:selected={({ detail }) => (success = detail === 'all' ? undefined : detail)}
+								let:item
+							>
+								<ToggleButton value={'all'} label="All" />
 								<ToggleButton value={'running'} label="Running" class="whitespace-nowrap" {item} />
 								<ToggleButton value={'success'} label="Success" class="whitespace-nowrap" {item} />
 								<ToggleButton value={'failure'} label="Failure" class="whitespace-nowrap" {item} />
-=======
-							<ToggleButtonGroup bind:selected={success}>
-								<ToggleButton value={undefined} label="All" />
-								<ToggleButton value={'running'} label="Running" class="whitespace-nowrap" />
-								<ToggleButton value={'success'} label="Success" class="whitespace-nowrap" />
-								<ToggleButton value={'failure'} label="Failure" class="whitespace-nowrap" />
->>>>>>> 1f34b6ee
 							</ToggleButtonGroup>
 						</Label>
 					{/if}
