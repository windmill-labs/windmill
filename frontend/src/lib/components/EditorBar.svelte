<script context="module" lang="ts">
	export const EDITOR_BAR_WIDTH_THRESHOLD = 1044
</script>

<script lang="ts">
	import { ResourceService, VariableService, type Script } from '$lib/gen'

	import { workspaceStore } from '$lib/stores'
	import { base } from '$lib/base'
	import type Editor from './Editor.svelte'
	import ItemPicker from './ItemPicker.svelte'
	import VariableEditor from './VariableEditor.svelte'
	import Button from './common/button/Button.svelte'
	import HighlightCode from './HighlightCode.svelte'
	import DrawerContent from './common/drawer/DrawerContent.svelte'
	import { Drawer } from './common'
	import WorkspaceScriptPicker from './flows/pickers/WorkspaceScriptPicker.svelte'
	import PickHubScript from './flows/pickers/PickHubScript.svelte'
	import ToggleHubWorkspace from './ToggleHubWorkspace.svelte'
	import Skeleton from './common/skeleton/Skeleton.svelte'
	import { SCRIPT_EDITOR_SHOW_EXPLORE_OTHER_SCRIPTS } from '$lib/consts'
	import { createEventDispatcher } from 'svelte'
	import { sendUserToast } from '$lib/toast'
	import { getScriptByPath, scriptLangToEditorLang } from '$lib/scripts'
	import Toggle from './Toggle.svelte'

	import {
		DiffIcon,
		DollarSign,
		History,
		Library,
		Link,
		Package,
		Plus,
		RotateCw,
		Save,
		Users
	} from 'lucide-svelte'
	import { capitalize, toCamel } from '$lib/utils'
	import type { Schema, SchemaProperty, SupportedLanguage } from '$lib/common'
	import ScriptVersionHistory from './ScriptVersionHistory.svelte'
	import ScriptGen from './copilot/ScriptGen.svelte'
	import type DiffEditor from './DiffEditor.svelte'
	import { getResetCode } from '$lib/script_helpers'
	import Popover from './Popover.svelte'
	import ResourceEditorDrawer from './ResourceEditorDrawer.svelte'
	import type { EditorBarUi } from './custom_ui'
	import EditorSettings from './EditorSettings.svelte'
	import { writable, type Writable } from 'svelte/store'

	export let lang: SupportedLanguage | 'bunnative' | undefined
	export let editor: Editor | undefined
	export let websocketAlive: {
		pyright: boolean
		ruff: boolean
		deno: boolean
		go: boolean
		shellcheck: boolean
	}
	export let iconOnly: boolean = false
	export let validCode: boolean = true
	export let kind: 'script' | 'trigger' | 'approval' = 'script'
	export let template: 'pgsql' | 'mysql' | 'script' | 'docker' | 'powershell' | 'bunnative' =
		'script'
	export let collabMode = false
	export let collabLive = false
	export let collabUsers: { name: string }[] = []
	export let scriptPath: string | undefined = undefined
	export let diffEditor: DiffEditor | undefined = undefined
	export let args: Record<string, any>
	export let noHistory = false
	export let saveToWorkspace = false
	export let customUi: EditorBarUi = {}
	export let lastDeployedCode: string | undefined = undefined
<<<<<<< HEAD
	export let diffMode: Writable<boolean> = writable(false)
=======
	export let diffMode: boolean = false
>>>>>>> bc69116f
	export let showHistoryDrawer: boolean = false

	let contextualVariablePicker: ItemPicker
	let variablePicker: ItemPicker
	let resourcePicker: ItemPicker
	let resourceTypePicker: ItemPicker
	let variableEditor: VariableEditor
	let resourceEditor: ResourceEditorDrawer
	let showContextVarPicker = false
	let showVarPicker = false
	let showResourcePicker = false
	let showResourceTypePicker = false

	$: showContextVarPicker = [
		'python3',
		'bash',
		'powershell',
		'go',
		'deno',
		'bun',
		'bunnative',
		'nativets',
		'php',
		'rust',
		'csharp',
		'nu',
		'java'
<<<<<<< HEAD
		// KJQXZ
=======
		// for related places search: ADD_NEW_LANG
>>>>>>> bc69116f
	].includes(lang ?? '')
	$: showVarPicker = [
		'python3',
		'bash',
		'powershell',
		'go',
		'deno',
		'bun',
		'bunnative',
		'nativets',
		'php',
		'rust',
		'csharp',
		'nu',
		'java'
<<<<<<< HEAD
		// KJQXZ
=======
		// for related places search: ADD_NEW_LANG
>>>>>>> bc69116f
	].includes(lang ?? '')
	$: showResourcePicker = [
		'python3',
		'bash',
		'powershell',
		'go',
		'deno',
		'bun',
		'bunnative',
		'nativets',
		'php',
		'rust',
		'csharp',
		'nu',
		'java'
<<<<<<< HEAD
		// KJQXZ
=======
		// for related places search: ADD_NEW_LANG
>>>>>>> bc69116f
	].includes(lang ?? '')
	$: showResourceTypePicker =
		['typescript', 'javascript'].includes(scriptLangToEditorLang(lang)) ||
		lang === 'python3' ||
		lang === 'php'

	let codeViewer: Drawer
	let codeObj: { language: SupportedLanguage; content: string } | undefined = undefined

	function addEditorActions() {
		editor?.addAction('insert-variable', 'Windmill: Insert variable', () => {
			variablePicker.openDrawer()
		})
		editor?.addAction('insert-resource', 'Windmill: Insert resource', () => {
			resourcePicker.openDrawer()
		})
	}

	$: editor && addEditorActions()

	async function loadVariables() {
		return await VariableService.listVariable({ workspace: $workspaceStore ?? '' })
	}

	async function loadContextualVariables() {
		return await VariableService.listContextualVariables({
			workspace: $workspaceStore ?? 'NO_W'
		})
	}

	let scriptPicker: Drawer
	let pick_existing: 'hub' | 'workspace' = 'hub'
	let filter = ''

	async function onScriptPick(e: { detail: { path: string } }) {
		codeObj = undefined
		codeViewer?.openDrawer?.()
		codeObj = await getScriptByPath(e.detail.path ?? '')
	}

	const dispatch = createEventDispatcher()

	function compile(schema: Schema) {
		function rec(x: { [name: string]: SchemaProperty }, root = false) {
			let res = '{\n'
			const entries = Object.entries(x)
			if (entries.length == 0) {
				return 'any'
			}
			let i = 0
			for (let [name, prop] of entries) {
				if (prop.type == 'object') {
					res += `${name}: ${rec(prop.properties ?? {})}`
				} else if (prop.type == 'array') {
					res += `${name}: ${prop?.items?.type ?? 'any'}[]`
				} else {
					let typ = prop?.type ?? 'any'
					if (typ == 'integer') {
						typ = 'number'
					}
					res += `${name}: ${typ}`
				}
				i++
				if (i < entries.length) {
					res += ',\n'
				}
			}
			if (!root) {
				res += '\n}'
			}
			return res
		}
		return rec(schema.properties, true)
	}

	async function resourceTypePickCallback(name: string) {
		if (!editor) return
		const resourceType = await ResourceService.getResourceType({
			workspace: $workspaceStore ?? 'NO_W',
			path: name
		})

		if (lang == 'python3') {
			const pySchema = pythonCompile(resourceType.schema as any)

			editor.insertAtCursor(`class ${name}(TypedDict):\n${pySchema}\n`)
			const code = editor.getCode()
			if (!code.includes('from typing import TypedDict')) {
				editor.insertAtBeginning('from typing import TypedDict\n')
			}
		} else if (lang === 'php') {
			const phpSchema = phpCompile(resourceType.schema as any)
			const rtName = toCamel(capitalize(name))
			editor.insertAtCursor(`if (!class_exists('${rtName}')) {\nclass ${rtName} {\n${phpSchema}\n`)
			editor.backspace()
			editor.insertAtCursor('}')
		} else {
			const tsSchema = compile(resourceType.schema as any)
			editor.insertAtCursor(`type ${toCamel(capitalize(name))} = ${tsSchema}`)
		}
		sendUserToast(`${name} inserted at cursor`)
	}

	function phpCompile(schema: Schema) {
		let res = '  '
		const entries = Object.entries(schema.properties)
		if (entries.length === 0) {
			return 'array'
		}
		let i = 0
		for (let [name, prop] of entries) {
			let typ = 'array'
			if (prop.type === 'array') {
				typ = 'array'
			} else if (prop.type === 'string') {
				typ = 'string'
			} else if (prop.type === 'number') {
				typ = 'float'
			} else if (prop.type === 'integer') {
				typ = 'int'
			} else if (prop.type === 'boolean') {
				typ = 'bool'
			}
			res += `public ${typ} $${name};`
			i++
			if (i < entries.length) {
				res += '\n'
			}
		}
		return res
	}
	function pythonCompile(schema: Schema) {
		let res = ''
		const entries = Object.entries(schema.properties)
		if (entries.length === 0) {
			return 'dict'
		}
		let i = 0
		for (let [name, prop] of entries) {
			let typ = 'dict'
			if (prop.type === 'array') {
				typ = 'list'
			} else if (prop.type === 'string') {
				typ = 'str'
			} else if (prop.type === 'number') {
				typ = 'float'
			} else if (prop.type === 'integer') {
				typ = 'int'
			} else if (prop.type === 'boolean') {
				typ = 'bool'
			}
			res += `${name}: ${typ}`
			i++
			if (i < entries.length) {
				res += '\n'
			}
		}
		return res
	}

	function clearContent() {
		if (editor) {
			const resetCode = getResetCode(lang, kind as Script['kind'], template)
			editor.setCode(resetCode)
		}
	}

	function windmillPathToCamelCaseName(path: string): string {
		const parts = path.split('/')
		const lastPart = parts[parts.length - 1]

		const words = lastPart.split('_')

		return words
			.map((word, index) => {
				if (index === 0) {
					// Lowercase the first word
					return word.toLowerCase()
				} else {
					// Capitalize the first letter of subsequent words
					return word.charAt(0).toUpperCase() + word.slice(1).toLowerCase()
				}
			})
			.join('')
	}
</script>

{#if scriptPath}
	<Drawer bind:open={showHistoryDrawer} size="1200px">
		<DrawerContent title="Versions History" on:close={() => (showHistoryDrawer = false)}>
			<ScriptVersionHistory {scriptPath} />
		</DrawerContent>
	</Drawer>
{/if}

<Drawer bind:this={scriptPicker} size="900px">
	<DrawerContent title="Code" on:close={scriptPicker.closeDrawer}>
		{#if pick_existing == 'hub'}
			<PickHubScript bind:filter {kind} on:pick={onScriptPick}>
				<ToggleHubWorkspace bind:selected={pick_existing} />
			</PickHubScript>
		{:else}
			<WorkspaceScriptPicker bind:filter {kind} on:pick={onScriptPick}>
				<ToggleHubWorkspace bind:selected={pick_existing} />
			</WorkspaceScriptPicker>
		{/if}
	</DrawerContent>
</Drawer>

<Drawer bind:this={codeViewer} size="600px">
	<DrawerContent title="Code" on:close={codeViewer.closeDrawer}>
		{#if codeObj}
			<HighlightCode language={codeObj?.language} code={codeObj?.content} />
		{:else}
			<Skeleton layout={[[40]]} />
		{/if}
	</DrawerContent>
</Drawer>

<ItemPicker
	bind:this={contextualVariablePicker}
	pickCallback={(path, name) => {
		if (!editor) return
		if (lang == 'deno') {
			editor.insertAtCursor(`Deno.env.get('${name}')`)
		} else if (lang === 'bun' || lang === 'bunnative' || lang == 'nativets') {
			editor.insertAtCursor(`process.env["${name}"]`)
		} else if (lang == 'python3') {
			if (!editor.getCode().includes('import os')) {
				editor.insertAtBeginning('import os\n')
			}
			editor.insertAtCursor(`os.environ.get("${name}")`)
		} else if (lang == 'go') {
			if (!editor.getCode().includes('"os"')) {
				editor.insertAtLine('import "os"\n', 2)
			}
			editor.insertAtCursor(`os.Getenv("${name}")`)
		} else if (lang == 'bash') {
			editor.insertAtCursor(`$${name}`)
		} else if (lang == 'powershell') {
			editor.insertAtCursor(`$Env:${name}`)
		} else if (lang == 'php') {
			editor.insertAtCursor(`getenv('${name}');`)
		} else if (lang == 'rust') {
			editor.insertAtCursor(`std::env::var("${name}").unwrap();`)
		} else if (lang == 'csharp') {
			editor.insertAtCursor(`Environment.GetEnvironmentVariable("${name}");`)
		} else if (lang == 'nu') {
			editor.insertAtCursor(`$env.${name}`)
		} else if (lang == 'java') {
			editor.insertAtCursor(`System.getenv("${name}");`)
<<<<<<< HEAD
			// KJQXZ
=======
			// for related places search: ADD_NEW_LANG
>>>>>>> bc69116f
		}
		sendUserToast(`${name} inserted at cursor`)
	}}
	tooltip="Contextual Variables are variables whose values are contextual to the Script
	execution. They are are automatically set by Windmill."
	documentationLink="https://www.windmill.dev/docs/core_concepts/variables_and_secrets#contextual-variables"
	itemName="Contextual Variable"
	extraField="name"
	loadItems={loadContextualVariables}
/>

<ItemPicker
	bind:this={variablePicker}
	pickCallback={(path, name) => {
		if (!editor) return
		if (lang == 'deno') {
			if (!editor.getCode().includes('import * as wmill from')) {
				editor.insertAtBeginning(`import * as wmill from "npm:windmill-client@1"\n`)
			}
			editor.insertAtCursor(`(await wmill.getVariable('${path}'))`)
		} else if (lang === 'bun' || lang === 'bunnative') {
			const code = editor.getCode()
			if (!code.includes(`import * as wmill from`)) {
				editor.insertAtBeginning(`import * as wmill from "windmill-client"\n`)
			}
			editor.insertAtCursor(`(await wmill.getVariable('${path}'))`)
		} else if (lang == 'python3') {
			if (!editor.getCode().includes('import wmill')) {
				editor.insertAtBeginning('import wmill\n')
			}
			editor.insertAtCursor(`wmill.get_variable("${path}")`)
		} else if (lang == 'go') {
			if (!editor.getCode().includes('wmill "github.com/windmill-labs/windmill-go-client"')) {
				editor.insertAtLine('import wmill "github.com/windmill-labs/windmill-go-client"\n\n', 3)
			}
			editor.insertAtCursor(`v, _ := wmill.GetVariable("${path}")`)
		} else if (lang == 'bash') {
			editor.insertAtCursor(`curl -s -H "Authorization: Bearer $WM_TOKEN" \\
  "$BASE_INTERNAL_URL/api/w/$WM_WORKSPACE/variables/get_value/${path}" | jq -r .`)
		} else if (lang == 'powershell') {
			editor.insertAtCursor(`$Headers = @{\n"Authorization" = "Bearer $Env:WM_TOKEN"`)
			editor.arrowDown()
			editor.insertAtCursor(
				`\nInvoke-RestMethod -Headers $Headers -Uri "$Env:BASE_INTERNAL_URL/api/w/$Env:WM_WORKSPACE/variables/get_value/${path}"`
			)
		} else if (lang == 'nativets') {
			const code = editor.getCode()
			if (!code.includes(`import * as wmill from`)) {
				editor.insertAtBeginning(`import * as wmill from "./windmill.ts"\n`)
			}
			editor.insertAtCursor(`(await wmill.getVariable('${path}'))`)
		} else if (lang == 'php') {
			editor.insertAtCursor(`$ch = curl_init(getenv('BASE_INTERNAL_URL') . '/api/w/' . getenv('WM_WORKSPACE') . '/variables/get_value/${path}');
curl_setopt($ch, CURLOPT_HTTPHEADER, array('Authorization: Bearer ' . getenv('WM_TOKEN')));
curl_setopt($ch, CURLOPT_RETURNTRANSFER, true);
$var = json_decode(curl_exec($ch));`)
		} else if (lang == 'csharp') {
			editor.insertAtCursor(`var baseUrl = Environment.GetEnvironmentVariable("BASE_INTERNAL_URL");
var workspace = Environment.GetEnvironmentVariable("WM_WORKSPACE");
var uri = $"{baseUrl}/api/w/{workspace}/variables/get_value/${path}";
using var client = new HttpClient();
client.DefaultRequestHeaders.Add("Authorization", $"Bearer {Environment.GetEnvironmentVariable("WM_TOKEN")}");

string ${windmillPathToCamelCaseName(path)} = await client.GetStringAsync(uri);
`)
		} else if (lang == 'nu') {
			editor.insertAtCursor(`get_variable ${path}`)
		} else if (lang == 'java') {
			editor.insertAtCursor(`(Wmill.getVariable("${path}"))`)
<<<<<<< HEAD
			// KJQXZ
=======
			// for related places search: ADD_NEW_LANG
>>>>>>> bc69116f
		}
		sendUserToast(`${name} inserted at cursor`)
	}}
	tooltip="Variables are dynamic values that have a key associated to them and can be retrieved during the execution of a Script or Flow."
	documentationLink="https://www.windmill.dev/docs/core_concepts/variables_and_secrets"
	itemName="Variable"
	extraField="path"
	loadItems={loadVariables}
	buttons={{ 'Edit/View': (x) => variableEditor.editVariable(x) }}
>
	<div slot="submission" class="flex flex-row">
		<Button
			variant="border"
			color="blue"
			size="sm"
			startIcon={{ icon: Plus }}
			on:click={() => {
				variableEditor.initNew()
			}}
		>
			New variable
		</Button>
	</div>
</ItemPicker>

<ItemPicker
	bind:this={resourcePicker}
	pickCallback={(path, _) => {
		if (!editor) return
		if (lang == 'deno') {
			if (!editor.getCode().includes('import * as wmill from')) {
				editor.insertAtBeginning(`import * as wmill from "npm:windmill-client@1"\n`)
			}
			editor.insertAtCursor(`(await wmill.getResource('${path}'))`)
		} else if (lang === 'bun' || lang === 'bunnative') {
			const code = editor.getCode()
			if (!code.includes(`import * as wmill from`)) {
				editor.insertAtBeginning(`import * as wmill from "windmill-client"\n`)
			}
			editor.insertAtCursor(`(await wmill.getResource('${path}'))`)
		} else if (lang == 'python3') {
			if (!editor.getCode().includes('import wmill')) {
				editor.insertAtBeginning('import wmill\n')
			}
			editor.insertAtCursor(`wmill.get_resource("${path}")`)
		} else if (lang == 'go') {
			if (!editor.getCode().includes('wmill "github.com/windmill-labs/windmill-go-client"')) {
				editor.insertAtLine('import wmill "github.com/windmill-labs/windmill-go-client"\n\n', 3)
			}
			editor.insertAtCursor(`r, _ := wmill.GetResource("${path}")`)
		} else if (lang == 'bash') {
			editor.insertAtCursor(`curl -s -H "Authorization: Bearer $WM_TOKEN" \\
  "$BASE_INTERNAL_URL/api/w/$WM_WORKSPACE/resources/get_value_interpolated/${path}" | jq`)
		} else if (lang == 'powershell') {
			editor.insertAtCursor(`$Headers = @{\n"Authorization" = "Bearer $Env:WM_TOKEN"`)
			editor.arrowDown()
			editor.insertAtCursor(
				`\nInvoke-RestMethod -Headers $Headers -Uri "$Env:BASE_INTERNAL_URL/api/w/$Env:WM_WORKSPACE/resources/get_value_interpolated/${path}"`
			)
		} else if (lang == 'nativets') {
			const code = editor.getCode()
			if (!code.includes(`import * as wmill from`)) {
				editor.insertAtBeginning(`import * as wmill from "./windmill.ts"\n`)
			}
			editor.insertAtCursor(`(await wmill.getResource('${path}'))`)
		} else if (lang == 'php') {
			editor.insertAtCursor(`$ch = curl_init(getenv('BASE_INTERNAL_URL') . '/api/w/' . getenv('WM_WORKSPACE') . '/resources/get_value_interpolated/${path}');
curl_setopt($ch, CURLOPT_HTTPHEADER, array('Authorization: Bearer ' . getenv('WM_TOKEN')));
curl_setopt($ch, CURLOPT_RETURNTRANSFER, true);
$res = json_decode(curl_exec($ch));`)
		} else if (lang == 'csharp') {
			if (!editor.getCode().includes(`using System.Text.Json.Nodes;`)) {
				editor.insertAtBeginning(`using System.Text.Json.Nodes;\n`)
			}
			editor.insertAtCursor(`var baseUrl = Environment.GetEnvironmentVariable("BASE_INTERNAL_URL");
var workspace = Environment.GetEnvironmentVariable("WM_WORKSPACE");
var uri = $"{baseUrl}/api/w/{workspace}/resources/get_value_interpolated/${path}";
using var client = new HttpClient();
client.DefaultRequestHeaders.Add("Authorization", $"Bearer {Environment.GetEnvironmentVariable("WM_TOKEN")}");

JsonNode ${windmillPathToCamelCaseName(path)} = JsonNode.Parse(await client.GetStringAsync(uri));
`)
		} else if (lang == 'nu') {
			editor.insertAtCursor(`get_resource ${path}`)
		} else if (lang == 'java') {
			editor.insertAtCursor(`(Wmill.getResource("${path}"))`)
<<<<<<< HEAD
			// KJQXZ
=======
			// for related places search: ADD_NEW_LANG
>>>>>>> bc69116f
		}

		sendUserToast(`${path} inserted at cursor`)
	}}
	tooltip="Resources represent connections to third party systems. Resources are a good way to define a connection to a frequently used third party system such as a database."
	documentationLink="https://www.windmill.dev/docs/core_concepts/resources_and_types"
	itemName="Resource"
	buttons={{ 'Edit/View': (x) => resourceEditor.initEdit(x) }}
	extraField="description"
	extraField2="resource_type"
	loadItems={async () =>
		await ResourceService.listResource({ workspace: $workspaceStore ?? 'NO_W' })}
>
	<div slot="submission" class="flex flex-row gap-x-1 mr-2">
		<Button
			startIcon={{ icon: Plus }}
			target="_blank"
			variant="border"
			color="blue"
			size="sm"
			href="{base}/resources?connect_app=undefined"
		>
			Add resource
		</Button>
	</div>
</ItemPicker>

{#if showResourceTypePicker}
	<ItemPicker
		bind:this={resourceTypePicker}
		pickCallback={async (_, name) => {
			resourceTypePickCallback(name)
		}}
		tooltip="Resources Types are the schemas associated with a Resource. They define the structure of the data that is returned from a Resource."
		documentationLink="https://www.windmill.dev/docs/core_concepts/resources_and_types"
		itemName="Resource Type"
		extraField="name"
		loadItems={async () =>
			await ResourceService.listResourceType({ workspace: $workspaceStore ?? 'NO_W' })}
	/>
{/if}
<ResourceEditorDrawer bind:this={resourceEditor} on:refresh={resourcePicker.openDrawer} />
<VariableEditor bind:this={variableEditor} on:create={variablePicker.openDrawer} />

<div class="flex justify-between items-center overflow-y-auto w-full p-0.5">
	<div class="flex items-center">
		<div
			title={validCode ? 'Main function parsable' : 'Main function not parsable'}
			class="rounded-full w-2 h-2 mx-2 {validCode ? 'bg-green-300' : 'bg-red-300'}"
		></div>
		<div class="flex items-center gap-0.5">
			{#if showContextVarPicker && customUi?.contextVar != false}
				<Button
					title="Add context variable"
					color="light"
					on:click={contextualVariablePicker.openDrawer}
					size="xs"
					btnClasses="!font-medium text-tertiary"
					spacingSize="md"
					startIcon={{ icon: DollarSign }}
					{iconOnly}
					>+Context var
				</Button>
			{/if}
			{#if showVarPicker && customUi?.variable != false}
				<Button
					title="Add variable"
					color="light"
					btnClasses="!font-medium text-tertiary"
					on:click={variablePicker.openDrawer}
					size="xs"
					spacingSize="md"
					startIcon={{ icon: DollarSign }}
					{iconOnly}
				>
					+Variable
				</Button>
			{/if}

			{#if showResourcePicker && customUi?.resource != false}
				<Button
					title="Add resource"
					btnClasses="!font-medium text-tertiary"
					size="xs"
					spacingSize="md"
					color="light"
					on:click={resourcePicker.openDrawer}
					{iconOnly}
					startIcon={{ icon: Package }}
				>
					+Resource
				</Button>
			{/if}

			{#if showResourceTypePicker && customUi?.type != false}
				<Button
					title="Add resource type"
					btnClasses="!font-medium text-tertiary"
					size="xs"
					spacingSize="md"
					color="light"
					on:click={resourceTypePicker.openDrawer}
					{iconOnly}
					startIcon={{ icon: Package }}
				>
					+Type
				</Button>
			{/if}

			{#if customUi?.reset != false}
				<Button
					title="Reset Content"
					btnClasses="!font-medium text-tertiary"
					size="xs"
					spacingSize="md"
					color="light"
					on:click={clearContent}
					{iconOnly}
					startIcon={{ icon: RotateCw }}
				>
					Reset
				</Button>
			{/if}

			{#if customUi?.assistants != false}
				{#if lang == 'deno' || lang == 'python3' || lang == 'go' || lang == 'bash' || lang == 'nu'}
					<Button
						btnClasses="!font-medium text-tertiary"
						size="xs"
						spacingSize="md"
						color="light"
						on:click={() => editor?.reloadWebsocket()}
						startIcon={{
							icon: RotateCw,
							classes: websocketAlive[lang] == false ? 'animate-spin' : ''
						}}
						title="Reload assistants"
					>
						{#if !iconOnly}
							Assistants
						{/if}
						<span class="-my-1">
							{#if lang == 'deno'}
								(<span class={websocketAlive.deno ? 'green' : 'text-red-700'}>Deno</span>)
							{:else if lang == 'go'}
								(<span class={websocketAlive.go ? 'green' : 'text-red-700'}>Go</span>)
							{:else if lang == 'python3'}
								(<span class={websocketAlive.pyright ? 'green' : 'text-red-700'}>Pyright</span>
								<span class={websocketAlive.ruff ? 'green' : 'text-red-700'}>Ruff</span>)
							{:else if lang == 'bash'}
								(<span class={websocketAlive.shellcheck ? 'green' : 'text-red-700'}>Shellcheck</span
								>)
							{/if}
						</span>
					</Button>
				{/if}
			{/if}

			{#if customUi?.diffMode != false}
				<div class="flex items-center px-3">
					<Toggle
						options={{ right: '' }}
						size="xs"
<<<<<<< HEAD
						checked={$diffMode}
						disabled={!lastDeployedCode}
						on:change={() => {
							if (!$diffMode) {
								dispatch('showDiffMode')
							} else {
								dispatch('hideDiffMode')
							}
=======
						checked={diffMode}
						disabled={!lastDeployedCode}
						on:change={(e) => {
							const turnOn = e.detail
							dispatch(turnOn ? 'showDiffMode' : 'hideDiffMode')
>>>>>>> bc69116f
						}}
					/>
					<Popover>
						<svelte:fragment slot="text">Toggle diff mode</svelte:fragment>
						<DiffIcon class="ml-1 text-tertiary" size={14} />
					</Popover>
				</div>
			{/if}

			{#if collabMode && customUi?.multiplayer != false}
				<div class="flex items-center px-3">
					<Toggle
						options={{ right: '' }}
						size="xs"
						checked={collabLive}
						on:change={() => dispatch('toggleCollabMode')}
					/>
					<Popover>
						<svelte:fragment slot="text">Multiplayer</svelte:fragment>
						<Users class="ml-1 text-tertiary" size={14} />
					</Popover>
					{#if collabLive}
						<button
							title="Show invite link"
							class="p-1 rounded hover:bg-gray-400 mx-1 border"
							on:click={() => dispatch('collabPopup')}><Link size={14} /></button
						>
						<div class="isolate flex -space-x-2 pl-2">
							{#each collabUsers as user}
								<span
									class="inline-flex h-6 w-6 items-center justify-center rounded-full ring-2 ring-white bg-gray-600"
									title={user.name}
								>
									<span class="text-sm font-medium leading-none text-white"
										>{user.name.substring(0, 2).toLocaleUpperCase()}</span
									>
								</span>
							{/each}
						</div>
					{/if}
				</div>
			{/if}

			{#if customUi?.aiGen != false}
				<ScriptGen {editor} {diffEditor} {lang} {iconOnly} {args} />
			{/if}

			<EditorSettings {customUi} />
		</div>
	</div>

	<div class="flex flex-row items-center gap-2">
		<slot name="right" />
		{#if scriptPath && !noHistory}
			<Button
				btnClasses="!font-medium text-tertiary"
				size="xs"
				spacingSize="md"
				color="light"
				on:click={() => (showHistoryDrawer = true)}
				{iconOnly}
				startIcon={{ icon: History }}
				title="See history"
			>
				History
			</Button>
		{/if}
		{#if SCRIPT_EDITOR_SHOW_EXPLORE_OTHER_SCRIPTS && customUi?.library != false}
			<Button
				btnClasses="!font-medium text-tertiary"
				size="xs"
				spacingSize="md"
				color="light"
				on:click={scriptPicker.openDrawer}
				{iconOnly}
				startIcon={{ icon: Library }}
				title="Explore other scripts"
			>
				Library
			</Button>
		{/if}
		{#if saveToWorkspace}
			<Button
				size="xs"
				color="light"
				startIcon={{ icon: Save }}
				on:click={() => dispatch('createScriptFromInlineScript')}
				iconOnly={false}
			>
				Save to workspace
			</Button>
		{/if}
	</div>
</div>

<style lang="postcss">
	span.green {
		@apply text-green-600 animate-[pulse_5s_ease-in-out_infinite];
	}
</style><|MERGE_RESOLUTION|>--- conflicted
+++ resolved
@@ -72,11 +72,7 @@
 	export let saveToWorkspace = false
 	export let customUi: EditorBarUi = {}
 	export let lastDeployedCode: string | undefined = undefined
-<<<<<<< HEAD
-	export let diffMode: Writable<boolean> = writable(false)
-=======
 	export let diffMode: boolean = false
->>>>>>> bc69116f
 	export let showHistoryDrawer: boolean = false
 
 	let contextualVariablePicker: ItemPicker
@@ -104,11 +100,7 @@
 		'csharp',
 		'nu',
 		'java'
-<<<<<<< HEAD
-		// KJQXZ
-=======
 		// for related places search: ADD_NEW_LANG
->>>>>>> bc69116f
 	].includes(lang ?? '')
 	$: showVarPicker = [
 		'python3',
@@ -124,11 +116,7 @@
 		'csharp',
 		'nu',
 		'java'
-<<<<<<< HEAD
-		// KJQXZ
-=======
 		// for related places search: ADD_NEW_LANG
->>>>>>> bc69116f
 	].includes(lang ?? '')
 	$: showResourcePicker = [
 		'python3',
@@ -144,15 +132,8 @@
 		'csharp',
 		'nu',
 		'java'
-<<<<<<< HEAD
-		// KJQXZ
-=======
 		// for related places search: ADD_NEW_LANG
->>>>>>> bc69116f
-	].includes(lang ?? '')
-	$: showResourceTypePicker =
 		['typescript', 'javascript'].includes(scriptLangToEditorLang(lang)) ||
-		lang === 'python3' ||
 		lang === 'php'
 
 	let codeViewer: Drawer
@@ -400,11 +381,7 @@
 			editor.insertAtCursor(`$env.${name}`)
 		} else if (lang == 'java') {
 			editor.insertAtCursor(`System.getenv("${name}");`)
-<<<<<<< HEAD
-			// KJQXZ
-=======
 			// for related places search: ADD_NEW_LANG
->>>>>>> bc69116f
 		}
 		sendUserToast(`${name} inserted at cursor`)
 	}}
@@ -474,15 +451,8 @@
 			editor.insertAtCursor(`get_variable ${path}`)
 		} else if (lang == 'java') {
 			editor.insertAtCursor(`(Wmill.getVariable("${path}"))`)
-<<<<<<< HEAD
-			// KJQXZ
-=======
 			// for related places search: ADD_NEW_LANG
->>>>>>> bc69116f
-		}
-		sendUserToast(`${name} inserted at cursor`)
 	}}
-	tooltip="Variables are dynamic values that have a key associated to them and can be retrieved during the execution of a Script or Flow."
 	documentationLink="https://www.windmill.dev/docs/core_concepts/variables_and_secrets"
 	itemName="Variable"
 	extraField="path"
@@ -565,11 +535,7 @@
 			editor.insertAtCursor(`get_resource ${path}`)
 		} else if (lang == 'java') {
 			editor.insertAtCursor(`(Wmill.getResource("${path}"))`)
-<<<<<<< HEAD
-			// KJQXZ
-=======
 			// for related places search: ADD_NEW_LANG
->>>>>>> bc69116f
 		}
 
 		sendUserToast(`${path} inserted at cursor`)
@@ -733,22 +699,11 @@
 					<Toggle
 						options={{ right: '' }}
 						size="xs"
-<<<<<<< HEAD
-						checked={$diffMode}
-						disabled={!lastDeployedCode}
-						on:change={() => {
-							if (!$diffMode) {
-								dispatch('showDiffMode')
-							} else {
-								dispatch('hideDiffMode')
-							}
-=======
 						checked={diffMode}
 						disabled={!lastDeployedCode}
 						on:change={(e) => {
 							const turnOn = e.detail
 							dispatch(turnOn ? 'showDiffMode' : 'hideDiffMode')
->>>>>>> bc69116f
 						}}
 					/>
 					<Popover>
