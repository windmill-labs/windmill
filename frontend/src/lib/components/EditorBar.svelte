--- conflicted
+++ resolved
@@ -77,93 +77,6 @@
 		showHistoryDrawer?: boolean
 		right?: import('svelte').Snippet
 	}
-<<<<<<< HEAD
-	export let iconOnly: boolean = false
-	export let validCode: boolean = true
-	export let kind: 'script' | 'trigger' | 'approval' = 'script'
-	export let template: 'pgsql' | 'mysql' | 'script' | 'docker' | 'powershell' | 'bunnative' =
-		'script'
-	export let collabMode = false
-	export let collabLive = false
-	export let collabUsers: { name: string }[] = []
-	export let scriptPath: string | undefined = undefined
-	export let diffEditor: DiffEditor | undefined = undefined
-	export let args: Record<string, any>
-	export let noHistory = false
-	export let saveToWorkspace = false
-	export let customUi: EditorBarUi = {}
-	export let lastDeployedCode: string | undefined = undefined
-	export let diffMode: boolean = false
-	export let showHistoryDrawer: boolean = false
-
-	let contextualVariablePicker: ItemPicker
-	let variablePicker: ItemPicker
-	let resourcePicker: ItemPicker
-	let resourceTypePicker: ItemPicker
-	let variableEditor: VariableEditor
-	let resourceEditor: ResourceEditorDrawer
-	let showContextVarPicker = false
-	let showVarPicker = false
-	let showResourcePicker = false
-	let showResourceTypePicker = false
-
-	$: showContextVarPicker = [
-		'python3',
-		'bash',
-		'powershell',
-		'go',
-		'deno',
-		'bun',
-		'bunnative',
-		'nativets',
-		'php',
-		'rust',
-		'csharp',
-		'nu',
-		'java'
-		// for related places search: ADD_NEW_LANG
-	].includes(lang ?? '')
-	$: showVarPicker = [
-		'python3',
-		'bash',
-		'powershell',
-		'go',
-		'deno',
-		'bun',
-		'bunnative',
-		'nativets',
-		'php',
-		'rust',
-		'csharp',
-		'nu',
-		'java'
-		// for related places search: ADD_NEW_LANG
-	].includes(lang ?? '')
-	$: showResourcePicker = [
-		'python3',
-		'bash',
-		'powershell',
-		'go',
-		'deno',
-		'bun',
-		'bunnative',
-		'nativets',
-		'php',
-		'rust',
-		'csharp',
-		'nu',
-		'java',
-		'ruby'
-		// for related places search: ADD_NEW_LANG
-	].includes(lang ?? '')
-	$: showResourceTypePicker =
-		['typescript', 'javascript'].includes(scriptLangToEditorLang(lang)) ||
-		lang === 'python3' ||
-		lang === 'php'
-
-	let codeViewer: Drawer
-	let codeObj: { language: SupportedLanguage; content: string } | undefined = undefined
-=======
 
 	let {
 		lang,
@@ -213,7 +126,8 @@
 			'rust',
 			'csharp',
 			'nu',
-			'java'
+			'java',
+      'ruby'
 			// for related places search: ADD_NEW_LANG
 		].includes(lang ?? '')
 	})
@@ -231,7 +145,8 @@
 			'rust',
 			'csharp',
 			'nu',
-			'java'
+			'java',
+      'ruby'
 			// for related places search: ADD_NEW_LANG
 		].includes(lang ?? '')
 	})
@@ -249,7 +164,8 @@
 			'rust',
 			'csharp',
 			'nu',
-			'java'
+			'java',
+      'ruby'
 			// for related places search: ADD_NEW_LANG
 		].includes(lang ?? '')
 	})
@@ -262,7 +178,6 @@
 
 	let codeViewer: Drawer | undefined = $state()
 	let codeObj: { language: SupportedLanguage; content: string } | undefined = $state(undefined)
->>>>>>> 0b3a084c
 
 	function addEditorActions() {
 		editor?.addAction('insert-variable', 'Windmill: Insert variable', () => {
