--- conflicted
+++ resolved
@@ -98,13 +98,8 @@
 		'rust',
 		'csharp',
 		'nu',
-<<<<<<< HEAD
 		'java'
-		// KJQXZ
-=======
-		'java',
-		// for related places search: ADD_NEW_LANG 
->>>>>>> f3ed108e
+		// for related places search: ADD_NEW_LANG
 	].includes(lang ?? '')
 	$: showVarPicker = [
 		'python3',
@@ -119,13 +114,8 @@
 		'rust',
 		'csharp',
 		'nu',
-<<<<<<< HEAD
 		'java'
-		// KJQXZ
-=======
-		'java',
-		// for related places search: ADD_NEW_LANG 
->>>>>>> f3ed108e
+		// for related places search: ADD_NEW_LANG
 	].includes(lang ?? '')
 	$: showResourcePicker = [
 		'python3',
@@ -140,13 +130,8 @@
 		'rust',
 		'csharp',
 		'nu',
-<<<<<<< HEAD
 		'java'
-		// KJQXZ
-=======
-		'java',
-		// for related places search: ADD_NEW_LANG 
->>>>>>> f3ed108e
+		// for related places search: ADD_NEW_LANG
 	].includes(lang ?? '')
 	$: showResourceTypePicker =
 		['typescript', 'javascript'].includes(scriptLangToEditorLang(lang)) ||
@@ -398,11 +383,7 @@
 			editor.insertAtCursor(`$env.${name}`)
 		} else if (lang == 'java') {
 			editor.insertAtCursor(`System.getenv("${name}");`)
-<<<<<<< HEAD
-			// KJQXZ
-=======
-			// for related places search: ADD_NEW_LANG 
->>>>>>> f3ed108e
+			// for related places search: ADD_NEW_LANG
 		}
 		sendUserToast(`${name} inserted at cursor`)
 	}}
@@ -472,11 +453,7 @@
 			editor.insertAtCursor(`get_variable ${path}`)
 		} else if (lang == 'java') {
 			editor.insertAtCursor(`(Wmill.getVariable("${path}"))`)
-<<<<<<< HEAD
-			// KJQXZ
-=======
-			// for related places search: ADD_NEW_LANG 
->>>>>>> f3ed108e
+			// for related places search: ADD_NEW_LANG
 		}
 		sendUserToast(`${name} inserted at cursor`)
 	}}
@@ -563,11 +540,7 @@
 			editor.insertAtCursor(`get_resource ${path}`)
 		} else if (lang == 'java') {
 			editor.insertAtCursor(`(Wmill.getResource("${path}"))`)
-<<<<<<< HEAD
-			// KJQXZ
-=======
-			// for related places search: ADD_NEW_LANG 
->>>>>>> f3ed108e
+			// for related places search: ADD_NEW_LANG
 		}
 
 		sendUserToast(`${path} inserted at cursor`)
