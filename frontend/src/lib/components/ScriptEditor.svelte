<script lang="ts">
	import { BROWSER } from 'esm-env'

	import type { Schema, SupportedLanguage } from '$lib/common'
<<<<<<< HEAD
	import { type CompletedJob, HelpersService, type Job, JobService, type Preview, type ScriptLang, SettingService } from '$lib/gen'
	import { copilotInfo, enterpriseLicense, userStore, workspaceStore } from '$lib/stores'
=======
	import { type CompletedJob, type Job, JobService, type Preview, type ScriptLang } from '$lib/gen'
	import { enterpriseLicense, userStore, workspaceStore } from '$lib/stores'
>>>>>>> 7ebd1bc5
	import { copyToClipboard, emptySchema, sendUserToast } from '$lib/utils'
	import Editor from './Editor.svelte'
	import { inferArgs, inferAssets, inferAnsibleExecutionMode } from '$lib/infer'
	import { Pane, Splitpanes } from 'svelte-splitpanes'
	import SchemaForm from './SchemaForm.svelte'
	import LogPanel from './scriptEditor/LogPanel.svelte'
	import EditorBar, { EDITOR_BAR_WIDTH_THRESHOLD } from './EditorBar.svelte'
	import JobLoader from './JobLoader.svelte'
	import JobProgressBar from '$lib/components/jobs/JobProgressBar.svelte'
	import { createEventDispatcher, onDestroy, onMount, untrack } from 'svelte'
	import { Alert, Button } from './common'
	import SplitPanesWrapper from './splitPanes/SplitPanesWrapper.svelte'
	import WindmillIcon from './icons/WindmillIcon.svelte'
	import * as Y from 'yjs'
	import { scriptLangToEditorLang } from '$lib/scripts'
	import { WebsocketProvider } from 'y-websocket'
	import Modal from './common/modal/Modal.svelte'
	import DiffEditor from './DiffEditor.svelte'
	import {
		Clipboard,
		CornerDownLeft,
		ExternalLink,
		Github,
		GitBranch,
		Play,
		PlayIcon,
		WandSparkles
	} from 'lucide-svelte'
	import { setLicense } from '$lib/enterpriseUtils'
	import type { ScriptEditorWhitelabelCustomUi } from './custom_ui'
	import Tabs from './common/tabs/Tabs.svelte'
	import Tab from './common/tabs/Tab.svelte'
	import { slide } from 'svelte/transition'
	import CaptureTable from '$lib/components/triggers/CaptureTable.svelte'
	import CaptureButton from './triggers/CaptureButton.svelte'
	import { setContext } from 'svelte'
	import HideButton from './apps/editor/settingsPanel/HideButton.svelte'
	import { base } from '$lib/base'
	import { SUPPORTED_CHAT_SCRIPT_LANGUAGES } from './copilot/chat/script/core'
	import { getStringError } from './copilot/chat/utils'
	import type { ScriptOptions } from './copilot/chat/ContextManager.svelte'
	import { aiChatManager, AIMode } from './copilot/chat/AIChatManager.svelte'
	import { triggerableByAI } from '$lib/actions/triggerableByAI.svelte'
	import AssetsDropdownButton from './assets/AssetsDropdownButton.svelte'
	import { assetEq, type AssetWithAltAccessType } from './assets/lib'
	import { editor as meditor } from 'monaco-editor'
	import type { ReviewChangesOpts } from './copilot/chat/monaco-adapter'
<<<<<<< HEAD
	import S3FilePicker from './S3FilePicker.svelte'
	import GitRepoViewer from './GitRepoViewer.svelte'
	import GitRepoResourcePicker from './GitRepoResourcePicker.svelte'
	import { insertDelegateToGitRepoInCode, updateDelegateToGitRepoConfig, insertAdditionalInventories } from '$lib/ansibleUtils'
=======
	import { copilotInfo } from '$lib/aiStore'
>>>>>>> 7ebd1bc5

	interface Props {
		// Exported
		schema?: Schema | any
		code: string
		path: string | undefined
		lang: Preview['language']
		kind?: string | undefined
		template?: 'pgsql' | 'mysql' | 'script' | 'docker' | 'powershell' | 'bunnative'
		tag: string | undefined
		initialArgs?: Record<string, any>
		fixedOverflowWidgets?: boolean
		noSyncFromGithub?: boolean
		editor?: Editor | undefined
		diffEditor?: DiffEditor | undefined
		collabMode?: boolean
		edit?: boolean
		noHistory?: boolean
		saveToWorkspace?: boolean
		watchChanges?: boolean
		customUi?: ScriptEditorWhitelabelCustomUi | undefined
		args: Record<string, any>
		selectedTab?: 'main' | 'preprocessor'
		hasPreprocessor?: boolean
		captureTable?: CaptureTable | undefined
		showCaptures?: boolean
		stablePathForCaptures?: string
		lastSavedCode?: string | undefined
		lastDeployedCode?: string | undefined
		disableAi?: boolean
		assets?: AssetWithAltAccessType[]
		editor_bar_right?: import('svelte').Snippet
		enablePreprocessorSnippet?: boolean
	}

	let {
		schema = $bindable(),
		code = $bindable(),
		path,
		lang,
		kind = undefined,
		template = 'script',
		tag,
		fixedOverflowWidgets = true,
		noSyncFromGithub = false,
		editor = $bindable(undefined),
		diffEditor = $bindable(undefined),
		collabMode = false,
		edit = true,
		noHistory = false,
		saveToWorkspace = false,
		watchChanges = false,
		customUi = undefined,
		args = $bindable(),
		selectedTab = $bindable('main'),
		hasPreprocessor = $bindable(false),
		captureTable = $bindable(undefined),
		showCaptures = true,
		stablePathForCaptures = '',
		lastSavedCode = undefined,
		lastDeployedCode = undefined,
		disableAi = false,
		assets = $bindable(),
		editor_bar_right,
		enablePreprocessorSnippet = false
	}: Props = $props()

	let s3FilePicker: S3FilePicker | undefined = $state()
	$effect.pre(() => {
		if (schema == undefined) {
			schema = emptySchema()
		}
	})
	let showHistoryDrawer = $state(false)

	let jobProgressBar: JobProgressBar | undefined = $state(undefined)
	let diffMode = $state(false)

	let websocketAlive = $state({
		pyright: false,
		deno: false,
		go: false,
		ruff: false,
		shellcheck: false
	})

	const dispatch = createEventDispatcher()

	$effect(() => {
		watchChanges &&
			(code != undefined || schema != undefined) &&
			dispatch('change', { code, schema })
	})

	$effect(() => {
		;[lang, code]
		untrack(() => {
			inferAssets(lang, code).then((newAssets: AssetWithAltAccessType[]) => {
				for (const asset of newAssets) {
					const old = assets?.find((a) => assetEq(a, asset))
					if (old?.alt_access_type) asset.alt_access_type = old.alt_access_type
				}
				assets = newAssets
			})

			if (lang === 'ansible') {
				inferAnsibleExecutionMode(code).then((v) => {
					if (
						v !== undefined &&
						(v === null ||
							v.resource !== ansibleAlternativeExecutionMode?.resource ||
							v.commit !== ansibleAlternativeExecutionMode?.commit)
					) {
						ansibleAlternativeExecutionMode = v
					}
				})
			}
		})
	})

	let width = $state(1200)

	let jobLoader: JobLoader | undefined = $state(undefined)

	let isValid: boolean = $state(true)
	let scriptProgress = $state(undefined)

	let logPanel: LogPanel | undefined = $state(undefined)
	// Test
	let testIsLoading = $state(false)
	let testJob: Job | undefined = $state()
	let pastPreviews: CompletedJob[] = $state([])
	let validCode = $state(true)

	let wsProvider: WebsocketProvider | undefined = $state(undefined)
	let yContent: Y.Text | undefined = $state(undefined)
	let peers: { name: string }[] = $state([])
	let showCollabPopup = $state(false)

	let ansibleAlternativeExecutionMode = $state()

	const url = new URL(window.location.toString())
	let initialCollab = /true|1/i.test(url.searchParams.get('collab') ?? '0')

	if (initialCollab) {
		setCollaborationMode()
		url.searchParams.delete('collab')
		url.searchParams.delete('path')
		history.replaceState(null, '', url)
	}

	function onKeyDown(event: KeyboardEvent) {
		if ((event.ctrlKey || event.metaKey) && event.key == 'Enter') {
			event.preventDefault()
			runTest()
		} else if ((event.ctrlKey || event.metaKey) && event.key == 'u') {
			event.preventDefault()
			toggleTestPanel()
		}
	}

	export function setArgs(nargs: Record<string, any>) {
		args = nargs
	}

	export async function runTest() {
		// Not defined if JobProgressBar not loaded
		jobProgressBar?.reset()
		//@ts-ignore
		let job = await jobLoader.runPreview(
			path,
			code,
			lang,
			selectedTab === 'preprocessor' || kind === 'preprocessor'
				? { _ENTRYPOINT_OVERRIDE: 'preprocessor', ...(args ?? {}) }
				: (args ?? {}),
			tag,
			undefined,
			undefined,
			{
				done(_x) {
					loadPastTests()
				},
				doneError({ error }) {
					console.error(error)
					// sendUserToast('Error running test', true)
				}
			}
		)
		logPanel?.setFocusToLogs()
		return job
	}

	async function loadPastTests(): Promise<void> {
		pastPreviews = await JobService.listCompletedJobs({
			workspace: $workspaceStore!,
			jobKinds: 'preview',
			createdBy: $userStore?.username,
			scriptPathExact: path
		})
	}

	export async function inferSchema(code: string, nlang?: SupportedLanguage, resetArgs = false) {
		let nschema = schema ?? emptySchema()

		try {
			const result = await inferArgs(
				nlang ?? lang,
				code,
				nschema,
				selectedTab === 'preprocessor' || kind === 'preprocessor' ? 'preprocessor' : undefined
			)

			if (kind === 'preprocessor') {
				hasPreprocessor = false
				selectedTab = 'main'
			} else {
				hasPreprocessor =
					(selectedTab === 'preprocessor' ? !result?.no_main_func : result?.has_preprocessor) ??
					false

				if (!hasPreprocessor && selectedTab === 'preprocessor') {
					selectedTab = 'main'
				}
			}

			validCode = true
			if (resetArgs) {
				args = {}
			}
			schema = nschema
		} catch (e) {
			validCode = false
		}
	}

	let gitRepoViewer: GitRepoViewer | undefined = $state()
	let gitRepoResourcePickerOpen = $state(false)
	let commitHashForGitRepo = $state<string | undefined>(ansibleAlternativeExecutionMode?.commit)

	// Check if delegate_to_git_repo exists in the code
	let hasDelegateToGitRepo = $derived(
		code && code.includes('delegate_to_git_repo:')
	)

	function insertDelegateToGitRepo(resourcePath: string) {
		if (!editor) return

		const currentCode = editor.getCode()
		const newCode = insertDelegateToGitRepoInCode(currentCode, resourcePath)
		editor.setCode(newCode)

		// Trigger schema inference to update assets
		inferSchema(newCode)
	}

	function handleDelegateConfigUpdate(event: { detail: { resourcePath: string; playbook?: string; inventoriesLocation?: string } }) {
		if (!editor) return

		const currentCode = editor.getCode()
		const newCode = updateDelegateToGitRepoConfig(currentCode, {
			resource: event.detail.resourcePath,
			playbook: event.detail.playbook,
			inventories_location: event.detail.inventoriesLocation
		})
		editor.setCode(newCode)

		// Trigger schema inference to update assets
		inferSchema(newCode)
	}

	function handleAddInventories(event: { detail: { inventoryPaths: string[] } }) {
		if (!editor) return

		const currentCode = editor.getCode()
		const newCode = insertAdditionalInventories(currentCode, event.detail.inventoryPaths)
		editor.setCode(newCode)

		// Trigger schema inference to update assets
		inferSchema(newCode)
	}

	onMount(() => {
		inferSchema(code)
		loadPastTests()
		aiChatManager.saveAndClear()
		aiChatManager.changeMode(AIMode.SCRIPT)
	})

	setLicense()
	export async function setCollaborationMode() {
		await setLicense()
		if (!$enterpriseLicense) {
			sendUserToast(`Multiplayer is an enterprise feature`, true, [
				{
					label: 'Upgrade',
					callback: () => {
						window.open('https://www.windmill.dev/pricing', '_blank')
					}
				}
			])
			return
		}

		const ydoc = new Y.Doc()
		if (wsProvider) {
			wsProvider.destroy()
		}
		let yContentInit = ydoc.getText('content')

		const wsProtocol = BROWSER && window.location.protocol == 'https:' ? 'wss' : 'ws'

		wsProvider = new WebsocketProvider(
			`${wsProtocol}://${window.location.host}/ws_mp/`,
			$workspaceStore + '/' + (path ?? 'no-room-name'),
			ydoc,
			{ connect: false }
		)

		wsProvider.on('sync', (isSynced: boolean) => {
			if (isSynced && yContentInit?.toJSON() == '') {
				showCollabPopup = true
				yContentInit?.insert(0, code)
			}
			yContent = yContentInit
		})

		wsProvider.on('connection-error', (WSErrorEvent) => {
			console.error(WSErrorEvent)
			sendUserToast('Multiplayer server connection had an error', true)
		})
		wsProvider.connect()
		const awareness = wsProvider.awareness

		awareness.setLocalStateField('user', {
			name: $userStore?.username
		})

		function setPeers() {
			peers = Array.from(awareness.getStates().values()).map((x) => x?.['user'])
		}

		setPeers()
		// You can observe when a user updates their awareness information
		awareness.on('change', (changes) => {
			setPeers()
		})
	}

	export function disableCollaboration() {
		if (!wsProvider?.shouldConnect) return
		peers = []
		console.log('collab mode disabled')
		wsProvider?.disconnect()
		wsProvider.destroy()
		wsProvider = undefined
	}

	onDestroy(() => {
		disableCollaboration()
		aiChatManager.scriptEditorApplyCode = undefined
		aiChatManager.scriptEditorShowDiffMode = undefined
		aiChatManager.scriptEditorOptions = undefined
		aiChatManager.changeMode(AIMode.NAVIGATOR)
	})

	function asKind(str: string | undefined) {
		return str as 'script' | 'approval' | 'trigger' | undefined
	}

	function collabUrl() {
		let url = new URL(window.location.toString().split('#')[0])
		url.search = ''
		return `${url}?collab=1` + (edit ? '' : `&path=${path}`)
	}

	let showTabs = $derived(hasPreprocessor)
	$effect(() => {
		!hasPreprocessor && (selectedTab = 'main')
	})
	$effect(() => {
		selectedTab && code && untrack(() => inferSchema(code))
	})

	let argsRender = $state(0)
	export async function updateArgs(newArgs: Record<string, any>) {
		if (Object.keys(newArgs).length > 0) {
			args = { ...newArgs }
			argsRender++
		}
	}

	setContext('disableTooltips', customUi?.disableTooltips === true)

	let codePanelSize = $state(70)
	let testPanelSize = $state(30)
	let storedTestPanelSize = untrack(() => testPanelSize)
	let selectedS3File = $state(undefined)

	function toggleTestPanel() {
		if (testPanelSize > 0) {
			storedTestPanelSize = testPanelSize
			codePanelSize += testPanelSize
			testPanelSize = 0
		} else {
			codePanelSize -= storedTestPanelSize
			testPanelSize = storedTestPanelSize
		}
	}

	function getError(job: Job | undefined) {
		if (job != undefined && job.type === 'CompletedJob' && !job.success) {
			return getStringError(job.result)
		}
		return undefined
	}

	function showDiffMode() {
		diffMode = true
		diffEditor?.setOriginal(lastDeployedCode ?? '')
		diffEditor?.setModifiedModel(editor?.getModel() as meditor.ITextModel)
		diffEditor?.show()
		editor?.hide()
	}

	function hideDiffMode() {
		diffMode = false
		diffEditor?.hide()
		editor?.show()
	}

	let error = $derived(getError(testJob))

	$effect(() => {
		const options: ScriptOptions = {
			code,
			lang: lang as ScriptLang,
			error,
			args: args ?? {},
			path,
			lastSavedCode,
			lastDeployedCode,
			diffMode
		}
		untrack(() => {
			aiChatManager.scriptEditorOptions = options
			aiChatManager.scriptEditorApplyCode = async (code: string, opts?: ReviewChangesOpts) => {
				hideDiffMode()
				await editor?.reviewAndApplyCode(code, opts)
			}
			aiChatManager.scriptEditorShowDiffMode = showDiffMode
		})
	})
</script>

<JobLoader
	noCode={true}
	bind:scriptProgress
	bind:this={jobLoader}
	bind:isLoading={testIsLoading}
	bind:job={testJob}
/>

<svelte:window onkeydown={onKeyDown} />

<!-- Standalone triggerable registration for the script editor -->
<div
	style="display: none"
	use:triggerableByAI={{
		id: 'script-editor',
		description: 'Component to edit a script'
	}}
></div>

<Modal title="Invite others" bind:open={showCollabPopup}>
	<div>Have others join by sharing the following url:</div>
	<div class="flex gap-2 pr-4">
		<input type="text" disabled value={collabUrl()} />

		<Button
			color="light"
			startIcon={{ icon: Clipboard }}
			iconOnly
			on:click={() => copyToClipboard(collabUrl())}
		/>
	</div>
</Modal>
<div class="border-b shadow-sm px-1 pr-4" bind:clientWidth={width}>
	<div class="flex justify-between space-x-2">
		{#if args}
			<EditorBar
				scriptPath={edit ? path : undefined}
				on:toggleCollabMode={() => {
					if (wsProvider?.shouldConnect) {
						disableCollaboration()
					} else {
						setCollaborationMode()
					}
				}}
				on:showDiffMode={showDiffMode}
				on:hideDiffMode={hideDiffMode}
				customUi={{ ...customUi?.editorBar, aiGen: false }}
				collabLive={wsProvider?.shouldConnect}
				{collabMode}
				{validCode}
				iconOnly={width < EDITOR_BAR_WIDTH_THRESHOLD}
				on:collabPopup={() => (showCollabPopup = true)}
				{editor}
				{lang}
				on:createScriptFromInlineScript
				{websocketAlive}
				collabUsers={peers}
				kind={asKind(kind)}
				{template}
				{diffEditor}
				{args}
				{noHistory}
				{saveToWorkspace}
				lastDeployedCode={lastDeployedCode && lastDeployedCode !== code
					? lastDeployedCode
					: undefined}
				{diffMode}
				bind:showHistoryDrawer
			>
				{#snippet right()}
					{@render editor_bar_right?.()}
				{/snippet}
			</EditorBar>
		{/if}
		{#if !noSyncFromGithub && customUi?.editorBar?.useVsCode != false}
			<div class="py-1">
				<Button
					target="_blank"
					href="https://www.windmill.dev/docs/cli_local_dev/vscode-extension"
					color="light"
					size="xs"
					btnClasses="hidden lg:flex"
					startIcon={{
						icon: Github
					}}
				>
					VScode
				</Button>
			</div>
		{/if}
	</div>
</div>
<SplitPanesWrapper>
	<Splitpanes class="!overflow-visible">
		<Pane bind:size={codePanelSize} minSize={10} class="!overflow-visible">
<<<<<<< HEAD
			{#if lang === 'ansible' && ansibleAlternativeExecutionMode != null}
				<!-- Vertical split for ansible with assets -->
				<Splitpanes horizontal class="!overflow-visible h-full">
					<Pane size={60} minSize={30} class="!overflow-visible">
						{@render editorContent()}
					</Pane>
					<Pane size={40} minSize={20} class="!overflow-visible">
						<div class="h-full flex flex-col bg-surface border-l border-gray-200 dark:border-gray-700">
							<div class="p-3 border-b border-gray-200 dark:border-gray-700">
								<h4 class="text-sm font-semibold text-primary">File Browser</h4>
							</div>
								<GitRepoViewer
									bind:this={gitRepoViewer}
									gitRepoResourcePath={ansibleAlternativeExecutionMode.resource}
									bind:commitHashInput={commitHashForGitRepo}
								/>
						</div>
					</Pane>
				</Splitpanes>
			{:else}
				<!-- Original single editor layout -->
				{@render editorContent()}
			{/if}
=======
			<div class="h-full !overflow-visible bg-surface dark:bg-[#272D38] relative">
				<div class="absolute top-2 right-4 z-10 flex flex-row gap-2">
					{#if assets?.length}
						<AssetsDropdownButton {assets} />
					{/if}
					{#if testPanelSize === 0}
						<HideButton
							hidden={true}
							direction="right"
							size="md"
							panelName="Test"
							shortcut="U"
							customHiddenIcon={{
								icon: PlayIcon
							}}
							on:click={() => {
								toggleTestPanel()
							}}
							btnClasses="bg-marine-400 hover:bg-marine-200 !text-primary-inverse hover:!text-primary-inverse hover:dark:!text-primary-inverse dark:bg-marine-50 dark:hover:bg-marine-50/70"
							color="marine"
						/>
					{/if}
					{#if !aiChatManager.open && !disableAi}
						{#if customUi?.editorBar?.aiGen != false && SUPPORTED_CHAT_SCRIPT_LANGUAGES.includes(lang ?? '')}
							<HideButton
								hidden={true}
								direction="right"
								panelName="AI"
								shortcut="L"
								size="md"
								usePopoverOverride={!$copilotInfo.enabled}
								customHiddenIcon={{
									icon: WandSparkles
								}}
								btnClasses="!text-violet-800 dark:!text-violet-400 border border-gray-200 dark:border-gray-600 bg-surface"
								on:click={() => {
									if (!aiChatManager.open) {
										aiChatManager.changeMode(AIMode.SCRIPT)
									}
									aiChatManager.toggleOpen()
								}}
							>
								{#snippet popoverOverride()}
									<div class="text-sm">
										Enable Windmill AI in the <a
											href="{base}/workspace_settings?tab=ai"
											target="_blank"
											class="inline-flex flex-row items-center gap-1"
										>
											workspace settings <ExternalLink size={16} />
										</a>
									</div>
								{/snippet}
							</HideButton>
						{/if}
					{/if}
				</div>

				{#key lang}
					<Editor
						lineNumbersMinChars={4}
						folding
						{path}
						bind:code
						bind:websocketAlive
						bind:this={editor}
						{yContent}
						awareness={wsProvider?.awareness}
						on:change={(e) => {
							inferSchema(e.detail)
						}}
						on:saveDraft
						on:toggleTestPanel={toggleTestPanel}
						cmdEnterAction={async () => {
							await inferSchema(code)
							runTest()
						}}
						formatAction={async () => {
							await inferSchema(code)
							try {
								localStorage.setItem(path ?? 'last_save', code)
							} catch (e) {
								console.error('Could not save last_save to local storage', e)
							}
							dispatch('format')
						}}
						class="flex flex-1 h-full !overflow-visible"
						scriptLang={lang}
						automaticLayout={true}
						{fixedOverflowWidgets}
						{args}
						{enablePreprocessorSnippet}
					/>
					<DiffEditor
						className="h-full"
						bind:this={diffEditor}
						modifiedModel={editor?.getModel() as meditor.ITextModel}
						automaticLayout
						defaultLang={scriptLangToEditorLang(lang)}
						{fixedOverflowWidgets}
						buttons={diffMode
							? [
									{
										text: 'See changes history',
										onClick: () => {
											showHistoryDrawer = true
										}
									},
									{
										text: 'Quit diff mode',
										onClick: () => {
											hideDiffMode()
										},
										color: 'red'
									}
								]
							: []}
					/>
				{/key}
			</div>
>>>>>>> 7ebd1bc5
		</Pane>
		<Pane bind:size={testPanelSize} minSize={0}>
			<div class="flex flex-col h-full">
				{#if showTabs}
					<div transition:slide={{ duration: 200 }}>
						<Tabs bind:selected={selectedTab}>
							<Tab value="main">Main</Tab>
							{#if hasPreprocessor}
								<div transition:slide={{ duration: 200, axis: 'x' }}>
									<Tab value="preprocessor">Preprocessor</Tab>
								</div>
							{/if}
						</Tabs>
					</div>
				{/if}

				<div class="flex justify-center pt-1 relative">
					<div class="absolute top-2 left-2">
						<HideButton
							hidden={false}
							direction="right"
							panelName="Test"
							shortcut="U"
							size="md"
							on:click={() => {
								toggleTestPanel()
							}}
						/>
					</div>
					{#if testIsLoading}
						<Button on:click={jobLoader?.cancelJob} btnClasses="w-full" color="red" size="xs">
							<WindmillIcon
								white={true}
								class="mr-2 text-white"
								height="16px"
								width="20px"
								spin="fast"
							/>
							Cancel
						</Button>
					{:else if customUi?.previewPanel?.disableTriggerButton !== true}
						<div class="flex flex-row divide-x divide-gray-800 dark:divide-gray-300 items-stretch">
							<Button
								color="dark"
								on:click={() => {
									runTest()
								}}
								btnClasses="w-full rounded-r-none"
								size="xs"
								startIcon={{
									icon: Play,
									classes: 'animate-none'
								}}
								shortCut={{ Icon: CornerDownLeft, hide: testIsLoading }}
							>
								{#if testIsLoading}
									Running
								{:else}
									Test
								{/if}
							</Button>
							<CaptureButton on:openTriggers />
						</div>
					{:else}
						<div class="flex flex-row divide-x divide-gray-800 dark:divide-gray-300 items-stretch">
							<Button
								color="dark"
								on:click={() => {
									runTest()
								}}
								btnClasses="w-full"
								size="xs"
								startIcon={{
									icon: Play,
									classes: 'animate-none'
								}}
								shortCut={{ Icon: CornerDownLeft, hide: testIsLoading }}
							>
								{#if testIsLoading}
									Running
								{:else}
									Test
								{/if}
							</Button>
						</div>
					{/if}
				</div>
				<Splitpanes horizontal class="!max-h-[calc(100%-43px)]">
					<Pane size={33}>
						<div class="px-4">
							<div class="break-words relative font-sans">
								{#key argsRender}
									<SchemaForm
										helperScript={{
											source: 'inline',
											code,
											//@ts-ignore
											lang
										}}
										compact
										{schema}
										bind:args
										bind:isValid
										noVariablePicker={customUi?.previewPanel?.disableVariablePicker === true}
										showSchemaExplorer
									/>
								{/key}
							</div>
						</div>
					</Pane>
					<Pane size={67} class="relative">
						<LogPanel
							bind:this={logPanel}
							{lang}
							previewJob={testJob}
							{pastPreviews}
							previewIsLoading={testIsLoading}
							{editor}
							{diffEditor}
							{args}
							{showCaptures}
							customUi={customUi?.previewPanel}
						>
							{#if scriptProgress}
								<!-- Put to the slot in logpanel -->
								<JobProgressBar
									job={testJob}
									{scriptProgress}
									bind:this={jobProgressBar}
									compact={true}
								/>
							{/if}
							{#snippet capturesTab()}
								<div class="h-full p-2">
									<CaptureTable
										bind:this={captureTable}
										{hasPreprocessor}
										canHavePreprocessor={lang === 'bun' || lang === 'deno' || lang === 'python3'}
										isFlow={false}
										path={stablePathForCaptures}
										canEdit={true}
										on:applyArgs
										on:updateSchema
										on:addPreprocessor
									/>
								</div>
							{/snippet}
						</LogPanel>
					</Pane>
				</Splitpanes>
			</div>
		</Pane>
	</Splitpanes>
</SplitPanesWrapper>

{#snippet editorContent()}
	<div class="h-full !overflow-visible bg-gray-50 dark:bg-[#272D38] relative">
		<div class="absolute top-2 right-4 z-10 flex flex-row gap-2">
			{#if assets?.length}
				<AssetsDropdownButton {assets} />
			{/if}
			{#if lang === 'ansible' && hasDelegateToGitRepo}
				<Button
					color="light"
					variant="border"
					size="xs"
					on:click={() => (gitRepoResourcePickerOpen = true)}
					startIcon={{ icon: GitBranch }}
					btnClasses="bg-surface hover:bg-surface-hover border border-tertiary/30"
				>
					Delegating to git repo
				</Button>
			{/if}
			{#if testPanelSize === 0}
				<HideButton
					hidden={true}
					direction="right"
					size="md"
					panelName="Test"
					shortcut="U"
					customHiddenIcon={{
						icon: PlayIcon
					}}
					on:click={() => {
						toggleTestPanel()
					}}
					btnClasses="bg-marine-400 hover:bg-marine-200 !text-primary-inverse hover:!text-primary-inverse hover:dark:!text-primary-inverse dark:bg-marine-50 dark:hover:bg-marine-50/70"
					color="marine"
				/>
			{/if}
			{#if !aiChatManager.open && !disableAi}
				{#if customUi?.editorBar?.aiGen != false && SUPPORTED_CHAT_SCRIPT_LANGUAGES.includes(lang ?? '')}
					<HideButton
						hidden={true}
						direction="right"
						panelName="AI"
						shortcut="L"
						size="md"
						usePopoverOverride={!$copilotInfo.enabled}
						customHiddenIcon={{
							icon: WandSparkles
						}}
						btnClasses="!text-violet-800 dark:!text-violet-400 border border-gray-200 dark:border-gray-600 bg-surface"
						on:click={() => {
							if (!aiChatManager.open) {
								aiChatManager.changeMode(AIMode.SCRIPT)
							}
							aiChatManager.toggleOpen()
						}}
					>
						{#snippet popoverOverride()}
							<div class="text-sm">
								Enable Windmill AI in the <a
									href="{base}/workspace_settings?tab=ai"
									target="_blank"
									class="inline-flex flex-row items-center gap-1"
								>
									workspace settings <ExternalLink size={16} />
								</a>
							</div>
						{/snippet}
					</HideButton>
				{/if}
			{/if}
		</div>

		{#key lang}
			<Editor
				lineNumbersMinChars={4}
				folding
				{path}
				bind:code
				bind:websocketAlive
				bind:this={editor}
				{yContent}
				awareness={wsProvider?.awareness}
				on:change={(e) => {
					inferSchema(e.detail)
				}}
				on:saveDraft
				on:toggleTestPanel={toggleTestPanel}
				cmdEnterAction={async () => {
					await inferSchema(code)
					runTest()
				}}
				formatAction={async () => {
					await inferSchema(code)
					try {
						localStorage.setItem(path ?? 'last_save', code)
					} catch (e) {
						console.error('Could not save last_save to local storage', e)
					}
					dispatch('format')
				}}
				class="flex flex-1 h-full !overflow-visible"
				scriptLang={lang}
				automaticLayout={true}
				{fixedOverflowWidgets}
				{args}
				{enablePreprocessorSnippet}
			/>
			<DiffEditor
				className="h-full"
				bind:this={diffEditor}
				modifiedModel={editor?.getModel() as meditor.ITextModel}
				automaticLayout
				defaultLang={scriptLangToEditorLang(lang)}
				{fixedOverflowWidgets}
				buttons={diffMode
					? [
							{
								text: 'See changes history',
								onClick: () => {
									showHistoryDrawer = true
								}
							},
							{
								text: 'Quit diff mode',
								onClick: () => {
									hideDiffMode()
								},
								color: 'red'
							}
						]
					: []}
			/>
		{/key}
	</div>
{/snippet}

<GitRepoResourcePicker
	bind:open={gitRepoResourcePickerOpen}
	currentResource={ansibleAlternativeExecutionMode?.resource}
	currentCode={code}
	currentCommit={commitHashForGitRepo || ansibleAlternativeExecutionMode?.commit}
	on:selected={handleDelegateConfigUpdate}
	on:addInventories={handleAddInventories}
/><|MERGE_RESOLUTION|>--- conflicted
+++ resolved
@@ -2,13 +2,8 @@
 	import { BROWSER } from 'esm-env'
 
 	import type { Schema, SupportedLanguage } from '$lib/common'
-<<<<<<< HEAD
 	import { type CompletedJob, HelpersService, type Job, JobService, type Preview, type ScriptLang, SettingService } from '$lib/gen'
-	import { copilotInfo, enterpriseLicense, userStore, workspaceStore } from '$lib/stores'
-=======
-	import { type CompletedJob, type Job, JobService, type Preview, type ScriptLang } from '$lib/gen'
 	import { enterpriseLicense, userStore, workspaceStore } from '$lib/stores'
->>>>>>> 7ebd1bc5
 	import { copyToClipboard, emptySchema, sendUserToast } from '$lib/utils'
 	import Editor from './Editor.svelte'
 	import { inferArgs, inferAssets, inferAnsibleExecutionMode } from '$lib/infer'
@@ -56,14 +51,11 @@
 	import { assetEq, type AssetWithAltAccessType } from './assets/lib'
 	import { editor as meditor } from 'monaco-editor'
 	import type { ReviewChangesOpts } from './copilot/chat/monaco-adapter'
-<<<<<<< HEAD
 	import S3FilePicker from './S3FilePicker.svelte'
 	import GitRepoViewer from './GitRepoViewer.svelte'
 	import GitRepoResourcePicker from './GitRepoResourcePicker.svelte'
 	import { insertDelegateToGitRepoInCode, updateDelegateToGitRepoConfig, insertAdditionalInventories } from '$lib/ansibleUtils'
-=======
 	import { copilotInfo } from '$lib/aiStore'
->>>>>>> 7ebd1bc5
 
 	interface Props {
 		// Exported
@@ -614,7 +606,6 @@
 <SplitPanesWrapper>
 	<Splitpanes class="!overflow-visible">
 		<Pane bind:size={codePanelSize} minSize={10} class="!overflow-visible">
-<<<<<<< HEAD
 			{#if lang === 'ansible' && ansibleAlternativeExecutionMode != null}
 				<!-- Vertical split for ansible with assets -->
 				<Splitpanes horizontal class="!overflow-visible h-full">
@@ -638,128 +629,6 @@
 				<!-- Original single editor layout -->
 				{@render editorContent()}
 			{/if}
-=======
-			<div class="h-full !overflow-visible bg-surface dark:bg-[#272D38] relative">
-				<div class="absolute top-2 right-4 z-10 flex flex-row gap-2">
-					{#if assets?.length}
-						<AssetsDropdownButton {assets} />
-					{/if}
-					{#if testPanelSize === 0}
-						<HideButton
-							hidden={true}
-							direction="right"
-							size="md"
-							panelName="Test"
-							shortcut="U"
-							customHiddenIcon={{
-								icon: PlayIcon
-							}}
-							on:click={() => {
-								toggleTestPanel()
-							}}
-							btnClasses="bg-marine-400 hover:bg-marine-200 !text-primary-inverse hover:!text-primary-inverse hover:dark:!text-primary-inverse dark:bg-marine-50 dark:hover:bg-marine-50/70"
-							color="marine"
-						/>
-					{/if}
-					{#if !aiChatManager.open && !disableAi}
-						{#if customUi?.editorBar?.aiGen != false && SUPPORTED_CHAT_SCRIPT_LANGUAGES.includes(lang ?? '')}
-							<HideButton
-								hidden={true}
-								direction="right"
-								panelName="AI"
-								shortcut="L"
-								size="md"
-								usePopoverOverride={!$copilotInfo.enabled}
-								customHiddenIcon={{
-									icon: WandSparkles
-								}}
-								btnClasses="!text-violet-800 dark:!text-violet-400 border border-gray-200 dark:border-gray-600 bg-surface"
-								on:click={() => {
-									if (!aiChatManager.open) {
-										aiChatManager.changeMode(AIMode.SCRIPT)
-									}
-									aiChatManager.toggleOpen()
-								}}
-							>
-								{#snippet popoverOverride()}
-									<div class="text-sm">
-										Enable Windmill AI in the <a
-											href="{base}/workspace_settings?tab=ai"
-											target="_blank"
-											class="inline-flex flex-row items-center gap-1"
-										>
-											workspace settings <ExternalLink size={16} />
-										</a>
-									</div>
-								{/snippet}
-							</HideButton>
-						{/if}
-					{/if}
-				</div>
-
-				{#key lang}
-					<Editor
-						lineNumbersMinChars={4}
-						folding
-						{path}
-						bind:code
-						bind:websocketAlive
-						bind:this={editor}
-						{yContent}
-						awareness={wsProvider?.awareness}
-						on:change={(e) => {
-							inferSchema(e.detail)
-						}}
-						on:saveDraft
-						on:toggleTestPanel={toggleTestPanel}
-						cmdEnterAction={async () => {
-							await inferSchema(code)
-							runTest()
-						}}
-						formatAction={async () => {
-							await inferSchema(code)
-							try {
-								localStorage.setItem(path ?? 'last_save', code)
-							} catch (e) {
-								console.error('Could not save last_save to local storage', e)
-							}
-							dispatch('format')
-						}}
-						class="flex flex-1 h-full !overflow-visible"
-						scriptLang={lang}
-						automaticLayout={true}
-						{fixedOverflowWidgets}
-						{args}
-						{enablePreprocessorSnippet}
-					/>
-					<DiffEditor
-						className="h-full"
-						bind:this={diffEditor}
-						modifiedModel={editor?.getModel() as meditor.ITextModel}
-						automaticLayout
-						defaultLang={scriptLangToEditorLang(lang)}
-						{fixedOverflowWidgets}
-						buttons={diffMode
-							? [
-									{
-										text: 'See changes history',
-										onClick: () => {
-											showHistoryDrawer = true
-										}
-									},
-									{
-										text: 'Quit diff mode',
-										onClick: () => {
-											hideDiffMode()
-										},
-										color: 'red'
-									}
-								]
-							: []}
-					/>
-				{/key}
-			</div>
->>>>>>> 7ebd1bc5
 		</Pane>
 		<Pane bind:size={testPanelSize} minSize={0}>
 			<div class="flex flex-col h-full">
@@ -916,7 +785,7 @@
 </SplitPanesWrapper>
 
 {#snippet editorContent()}
-	<div class="h-full !overflow-visible bg-gray-50 dark:bg-[#272D38] relative">
+	<div class="h-full !overflow-visible bg-surface dark:bg-[#272D38] relative">
 		<div class="absolute top-2 right-4 z-10 flex flex-row gap-2">
 			{#if assets?.length}
 				<AssetsDropdownButton {assets} />
