--- conflicted
+++ resolved
@@ -1,9 +1,4 @@
 <script lang="ts">
-<<<<<<< HEAD
-=======
-	import { JobService, Job, CompletedJob } from '$lib/gen'
-	import { emptySchema, displayDate } from '$lib/utils'
->>>>>>> 9415dbf1
 	import type { Schema } from '$lib/common'
 	import { CompletedJob, Job, JobService } from '$lib/gen'
 	import { userStore, workspaceStore } from '$lib/stores'
@@ -30,17 +25,11 @@
 	// @ts-ignore
 	import type { Preview } from '$lib/gen/models/Preview'
 	import { Highlight } from 'svelte-highlight'
-<<<<<<< HEAD
 	import { json, python, typescript } from 'svelte-highlight/languages'
 	import { VSplitPane } from 'svelte-split-pane'
 	import DisplayResult from './DisplayResult.svelte'
 	import EditorBar from './EditorBar.svelte'
 	import SchemaForm from './SchemaForm.svelte'
-=======
-	import typescript from 'svelte-highlight/languages/typescript'
-	import python from 'svelte-highlight/languages/python'
-	import json from 'svelte-highlight/languages/json'
->>>>>>> 9415dbf1
 
 	// Exported
 	export let schema: Schema = emptySchema()
