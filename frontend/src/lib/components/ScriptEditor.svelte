<script lang="ts">
	import type { Schema } from '$lib/common'
	import { CompletedJob, Job, JobService } from '$lib/gen'
	import { userStore, workspaceStore } from '$lib/stores'
<<<<<<< HEAD
	import {
		emptySchema,
		getModifierKey,
		isCloudHosted,
		scriptLangToEditorLang,
		sendUserToast
	} from '$lib/utils'
=======
	import { emptySchema, getModifierKey } from '$lib/utils'
>>>>>>> 133adefc
	import { faPlay } from '@fortawesome/free-solid-svg-icons'
	import Editor from './Editor.svelte'
	import { inferArgs } from '$lib/infer'
	import type { Preview } from '$lib/gen/models/Preview'
	import { Pane, Splitpanes } from 'svelte-splitpanes'
	import SchemaForm from './SchemaForm.svelte'
	import LogPanel from './scriptEditor/LogPanel.svelte'
	import { faGithub } from '@fortawesome/free-brands-svg-icons'
	import EditorBar, { EDITOR_BAR_WIDTH_THRESHOLD } from './EditorBar.svelte'
	import TestJobLoader from './TestJobLoader.svelte'
	import { createEventDispatcher, onDestroy, onMount } from 'svelte'
	import { Button, Kbd } from './common'
	import SplitPanesWrapper from './splitPanes/SplitPanesWrapper.svelte'
	import WindmillIcon from './icons/WindmillIcon.svelte'
<<<<<<< HEAD
	import * as Y from 'yjs'
	import { WebsocketProvider } from 'y-websocket'
=======
	import { scriptLangToEditorLang } from '$lib/scripts'
>>>>>>> 133adefc

	// Exported
	export let schema: Schema = emptySchema()
	export let code: string
	export let path: string | undefined
	export let lang: Preview.language
	export let kind: string | undefined = undefined
	export let tag: string | undefined
	export let initialArgs: Record<string, any> = {}
	export let fixedOverflowWidgets = true
	export let noSyncFromGithub = false
	export let editor: Editor | undefined = undefined
	export let collabMode = false

	let websocketAlive = {
		pyright: false,
		black: false,
		deno: false,
		go: false,
		ruff: false,
		shellcheck: false
	}

	let width = 1200

	let testJobLoader: TestJobLoader

	// Test args input
	let args: Record<string, any> = initialArgs
	let isValid: boolean = true

	// Test
	let testIsLoading = false
	let testJob: Job | undefined
	let pastPreviews: CompletedJob[] = []
	let validCode = true

	function onKeyDown(event: KeyboardEvent) {
		if ((event.ctrlKey || event.metaKey) && event.key == 'Enter') {
			event.preventDefault()
			runTest()
		}
	}

	function runTest() {
		testJobLoader.runPreview(path, code, lang, args, tag)
	}

	async function loadPastTests(): Promise<void> {
		pastPreviews = await JobService.listCompletedJobs({
			workspace: $workspaceStore!,
			jobKinds: 'preview',
			createdBy: $userStore?.username,
			scriptPathExact: path
		})
	}

	export async function inferSchema(code: string, nlang?: 'go' | 'bash' | 'python3' | 'deno') {
		schema = schema ?? emptySchema()
		let isDefault: string[] = []
		Object.entries(args).forEach(([k, v]) => {
			if (schema.properties?.[k]?.default == v) {
				isDefault.push(k)
			}
		})

		try {
			await inferArgs(nlang ?? lang, code, schema)
			validCode = true
		} catch (e) {
			validCode = false
		}

		schema = schema

		isDefault
			.filter((key) => schema.properties[key] != undefined)
			.forEach((key) => (args[key] = schema.properties[key].default))
		for (const key of Object.keys(args)) {
			if (schema.properties[key] == undefined) {
				delete args[key]
			}
		}
	}

	onMount(() => {
		inferSchema(code)
		loadPastTests()
	})

	let wsProvider: WebsocketProvider | undefined = undefined
	let yContent: Y.Text | undefined = undefined
	let yMeta: Y.Map<any> | undefined = undefined

	$: collabLive && lang && yMeta && yMeta?.set('lang', lang)

	let collabLive = false
	export function setCollaborationMode() {
		sendUserToast(
			`Live sharing enabled. ${
				isCloudHosted()
					? ''
					: 'Premium feature available during beta and only on premium plans afterwards.'
			}`
		)
		console.log('collab mode')
		collabLive = true
		const ydoc = new Y.Doc({})
		yContent = ydoc.getText('content')
		wsProvider = new WebsocketProvider('ws://localhost:1234', 'my-roomname', ydoc)

		wsProvider.on('sync', (isSynced) => {
			if (yContent?.toJSON() == '') {
				yContent?.insert(0, code)
			}
			if (yMeta?.get('lang') == undefined) {
				yMeta?.set('lang', lang)
			}
		})

		yMeta = ydoc.getMap('meta')

		yMeta.observeDeep(() => {
			if (yMeta?.get('lang') != undefined) {
				lang = yMeta?.get('lang')
			}
		})

		// All of our network providers implement the awareness crdt
		const awareness = wsProvider.awareness
		// You can observe when a user updates their awareness information
		awareness.on('change', (changes) => {
			// Whenever somebody updates their awareness information,
			// we log all awareness information from all users.
			console.log(Array.from(awareness.getStates().values()))
		})

		// You can think of your own awareness information as a key-value store.
		// We update our "user" field to propagate relevant user information.
		awareness.setLocalStateField('user', {
			// Define a print name that should be displayed
			name: $userStore?.username,
			// Define a color that should be associated to the user:
			color: '#999999' // should be a hex color
		})
	}

	export function disableCollaboration() {
		console.log('collab mode disabled')
		collabLive = false
		wsProvider?.disconnect()
	}

	onDestroy(() => {
		wsProvider?.disconnect()
	})

	const dispatch = createEventDispatcher()

	function asKind(str: string | undefined) {
		return str as 'script' | 'approval' | 'trigger' | undefined
	}
</script>

<TestJobLoader
	on:done={loadPastTests}
	bind:this={testJobLoader}
	bind:isLoading={testIsLoading}
	bind:job={testJob}
/>

<svelte:window on:keydown={onKeyDown} />

<div class="border-b-2 shadow-sm px-1 pr-4" bind:clientWidth={width}>
	<div class="flex justify-between space-x-2">
		<EditorBar
			on:toggleCollabMode={() => {
				if (collabLive) {
					disableCollaboration()
				} else {
					setCollaborationMode()
				}
			}}
			bind:collabLive
			{collabMode}
			{validCode}
			iconOnly={width < EDITOR_BAR_WIDTH_THRESHOLD}
			{editor}
			{lang}
			{websocketAlive}
			kind={asKind(kind)}
		/>
		{#if !noSyncFromGithub}
			<div class="py-1">
				<Button
					target="_blank"
					href="https://github.com/windmill-labs/windmill/tree/main/cli"
					color="light"
					size="xs"
					btnClasses="mr-1 hidden lg:block"
					startIcon={{
						icon: faGithub
					}}
				>
					Sync from Github
				</Button>
			</div>
		{/if}
	</div>
</div>
<SplitPanesWrapper>
	<Splitpanes class="!overflow-visible">
		<Pane size={60} minSize={10} class="!overflow-visible">
			<div class="pl-2 h-full !overflow-visible">
				{#key lang}
					<Editor
						{path}
						bind:code
						bind:websocketAlive
						bind:this={editor}
						{yContent}
						awareness={wsProvider?.awareness}
						on:change={(e) => {
							inferSchema(e.detail)
						}}
						cmdEnterAction={async () => {
							await inferSchema(code)
							runTest()
						}}
						formatAction={async () => {
							await inferSchema(code)
							try {
								localStorage.setItem(path ?? 'last_save', code)
							} catch (e) {
								console.error('Could not save last_save to local storage', e)
							}
							dispatch('format')
						}}
						class="flex flex-1 h-full !overflow-visible"
						lang={scriptLangToEditorLang(lang)}
						automaticLayout={true}
						{fixedOverflowWidgets}
					/>
				{/key}
			</div>
		</Pane>
		<Pane size={40} minSize={10}>
			<div class="flex flex-col h-full">
				<div class="flex justify-center pt-1">
					{#if testIsLoading}
						<Button on:click={testJobLoader?.cancelJob} btnClasses="w-full" color="red" size="xs">
							<WindmillIcon
								white={true}
								class="mr-2 text-white"
								height="20px"
								width="20px"
								spin="fast"
							/>
							Cancel
						</Button>
					{:else}
						<Button
							color="dark"
							on:click={() => {
								runTest()
							}}
							btnClasses="w-full"
							size="xs"
							startIcon={{
								icon: faPlay,
								classes: 'animate-none'
							}}
						>
							{#if testIsLoading}
								Running
							{:else}
								Test&nbsp;<Kbd small>{getModifierKey()}</Kbd>
								<Kbd small><span class="text-lg font-bold">⏎</span></Kbd>
							{/if}
						</Button>
					{/if}
				</div>
				<Splitpanes horizontal class="!max-h-[calc(100%-43px)]">
					<Pane size={33}>
						<div class="px-2">
							<div class="break-words relative font-sans">
								<SchemaForm compact {schema} bind:args bind:isValid />
							</div>
						</div>
					</Pane>
					<Pane size={67}>
						<LogPanel {lang} previewJob={testJob} {pastPreviews} previewIsLoading={testIsLoading} />
					</Pane>
				</Splitpanes>
			</div>
		</Pane>
	</Splitpanes>
</SplitPanesWrapper><|MERGE_RESOLUTION|>--- conflicted
+++ resolved
@@ -2,17 +2,7 @@
 	import type { Schema } from '$lib/common'
 	import { CompletedJob, Job, JobService } from '$lib/gen'
 	import { userStore, workspaceStore } from '$lib/stores'
-<<<<<<< HEAD
-	import {
-		emptySchema,
-		getModifierKey,
-		isCloudHosted,
-		scriptLangToEditorLang,
-		sendUserToast
-	} from '$lib/utils'
-=======
-	import { emptySchema, getModifierKey } from '$lib/utils'
->>>>>>> 133adefc
+	import { emptySchema, getModifierKey, sendUserToast } from '$lib/utils'
 	import { faPlay } from '@fortawesome/free-solid-svg-icons'
 	import Editor from './Editor.svelte'
 	import { inferArgs } from '$lib/infer'
@@ -27,12 +17,10 @@
 	import { Button, Kbd } from './common'
 	import SplitPanesWrapper from './splitPanes/SplitPanesWrapper.svelte'
 	import WindmillIcon from './icons/WindmillIcon.svelte'
-<<<<<<< HEAD
 	import * as Y from 'yjs'
+	import { isCloudHosted } from '$lib/cloud'
+	import { scriptLangToEditorLang } from '$lib/scripts'
 	import { WebsocketProvider } from 'y-websocket'
-=======
-	import { scriptLangToEditorLang } from '$lib/scripts'
->>>>>>> 133adefc
 
 	// Exported
 	export let schema: Schema = emptySchema()
@@ -125,11 +113,7 @@
 
 	let wsProvider: WebsocketProvider | undefined = undefined
 	let yContent: Y.Text | undefined = undefined
-	let yMeta: Y.Map<any> | undefined = undefined
-
-	$: collabLive && lang && yMeta && yMeta?.set('lang', lang)
-
-	let collabLive = false
+
 	export function setCollaborationMode() {
 		sendUserToast(
 			`Live sharing enabled. ${
@@ -139,37 +123,26 @@
 			}`
 		)
 		console.log('collab mode')
-		collabLive = true
-		const ydoc = new Y.Doc({})
+		const ydoc = new Y.Doc()
+		if (wsProvider) {
+			wsProvider.destroy()
+		}
 		yContent = ydoc.getText('content')
-		wsProvider = new WebsocketProvider('ws://localhost:1234', 'my-roomname', ydoc)
+
+		wsProvider = new WebsocketProvider(
+			'ws://localhost:1234',
+			$workspaceStore + '/' + path ?? 'no-room-name',
+			ydoc
+		)
 
 		wsProvider.on('sync', (isSynced) => {
-			if (yContent?.toJSON() == '') {
+			if (isSynced && yContent?.toJSON() == '') {
 				yContent?.insert(0, code)
 			}
-			if (yMeta?.get('lang') == undefined) {
-				yMeta?.set('lang', lang)
-			}
-		})
-
-		yMeta = ydoc.getMap('meta')
-
-		yMeta.observeDeep(() => {
-			if (yMeta?.get('lang') != undefined) {
-				lang = yMeta?.get('lang')
-			}
 		})
 
 		// All of our network providers implement the awareness crdt
 		const awareness = wsProvider.awareness
-		// You can observe when a user updates their awareness information
-		awareness.on('change', (changes) => {
-			// Whenever somebody updates their awareness information,
-			// we log all awareness information from all users.
-			console.log(Array.from(awareness.getStates().values()))
-		})
-
 		// You can think of your own awareness information as a key-value store.
 		// We update our "user" field to propagate relevant user information.
 		awareness.setLocalStateField('user', {
@@ -178,16 +151,28 @@
 			// Define a color that should be associated to the user:
 			color: '#999999' // should be a hex color
 		})
+		console.log('FOO')
+
+		// You can observe when a user updates their awareness information
+		awareness.on('change', (changes) => {
+			// Whenever somebody updates their awareness information,
+			// we log all awareness information from all users.
+			console.log('awareness change', changes)
+			let peers = Array.from(awareness.getStates().values())
+			console.log('peers', peers)
+		})
 	}
 
 	export function disableCollaboration() {
+		if (!wsProvider?.shouldConnect) return
 		console.log('collab mode disabled')
-		collabLive = false
 		wsProvider?.disconnect()
+		wsProvider.destroy()
+		wsProvider = undefined
 	}
 
 	onDestroy(() => {
-		wsProvider?.disconnect()
+		disableCollaboration()
 	})
 
 	const dispatch = createEventDispatcher()
@@ -210,13 +195,13 @@
 	<div class="flex justify-between space-x-2">
 		<EditorBar
 			on:toggleCollabMode={() => {
-				if (collabLive) {
+				if (wsProvider?.shouldConnect) {
 					disableCollaboration()
 				} else {
 					setCollaborationMode()
 				}
 			}}
-			bind:collabLive
+			collabLive={wsProvider?.shouldConnect}
 			{collabMode}
 			{validCode}
 			iconOnly={width < EDITOR_BAR_WIDTH_THRESHOLD}
