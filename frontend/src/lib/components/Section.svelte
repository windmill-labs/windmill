--- conflicted
+++ resolved
@@ -53,15 +53,8 @@
 			{#if collapsable && collapsed}
 				<slot name="badge" />
 			{/if}
-<<<<<<< HEAD
-		</h2>
-		<slot name="action" />
-		<slot name="badge" />
-	</div>
-=======
 		</div>
 	{/if}
->>>>>>> 2a44cf37
 	<div class={collapsable && collapsed ? `hidden ${$$props.class}` : `${$$props.class}`}>
 		<slot />
 	</div>
