--- conflicted
+++ resolved
@@ -15,12 +15,9 @@
 	import ToggleButtonGroup from './common/toggleButton-v2/ToggleButtonGroup.svelte'
 	import { Code2, Globe } from 'lucide-svelte'
 	import type { SupportedLanguage } from '$lib/common'
-<<<<<<< HEAD
 	import { faRotateRight } from '@fortawesome/free-solid-svg-icons'
 	import Icon from 'svelte-awesome'
-=======
 	import FlowIcon from './home/FlowIcon.svelte'
->>>>>>> ec6fbabe
 
 	export let initialPath: string | undefined = undefined
 	export let scriptPath: string | undefined = undefined
