--- conflicted
+++ resolved
@@ -128,7 +128,6 @@
 	{#if scriptPath !== undefined && scriptPath !== ''}
 		{#if itemKind == 'flow'}
 			<div class="flex gap-2">
-<<<<<<< HEAD
 				{#if allowEdit}
 					<Button
 						endIcon={{ icon: ExternalLink }}
@@ -136,19 +135,9 @@
 						color="light"
 						size="xs"
 						variant="border"
-						href="/flows/edit/{scriptPath}">Edit</Button
+						href="{base}/flows/edit/{scriptPath}">Edit</Button
 					>
 				{/if}
-=======
-				<Button
-					endIcon={{ icon: ExternalLink }}
-					target="_blank"
-					color="light"
-					size="xs"
-					variant="border"
-					href="{base}/flows/edit/{scriptPath}">Edit</Button
-				>
->>>>>>> a23cd4f9
 				<Button
 					color="light"
 					size="xs"
@@ -162,31 +151,18 @@
 			</div>
 		{:else if itemKind == 'app'}
 			<div class="flex gap-2">
-<<<<<<< HEAD
 				{#if allowEdit}
 					<Button
 						startIcon={{ icon: Pen }}
 						target="_blank"
 						color="light"
 						size="xs"
-						href="/apps/edit/{scriptPath}"
+						href="{base}/apps/edit/{scriptPath}"
 						variant="border"
 					>
 						Edit
 					</Button>
 				{/if}
-=======
-				<Button
-					startIcon={{ icon: Pen }}
-					target="_blank"
-					color="light"
-					size="xs"
-					href="{base}/apps/edit/{scriptPath}"
-					variant="border"
-				>
-					Edit
-				</Button>
->>>>>>> a23cd4f9
 				<Button
 					color="light"
 					size="xs"
@@ -200,31 +176,18 @@
 			</div>
 		{:else}
 			<div class="flex gap-2">
-<<<<<<< HEAD
 				{#if allowEdit}
 					<Button
 						startIcon={{ icon: Pen }}
 						target="_blank"
 						color="light"
 						size="xs"
-						href="/scripts/edit/{scriptPath}"
+						href="{base}/scripts/edit/{scriptPath}"
 						variant="border"
 					>
 						Edit
 					</Button>
 				{/if}
-=======
-				<Button
-					startIcon={{ icon: Pen }}
-					target="_blank"
-					color="light"
-					size="xs"
-					href="{base}/scripts/edit/{scriptPath}"
-					variant="border"
-				>
-					Edit
-				</Button>
->>>>>>> a23cd4f9
 				<Button
 					color="light"
 					size="xs"
