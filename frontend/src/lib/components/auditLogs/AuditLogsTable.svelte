--- conflicted
+++ resolved
@@ -120,39 +120,11 @@
 	}
 </script>
 
-<<<<<<< HEAD
-<!-- <VirtualList -->
-<!-- 	width="100%" -->
-<!-- 	height={tableHeight - headerHeight} -->
-<!-- 	itemCount={flatJobs?.length ?? 3} -->
-<!-- 	itemSize={42} -->
-<!-- 	overscanCount={20} -->
-<!-- 	{stickyIndices} -->
-<!-- 	{scrollToIndex} -->
-<!-- 	scrollToAlignment="center" -->
-<!-- 	scrollToBehaviour="smooth" -->
-<!-- ></VirtualList> -->
-
-<DataTable
-	on:next={() => {
-		pageIndex = (pageIndex ?? 1) + 1
-	}}
-	on:previous={() => {
-		pageIndex = (pageIndex ?? 1) - 1
-	}}
-	currentPage={pageIndex}
-	paginated
-	rounded={false}
-	size="sm"
-	{hasMore}
-	bind:perPage
-=======
 <svelte:window onresize={() => computeHeight()} />
 
 <div
 	class="divide-y min-w-[640px] h-full"
 	id="audit-logs-table-wrapper"
->>>>>>> 1799046d
 >
 
 	<div bind:clientHeight={headerHeight}>
