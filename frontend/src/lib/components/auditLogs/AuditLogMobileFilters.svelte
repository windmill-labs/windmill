<script lang="ts">
	import { Filter } from 'lucide-svelte'
	import { Button } from '../common'
	import Popover from '$lib/components/meltComponents/Popover.svelte'
</script>

<Popover
	floatingConfig={{ strategy: 'absolute', placement: 'bottom-end' }}
<<<<<<< HEAD
	contentClasses="p-4 flex flex-col w-80"
=======
	containerClasses="border rounded-lg shadow-lg p-4 pt-8 bg-surface"
>>>>>>> 03f6db0c
>
	<svelte:fragment slot="button">
		<Button color="dark" size="xs" nonCaptureEvent={true} startIcon={{ icon: Filter }}>
			Filters
		</Button>
	</svelte:fragment>
	<svelte:fragment slot="content">
		<slot name="filters" />
	</svelte:fragment>
</Popover><|MERGE_RESOLUTION|>--- conflicted
+++ resolved
@@ -6,11 +6,7 @@
 
 <Popover
 	floatingConfig={{ strategy: 'absolute', placement: 'bottom-end' }}
-<<<<<<< HEAD
-	contentClasses="p-4 flex flex-col w-80"
-=======
-	containerClasses="border rounded-lg shadow-lg p-4 pt-8 bg-surface"
->>>>>>> 03f6db0c
+	contentClasses="border rounded-lg shadow-lg p-4 flex flex-col w-80 pt-8 bg-surface"
 >
 	<svelte:fragment slot="button">
 		<Button color="dark" size="xs" nonCaptureEvent={true} startIcon={{ icon: Filter }}>
