--- conflicted
+++ resolved
@@ -263,13 +263,8 @@
 					<span class="text-xs font-medium text-emphasis">Bucket</span>
 					<input type="text" placeholder="bucket-name" bind:value={bucket_config.bucket} />
 				</label>
-<<<<<<< HEAD
 				<label class="block pb-2">
 					<span class="text-xs font-medium text-emphasis">Service Account Key</span>
-=======
-				<div class="block pb-2">
-					<span class="text-primary font-semibold text-sm">Service Account Key</span>
->>>>>>> e10ac1a9
 					<span class="text-tertiary text-2xs">JSON content of the service account key file</span>
 					<SimpleEditor
 						lang="json"
@@ -293,7 +288,7 @@
 						}
 						class="h-80"
 					/>
-				</div>
+				</label>
 			{:else}
 				<div>Unknown bucket type {bucket_config['type']}</div>
 			{/if}
