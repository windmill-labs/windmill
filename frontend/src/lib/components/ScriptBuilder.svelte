<script lang="ts">
	import {
		DraftService,
		type NewScript,
		ScriptService,
		type NewScriptWithDraft,
		ScheduleService,
		type Script,
		type TriggersCount
	} from '$lib/gen'
	import { inferArgs } from '$lib/infer'
	import { initialCode } from '$lib/script_helpers'
	import { defaultScripts, enterpriseLicense, userStore, workspaceStore } from '$lib/stores'
	import {
		cleanValueProperties,
		emptySchema,
		emptyString,
		encodeState,
		formatCron,
		orderedJsonStringify,
		type Value
	} from '$lib/utils'
	import Path from './Path.svelte'
	import ScriptEditor from './ScriptEditor.svelte'
	import { Alert, Badge, Button, Drawer, SecondsInput, Tab, TabContent, Tabs } from './common'
	import LanguageIcon from './common/languageIcons/LanguageIcon.svelte'
	import type { SupportedLanguage } from '$lib/common'
	import Tooltip from './Tooltip.svelte'
	import DrawerContent from './common/drawer/DrawerContent.svelte'
	import ToggleButtonGroup from '$lib/components/common/toggleButton-v2/ToggleButtonGroup.svelte'
	import ToggleButton from '$lib/components/common/toggleButton-v2/ToggleButton.svelte'
	import ErrorHandlerToggleButton from '$lib/components/details/ErrorHandlerToggleButton.svelte'
	import {
		Bug,
		Calendar,
		CheckCircle,
		Code,
		CornerDownLeft,
		DiffIcon,
		Pen,
		Plus,
		Rocket,
		Save,
		Settings,
		X
	} from 'lucide-svelte'
	import { sendUserToast } from '$lib/toast'
	import { isCloudHosted } from '$lib/cloud'
	import Awareness from './Awareness.svelte'
	import { fade } from 'svelte/transition'
	import Popover from './Popover.svelte'
	import Toggle from './Toggle.svelte'
	import ScriptSchema from './ScriptSchema.svelte'
	import Section from './Section.svelte'
	import Label from './Label.svelte'
	import type DiffDrawer from './DiffDrawer.svelte'
	import type Editor from './Editor.svelte'
	import WorkerTagPicker from './WorkerTagPicker.svelte'
	import MetadataGen from './copilot/MetadataGen.svelte'
	import { writable } from 'svelte/store'
	import { defaultScriptLanguages, processLangs } from '$lib/scripts'
	import DefaultScripts from './DefaultScripts.svelte'
	import { createEventDispatcher, setContext } from 'svelte'
	import CustomPopover from './CustomPopover.svelte'
	import Summary from './Summary.svelte'
	import type { ScriptBuilderWhitelabelCustomUi } from './custom_ui'
	import DeployOverrideConfirmationModal from '$lib/components/common/confirmationModal/DeployOverrideConfirmationModal.svelte'
	import TriggersEditor from './triggers/TriggersEditor.svelte'
	import type { ScheduleTrigger, TriggerContext } from './triggers'

	export let script: NewScript
	export let fullyLoaded: boolean = true
	export let initialPath: string = ''
	export let template: 'docker' | 'bunnative' | 'script' = 'script'
	export let initialArgs: Record<string, any> = {}
	export let lockedLanguage = false
	export let showMeta: boolean = false
	export let neverShowMeta: boolean = false
	export let diffDrawer: DiffDrawer | undefined = undefined
	export let savedScript: NewScriptWithDraft | undefined = undefined
	export let searchParams: URLSearchParams = new URLSearchParams()
	export let disableHistoryChange = false
	export let replaceStateFn: (url: string) => void = (url) =>
		window.history.replaceState(null, '', url)
	export let customUi: ScriptBuilderWhitelabelCustomUi = {}
	export let savedPrimarySchedule: ScheduleTrigger | undefined = undefined

	let deployedValue: Value | undefined = undefined // Value to diff against
	let deployedBy: string | undefined = undefined // Author
	let confirmCallback: () => void = () => {} // What happens when user clicks `override` in warning
	let open: boolean = false // Is confirmation modal open

	let metadataOpen =
		!neverShowMeta &&
		(showMeta ||
			(initialPath == '' &&
				searchParams.get('state') == undefined &&
				searchParams.get('collab') == undefined))

	let editor: Editor | undefined = undefined
	let scriptEditor: ScriptEditor | undefined = undefined

	const primaryScheduleStore = writable<ScheduleTrigger | undefined | false>(savedPrimarySchedule)
	const triggersCount = writable<TriggersCount | undefined>(
		savedPrimarySchedule
			? { schedule_count: 1, primary_schedule: { schedule: savedPrimarySchedule.cron } }
			: undefined
	)
	const viewSimplifiedTriggers = writable(false)
	const selectedTriggerStore = writable<
		'webhooks' | 'emails' | 'schedules' | 'cli' | 'routes' | 'websockets' | 'scheduledPoll'
	>('webhooks')

	export function setPrimarySchedule(schedule: ScheduleTrigger | undefined | false) {
		primaryScheduleStore.set(schedule)
		loadTriggers()
	}

	const dispatch = createEventDispatcher()

	$: initialPath != '' && loadTriggers()

	async function loadTriggers() {
		$triggersCount = await ScriptService.getTriggersCountOfScript({
			workspace: $workspaceStore!,
			path: initialPath
		})
		if ($primaryScheduleStore && $triggersCount.primary_schedule == undefined) {
			$triggersCount = {
				...($triggersCount ?? {}),
				schedule_count: ($triggersCount.schedule_count ?? 0) + 1,
				primary_schedule: {
					schedule: $primaryScheduleStore.cron
				}
			}
		}
	}

	setContext<TriggerContext>('TriggerContext', {
		selectedTrigger: selectedTriggerStore,
		primarySchedule: primaryScheduleStore,
		triggersCount,
		viewSimplifiedTriggers
	})

	const enterpriseLangs = ['bigquery', 'snowflake', 'mssql']

	export function setCode(code: string): void {
		editor?.setCode(code)
	}

	$: langs = processLangs(
		script.language,
		$defaultScripts?.order ?? Object.keys(defaultScriptLanguages)
	)
		.map((l) => [defaultScriptLanguages[l], l])
		.filter(
			(x) => $defaultScripts?.hidden == undefined || !$defaultScripts.hidden.includes(x[1])
		) as [string, SupportedLanguage | 'docker' | 'bunnative'][]

	const scriptKindOptions: {
		value: Script['kind']
		title: string
		Icon: any
		desc?: string
		documentationLink?: string
	}[] = [
		{
			value: 'script',
			title: 'Action',
			Icon: Code
		},
		{
			value: 'trigger',
			title: 'Trigger',
			desc: 'First module of flows to trigger them based on external changes. These kind of scripts are usually running on a schedule to periodically look for changes.',
			documentationLink: 'https://www.windmill.dev/docs/flows/flow_trigger',
			Icon: Rocket
		},
		{
			value: 'approval',
			title: 'Approval',
			desc: 'Send notifications externally to ask for approval to continue a flow.',
			documentationLink: 'https://www.windmill.dev/docs/flows/flow_approval',
			Icon: CheckCircle
		},
		{
			value: 'failure',
			title: 'Error Handler',
			desc: 'Handle errors in flows after all retry attempts have been exhausted.',
			documentationLink: 'https://www.windmill.dev/docs/flows/flow_error_handler',
			Icon: Bug
		}
	]

	let pathError = ''
	let loadingSave = false
	let loadingDraft = false

	$: {
		;['collab', 'path'].forEach((x) => {
			if (searchParams.get(x)) {
				searchParams.delete(x)
			}
		})
	}

	$: !disableHistoryChange &&
		replaceStateFn('#' + encodeState({ ...script, primarySchedule: $primaryScheduleStore }))

	if (script.content == '') {
		initContent(script.language, script.kind, template)
	}

	function initContent(
		language: SupportedLanguage,
		kind: Script['kind'] | undefined,
		template: 'pgsql' | 'mysql' | 'script' | 'docker' | 'powershell' | 'bunnative'
	) {
		scriptEditor?.disableCollaboration()
		script.content = initialCode(language, kind, template)
		scriptEditor?.inferSchema(script.content, language)
		if (script.content != editor?.getCode()) {
			setCode(script.content)
		}
	}

	async function createSchedule(path: string) {
		if (!$primaryScheduleStore) {
			return
		}
		const { cron, timezone, args, enabled, summary } = $primaryScheduleStore

		try {
			await ScheduleService.createSchedule({
				workspace: $workspaceStore!,
				requestBody: {
					path: path,
					schedule: formatCron(cron),
					timezone,
					script_path: path,
					is_flow: false,
					args,
					enabled,
					summary
				}
			})
		} catch (err) {
			sendUserToast(`The primary schedule could not be created: ${err}`, true)
		}
	}

	async function handleEditScript(stay: boolean, deployMsg?: string): Promise<void> {
		// Fetch latest version and fetch entire script after if needed
<<<<<<< HEAD
		let actual_parent_hash = (
			await ScriptService.getScriptLatestVersion({
				workspace: $workspaceStore!,
				path: script.path
			})
		)?.script_hash
=======
		let actual_parent_hash: string | undefined = undefined

		try {
			if (initialPath && initialPath != '') {
				actual_parent_hash = (
					await ScriptService.getScriptLatestVersion({
						workspace: $workspaceStore!,
						path: initialPath
					})
				)?.script_hash
			}
		} catch (error) {
			//
		}
>>>>>>> f2d6b47f

		// Usually when we create new script, we put current hash as a parent_hash
		// But if we specify parent_hash that is already used, than we get error
		// In order to fix it we make sure that client's understanding of parent_hash
		// is aligns with understanding of backend.
<<<<<<< HEAD
		if (script.parent_hash == actual_parent_hash) {
			// Handle directly
			await editScript(stay, actual_parent_hash, deployMsg)
=======
		if (actual_parent_hash == undefined || script.parent_hash == actual_parent_hash) {
			// Handle directly
			await editScript(stay, script.parent_hash!, deployMsg)
>>>>>>> f2d6b47f
		} else {
			// Fetch entire script, since we need it to show Diff
			await syncWithDeployed()

			// Handle through confirmation modal
			confirmCallback = async () => {
				open = false
				await editScript(stay, actual_parent_hash, deployMsg)
			}
			// Open confirmation modal
			open = true
		}
	}

	async function syncWithDeployed() {
		const latestScript = await ScriptService.getScriptByPath({
			workspace: $workspaceStore!,
<<<<<<< HEAD
			path: script.path,
=======
			path: initialPath,
>>>>>>> f2d6b47f
			withStarredInfo: true
		})

		deployedValue = {
			...latestScript,
			starred: undefined,
			workspace_id: undefined,
			archived: undefined,
			created_at: undefined,
			created_by: undefined,
			deleted: undefined,
			extra_perms: undefined,
			is_template: undefined,
			lock: undefined,
			lock_error_logs: undefined,
			parent_hashes: undefined
		}

		deployedBy = latestScript.created_by
	}

	async function editScript(
		stay: boolean,
		parentHash: string,
		deploymentMsg?: string
	): Promise<void> {
		loadingSave = true
		try {
			try {
				localStorage.removeItem(script.path)
			} catch (e) {
				console.error('error interacting with local storage', e)
			}
			script.schema = script.schema ?? emptySchema()
			try {
				const result = await inferArgs(script.language, script.content, script.schema as any)
				script.no_main_func = result?.no_main_func || undefined
				script.has_preprocessor = result?.has_preprocessor || undefined
			} catch (error) {
				sendUserToast(`Could not parse code, are you sure it is valid?`, true)
			}

			const newHash = await ScriptService.createScript({
				workspace: $workspaceStore!,
				requestBody: {
					path: script.path,
					summary: script.summary,
					description: script.description ?? '',
					content: script.content,
					parent_hash: parentHash,
					schema: script.schema,
					is_template: script.is_template,
					language: script.language,
					kind: script.kind,
					tag: script.tag,
					envs: script.envs,
					dedicated_worker: script.dedicated_worker,
					concurrent_limit: script.concurrent_limit,
					concurrency_time_window_s: script.concurrency_time_window_s,
					cache_ttl: script.cache_ttl,
					ws_error_handler_muted: script.ws_error_handler_muted,
					priority: script.priority,
					restart_unless_cancelled: script.restart_unless_cancelled,
					delete_after_use: script.delete_after_use,
					timeout: script.timeout,
					concurrency_key: emptyString(script.concurrency_key) ? undefined : script.concurrency_key,
					visible_to_runner_only: script.visible_to_runner_only,
					no_main_func: script.no_main_func,
					has_preprocessor: script.has_preprocessor,
					deployment_message: deploymentMsg || undefined
				}
			})

			const scheduleExists =
				initialPath != '' &&
				(await ScheduleService.existsSchedule({
					workspace: $workspaceStore ?? '',
					path: script.path
				}))
			if ($primaryScheduleStore) {
				const { enabled, timezone, args, cron, summary } = $primaryScheduleStore

				if (scheduleExists) {
					const schedule = await ScheduleService.getSchedule({
						workspace: $workspaceStore ?? '',
						path: script.path
					})
					if (
						JSON.stringify(schedule.args) != JSON.stringify(args) ||
						schedule.schedule != cron ||
						schedule.timezone != timezone ||
						schedule.summary != summary
					) {
						await ScheduleService.updateSchedule({
							workspace: $workspaceStore ?? '',
							path: script.path,
							requestBody: {
								schedule: formatCron(cron),
								timezone,
								args,
								summary
							}
						})
					}
					if (enabled != schedule.enabled) {
						await ScheduleService.setScheduleEnabled({
							workspace: $workspaceStore ?? '',
							path: script.path,
							requestBody: { enabled }
						})
					}
				} else if (enabled) {
					await createSchedule(script.path)
				}
			} else if (scheduleExists && !$triggersCount?.primary_schedule) {
				await ScheduleService.deleteSchedule({
					workspace: $workspaceStore ?? '',
					path: script.path
				})
			}

			savedScript = structuredClone(script) as NewScriptWithDraft
			if (!disableHistoryChange) {
				history.replaceState(history.state, '', `/scripts/edit/${script.path}`)
			}
			if (stay) {
				script.parent_hash = newHash
			} else {
				dispatch('deploy', newHash)
			}
		} catch (error) {
			dispatch('deployError', error)
			sendUserToast(`Error while saving the script: ${error.body || error.message}`, true)
		}
		loadingSave = false
	}

	async function saveDraft(forceSave = false): Promise<void> {
		if (initialPath != '' && !savedScript) {
			return
		}

		if (savedScript) {
			const draftOrDeployed = cleanValueProperties(savedScript.draft || savedScript)
			const current = cleanValueProperties(script)
			if (!forceSave && orderedJsonStringify(draftOrDeployed) === orderedJsonStringify(current)) {
				sendUserToast('No changes detected, ignoring', false, [
					{
						label: 'Save anyway',
						callback: () => {
							saveDraft(true)
						}
					}
				])
				return
			}
		}

		loadingDraft = true
		try {
			try {
				localStorage.removeItem(script.path)
			} catch (e) {
				console.error('error interacting with local storage', e)
			}
			script.schema = script.schema ?? emptySchema()
			try {
				const result = await inferArgs(script.language, script.content, script.schema as any)
				script.no_main_func = result?.no_main_func || undefined
				script.has_preprocessor = result?.has_preprocessor || undefined
			} catch (error) {
				sendUserToast(`Could not parse code, are you sure it is valid?`, true)
			}

			if (initialPath == '' || savedScript?.draft_only) {
				if (savedScript?.draft_only) {
					await ScriptService.deleteScriptByPath({
						workspace: $workspaceStore!,
						path: initialPath
					})
					script.parent_hash = undefined
				}
				await ScriptService.createScript({
					workspace: $workspaceStore!,
					requestBody: {
						path: script.path,
						summary: script.summary,
						description: script.description ?? '',
						content: script.content,
						schema: script.schema,
						is_template: script.is_template,
						language: script.language,
						kind: script.kind,
						tag: script.tag,
						draft_only: true,
						envs: script.envs,
						concurrent_limit: script.concurrent_limit,
						concurrency_time_window_s: script.concurrency_time_window_s,
						cache_ttl: script.cache_ttl,
						ws_error_handler_muted: script.ws_error_handler_muted,
						priority: script.priority,
						restart_unless_cancelled: script.restart_unless_cancelled,
						delete_after_use: script.delete_after_use,
						timeout: script.timeout,
						concurrency_key: emptyString(script.concurrency_key)
							? undefined
							: script.concurrency_key,
						visible_to_runner_only: script.visible_to_runner_only,
						no_main_func: script.no_main_func,
						has_preprocessor: script.has_preprocessor
					}
				})
			}
			await DraftService.createDraft({
				workspace: $workspaceStore!,
				requestBody: {
					path: initialPath == '' || savedScript?.draft_only ? script.path : initialPath,
					typ: 'script',
					value: { ...script, primary_schedule: $primaryScheduleStore }
				}
			})

			savedScript = {
				...(initialPath == '' || savedScript?.draft_only
					? { ...structuredClone(script), draft_only: true }
					: savedScript),
				draft: structuredClone(script)
			} as NewScriptWithDraft

			let savedAtNewPath = false
			if (initialPath == '' || (savedScript?.draft_only && script.path !== initialPath)) {
				savedAtNewPath = true
				initialPath = script.path
				dispatch('saveInitial', script.path)
			}
			dispatch('saveDraft', { path: script.path, savedAtNewPath, script })

			sendUserToast('Saved as draft')
		} catch (error) {
			sendUserToast(
				`Error while saving the script as a draft: ${error.body || error.message}`,
				true
			)
			dispatch('saveDraftError', error)
		}
		loadingDraft = false
	}

	function computeDropdownItems(initialPath: string) {
		let dropdownItems: { label: string; onClick: () => void }[] =
			initialPath != '' && customUi?.topBar?.extraDeployOptions != false
				? [
						{
							label: 'Deploy & Stay here',
							onClick: () => {
								handleEditScript(true)
							}
						},
						{
							label: 'Fork',
							onClick: () => {
								window.open(`/scripts/add?template=${initialPath}`)
							}
						},
						...(!script.draft_only
							? [
									{
										label: 'Exit & See details',
										onClick: () => {
											dispatch('seeDetails', initialPath)
										}
									}
							  ]
							: [])
				  ]
				: []

		return dropdownItems.length > 0 ? dropdownItems : undefined
	}

	function onKeyDown(event: KeyboardEvent) {
		switch (event.key) {
			case 's':
				if (event.ctrlKey || event.metaKey) {
					saveDraft()
					event.preventDefault()
				}
				break
		}
	}

	let path: Path | undefined = undefined
	let dirtyPath = false

	let selectedTab: 'metadata' | 'runtime' | 'ui' | 'triggers' = 'metadata'

	let deploymentMsg = ''
	let msgInput: HTMLInputElement | undefined = undefined

	function langToLanguage(lang: SupportedLanguage | 'docker' | 'bunnative'): SupportedLanguage {
		if (lang == 'docker') {
			return 'bash'
		}
		if (lang == 'bunnative') {
			return 'bun'
		}
		return lang
	}
</script>

<svelte:window on:keydown={onKeyDown} />
<slot />

<DeployOverrideConfirmationModal
	bind:deployedBy
	bind:confirmCallback
	bind:open
	{diffDrawer}
	bind:deployedValue
	currentValue={script}
/>
{#if !$userStore?.operator}
	<Drawer
		placement="right"
		bind:open={metadataOpen}
		size={selectedTab === 'ui' ? '1200px' : '800px'}
	>
		<DrawerContent noPadding title="Settings" on:close={() => (metadataOpen = false)}>
			<!-- svelte-ignore a11y-autofocus -->
			<Tabs bind:selected={selectedTab}>
				<Tab value="metadata">Metadata</Tab>
				<Tab value="runtime">Runtime</Tab>
				<Tab value="ui">
					Generated UI
					<Tooltip
						documentationLink="https://www.windmill.dev/docs/core_concepts/json_schema_and_parsing"
					>
						The arguments are synced with the main signature but you may refine the parts that
						cannot be inferred from the type directly.
					</Tooltip>
				</Tab>
				<Tab value="triggers">Triggers</Tab>
				<svelte:fragment slot="content">
					<div
						class={selectedTab === 'ui' ? 'p-0' : 'p-4'}
						style={selectedTab === 'ui' ? `height: calc(100% - 32px);` : ''}
					>
						<TabContent value="metadata">
							<div class="flex flex-col gap-8">
								<Section label="Metadata">
									<svelte:fragment slot="action">
										<div class="flex flex-row items-center gap-2">
											<ErrorHandlerToggleButton
												kind="script"
												scriptOrFlowPath={script.path}
												bind:errorHandlerMuted={script.ws_error_handler_muted}
												iconOnly={false}
											/>
										</div>
									</svelte:fragment>
									<div class="flex flex-col gap-4">
										<Label label="Summary">
											<MetadataGen
												label="Summary"
												bind:content={script.summary}
												lang={script.language}
												code={script.content}
												promptConfigName="summary"
												generateOnAppear
												on:change={() => {
													if (initialPath == '' && script.summary?.length > 0 && !dirtyPath) {
														path?.setName(
															script.summary
																.toLowerCase()
																.replace(/[^a-z0-9_]/g, '_')
																.replace(/-+/g, '_')
																.replace(/^-|-$/g, '')
														)
													}
												}}
												elementProps={{
													type: 'text',
													placeholder: 'Short summary to be displayed when listed'
												}}
											/>
										</Label>
										<Label label="Path">
											<Path
												bind:this={path}
												bind:error={pathError}
												bind:path={script.path}
												bind:dirty={dirtyPath}
												{initialPath}
												autofocus={false}
												namePlaceholder="script"
												kind="script"
											/>
										</Label>
										<Label label="Description">
											<MetadataGen
												bind:content={script.description}
												lang={script.language}
												code={script.content}
												promptConfigName="description"
												elementType="textarea"
												elementProps={{
													placeholder: 'Description displayed'
												}}
											/>
										</Label>
									</div>
								</Section>

								<Section label="Language">
									<svelte:fragment slot="action"><DefaultScripts /></svelte:fragment>
									{#if lockedLanguage}
										<div class="text-sm text-tertiary italic mb-2">
											As a forked script, the language '{script.language}' cannot be modified.
										</div>
									{/if}
									<div class=" grid grid-cols-3 gap-2">
										{#each langs as [label, lang] (lang)}
											{@const isPicked =
												(lang == script.language && template == 'script') ||
												(template == 'bunnative' && lang == 'bunnative') ||
												(template == 'docker' && lang == 'docker')}
											<Popover
												disablePopup={!enterpriseLangs.includes(lang) || !!$enterpriseLicense}
											>
												<Button
													size="sm"
													variant="border"
													color={isPicked ? 'blue' : 'light'}
													btnClasses={isPicked
														? '!border-2 !bg-blue-50/75 dark:!bg-frost-900/75'
														: 'm-[1px]'}
													on:click={() => {
														if (lang == 'docker') {
															if (isCloudHosted()) {
																sendUserToast(
																	'You cannot use Docker scripts on the multi-tenant platform. Use a dedicated instance or self-host windmill instead.',
																	true,
																	[
																		{
																			label: 'Learn more',
																			callback: () => {
																				window.open(
																					'https://www.windmill.dev/docs/advanced/docker',
																					'_blank'
																				)
																			}
																		}
																	]
																)
																return
															}
															template = 'docker'
														} else if (lang == 'bunnative') {
															template = 'bunnative'
														} else {
															template = 'script'
														}
														let language = langToLanguage(lang)
														//
														initContent(language, script.kind, template)
														script.language = language
													}}
													disabled={lockedLanguage ||
														(enterpriseLangs.includes(lang) && !$enterpriseLicense)}
												>
													<LanguageIcon {lang} />
													<span class="ml-2 py-2 truncate">{label}</span>
													{#if lang === 'ansible'}
														<span class="text-tertiary !text-xs"> BETA </span>
													{/if}
												</Button>
												<svelte:fragment slot="text"
													>{label} is only available with an enterprise license</svelte:fragment
												>
											</Popover>
										{/each}
									</div>
								</Section>

								<Section label="Script kind">
									<svelte:fragment slot="header">
										<Tooltip>
											Tag this script's purpose within flows such that it is available as the
											corresponding action.
										</Tooltip>
									</svelte:fragment>
									<ToggleButtonGroup
										class="h-10"
										selected={script.kind}
										on:selected={({ detail }) => {
											template = 'script'
											script.kind = detail
											initContent(script.language, detail, template)
										}}
									>
										{#each scriptKindOptions as { value, title, desc, documentationLink, Icon }}
											<ToggleButton
												label={title}
												{value}
												tooltip={desc}
												{documentationLink}
												icon={Icon}
												showTooltipIcon={Boolean(desc)}
											/>
										{/each}
									</ToggleButtonGroup>
								</Section>
							</div>
						</TabContent>
						<TabContent value="runtime">
							<div class="flex flex-col gap-8">
								<Section label="Concurrency limits" eeOnly>
									<div class="flex flex-col gap-4">
										<Label label="Max number of executions within the time window">
											<div class="flex flex-row gap-2 max-w-sm">
												<input
													disabled={!$enterpriseLicense}
													bind:value={script.concurrent_limit}
													type="number"
												/>
												<Button
													size="sm"
													color="light"
													on:click={() => {
														script.concurrent_limit = undefined
														script.concurrency_time_window_s = undefined
														script.concurrency_key = undefined
													}}
													variant="border">Remove Limits</Button
												>
											</div>
										</Label>
										<Label label="Time window in seconds">
											<SecondsInput
												disabled={!$enterpriseLicense}
												bind:seconds={script.concurrency_time_window_s}
											/>
										</Label>
										<Label label="Custom concurrency key (optional)">
											<svelte:fragment slot="header">
												<Tooltip>
													Concurrency keys are global, you can have them be workspace specific using
													the variable `$workspace`. You can also use an argument's value using
													`$args[name_of_arg]`</Tooltip
												>
											</svelte:fragment>
											<input
												disabled={!$enterpriseLicense}
												type="text"
												autofocus
												bind:value={script.concurrency_key}
												placeholder={`$workspace/script/${script.path}-$args[foo]`}
											/>
										</Label>
									</div>
								</Section>
								<Section label="Worker Group Tag (Queue)">
									<svelte:fragment slot="header">
										<Tooltip
											documentationLink="https://www.windmill.dev/docs/core_concepts/worker_groups"
										>
											The script will be executed on a worker configured to listen to this worker
											group tag (queue). For instance, you could setup an "highmem", or "gpu" tag.
										</Tooltip>
									</svelte:fragment>
									<WorkerTagPicker bind:tag={script.tag} />
								</Section>
								<Section label="Cache">
									<div class="flex gap-2 shrink flex-col">
										<Toggle
											size="sm"
											checked={Boolean(script.cache_ttl)}
											on:change={() => {
												if (script.cache_ttl && script.cache_ttl != undefined) {
													script.cache_ttl = undefined
												} else {
													script.cache_ttl = 300
												}
											}}
											options={{
												right: 'Cache the results for each possible inputs'
											}}
										/>
										<span class="text-secondary text-sm leading-none">
											How long to the keep cache valid
										</span>
										{#if script.cache_ttl}
											<SecondsInput bind:seconds={script.cache_ttl} />
										{:else}
											<SecondsInput disabled />
										{/if}
									</div>
								</Section>
								<Section label="Timeout">
									<div class="flex gap-2 shrink flex-col">
										<Toggle
											size="sm"
											checked={Boolean(script.timeout)}
											on:change={() => {
												if (script.timeout && script.timeout != undefined) {
													script.timeout = undefined
												} else {
													script.timeout = 300
												}
											}}
											options={{
												right: 'Add a custom timeout for this script'
											}}
										/>
										<span class="text-secondary text-sm leading-none"> Timeout duration </span>
										{#if script.timeout}
											<SecondsInput bind:seconds={script.timeout} />
										{:else}
											<SecondsInput disabled />
										{/if}
									</div>
								</Section>
								<Section label="Perpetual Script">
									<div class="flex gap-2 shrink flex-col">
										<Toggle
											size="sm"
											checked={Boolean(script.restart_unless_cancelled)}
											on:change={() => {
												if (script.restart_unless_cancelled) {
													script.restart_unless_cancelled = undefined
												} else {
													script.restart_unless_cancelled = true
												}
											}}
											options={{
												right: 'Restart upon ending unless cancelled'
											}}
										/>
									</div>
								</Section>
								<Section label="Dedicated Workers" eeOnly>
									<Toggle
										disabled={!$enterpriseLicense ||
											isCloudHosted() ||
											(script.language != 'bun' &&
												script.language != 'python3' &&
												script.language != 'deno')}
										size="sm"
										checked={Boolean(script.dedicated_worker)}
										on:change={() => {
											if (script.dedicated_worker) {
												script.dedicated_worker = undefined
											} else {
												script.dedicated_worker = true
											}
										}}
										options={{
											right: 'Script is run on dedicated workers'
										}}
									/>
									{#if script.dedicated_worker}
										<div class="py-2">
											<Alert type="info" title="Require dedicated workers">
												One worker in a worker group needs to be configured with dedicated worker
												set to: <pre>{$workspaceStore}:{script.path}</pre>
											</Alert>
										</div>
									{/if}
									<svelte:fragment slot="header">
										<Tooltip
											>In this mode, the script is meant to be run on dedicated workers that run the
											script at native speed. Can reach >1500rps per dedicated worker. Only
											available on enterprise edition and for Python3, Deno and Bun. For other
											languages, the efficiency is already on par with deidcated workers since they
											do not spawn a full runtime</Tooltip
										>
									</svelte:fragment>
								</Section>
								<Section label="Delete after use">
									<svelte:fragment slot="header">
										<Tooltip>
											WARNING: This settings ONLY applies to synchronous webhooks or when the script
											is used within a flow. If used individually, this script must be triggered
											using a synchronous endpoint to have the desired effect.
											<br />
											<br />
											The logs, arguments and results of the job will be completely deleted from Windmill
											once it is complete and the result has been returned.
											<br />
											<br />
											The deletion is irreversible.
											{#if !$enterpriseLicense}
												<br />
												<br />
												This option is only available on Windmill Enterprise Edition.
											{/if}
										</Tooltip>
									</svelte:fragment>
									<div class="flex gap-2 shrink flex-col">
										<Toggle
											disabled={!$enterpriseLicense}
											size="sm"
											checked={Boolean(script.delete_after_use)}
											on:change={() => {
												if (script.delete_after_use) {
													script.delete_after_use = undefined
												} else {
													script.delete_after_use = true
												}
											}}
											options={{
												right: 'Delete logs, arguments and results after use'
											}}
										/>
									</div>
								</Section>
								{#if !isCloudHosted()}
									<Section label="High priority script" eeOnly>
										<Toggle
											disabled={!$enterpriseLicense || isCloudHosted()}
											size="sm"
											checked={script.priority !== undefined && script.priority > 0}
											on:change={() => {
												if (script.priority) {
													script.priority = undefined
												} else {
													script.priority = 100
												}
											}}
											options={{
												right: 'Label as high priority'
											}}
										>
											<svelte:fragment slot="right">
												<input
													type="number"
													class="!w-16 ml-4"
													disabled={script.priority === undefined}
													bind:value={script.priority}
													on:focus
													on:change={() => {
														if (script.priority && script.priority > 100) {
															script.priority = 100
														} else if (script.priority && script.priority < 0) {
															script.priority = 0
														}
													}}
												/>
											</svelte:fragment>
										</Toggle>
										<svelte:fragment slot="header">
											<!-- TODO: Add EE-only badge when we have it -->
											<Tooltip>
												Jobs from script labeled as high priority take precedence over the other
												jobs when in the jobs queue.
												{#if !$enterpriseLicense}This is a feature only available on enterprise
													edition.{/if}
											</Tooltip>
										</svelte:fragment>
									</Section>
								{/if}
								<Section label="Runs visibility">
									<svelte:fragment slot="header">
										<Tooltip>
											When this option is enabled, manual executions of this script are invisible to
											users other than the user running it, including the owner(s). This setting can
											be overridden when this script is run manually from the advanced menu.
										</Tooltip>
									</svelte:fragment>
									<div class="flex gap-2 shrink flex-col">
										<Toggle
											size="sm"
											checked={Boolean(script.visible_to_runner_only)}
											on:change={() => {
												if (script.visible_to_runner_only) {
													script.visible_to_runner_only = undefined
												} else {
													script.visible_to_runner_only = true
												}
											}}
											options={{
												right: 'Make runs invisible to others'
											}}
										/>
									</div>
								</Section>
								{#if !isCloudHosted()}
									<Section label="Custom env variables">
										<svelte:fragment slot="header">
											<Tooltip
												documentationLink="https://www.windmill.dev/docs/script_editor/custom_environment_variables"
											>
												Additional static custom env variables to pass to the script.
											</Tooltip>
										</svelte:fragment>
										{#if script.envs && script.envs.length > 0}
											<Alert type="warning" title="Not passed in previews" size="xs">
												Static envs variables are not passed in preview but solely on deployed
												scripts.
											</Alert>
										{/if}
										<div class="w-full mt-2">
											<span class="text-tertiary text-xs pb-2">Format is: `{'<KEY>=<VALUE>'}`</span>
											{#if Array.isArray(script.envs ?? [])}
												{#each script.envs ?? [] as v, i}
													<div class="flex max-w-md mt-1 w-full items-center relative">
														<input type="text" bind:value={v} placeholder="<KEY>=<VALUE>" />
														<button
															transition:fade|local={{ duration: 50 }}
															class="rounded-full p-1 bg-surface/60 duration-200 hover:bg-gray-200 absolute right-2"
															aria-label="Clear"
															on:click={() => {
																script.envs && script.envs.splice(i, 1)
																script.envs = script.envs
															}}
														>
															<X size={14} />
														</button>
													</div>
												{/each}
											{/if}
										</div>
										<div class="flex mt-2">
											<Button
												variant="border"
												color="light"
												size="xs"
												on:click={() => {
													if (script.envs == undefined || !Array.isArray(script.envs)) {
														script.envs = []
													}
													script.envs = script.envs.concat('')
												}}
											>
												<div class="flex flex-row gap-1">
													<Plus size="16" />
													Add item
												</div>
											</Button>
										</div>
									</Section>
								{/if}
							</div>
						</TabContent>
						<TabContent value="ui" class="h-full">
							<ScriptSchema bind:schema={script.schema} />
						</TabContent>
						<TabContent value="triggers">
							<TriggersEditor
								{initialPath}
								schema={script.schema}
								noEditor={true}
								isFlow={false}
								currentPath={script.path}
								newItem={initialPath == ''}
							/>
							<!-- <ScriptSchedules {initialPath} schema={script.schema} schedule={scheduleStore} /> -->
						</TabContent>
					</div>
				</svelte:fragment>
			</Tabs>
		</DrawerContent>
	</Drawer>

	<div class="flex flex-col h-screen">
		<div class="flex h-12 items-center px-4">
			<div class="justify-between flex gap-2 lg:gap-8 w-full items-center">
				<div class="flex flex-row gap-2 grow max-w-md">
					<div class="center-center">
						<button
							disabled={customUi?.topBar?.settings == false}
							on:click={async () => {
								metadataOpen = true
							}}
						>
							<LanguageIcon lang={script.language} height={20} />
						</button>
					</div>
					<Summary
						disabled={customUi?.topBar?.editableSummary == false}
						bind:value={script.summary}
					/>
				</div>

				<div class="gap-4 flex">
					{#if $primaryScheduleStore != undefined ? $primaryScheduleStore && $primaryScheduleStore?.enabled : $triggersCount?.primary_schedule}
						<Button
							btnClasses="hidden lg:inline-flex"
							startIcon={{ icon: Calendar }}
							variant="contained"
							color="light"
							size="xs"
							on:click={async () => {
								metadataOpen = true
								selectedTab = 'triggers'
								$selectedTriggerStore = 'schedules'
							}}
						>
							{$primaryScheduleStore != undefined
								? $primaryScheduleStore
									? $primaryScheduleStore?.cron
									: ''
								: $triggersCount?.primary_schedule?.schedule}
						</Button>
					{/if}
					{#if customUi?.topBar?.path != false}
						<div class="flex justify-start w-full border rounded-md overflow-hidden">
							<div>
								<button
									on:click={async () => {
										metadataOpen = true
									}}
								>
									<Badge
										color="gray"
										class="center-center !bg-surface-secondary !text-tertiary !h-[28px]  !w-[70px] rounded-none hover:!bg-surface-hover transition-all"
									>
										<Pen size={12} class="mr-2" /> Path
									</Badge>
								</button>
							</div>
							<input
								type="text"
								readonly
								value={script.path}
								size={script.path?.length || 50}
								class="font-mono !text-xs !min-w-[96px] !max-w-[300px] !w-full !h-[28px] !my-0 !py-0 !border-l-0 !rounded-l-none !border-0 !shadow-none"
								on:focus={({ currentTarget }) => {
									currentTarget.select()
								}}
							/>
						</div>
					{/if}
				</div>

				{#if $enterpriseLicense && initialPath != ''}
					<Awareness />
				{/if}

				<div class="flex flex-row gap-x-1 lg:gap-x-2">
					{#if customUi?.topBar?.diff != false}
						<Button
							color="light"
							variant="border"
							size="xs"
							on:click={async () => {
								if (!savedScript) {
									return
								}
								await syncWithDeployed()

								diffDrawer?.openDrawer()
								diffDrawer?.setDiff({
									mode: 'normal',
									deployed: deployedValue ?? savedScript,
									draft: savedScript['draft'],
									current: script
								})
							}}
							disabled={!savedScript || !diffDrawer}
						>
							<div class="flex flex-row gap-2 items-center">
								<DiffIcon size={14} />
								<span class="hidden lg:flex"> Diff </span>
							</div>
						</Button>
					{/if}
					{#if customUi?.topBar?.settings != false}
						<Button
							color="light"
							variant="border"
							size="xs"
							on:click={() => {
								metadataOpen = true
							}}
							startIcon={{ icon: Settings }}
						>
							<span class="hidden lg:flex"> Settings </span>
						</Button>
					{/if}
					<Button
						loading={loadingDraft}
						size="xs"
						startIcon={{ icon: Save }}
						on:click={() => saveDraft()}
						disabled={initialPath != '' && !savedScript}
						shortCut={{
							key: 'S'
						}}
					>
						<span class="hidden lg:flex"> Draft </span>
					</Button>

					<CustomPopover appearTimeout={0} focusEl={msgInput}>
						<Button
							loading={loadingSave}
							size="xs"
							disabled={!fullyLoaded}
							startIcon={{ icon: Save }}
							on:click={() => handleEditScript(false)}
							dropdownItems={computeDropdownItems(initialPath)}
						>
							Deploy
						</Button>
						<svelte:fragment slot="overlay">
							<div class="flex flex-row gap-2 min-w-72">
								<input
									type="text"
									placeholder="Deployment message"
									bind:value={deploymentMsg}
									bind:this={msgInput}
									on:keydown={(e) => {
										if (e.key === 'Enter') {
											handleEditScript(false, deploymentMsg)
										}
									}}
								/>
								<Button
									size="xs"
									on:click={() => handleEditScript(false, deploymentMsg)}
									endIcon={{ icon: CornerDownLeft }}
									loading={loadingSave}
								>
									Deploy
								</Button>
							</div>
						</svelte:fragment>
					</CustomPopover>
				</div>
			</div>
		</div>

		<ScriptEditor
			{customUi}
			collabMode
			edit={initialPath != ''}
			on:format={() => {
				saveDraft()
			}}
			on:saveDraft={() => {
				saveDraft()
			}}
			bind:editor
			bind:this={scriptEditor}
			bind:schema={script.schema}
			path={script.path}
			bind:code={script.content}
			lang={script.language}
			{initialArgs}
			kind={script.kind}
			{template}
			tag={script.tag}
		/>
	</div>
{:else}
	Script Builder not available to operators
{/if}<|MERGE_RESOLUTION|>--- conflicted
+++ resolved
@@ -252,14 +252,6 @@
 
 	async function handleEditScript(stay: boolean, deployMsg?: string): Promise<void> {
 		// Fetch latest version and fetch entire script after if needed
-<<<<<<< HEAD
-		let actual_parent_hash = (
-			await ScriptService.getScriptLatestVersion({
-				workspace: $workspaceStore!,
-				path: script.path
-			})
-		)?.script_hash
-=======
 		let actual_parent_hash: string | undefined = undefined
 
 		try {
@@ -274,21 +266,14 @@
 		} catch (error) {
 			//
 		}
->>>>>>> f2d6b47f
 
 		// Usually when we create new script, we put current hash as a parent_hash
 		// But if we specify parent_hash that is already used, than we get error
 		// In order to fix it we make sure that client's understanding of parent_hash
 		// is aligns with understanding of backend.
-<<<<<<< HEAD
-		if (script.parent_hash == actual_parent_hash) {
-			// Handle directly
-			await editScript(stay, actual_parent_hash, deployMsg)
-=======
 		if (actual_parent_hash == undefined || script.parent_hash == actual_parent_hash) {
 			// Handle directly
 			await editScript(stay, script.parent_hash!, deployMsg)
->>>>>>> f2d6b47f
 		} else {
 			// Fetch entire script, since we need it to show Diff
 			await syncWithDeployed()
@@ -306,11 +291,7 @@
 	async function syncWithDeployed() {
 		const latestScript = await ScriptService.getScriptByPath({
 			workspace: $workspaceStore!,
-<<<<<<< HEAD
-			path: script.path,
-=======
 			path: initialPath,
->>>>>>> f2d6b47f
 			withStarredInfo: true
 		})
 
@@ -332,11 +313,7 @@
 		deployedBy = latestScript.created_by
 	}
 
-	async function editScript(
-		stay: boolean,
-		parentHash: string,
 		deploymentMsg?: string
-	): Promise<void> {
 		loadingSave = true
 		try {
 			try {
