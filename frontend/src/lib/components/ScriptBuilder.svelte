--- conflicted
+++ resolved
@@ -66,12 +66,10 @@
 	import CustomPopover from './CustomPopover.svelte'
 	import Summary from './Summary.svelte'
 	import type { ScriptBuilderWhitelabelCustomUi } from './custom_ui'
-<<<<<<< HEAD
 	import DeployOverrideConfirmationModal from '$lib/components/common/confirmationModal/DeployOverrideConfirmationModal.svelte'
-=======
 	import TriggersEditor from './triggers/TriggersEditor.svelte'
 	import type { ScheduleTrigger, TriggerContext } from './triggers'
->>>>>>> 1ec8d639
+
 
 	export let script: NewScript
 	export let fullyLoaded: boolean = true
