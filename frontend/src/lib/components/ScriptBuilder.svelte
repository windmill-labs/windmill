<script lang="ts">
	import { createBubbler } from 'svelte/legacy'

	const bubble = createBubbler()
	import {
		DraftService,
		type NewScript,
		ScriptService,
		type NewScriptWithDraft,
		type Script,
		type TriggersCount,
		PostgresTriggerService,
		CaptureService,
		type ScriptLang,
		WorkerService
	} from '$lib/gen'
	import { inferArgs } from '$lib/infer'
	import { initialCode } from '$lib/script_helpers'
	import AIFormSettings from './copilot/AIFormSettings.svelte'
	import {
		defaultScripts,
		enterpriseLicense,
		usedTriggerKinds,
		userStore,
		workerTags,
		workspaceStore
	} from '$lib/stores'
	import {
		cleanValueProperties,
		emptySchema,
		emptyString,
		encodeState,
		generateRandomString,
		orderedJsonStringify,
		replaceFalseWithUndefined,
		type Value
	} from '$lib/utils'
	import Path from './Path.svelte'
	import ScriptEditor from './ScriptEditor.svelte'
	import { Alert, Badge, Button, Drawer, SecondsInput, Tab, TabContent, Tabs } from './common'
	import LanguageIcon from './common/languageIcons/LanguageIcon.svelte'
	import type { SupportedLanguage } from '$lib/common'
	import Tooltip from './Tooltip.svelte'
	import DrawerContent from './common/drawer/DrawerContent.svelte'
	import ToggleButtonGroup from '$lib/components/common/toggleButton-v2/ToggleButtonGroup.svelte'
	import ToggleButton from '$lib/components/common/toggleButton-v2/ToggleButton.svelte'
	import ErrorHandlerToggleButton from '$lib/components/details/ErrorHandlerToggleButton.svelte'
	import {
		Bug,
		Calendar,
		CheckCircle,
		Code,
		Pen,
		Plus,
		Rocket,
		Save,
		Settings,
		Shuffle,
		X
	} from 'lucide-svelte'
	import { sendUserToast } from '$lib/toast'
	import { isCloudHosted } from '$lib/cloud'
	import Awareness from './Awareness.svelte'
	import { fade } from 'svelte/transition'
	import Popover from './Popover.svelte'
	import Toggle from './Toggle.svelte'
	import ScriptSchema from './ScriptSchema.svelte'
	import Section from './Section.svelte'
	import Label from './Label.svelte'
	import type Editor from './Editor.svelte'
	import WorkerTagPicker from './WorkerTagPicker.svelte'
	import MetadataGen from './copilot/MetadataGen.svelte'
	import { writable } from 'svelte/store'
	import { defaultScriptLanguages, processLangs } from '$lib/scripts'
	import DefaultScripts from './DefaultScripts.svelte'
	import { onMount, setContext, untrack } from 'svelte'
	import Summary from './Summary.svelte'

	import DeployOverrideConfirmationModal from '$lib/components/common/confirmationModal/DeployOverrideConfirmationModal.svelte'
	import TriggersEditor from './triggers/TriggersEditor.svelte'
	import type { ScheduleTrigger, TriggerContext } from './triggers'
	import {
		TS_PREPROCESSOR_MODULE_CODE,
		TS_PREPROCESSOR_SCRIPT_INTRO,
		PYTHON_PREPROCESSOR_MODULE_CODE,
		PYTHON_PREPROCESSOR_SCRIPT_INTRO
	} from '$lib/script_helpers'
	import CaptureTable from './triggers/CaptureTable.svelte'
	import type { SavedAndModifiedValue } from './common/confirmationModal/unsavedTypes'
	import DeployButton from './DeployButton.svelte'
	import {
		type NewScriptWithDraftAndDraftTriggers,
		type Trigger,
		deployTriggers,
		filterDraftTriggers,
		handleSelectTriggerFromKind
	} from './triggers/utils'
	import DraftTriggersConfirmationModal from './common/confirmationModal/DraftTriggersConfirmationModal.svelte'
	import { Triggers } from './triggers/triggers.svelte'
<<<<<<< HEAD
	import type { AssetWithAccessType } from './assets/lib'

	interface Props {
		script: NewScript & {
			draft_triggers?: Trigger[]
			fallback_access_types?: AssetWithAccessType[]
		}
		fullyLoaded?: boolean
		initialPath?: string
		template?: 'docker' | 'bunnative' | 'script'
		initialArgs?: Record<string, any>
		lockedLanguage?: boolean
		showMeta?: boolean
		neverShowMeta?: boolean
		diffDrawer?: DiffDrawer | undefined
		savedScript?: NewScriptWithDraftAndDraftTriggers | undefined
		searchParams?: URLSearchParams
		disableHistoryChange?: boolean
		replaceStateFn?: (url: string) => void
		customUi?: ScriptBuilderWhitelabelCustomUi
		savedPrimarySchedule?: ScheduleTrigger | undefined
		functionExports?: ((exports: ScriptBuilderFunctionExports) => void) | undefined
		children?: import('svelte').Snippet
	}
=======
	import type { ScriptBuilderProps } from './script_builder'
	import type { DiffDrawerI } from './diff_drawer'
	import WorkerTagSelect from './WorkerTagSelect.svelte'
>>>>>>> 3fbd3ec4

	let {
		script,
		fullyLoaded = true,
		initialPath = $bindable(''),
		template = $bindable('script'),
		initialArgs = {},
		lockedLanguage = false,
		showMeta = false,
		neverShowMeta = false,
		diffDrawer = undefined,
		savedScript = $bindable(undefined),
		searchParams = new URLSearchParams(),
		disableHistoryChange = false,
		replaceStateFn = (url) => window.history.replaceState(null, '', url),
		customUi = {},
		savedPrimarySchedule = undefined,
		functionExports = undefined,
		children,
		onDeploy,
		onDeployError,
		onSaveInitial,
		onSeeDetails,
		onSaveDraftError,
		onSaveDraft,
		disableAi
	}: ScriptBuilderProps = $props()

	export function getInitialAndModifiedValues(): SavedAndModifiedValue {
		return {
			savedValue: savedScript,
			modifiedValue: {
				...script,
				draft_triggers: structuredClone(triggersState.getDraftTriggersSnapshot())
			}
		}
	}

	// used for new scripts for captures
	const fakeInitialPath =
		'u/' +
		($userStore?.username?.includes('@')
			? $userStore?.username.split('@')[0].replace(/[^a-zA-Z0-9_]/g, '')
			: $userStore?.username) +
		'/' +
		generateRandomString(12)

	let deployedValue: Value | undefined = $state(undefined) // Value to diff against
	let deployedBy: string | undefined = $state(undefined) // Author
	let confirmCallback: () => void = $state(() => {}) // What happens when user clicks `override` in warning
	let open: boolean = $state(false) // Is confirmation modal open
	let args: Record<string, any> = $state(initialArgs) // Test args input
	let selectedInputTab: 'main' | 'preprocessor' = $state('main')
	let hasPreprocessor = $state(false)

	let metadataOpen = $state(
		!neverShowMeta &&
			(showMeta ||
				searchParams.get('metadata_open') == 'true' ||
				(initialPath == '' &&
					searchParams.get('state') == undefined &&
					searchParams.get('collab') == undefined))
	)

	let editor: Editor | undefined = $state(undefined)
	let scriptEditor: ScriptEditor | undefined = $state(undefined)
	let captureTable: CaptureTable | undefined = $state(undefined)

	// Draft triggers confirmation modal
	let draftTriggersModalOpen = $state(false)
	let confirmDeploymentCallback: (triggersToDeploy: Trigger[]) => void = () => {}

	async function handleDraftTriggersConfirmed(event: CustomEvent<{ selectedTriggers: Trigger[] }>) {
		const { selectedTriggers } = event.detail
		// Continue with saving the flow
		draftTriggersModalOpen = false
		confirmDeploymentCallback(selectedTriggers)
	}

	const primaryScheduleStore = writable<ScheduleTrigger | undefined | false>(savedPrimarySchedule) // keep for legacy
	const triggersCount = writable<TriggersCount | undefined>(
		savedPrimarySchedule
			? { schedule_count: 1, primary_schedule: { schedule: savedPrimarySchedule.cron } }
			: undefined
	)
	const simplifiedPoll = writable(false)

	export function setPrimarySchedule(schedule: ScheduleTrigger | undefined | false) {
		primaryScheduleStore.set(schedule)
		loadTriggers()
	}

	export function setDraftTriggers(triggers: Trigger[] | undefined) {
		triggersState.setTriggers([
			...(triggers ?? []),
			...triggersState.triggers.filter((t) => !t.draftConfig)
		])
		loadTriggers()
	}

	onMount(() => {
		if (functionExports) {
			console.log('functionExports set')
			functionExports({
				setPreviewArgs: (args: Record<string, any>) => {
					scriptEditor?.setArgs(args)
				},
				runPreview: async () => await scriptEditor?.runTest(),
				setCode: (code: string, language?: Script['language']) => {
					if (language) {
						script.language = language
					}
					editor?.setCode(code)
				},
				getCode: () => editor?.getCode() ?? ''
			})
		}
	})

	async function loadTriggers() {
		if (!initialPath) {
			return
		}
		$triggersCount = await ScriptService.getTriggersCountOfScript({
			workspace: $workspaceStore!,
			path: initialPath
		})

		await triggersState.fetchTriggers(
			triggersCount,
			$workspaceStore,
			initialPath,
			false,
			$primaryScheduleStore,
			$userStore
		)

		if (savedScript && savedScript.draft && savedScript.draft.draft_triggers) {
			savedScript = filterDraftTriggers(
				savedScript,
				triggersState
			) as NewScriptWithDraftAndDraftTriggers
		}
	}

	// Add triggers context store
	const triggersState = $state(
		new Triggers(
			[
				{ type: 'webhook', path: '', isDraft: false },
				{ type: 'email', path: '', isDraft: false },
				...(script.draft_triggers ?? [])
			],
			undefined,
			saveSessionDraft
		)
	)

	const captureOn = writable<boolean | undefined>(undefined)
	const showCaptureHint = writable<boolean | undefined>(undefined)
	setContext<TriggerContext>('TriggerContext', {
		triggersCount,
		simplifiedPoll,
		showCaptureHint: showCaptureHint,
		triggersState
	})

	const enterpriseLangs = ['bigquery', 'snowflake', 'mssql', 'oracledb']

	export function setCode(code: string): void {
		editor?.setCode(code)
	}

	const scriptKindOptions: {
		value: Script['kind']
		title: string
		Icon: any
		desc?: string
		documentationLink?: string
	}[] = [
		{
			value: 'script',
			title: 'Action',
			Icon: Code
		},
		{
			value: 'trigger',
			title: 'Trigger',
			desc: 'First module of flows to trigger them based on external changes. These kind of scripts are usually running on a schedule to periodically look for changes.',
			documentationLink: 'https://www.windmill.dev/docs/flows/flow_trigger',
			Icon: Rocket
		},
		{
			value: 'approval',
			title: 'Approval',
			desc: 'Send notifications externally to ask for approval to continue a flow.',
			documentationLink: 'https://www.windmill.dev/docs/flows/flow_approval',
			Icon: CheckCircle
		},
		{
			value: 'failure',
			title: 'Error Handler',
			desc: 'Handle errors in flows after all retry attempts have been exhausted.',
			documentationLink: 'https://www.windmill.dev/docs/flows/flow_error_handler',
			Icon: Bug
		},
		{
			value: 'preprocessor',
			title: 'Preprocessor',
			desc: 'Transform incoming requests before they are passed to the flow.',
			documentationLink: 'https://www.windmill.dev/docs/core_concepts/preprocessors',
			Icon: Shuffle
		}
	]

	let pathError = $state('')
	let loadingSave = $state(false)
	let loadingDraft = $state(false)

	function encodeScriptState(script: NewScript) {
		replaceStateFn(
			'#' +
				encodeState({
					...script,
					draft_triggers: structuredClone(triggersState.getDraftTriggersSnapshot())
				})
		)
	}

	let timeout: NodeJS.Timeout | undefined = undefined
	function saveSessionDraft() {
		timeout && clearTimeout(timeout)
		timeout = setTimeout(() => {
			encodeScriptState(script)
		}, 500)
	}

	if (script.content == '') {
		initContent(script.language, script.kind, template)
	}

	async function isTemplateScript() {
		const params = new URLSearchParams(window.location.search)
		const templateId = params.get('id')
		if (templateId === null) {
			return undefined
		}
		try {
			const templateScript = await PostgresTriggerService.getTemplateScript({
				workspace: $workspaceStore!,
				id: templateId
			})
			return templateScript
		} catch (error) {
			sendUserToast(
				'An error occured when trying to load your template script, please try again later',
				true
			)
		}
	}

	async function initContent(
		language: SupportedLanguage,
		kind: Script['kind'] | undefined,
		template: 'pgsql' | 'mysql' | 'script' | 'docker' | 'powershell' | 'bunnative'
	) {
		scriptEditor?.disableCollaboration()
		const templateScript = await isTemplateScript()
		script.content = initialCode(language, kind, template, templateScript != undefined)
		if (templateScript) {
			script.content += '\r\n' + templateScript
		}
		scriptEditor?.inferSchema(script.content, language, true)
		if (script.content != editor?.getCode()) {
			setCode(script.content)
		}
	}

	async function handleEditScript(stay: boolean, deployMsg?: string): Promise<void> {
		// Fetch latest version and fetch entire script after if needed
		let actual_parent_hash: string | undefined = undefined

		try {
			if (initialPath && initialPath != '') {
				actual_parent_hash = (
					await ScriptService.getScriptLatestVersion({
						workspace: $workspaceStore!,
						path: initialPath
					})
				)?.script_hash
			}
		} catch (error) {
			//
		}

		// Usually when we create new script, we put current hash as a parent_hash
		// But if we specify parent_hash that is already used, than we get error
		// In order to fix it we make sure that client's understanding of parent_hash
		// is aligns with understanding of backend.
		if (actual_parent_hash == undefined || script.parent_hash == actual_parent_hash) {
			// Handle directly
			await editScript(stay, script.parent_hash!, deployMsg)
		} else {
			// Fetch entire script, since we need it to show Diff
			await syncWithDeployed()

			if (
				deployedValue &&
				script &&
				orderedJsonStringify({ ...deployedValue, hash: undefined }) ===
					orderedJsonStringify(
						replaceFalseWithUndefined({ ...script, hash: undefined, parent_hash: undefined })
					)
			) {
				await editScript(stay, actual_parent_hash, deployMsg)
			} else {
				// Handle through confirmation modal
				confirmCallback = async () => {
					open = false
					if (actual_parent_hash) {
						await editScript(stay, actual_parent_hash, deployMsg)
					} else {
						sendUserToast('Could not fetch latest version of the script', true)
					}
				}
				// Open confirmation modal
				open = true
			}
		}
	}

	async function syncWithDeployed() {
		const latestScript = await ScriptService.getScriptByPath({
			workspace: $workspaceStore!,
			path: initialPath,
			withStarredInfo: true
		})

		deployedValue = replaceFalseWithUndefined({
			...latestScript,
			workspace_id: undefined,
			created_at: undefined,
			created_by: undefined,
			extra_perms: undefined,
			lock: undefined,
			lock_error_logs: undefined,
			parent_hashes: undefined
		})

		deployedBy = latestScript.created_by
	}

	async function editScript(
		stay: boolean,
		parentHash: string,
		deploymentMsg?: string,
		triggersToDeploy?: Trigger[]
	): Promise<void> {
		if (!triggersToDeploy) {
			// Check if there are draft triggers that need confirmation
			const draftTriggers = triggersState.triggers.filter((trigger) => trigger.draftConfig)
			if (draftTriggers.length > 0) {
				draftTriggersModalOpen = true
				confirmDeploymentCallback = async (triggersToDeploy: Trigger[]) => {
					await editScript(stay, parentHash, deploymentMsg, triggersToDeploy)
				}
				return
			}
		}

		loadingSave = true
		try {
			try {
				localStorage.removeItem(script.path)
			} catch (e) {
				console.error('error interacting with local storage', e)
			}
			script.schema = script.schema ?? emptySchema()
			try {
				const result = await inferArgs(
					script.language,
					script.content,
					script.schema as any,
					script.kind === 'preprocessor' ? 'preprocessor' : undefined
				)
				if (script.kind === 'preprocessor') {
					script.no_main_func = undefined
					script.has_preprocessor = undefined
				} else {
					script.no_main_func = result?.no_main_func || undefined
					script.has_preprocessor = result?.has_preprocessor || undefined
				}
			} catch (error) {
				sendUserToast(`Could not parse code, are you sure it is valid?`, true)
			}

			const newHash = await ScriptService.createScript({
				workspace: $workspaceStore!,
				requestBody: {
					path: script.path,
					summary: script.summary,
					description: script.description ?? '',
					content: script.content,
					parent_hash: parentHash,
					schema: script.schema,
					is_template: script.is_template,
					language: script.language,
					kind: script.kind,
					tag: script.tag,
					envs: script.envs,
					dedicated_worker: script.dedicated_worker,
					concurrent_limit: script.concurrent_limit,
					concurrency_time_window_s: script.concurrency_time_window_s,
					cache_ttl: script.cache_ttl,
					ws_error_handler_muted: script.ws_error_handler_muted,
					priority: script.priority,
					restart_unless_cancelled: script.restart_unless_cancelled,
					delete_after_use: script.delete_after_use,
					timeout: script.timeout,
					concurrency_key: emptyString(script.concurrency_key) ? undefined : script.concurrency_key,
					visible_to_runner_only: script.visible_to_runner_only,
					no_main_func: script.no_main_func,
					has_preprocessor: script.has_preprocessor,
					deployment_message: deploymentMsg || undefined,
					on_behalf_of_email: script.on_behalf_of_email,
					fallback_access_types: script.fallback_access_types
				}
			})

			if (!initialPath) {
				await CaptureService.moveCapturesAndConfigs({
					workspace: $workspaceStore!,
					path: fakeInitialPath,
					requestBody: {
						new_path: script.path
					},
					runnableKind: 'script'
				})
			}

			if (triggersToDeploy) {
				await deployTriggers(
					triggersToDeploy,
					$workspaceStore,
					!!$userStore?.is_admin || !!$userStore?.is_super_admin,
					usedTriggerKinds,
					script.path,
					true
				)
			}

			const { draft_triggers: _, ...newScript } = structuredClone($state.snapshot(script))
			savedScript = structuredClone($state.snapshot(newScript)) as NewScriptWithDraft
			setDraftTriggers([])

			if (!disableHistoryChange) {
				history.replaceState(history.state, '', `/scripts/edit/${script.path}`)
			}
			if (stay || script.kind !== 'script' || script.no_main_func) {
				script.parent_hash = newHash
				sendUserToast('Deployed')
			} else {
				onDeploy?.({ path: script.path, hash: newHash })
			}
		} catch (error) {
			onDeployError?.({ path: script.path, error })
			sendUserToast(`Error while saving the script: ${error.body || error.message}`, true)
		}
		loadingSave = false
	}

	async function saveDraft(forceSave = false): Promise<void> {
		if (initialPath != '' && !savedScript) {
			return
		}

		if (savedScript) {
			const draftOrDeployed = cleanValueProperties(savedScript.draft || savedScript)
			const currentTriggers = structuredClone(triggersState.getDraftTriggersSnapshot())
			const current = cleanValueProperties({ ...script, draft_triggers: currentTriggers })
			if (!forceSave && orderedJsonStringify(draftOrDeployed) === orderedJsonStringify(current)) {
				sendUserToast('No changes detected, ignoring', false, [
					{
						label: 'Save anyway',
						callback: () => {
							saveDraft(true)
						}
					}
				])
				return
			}
		}

		loadingDraft = true
		try {
			try {
				localStorage.removeItem(script.path)
			} catch (e) {
				console.error('error interacting with local storage', e)
			}
			script.schema = script.schema ?? emptySchema()
			try {
				const result = await inferArgs(
					script.language,
					script.content,
					script.schema as any,
					script.kind === 'preprocessor' ? 'preprocessor' : undefined
				)
				if (script.kind === 'preprocessor') {
					script.no_main_func = undefined
					script.has_preprocessor = undefined
				} else {
					script.no_main_func = result?.no_main_func || undefined
					script.has_preprocessor = result?.has_preprocessor || undefined
				}
			} catch (error) {
				sendUserToast(`Could not parse code, are you sure it is valid?`, true)
			}
			let newHash = ''
			if (initialPath == '' || savedScript?.draft_only) {
				if (savedScript?.draft_only) {
					await ScriptService.deleteScriptByPath({
						workspace: $workspaceStore!,
						path: initialPath,
						keepCaptures: true
					})
					script.parent_hash = undefined
				}
				if (!initialPath || script.path != initialPath) {
					await CaptureService.moveCapturesAndConfigs({
						workspace: $workspaceStore!,
						path: initialPath || fakeInitialPath,
						requestBody: {
							new_path: script.path
						},
						runnableKind: 'script'
					})
				}
				newHash = await ScriptService.createScript({
					workspace: $workspaceStore!,
					requestBody: {
						path: script.path,
						summary: script.summary,
						description: script.description ?? '',
						content: script.content,
						schema: script.schema,
						is_template: script.is_template,
						language: script.language,
						kind: script.kind,
						tag: script.tag,
						draft_only: true,
						envs: script.envs,
						concurrent_limit: script.concurrent_limit,
						concurrency_time_window_s: script.concurrency_time_window_s,
						cache_ttl: script.cache_ttl,
						ws_error_handler_muted: script.ws_error_handler_muted,
						priority: script.priority,
						restart_unless_cancelled: script.restart_unless_cancelled,
						delete_after_use: script.delete_after_use,
						timeout: script.timeout,
						concurrency_key: emptyString(script.concurrency_key)
							? undefined
							: script.concurrency_key,
						visible_to_runner_only: script.visible_to_runner_only,
						no_main_func: script.no_main_func,
						has_preprocessor: script.has_preprocessor,
						on_behalf_of_email: script.on_behalf_of_email
					}
				})
			}
			const draftTriggers = triggersState.getDraftTriggersSnapshot()
			await DraftService.createDraft({
				workspace: $workspaceStore!,
				requestBody: {
					path: initialPath == '' || savedScript?.draft_only ? script.path : initialPath,
					typ: 'script',
					value: {
						...script,
						draft_triggers: draftTriggers
					}
				}
			})

			const clonedScript = structuredClone($state.snapshot(script))
			savedScript = {
				...(initialPath == '' || savedScript?.draft_only
					? { ...clonedScript, draft_only: true }
					: savedScript),
				draft: {
					...clonedScript,
					draft_triggers: draftTriggers
				}
			} as NewScriptWithDraftAndDraftTriggers

			let savedAtNewPath = false
			if (initialPath == '' || (savedScript?.draft_only && script.path !== initialPath)) {
				savedAtNewPath = true
				initialPath = script.path
				onSaveInitial?.({ path: script.path, hash: newHash })
			}
			onSaveDraft?.({ path: script.path, savedAtNewPath, script })

			sendUserToast('Saved as draft')
		} catch (error) {
			sendUserToast(
				`Error while saving the script as a draft: ${error.body || error.message}`,
				true
			)
			onSaveDraftError?.({ path: script.path, error })
		}
		loadingDraft = false
	}

	function computeDropdownItems(
		initialPath: string,
		savedScript: NewScriptWithDraftAndDraftTriggers | undefined,
		diffDrawer: DiffDrawerI | undefined
	) {
		let dropdownItems: { label: string; onClick: () => void }[] =
			initialPath != '' && customUi?.topBar?.extraDeployOptions != false
				? [
						{
							label: 'Deploy & Stay here',
							onClick: () => {
								handleEditScript(true)
							}
						},
						{
							label: 'Fork',
							onClick: () => {
								window.open(`/scripts/add?template=${initialPath}`)
							}
						},
						...(customUi?.topBar?.diff !== false && savedScript && diffDrawer
							? [
									{
										label: 'Show diff',
										onClick: async () => {
											if (!savedScript) {
												return
											}
											await syncWithDeployed()

											const currentDraftTriggers = structuredClone(
												triggersState.getDraftTriggersSnapshot()
											)

											diffDrawer?.openDrawer()
											diffDrawer?.setDiff({
												mode: 'normal',
												deployed: deployedValue ?? savedScript,
												draft: savedScript['draft'],
												current: {
													...script,
													draft_triggers: currentDraftTriggers
												}
											})
										}
									}
								]
							: []),
						...(!script.draft_only && script.kind === 'script' && !script.no_main_func
							? [
									{
										label: 'Exit & See details',
										onClick: () => {
											onSeeDetails?.({ path: initialPath })
										}
									}
								]
							: [])
					]
				: []

		return dropdownItems.length > 0 ? dropdownItems : undefined
	}

	function onKeyDown(event: KeyboardEvent) {
		switch (event.key) {
			case 's':
				if (event.ctrlKey || event.metaKey) {
					saveDraft()
					event.preventDefault()
				}
				break
		}
	}

	let path: Path | undefined = $state(undefined)
	let dirtyPath = $state(false)

	let selectedTab: 'metadata' | 'runtime' | 'ui' | 'triggers' = $state(
		(() => {
			if (customUi?.settingsPanel?.disableMetadata !== true) {
				// first option: either no custom UI or metadata is enabled
				return 'metadata'
			}
			if (customUi?.settingsPanel?.disableRuntime !== true) {
				return 'runtime'
			}
			if (customUi?.settingsPanel?.disableGeneratedUi !== true) {
				return 'ui'
			}
			if (customUi?.settingsPanel?.disableTriggers !== true) {
				return 'triggers'
			}
			return 'metadata'
		})()
	)

	setContext('disableTooltips', customUi?.disableTooltips === true)

	function langToLanguage(lang: SupportedLanguage | 'docker' | 'bunnative'): SupportedLanguage {
		if (lang == 'docker') {
			return 'bash'
		}
		if (lang == 'bunnative') {
			return 'bun'
		}
		return lang
	}

	async function applyArgs(e) {
		selectedInputTab = e.detail.kind
		metadataOpen = false
		if (scriptEditor) {
			scriptEditor.updateArgs(e.detail.args ?? {})
		}
	}

	function openTriggers(ev) {
		metadataOpen = true
		selectedTab = 'triggers'
		handleSelectTriggerFromKind(triggersState, triggersCount, initialPath, ev.detail.kind)
		captureOn.set(true)
	}

	function addPreprocessor() {
		const code = editor?.getCode()
		if (code) {
			const preprocessorCode =
				script.language === 'python3'
					? PYTHON_PREPROCESSOR_SCRIPT_INTRO + PYTHON_PREPROCESSOR_MODULE_CODE
					: TS_PREPROCESSOR_SCRIPT_INTRO + TS_PREPROCESSOR_MODULE_CODE
			const mainIndex = code.indexOf(
				script.language === 'python3' ? 'def main' : 'export async function main'
			)
			if (mainIndex === -1) {
				editor?.setCode(code + preprocessorCode)
			} else {
				editor?.setCode(
					code.slice(0, mainIndex) + preprocessorCode + '\n' + code.slice(mainIndex) + '\n\n'
				)
			}
		}
		selectedInputTab = 'preprocessor'
	}

	function handleDeployTrigger(trigger: Trigger) {
		const { id, path, type } = trigger
		//Update the saved script to remove the draft trigger that is deployed
		if (savedScript && savedScript.draft && savedScript.draft.draft_triggers) {
			const newSavedDraftTrigers = savedScript.draft.draft_triggers.filter(
				(t) => t.id !== id || t.path !== path || t.type !== type
			)
			savedScript.draft.draft_triggers =
				newSavedDraftTrigers.length > 0 ? newSavedDraftTrigers : undefined
		}
	}

	function onScriptLanguageTrigger(lang: 'docker' | 'bunnative' | ScriptLang) {
		if (lang == 'docker') {
			if (isCloudHosted()) {
				sendUserToast(
					'You cannot use Docker scripts on the multi-tenant platform. Use a dedicated instance or self-host windmill instead.',
					true,
					[
						{
							label: 'Learn more',
							callback: () => {
								window.open('https://www.windmill.dev/docs/advanced/docker', '_blank')
							}
						}
					]
				)
				return
			}
			template = 'docker'
		} else if (lang == 'bunnative') {
			template = 'bunnative'
		} else {
			template = 'script'
		}
		let language = langToLanguage(lang)
		//
		initContent(language, script.kind, template)
		script.language = language
	}

	function onSummaryChange(value: string) {
		if (initialPath == '' && value?.length > 0 && !dirtyPath) {
			path?.setName(
				value
					.toLowerCase()
					.replace(/[^a-z0-9_]/g, '_')
					.replace(/-+/g, '_')
					.replace(/^-|-$/g, '')
			)
		}
	}
	$effect(() => {
		initialPath != '' && untrack(() => loadTriggers())
	})
	let langs = $derived(
		processLangs(script.language, $defaultScripts?.order ?? Object.keys(defaultScriptLanguages))
			.map((l) => [defaultScriptLanguages[l], l])
			.filter((x) => $defaultScripts?.hidden == undefined || !$defaultScripts.hidden.includes(x[1]))
			.filter((x) => {
				if (customUi?.settingsPanel?.metadata?.languages === undefined) {
					return true
				}
				return customUi.settingsPanel.metadata.languages.includes(x[1] as SupportedLanguage)
			}) as [string, SupportedLanguage | 'docker' | 'bunnative'][]
	)
	$effect(() => {
		;['collab', 'path'].forEach((x) => {
			if (searchParams.get(x)) {
				searchParams.delete(x)
			}
		})
	})
	$effect(() => {
		!disableHistoryChange && untrack(() => encodeScriptState(script))
	})

	loadWorkerTags()
	async function loadWorkerTags() {
		if (!$workerTags) {
			$workerTags = await WorkerService.getCustomTags({ workspace: $workspaceStore })
		}
	}
</script>

<svelte:window onkeydown={onKeyDown} />
{@render children?.()}

<DeployOverrideConfirmationModal
	{deployedBy}
	{confirmCallback}
	bind:open
	{diffDrawer}
	bind:deployedValue
	currentValue={script}
/>

<DraftTriggersConfirmationModal
	bind:open={draftTriggersModalOpen}
	draftTriggers={triggersState.triggers.filter((t) => t.draftConfig)}
	on:canceled={() => {
		draftTriggersModalOpen = false
	}}
	on:confirmed={handleDraftTriggersConfirmed}
/>

{#if !$userStore?.operator}
	<Drawer
		placement="right"
		bind:open={metadataOpen}
		size={selectedTab === 'ui' || selectedTab === 'triggers' ? '1200px' : '800px'}
	>
		<DrawerContent
			noPadding
			title="Settings"
			on:close={() => (metadataOpen = false)}
			aiId="script-builder-settings"
			aiDescription="Script builder settings"
		>
			<!-- svelte-ignore a11y_autofocus -->
			<div class="flex flex-col h-full">
				<Tabs bind:selected={selectedTab} wrapperClass="flex-none w-full">
					{#if customUi?.settingsPanel?.disableMetadata !== true}
						<Tab value="metadata" aiId="script-builder-metadata" aiDescription="Metadata settings">
							Metadata
						</Tab>
					{/if}
					{#if customUi?.settingsPanel?.disableRuntime !== true}
						<Tab value="runtime" aiId="script-builder-runtime" aiDescription="Runtime settings">
							Runtime
						</Tab>
					{/if}
					{#if customUi?.settingsPanel?.disableGeneratedUi !== true}
						<Tab value="ui" aiId="script-builder-ui" aiDescription="Generated UI settings">
							Generated UI
							<Tooltip
								documentationLink="https://www.windmill.dev/docs/core_concepts/json_schema_and_parsing"
							>
								The arguments are synced with the main signature but you may refine the parts that
								cannot be inferred from the type directly.
							</Tooltip>
						</Tab>
					{/if}
					{#if customUi?.settingsPanel?.disableTriggers !== true}
						<Tab value="triggers" aiId="script-builder-triggers" aiDescription="Triggers settings">
							Triggers
							<Tooltip documentationLink="https://www.windmill.dev/docs/getting_started/triggers">
								Configure how this script will be triggered.
							</Tooltip>
						</Tab>
					{/if}

					{#snippet content()}
						<div class="min-h-0 grow overflow-y-auto">
							<TabContent value="metadata">
								<div class="flex flex-col gap-8 px-4 py-2">
									<Section label="Metadata">
										{#snippet action()}
											{#if customUi?.settingsPanel?.metadata?.disableMute !== true}
												<div class="flex flex-row items-center gap-2">
													<ErrorHandlerToggleButton
														kind="script"
														scriptOrFlowPath={script.path}
														bind:errorHandlerMuted={script.ws_error_handler_muted}
														iconOnly={false}
													/>
												</div>
											{/if}
										{/snippet}
										<div class="flex flex-col gap-4">
											<Label label="Summary">
												<MetadataGen
													aiId="create-script-summary-input"
													aiDescription="Summary / Title of the new script"
													label="Summary"
													bind:content={script.summary}
													lang={script.language}
													code={script.content}
													promptConfigName="summary"
													generateOnAppear
													on:change={() => onSummaryChange(script.summary)}
													elementProps={{
														type: 'text',
														placeholder: 'Short summary to be displayed when listed'
													}}
												/>
											</Label>
											<Label label="Path">
												{#snippet header()}
													<Tooltip
														documentationLink="https://www.windmill.dev/docs/core_concepts/roles_and_permissions#path"
													>
														The unique identifier of the script in the workspace that defines
														permissions
													</Tooltip>
												{/snippet}
												<Path
													bind:this={path}
													bind:error={pathError}
													bind:path={script.path}
													bind:dirty={dirtyPath}
													{initialPath}
													autofocus={false}
													namePlaceholder="script"
													kind="script"
												/>
											</Label>
											<Label label="Description">
												<MetadataGen
													bind:content={script.description}
													lang={script.language}
													code={script.content}
													promptConfigName="description"
													elementType="textarea"
													elementProps={{
														placeholder: 'What this script does and how to use it'
													}}
												/>
											</Label>
											{#if script.schema && !disableAi && !customUi?.settingsPanel?.metadata?.disableAiFilling}
												<div class="mt-3">
													<AIFormSettings
														bind:prompt={script.schema.prompt_for_ai as string | undefined}
														type="script"
													/>
												</div>
											{/if}
										</div>
									</Section>
									{#if !customUi?.settingsPanel?.metadata?.languages || customUi?.settingsPanel?.metadata?.languages?.length > 1}
										<Section label="Language">
											{#snippet action()}
												<DefaultScripts />
											{/snippet}
											{#if lockedLanguage}
												<div class="text-sm text-tertiary italic mb-2">
													As a forked script, the language '{script.language}' cannot be modified.
												</div>
											{/if}
											<div class=" grid grid-cols-3 gap-2">
												{#each langs as [label, lang] (lang)}
													{@const isPicked =
														(lang == script.language && template == 'script') ||
														(template == 'bunnative' && lang == 'bunnative') ||
														(template == 'docker' && lang == 'docker')}
													<Popover
														disablePopup={!enterpriseLangs.includes(lang) || !!$enterpriseLicense}
													>
														<Button
															aiId={`create-script-language-button-${lang}`}
															aiDescription={`Choose ${lang} as the language of the script`}
															size="sm"
															variant="border"
															color={isPicked ? 'blue' : 'light'}
															btnClasses={isPicked
																? '!border-2 !bg-blue-50/75 dark:!bg-frost-900/75'
																: 'm-[1px]'}
															on:click={() => onScriptLanguageTrigger(lang)}
															disabled={lockedLanguage ||
																(enterpriseLangs.includes(lang) && !$enterpriseLicense)}
														>
															<LanguageIcon {lang} />
															<span class="ml-2 py-2 truncate">{label}</span>
															{#if lang === 'nu'}
																<span class="text-tertiary !text-xs"> BETA </span>
															{/if}
														</Button>
														{#snippet text()}
															{label} is only available with an enterprise license
														{/snippet}
													</Popover>
												{/each}
											</div>
										</Section>
									{/if}
									{#if customUi?.settingsPanel?.metadata?.disableScriptKind !== true}
										<Section label="Script kind">
											{#snippet header()}
												<Tooltip
													documentationLink="https://www.windmill.dev/docs/script_editor/script_kinds"
												>
													Tag this script's purpose within flows such that it is available as the
													corresponding action.
												</Tooltip>
											{/snippet}
											<ToggleButtonGroup
												class="h-10"
												selected={script.kind}
												on:selected={({ detail }) => {
													template = 'script'
													script.kind = detail
													initContent(script.language, detail, template)
												}}
											>
												{#snippet children({ item })}
													{#each scriptKindOptions as { value, title, desc, documentationLink, Icon }}
														<ToggleButton
															label={title}
															{value}
															tooltip={desc}
															{documentationLink}
															icon={Icon}
															showTooltipIcon={Boolean(desc)}
															{item}
														/>
													{/each}
												{/snippet}
											</ToggleButtonGroup>
										</Section>
									{/if}
									{#if customUi?.settingsPanel?.disableRuntime}
										<Section label="Worker group tag (queue)">
											<WorkerTagPicker
												bind:tag={script.tag}
												placeholder={customUi?.tagSelectPlaceholder}
											/>
										</Section>
									{/if}
								</div>
							</TabContent>
							<TabContent value="runtime">
								<div class="flex flex-col gap-8 px-4 py-2">
									<Section label="Concurrency limits" eeOnly>
										{#snippet header()}
											<Tooltip
												documentationLink="https://www.windmill.dev/docs/core_concepts/concurrency_limits"
											>
												Allowed concurrency within a given timeframe
											</Tooltip>
										{/snippet}
										<div class="flex flex-col gap-4">
											<Label label="Max number of executions within the time window">
												<div class="flex flex-row gap-2 max-w-sm">
													<input
														disabled={!$enterpriseLicense}
														bind:value={script.concurrent_limit}
														type="number"
													/>
													<Button
														size="sm"
														color="light"
														on:click={() => {
															script.concurrent_limit = undefined
															script.concurrency_time_window_s = undefined
															script.concurrency_key = undefined
														}}
														variant="border">Remove Limits</Button
													>
												</div>
											</Label>
											<Label label="Time window in seconds">
												<SecondsInput
													disabled={!$enterpriseLicense}
													bind:seconds={script.concurrency_time_window_s}
												/>
											</Label>
											<Label label="Custom concurrency key (optional)">
												{#snippet header()}
													<Tooltip
														documentationLink="https://www.windmill.dev/docs/core_concepts/concurrency_limits#custom-concurrency-key"
													>
														Concurrency keys are global, you can have them be workspace specific
														using the variable `$workspace`. You can also use an argument's value
														using `$args[name_of_arg]`</Tooltip
													>
												{/snippet}
												<input
													disabled={!$enterpriseLicense}
													type="text"
													autofocus
													bind:value={script.concurrency_key}
													placeholder={`$workspace/script/${script.path}-$args[foo]`}
												/>
											</Label>
										</div>
									</Section>
									<Section label="Worker group tag (queue)">
										{#snippet header()}
											<Tooltip
												documentationLink="https://www.windmill.dev/docs/core_concepts/worker_groups"
											>
												The script will be executed on a worker configured to listen to this worker
												group tag (queue). For instance, you could setup an "highmem", or "gpu" tag.
											</Tooltip>
										{/snippet}
										<WorkerTagPicker
											bind:tag={script.tag}
											placeholder={customUi?.tagSelectPlaceholder}
										/>
									</Section>
									<Section label="Cache">
										{#snippet header()}
											<Tooltip
												documentationLink="https://www.windmill.dev/docs/core_concepts/caching"
											>
												Cache the results for each possible inputs
											</Tooltip>
										{/snippet}
										<div class="flex gap-2 shrink flex-col">
											<Toggle
												size="sm"
												checked={Boolean(script.cache_ttl)}
												on:change={() => {
													if (script.cache_ttl && script.cache_ttl != undefined) {
														script.cache_ttl = undefined
													} else {
														script.cache_ttl = 300
													}
												}}
												options={{
													right: 'Cache the results for each possible inputs'
												}}
											/>
											<span class="text-secondary text-sm leading-none">
												How long to the keep cache valid
											</span>
											{#if script.cache_ttl}
												<SecondsInput bind:seconds={script.cache_ttl} />
											{:else}
												<SecondsInput disabled />
											{/if}
										</div>
									</Section>
									<Section label="Timeout">
										{#snippet header()}
											<Tooltip
												documentationLink="https://www.windmill.dev/docs/script_editor/settings#timeout"
											>
												Add a custom timeout for this script
											</Tooltip>
										{/snippet}
										<div class="flex gap-2 shrink flex-col">
											<Toggle
												size="sm"
												checked={Boolean(script.timeout)}
												on:change={() => {
													if (script.timeout && script.timeout != undefined) {
														script.timeout = undefined
													} else {
														script.timeout = 300
													}
												}}
												options={{
													right: 'Add a custom timeout for this script'
												}}
											/>
											<span class="text-secondary text-sm leading-none"> Timeout duration </span>
											{#if script.timeout}
												<SecondsInput bind:seconds={script.timeout} />
											{:else}
												<SecondsInput disabled />
											{/if}
										</div>
									</Section>
									<Section label="Perpetual script">
										{#snippet header()}
											<Tooltip
												documentationLink="https://www.windmill.dev/docs/script_editor/perpetual_scripts"
											>
												Restart the script upon ending unless cancelled
											</Tooltip>
										{/snippet}
										<div class="flex gap-2 shrink flex-col">
											<Toggle
												size="sm"
												checked={Boolean(script.restart_unless_cancelled)}
												on:change={() => {
													if (script.restart_unless_cancelled) {
														script.restart_unless_cancelled = undefined
													} else {
														script.restart_unless_cancelled = true
													}
												}}
												options={{
													right: 'Restart upon ending unless cancelled'
												}}
											/>
										</div>
									</Section>
									<Section label="Dedicated workers" eeOnly>
										<Toggle
											disabled={!$enterpriseLicense ||
												isCloudHosted() ||
												(script.language != 'bun' &&
													script.language != 'python3' &&
													script.language != 'deno')}
											size="sm"
											checked={Boolean(script.dedicated_worker)}
											on:change={() => {
												if (script.dedicated_worker) {
													script.dedicated_worker = undefined
												} else {
													script.dedicated_worker = true
												}
											}}
											options={{
												right: 'Script is run on dedicated workers'
											}}
										/>
										{#if script.dedicated_worker}
											<div class="py-2">
												<Alert type="info" title="Require dedicated workers">
													One worker in a worker group needs to be configured with dedicated worker
													set to: <pre>{$workspaceStore}:{script.path}</pre>
												</Alert>
											</div>
										{/if}
										{#snippet header()}
											<Tooltip
												documentationLink="https://www.windmill.dev/docs/core_concepts/dedicated_workers"
											>
												In this mode, the script is meant to be run on dedicated workers that run
												the script at native speed. Can reach >1500rps per dedicated worker. Only
												available on enterprise edition and for Python3, Deno and Bun. For other
												languages, the efficiency is already on par with deidcated workers since
												they do not spawn a full runtime</Tooltip
											>
										{/snippet}
									</Section>
									<Section label="Delete after use">
										{#snippet header()}
											<Tooltip
												documentationLink="https://www.windmill.dev/docs/script_editor/settings#delete-after-use"
											>
												WARNING: This settings ONLY applies to synchronous webhooks or when the
												script is used within a flow. If used individually, this script must be
												triggered using a synchronous endpoint to have the desired effect.
												<br />
												<br />
												The logs, arguments and results of the job will be completely deleted from Windmill
												once it is complete and the result has been returned.
												<br />
												<br />
												The deletion is irreversible.
												{#if !$enterpriseLicense}
													<br />
													<br />
													This option is only available on Windmill Enterprise Edition.
												{/if}
											</Tooltip>
										{/snippet}
										<div class="flex gap-2 shrink flex-col">
											<Toggle
												disabled={!$enterpriseLicense}
												size="sm"
												checked={Boolean(script.delete_after_use)}
												on:change={() => {
													if (script.delete_after_use) {
														script.delete_after_use = undefined
													} else {
														script.delete_after_use = true
													}
												}}
												options={{
													right: 'Delete logs, arguments and results after use'
												}}
											/>
										</div>
									</Section>
									{#if !isCloudHosted()}
										<Section label="High priority script" eeOnly>
											<Toggle
												disabled={!$enterpriseLicense || isCloudHosted()}
												size="sm"
												checked={script.priority !== undefined && script.priority > 0}
												on:change={() => {
													if (script.priority) {
														script.priority = undefined
													} else {
														script.priority = 100
													}
												}}
												options={{
													right: 'Label as high priority'
												}}
											>
												{#snippet right()}
													<input
														type="number"
														class="!w-16 ml-4"
														disabled={script.priority === undefined}
														bind:value={script.priority}
														onfocus={bubble('focus')}
														onchange={() => {
															if (script.priority && script.priority > 100) {
																script.priority = 100
															} else if (script.priority && script.priority < 0) {
																script.priority = 0
															}
														}}
													/>
												{/snippet}
											</Toggle>
											{#snippet header()}
												<!-- TODO: Add EE-only badge when we have it -->
												<Tooltip
													documentationLink="https://www.windmill.dev/docs/core_concepts/jobs#high-priority-jobs"
												>
													Jobs from script labeled as high priority take precedence over the other
													jobs when in the jobs queue.
													{#if !$enterpriseLicense}This is a feature only available on enterprise
														edition.{/if}
												</Tooltip>
											{/snippet}
										</Section>
									{/if}
									<Section label="Runs visibility">
										{#snippet header()}
											<Tooltip
												documentationLink="https://www.windmill.dev/docs/core_concepts/monitor_past_and_future_runs#invisible-runs"
											>
												When this option is enabled, manual executions of this script are invisible
												to users other than the user running it, including the owner(s). This
												setting can be overridden when this script is run manually from the advanced
												menu.
											</Tooltip>
										{/snippet}
										<div class="flex gap-2 shrink flex-col">
											<Toggle
												size="sm"
												checked={Boolean(script.visible_to_runner_only)}
												on:change={() => {
													if (script.visible_to_runner_only) {
														script.visible_to_runner_only = undefined
													} else {
														script.visible_to_runner_only = true
													}
												}}
												options={{
													right: 'Make runs invisible to others'
												}}
											/>
										</div>
									</Section>
									<Section label="On behalf of last editor">
										{#snippet header()}
											<Tooltip>
												When this option is enabled, the script will be run with the permissions of
												the last editor.
											</Tooltip>
										{/snippet}
										<div class="flex gap-2 shrink flex-col">
											<Toggle
												size="sm"
												checked={Boolean(script.on_behalf_of_email)}
												on:change={() => {
													if (script.on_behalf_of_email) {
														script.on_behalf_of_email = undefined
													} else {
														script.on_behalf_of_email = $userStore?.email
													}
												}}
												options={{
													right: 'Run on behalf of last editor'
												}}
											/>
										</div>
									</Section>
									{#if !isCloudHosted()}
										<Section label="Custom env variables">
											{#snippet header()}
												<Tooltip
													documentationLink="https://www.windmill.dev/docs/script_editor/custom_environment_variables"
												>
													Additional static custom env variables to pass to the script.
												</Tooltip>
											{/snippet}
											{#if script.envs && script.envs.length > 0}
												<Alert type="warning" title="Not passed in previews" size="xs">
													Static envs variables are not passed in preview but solely on deployed
													scripts.
												</Alert>
											{/if}
											<div class="w-full mt-2">
												<span class="text-tertiary text-xs pb-2"
													>Format is: `{'<KEY>=<VALUE>'}`</span
												>
												{#if Array.isArray(script.envs ?? [])}
													{#each script.envs ?? [] as _v, i}
														<div class="flex max-w-md mt-1 w-full items-center relative">
															{#if script.envs}
																<input
																	type="text"
																	bind:value={script.envs[i]}
																	placeholder="<KEY>=<VALUE>"
																/>
															{/if}
															<button
																transition:fade|local={{ duration: 50 }}
																class="rounded-full p-1 bg-surface/60 duration-200 hover:bg-gray-200 absolute right-2"
																aria-label="Clear"
																onclick={() => {
																	script.envs && script.envs.splice(i, 1)
																	script.envs = script.envs
																}}
															>
																<X size={14} />
															</button>
														</div>
													{/each}
												{/if}
											</div>
											<div class="flex mt-2">
												<Button
													variant="border"
													color="light"
													size="xs"
													on:click={() => {
														if (script.envs == undefined || !Array.isArray(script.envs)) {
															script.envs = []
														}
														script.envs = script.envs.concat('')
													}}
												>
													<div class="flex flex-row gap-1">
														<Plus size="16" />
														Add item
													</div>
												</Button>
											</div>
										</Section>
									{/if}
								</div>
							</TabContent>
							<TabContent value="ui" class="h-full p-4">
								<ScriptSchema
									bind:schema={script.schema}
									customUi={customUi?.settingsPanel?.metadata?.editableSchemaForm}
								/>
							</TabContent>
							<TabContent value="triggers" class="h-full">
								<TriggersEditor
									on:applyArgs={applyArgs}
									on:addPreprocessor={addPreprocessor}
									on:exitTriggers={() => {
										captureTable?.loadCaptures(true)
									}}
									currentPath={script.path}
									{initialPath}
									{fakeInitialPath}
									noEditor={true}
									newItem={initialPath == ''}
									isFlow={false}
									{hasPreprocessor}
									canHavePreprocessor={script.language === 'bun' ||
										script.language === 'deno' ||
										script.language === 'python3'}
									args={hasPreprocessor && selectedInputTab !== 'preprocessor' ? {} : args}
									isDeployed={savedScript && !savedScript?.draft_only}
									schema={script.schema}
									hash={script.parent_hash}
									onDeployTrigger={handleDeployTrigger}
								/>

								<!-- <ScriptSchedules {initialPath} schema={script.schema} schedule={scheduleStore} /> -->
							</TabContent>
						</div>
					{/snippet}
				</Tabs>
			</div>
		</DrawerContent>
	</Drawer>

	<div class="flex flex-col h-screen">
		<div class="flex h-12 items-center px-4">
			<div class="justify-between flex gap-2 lg:gap-8 w-full items-center">
				<div class="flex flex-row gap-2 grow max-w-md">
					<div class="center-center">
						<button
							disabled={customUi?.topBar?.settings == false}
							onclick={async () => {
								metadataOpen = true
							}}
						>
							<LanguageIcon lang={script.language} height={20} />
						</button>
					</div>
					<Summary
						disabled={customUi?.topBar?.editableSummary == false}
						bind:value={script.summary}
					/>
				</div>

				<div class="gap-4 flex">
					{#if triggersState.triggers?.some((t) => t.type === 'schedule')}
						{@const primarySchedule = triggersState.triggers.findIndex((t) => t.isPrimary)}
						{@const schedule = triggersState.triggers.findIndex((t) => t.type === 'schedule')}

						<Button
							btnClasses="hidden lg:inline-flex"
							startIcon={{ icon: Calendar }}
							variant="contained"
							color="light"
							size="xs"
							on:click={async () => {
								metadataOpen = true
								selectedTab = 'triggers'
								triggersState.selectedTriggerIndex = primarySchedule ?? schedule
							}}
						>
							{triggersState.triggers[primarySchedule]?.draftConfig?.schedule ??
								triggersState.triggers[primarySchedule]?.lightConfig?.schedule ??
								''}
						</Button>
					{/if}
					{#if customUi?.topBar?.path != false}
						<div class="flex justify-start w-full border rounded-md overflow-hidden">
							<div>
								{#if customUi?.topBar?.editablePath != false}
									<button
										onclick={async () => {
											metadataOpen = true
										}}
									>
										<Badge
											color="gray"
											class="center-center !bg-surface-secondary !text-tertiary !h-[28px]  !w-[70px] rounded-none hover:!bg-surface-hover transition-all"
										>
											<Pen size={12} class="mr-2" /> Path
										</Badge>
									</button>
								{/if}
							</div>
							<input
								type="text"
								readonly
								value={script.path}
								size={script.path?.length || 50}
								class="font-mono !text-xs !min-w-[96px] !max-w-[300px] !w-full !h-[28px] !my-0 !py-0 !border-l-0 !rounded-l-none !border-0 !shadow-none"
								onfocus={({ currentTarget }) => {
									currentTarget.select()
								}}
							/>
						</div>
					{/if}
				</div>

				{#if $enterpriseLicense && initialPath != ''}
					<Awareness />
				{/if}

				<div class="flex flex-row gap-x-1 lg:gap-x-2">
					{#if $workerTags}
						{#if $workerTags?.length ?? 0 > 0}
							<div class="max-w-[200px] pr-8">
								<WorkerTagSelect
									inputClass="text-sm text-secondary !placeholder-secondary"
									nullTag={script.language}
									placeholder={customUi?.tagSelectPlaceholder}
									bind:tag={script.tag}
								/>
							</div>
						{/if}
					{/if}
					{#if customUi?.topBar?.settings != false}
						<Button
							aiId="script-builder-settings"
							aiDescription="Script builder settings to configure metadata, runtime, triggers, and generated UI."
							color="light"
							variant="border"
							size="xs"
							on:click={() => {
								metadataOpen = true
							}}
							startIcon={{ icon: Settings }}
						>
							<span class="hidden lg:flex"> Settings </span>
						</Button>
					{/if}
					<Button
						loading={loadingDraft}
						size="xs"
						startIcon={{ icon: Save }}
						on:click={() => saveDraft()}
						disabled={initialPath != '' && !savedScript}
						shortCut={{
							key: 'S'
						}}
					>
						<span class="hidden lg:flex"> Draft </span>
					</Button>

					<DeployButton
						loading={!fullyLoaded}
						{loadingSave}
						newFlow={false}
						dropdownItems={computeDropdownItems(initialPath, savedScript, diffDrawer)}
						on:save={({ detail }) => handleEditScript(false, detail)}
					/>
				</div>
			</div>
		</div>

		<ScriptEditor
			{disableAi}
			bind:selectedTab={selectedInputTab}
			{customUi}
			collabMode
			edit={initialPath != ''}
			on:format={() => {
				saveDraft()
			}}
			on:saveDraft={() => {
				saveDraft()
			}}
			on:openTriggers={openTriggers}
			on:applyArgs={applyArgs}
			on:addPreprocessor={addPreprocessor}
			bind:editor
			bind:this={scriptEditor}
			bind:schema={script.schema}
			path={script.path}
			stablePathForCaptures={initialPath || fakeInitialPath}
			bind:code={script.content}
			lang={script.language}
			kind={script.kind}
			{template}
			tag={script.tag}
			bind:fallbackAccessTypes={script.fallback_access_types}
			lastSavedCode={savedScript?.draft?.content}
			lastDeployedCode={savedScript?.draft_only ? undefined : savedScript?.content}
			bind:args
			bind:hasPreprocessor
			bind:captureTable
		/>
	</div>
{:else}
	Script Builder not available to operators
{/if}<|MERGE_RESOLUTION|>--- conflicted
+++ resolved
@@ -97,36 +97,9 @@
 	} from './triggers/utils'
 	import DraftTriggersConfirmationModal from './common/confirmationModal/DraftTriggersConfirmationModal.svelte'
 	import { Triggers } from './triggers/triggers.svelte'
-<<<<<<< HEAD
-	import type { AssetWithAccessType } from './assets/lib'
-
-	interface Props {
-		script: NewScript & {
-			draft_triggers?: Trigger[]
-			fallback_access_types?: AssetWithAccessType[]
-		}
-		fullyLoaded?: boolean
-		initialPath?: string
-		template?: 'docker' | 'bunnative' | 'script'
-		initialArgs?: Record<string, any>
-		lockedLanguage?: boolean
-		showMeta?: boolean
-		neverShowMeta?: boolean
-		diffDrawer?: DiffDrawer | undefined
-		savedScript?: NewScriptWithDraftAndDraftTriggers | undefined
-		searchParams?: URLSearchParams
-		disableHistoryChange?: boolean
-		replaceStateFn?: (url: string) => void
-		customUi?: ScriptBuilderWhitelabelCustomUi
-		savedPrimarySchedule?: ScheduleTrigger | undefined
-		functionExports?: ((exports: ScriptBuilderFunctionExports) => void) | undefined
-		children?: import('svelte').Snippet
-	}
-=======
 	import type { ScriptBuilderProps } from './script_builder'
 	import type { DiffDrawerI } from './diff_drawer'
 	import WorkerTagSelect from './WorkerTagSelect.svelte'
->>>>>>> 3fbd3ec4
 
 	let {
 		script,
