<script lang="ts">
	import { createBubbler } from 'svelte/legacy'

	const bubble = createBubbler()
	import {
		DraftService,
		type NewScript,
		ScriptService,
		type NewScriptWithDraft,
		type Script,
		type TriggersCount,
		PostgresTriggerService,
		CaptureService,
		type ScriptLang
	} from '$lib/gen'
	import { inferArgs } from '$lib/infer'
	import { initialCode } from '$lib/script_helpers'
	import AIFormSettings from './copilot/AIFormSettings.svelte'
	import {
		defaultScripts,
		enterpriseLicense,
		usedTriggerKinds,
		userStore,
		workspaceStore
	} from '$lib/stores'
	import {
		cleanValueProperties,
		emptySchema,
		emptyString,
		encodeState,
		generateRandomString,
		orderedJsonStringify,
		replaceFalseWithUndefined,
		type Value
	} from '$lib/utils'
	import Path from './Path.svelte'
	import ScriptEditor from './ScriptEditor.svelte'
	import { Alert, Badge, Button, Drawer, SecondsInput, Tab, TabContent, Tabs } from './common'
	import LanguageIcon from './common/languageIcons/LanguageIcon.svelte'
	import type { SupportedLanguage } from '$lib/common'
	import Tooltip from './Tooltip.svelte'
	import DrawerContent from './common/drawer/DrawerContent.svelte'
	import ToggleButtonGroup from '$lib/components/common/toggleButton-v2/ToggleButtonGroup.svelte'
	import ToggleButton from '$lib/components/common/toggleButton-v2/ToggleButton.svelte'
	import ErrorHandlerToggleButton from '$lib/components/details/ErrorHandlerToggleButton.svelte'
	import {
		Bug,
		Calendar,
		CheckCircle,
		Code,
		Pen,
		Plus,
		Rocket,
		Save,
		Settings,
		Shuffle,
		X
	} from 'lucide-svelte'
	import { sendUserToast } from '$lib/toast'
	import { isCloudHosted } from '$lib/cloud'
	import Awareness from './Awareness.svelte'
	import { fade } from 'svelte/transition'
	import Popover from './Popover.svelte'
	import Toggle from './Toggle.svelte'
	import ScriptSchema from './ScriptSchema.svelte'
	import Section from './Section.svelte'
	import Label from './Label.svelte'
	import type DiffDrawer from './DiffDrawer.svelte'
	import type Editor from './Editor.svelte'
	import WorkerTagPicker from './WorkerTagPicker.svelte'
	import MetadataGen from './copilot/MetadataGen.svelte'
	import { writable } from 'svelte/store'
	import { defaultScriptLanguages, processLangs } from '$lib/scripts'
	import DefaultScripts from './DefaultScripts.svelte'
	import { createEventDispatcher, onMount, setContext, untrack } from 'svelte'
	import Summary from './Summary.svelte'
	import type { ScriptBuilderWhitelabelCustomUi } from './custom_ui'
	import DeployOverrideConfirmationModal from '$lib/components/common/confirmationModal/DeployOverrideConfirmationModal.svelte'
	import TriggersEditor from './triggers/TriggersEditor.svelte'
	import type { ScheduleTrigger, TriggerContext } from './triggers'
	import {
		TS_PREPROCESSOR_MODULE_CODE,
		TS_PREPROCESSOR_SCRIPT_INTRO,
		PYTHON_PREPROCESSOR_MODULE_CODE,
		PYTHON_PREPROCESSOR_SCRIPT_INTRO
	} from '$lib/script_helpers'
	import CaptureTable from './triggers/CaptureTable.svelte'
	import type { SavedAndModifiedValue } from './common/confirmationModal/unsavedTypes'
	import type { ScriptBuilderFunctionExports } from './scriptBuilder'
	import DeployButton from './DeployButton.svelte'
	import {
		type NewScriptWithDraftAndDraftTriggers,
		type Trigger,
		deployTriggers,
		filterDraftTriggers,
		handleSelectTriggerFromKind
	} from './triggers/utils'
	import DraftTriggersConfirmationModal from './common/confirmationModal/DraftTriggersConfirmationModal.svelte'
	import { Triggers } from './triggers/triggers.svelte'

	interface Props {
		script: NewScript & { draft_triggers?: Trigger[] }
		fullyLoaded?: boolean
		initialPath?: string
		template?: 'docker' | 'bunnative' | 'script'
		initialArgs?: Record<string, any>
		lockedLanguage?: boolean
		showMeta?: boolean
		neverShowMeta?: boolean
		diffDrawer?: DiffDrawer | undefined
		savedScript?: NewScriptWithDraftAndDraftTriggers | undefined
		searchParams?: URLSearchParams
		disableHistoryChange?: boolean
		replaceStateFn?: (url: string) => void
		customUi?: ScriptBuilderWhitelabelCustomUi
		savedPrimarySchedule?: ScheduleTrigger | undefined
		functionExports?: ((exports: ScriptBuilderFunctionExports) => void) | undefined
		children?: import('svelte').Snippet
	}

	let {
		script = $bindable(),
		fullyLoaded = true,
		initialPath = $bindable(''),
		template = $bindable('script'),
		initialArgs = {},
		lockedLanguage = false,
		showMeta = false,
		neverShowMeta = false,
		diffDrawer = undefined,
		savedScript = $bindable(undefined),
		searchParams = new URLSearchParams(),
		disableHistoryChange = false,
		replaceStateFn = (url) => window.history.replaceState(null, '', url),
		customUi = {},
		savedPrimarySchedule = undefined,
		functionExports = undefined,
		children
	}: Props = $props()

	export function getInitialAndModifiedValues(): SavedAndModifiedValue {
		return {
			savedValue: savedScript,
			modifiedValue: {
				...script,
				draft_triggers: structuredClone(triggersState.getDraftTriggersSnapshot())
			}
		}
	}

	// used for new scripts for captures
	const fakeInitialPath =
		'u/' +
		($userStore!.username?.includes('@')
			? $userStore!.username.split('@')[0].replace(/[^a-zA-Z0-9_]/g, '')
			: $userStore!.username!) +
		'/' +
		generateRandomString(12)

	let deployedValue: Value | undefined = $state(undefined) // Value to diff against
	let deployedBy: string | undefined = $state(undefined) // Author
	let confirmCallback: () => void = $state(() => {}) // What happens when user clicks `override` in warning
	let open: boolean = $state(false) // Is confirmation modal open
	let args: Record<string, any> = $state(initialArgs) // Test args input
	let selectedInputTab: 'main' | 'preprocessor' = $state('main')
	let hasPreprocessor = $state(false)

	let metadataOpen = $state(
		!neverShowMeta &&
<<<<<<< HEAD
			(showMeta ||
				(initialPath == '' &&
					searchParams.get('state') == undefined &&
					searchParams.get('collab') == undefined))
	)
=======
		(showMeta ||
			searchParams.get('metadata_open') == 'true' ||
			(initialPath == '' &&
				searchParams.get('state') == undefined &&
				searchParams.get('collab') == undefined))
>>>>>>> b4a6a7e7

	let editor: Editor | undefined = $state(undefined)
	let scriptEditor: ScriptEditor | undefined = $state(undefined)
	let captureTable: CaptureTable | undefined = $state(undefined)

	// Draft triggers confirmation modal
	let draftTriggersModalOpen = $state(false)
	let confirmDeploymentCallback: (triggersToDeploy: Trigger[]) => void = () => {}

	async function handleDraftTriggersConfirmed(event: CustomEvent<{ selectedTriggers: Trigger[] }>) {
		const { selectedTriggers } = event.detail
		// Continue with saving the flow
		draftTriggersModalOpen = false
		confirmDeploymentCallback(selectedTriggers)
	}

	const primaryScheduleStore = writable<ScheduleTrigger | undefined | false>(savedPrimarySchedule) // keep for legacy
	const triggersCount = writable<TriggersCount | undefined>(
		savedPrimarySchedule
			? { schedule_count: 1, primary_schedule: { schedule: savedPrimarySchedule.cron } }
			: undefined
	)
	const simplifiedPoll = writable(false)

	export function setPrimarySchedule(schedule: ScheduleTrigger | undefined | false) {
		primaryScheduleStore.set(schedule)
		loadTriggers()
	}

	export function setDraftTriggers(triggers: Trigger[] | undefined) {
		triggersState.setTriggers([
			...(triggers ?? []),
			...triggersState.triggers.filter((t) => !t.draftConfig)
		])
		loadTriggers()
	}

	const dispatch = createEventDispatcher()

	onMount(() => {
		if (functionExports) {
			console.log('functionExports set')
			functionExports({
				setPreviewArgs: (args: Record<string, any>) => {
					scriptEditor?.setArgs(args)
				},
				runPreview: async () => await scriptEditor?.runTest(),
				setCode: (code: string, language?: Script['language']) => {
					if (language) {
						script.language = language
					}
					editor?.setCode(code)
				},
				getCode: () => editor?.getCode() ?? ''
			})
		}
	})

	async function loadTriggers() {
		$triggersCount = await ScriptService.getTriggersCountOfScript({
			workspace: $workspaceStore!,
			path: initialPath
		})

		await triggersState.fetchTriggers(
			triggersCount,
			$workspaceStore,
			initialPath,
			false,
			$primaryScheduleStore,
			$userStore
		)

		if (savedScript && savedScript.draft && savedScript.draft.draft_triggers) {
			savedScript = filterDraftTriggers(
				savedScript,
				triggersState
			) as NewScriptWithDraftAndDraftTriggers
		}
	}

	// Add triggers context store
	const triggersState = $state(
		new Triggers(
			[
				{ type: 'webhook', path: '', isDraft: false },
				{ type: 'email', path: '', isDraft: false },
				...(script.draft_triggers ?? [])
			],
			undefined,
			saveSessionDraft
		)
	)

	const captureOn = writable<boolean | undefined>(undefined)
	const showCaptureHint = writable<boolean | undefined>(undefined)
	setContext<TriggerContext>('TriggerContext', {
		triggersCount,
		simplifiedPoll,
		showCaptureHint: showCaptureHint,
		triggersState
	})

	const enterpriseLangs = ['bigquery', 'snowflake', 'mssql', 'oracledb']

	export function setCode(code: string): void {
		editor?.setCode(code)
	}

	const scriptKindOptions: {
		value: Script['kind']
		title: string
		Icon: any
		desc?: string
		documentationLink?: string
	}[] = [
		{
			value: 'script',
			title: 'Action',
			Icon: Code
		},
		{
			value: 'trigger',
			title: 'Trigger',
			desc: 'First module of flows to trigger them based on external changes. These kind of scripts are usually running on a schedule to periodically look for changes.',
			documentationLink: 'https://www.windmill.dev/docs/flows/flow_trigger',
			Icon: Rocket
		},
		{
			value: 'approval',
			title: 'Approval',
			desc: 'Send notifications externally to ask for approval to continue a flow.',
			documentationLink: 'https://www.windmill.dev/docs/flows/flow_approval',
			Icon: CheckCircle
		},
		{
			value: 'failure',
			title: 'Error Handler',
			desc: 'Handle errors in flows after all retry attempts have been exhausted.',
			documentationLink: 'https://www.windmill.dev/docs/flows/flow_error_handler',
			Icon: Bug
		},
		{
			value: 'preprocessor',
			title: 'Preprocessor',
			desc: 'Transform incoming requests before they are passed to the flow.',
			documentationLink: 'https://www.windmill.dev/docs/core_concepts/preprocessors',
			Icon: Shuffle
		}
	]

	let pathError = $state('')
	let loadingSave = $state(false)
	let loadingDraft = $state(false)

	function encodeScriptState(script: NewScript) {
		replaceStateFn(
			'#' +
				encodeState({
					...script,
					draft_triggers: structuredClone(triggersState.getDraftTriggersSnapshot())
				})
		)
	}

	let timeout: NodeJS.Timeout | undefined = undefined
	function saveSessionDraft() {
		timeout && clearTimeout(timeout)
		timeout = setTimeout(() => {
			encodeScriptState(script)
		}, 500)
	}

	if (script.content == '') {
		initContent(script.language, script.kind, template)
	}

	async function isTemplateScript() {
		const params = new URLSearchParams(window.location.search)
		const templateId = params.get('id')
		if (templateId === null) {
			return undefined
		}
		try {
			const templateScript = await PostgresTriggerService.getTemplateScript({
				workspace: $workspaceStore!,
				id: templateId
			})
			return templateScript
		} catch (error) {
			sendUserToast(
				'An error occured when trying to load your template script, please try again later',
				true
			)
		}
	}

	async function initContent(
		language: SupportedLanguage,
		kind: Script['kind'] | undefined,
		template: 'pgsql' | 'mysql' | 'script' | 'docker' | 'powershell' | 'bunnative'
	) {
		scriptEditor?.disableCollaboration()
		const templateScript = await isTemplateScript()
		script.content = initialCode(language, kind, template, templateScript != undefined)
		if (templateScript) {
			script.content += '\r\n' + templateScript
		}
		scriptEditor?.inferSchema(script.content, language, true)
		if (script.content != editor?.getCode()) {
			setCode(script.content)
		}
	}

	async function handleEditScript(stay: boolean, deployMsg?: string): Promise<void> {
		// Fetch latest version and fetch entire script after if needed
		let actual_parent_hash: string | undefined = undefined

		try {
			if (initialPath && initialPath != '') {
				actual_parent_hash = (
					await ScriptService.getScriptLatestVersion({
						workspace: $workspaceStore!,
						path: initialPath
					})
				)?.script_hash
			}
		} catch (error) {
			//
		}

		// Usually when we create new script, we put current hash as a parent_hash
		// But if we specify parent_hash that is already used, than we get error
		// In order to fix it we make sure that client's understanding of parent_hash
		// is aligns with understanding of backend.
		if (actual_parent_hash == undefined || script.parent_hash == actual_parent_hash) {
			// Handle directly
			await editScript(stay, script.parent_hash!, deployMsg)
		} else {
			// Fetch entire script, since we need it to show Diff
			await syncWithDeployed()

			if (
				deployedValue &&
				script &&
				orderedJsonStringify({ ...deployedValue, hash: undefined }) ===
					orderedJsonStringify(
						replaceFalseWithUndefined({ ...script, hash: undefined, parent_hash: undefined })
					)
			) {
				await editScript(stay, actual_parent_hash, deployMsg)
			} else {
				// Handle through confirmation modal
				confirmCallback = async () => {
					open = false
					if (actual_parent_hash) {
						await editScript(stay, actual_parent_hash, deployMsg)
					} else {
						sendUserToast('Could not fetch latest version of the script', true)
					}
				}
				// Open confirmation modal
				open = true
			}
		}
	}

	async function syncWithDeployed() {
		const latestScript = await ScriptService.getScriptByPath({
			workspace: $workspaceStore!,
			path: initialPath,
			withStarredInfo: true
		})

		deployedValue = replaceFalseWithUndefined({
			...latestScript,
			workspace_id: undefined,
			created_at: undefined,
			created_by: undefined,
			extra_perms: undefined,
			lock: undefined,
			lock_error_logs: undefined,
			parent_hashes: undefined
		})

		deployedBy = latestScript.created_by
	}

	async function editScript(
		stay: boolean,
		parentHash: string,
		deploymentMsg?: string,
		triggersToDeploy?: Trigger[]
	): Promise<void> {
		if (!triggersToDeploy) {
			// Check if there are draft triggers that need confirmation
			const draftTriggers = triggersState.triggers.filter((trigger) => trigger.draftConfig)
			if (draftTriggers.length > 0) {
				draftTriggersModalOpen = true
				confirmDeploymentCallback = async (triggersToDeploy: Trigger[]) => {
					await editScript(stay, parentHash, deploymentMsg, triggersToDeploy)
				}
				return
			}
		}

		loadingSave = true
		try {
			try {
				localStorage.removeItem(script.path)
			} catch (e) {
				console.error('error interacting with local storage', e)
			}
			script.schema = script.schema ?? emptySchema()
			try {
				const result = await inferArgs(
					script.language,
					script.content,
					script.schema as any,
					script.kind === 'preprocessor' ? 'preprocessor' : undefined
				)
				if (script.kind === 'preprocessor') {
					script.no_main_func = undefined
					script.has_preprocessor = undefined
				} else {
					script.no_main_func = result?.no_main_func || undefined
					script.has_preprocessor = result?.has_preprocessor || undefined
				}
			} catch (error) {
				sendUserToast(`Could not parse code, are you sure it is valid?`, true)
			}

			const newHash = await ScriptService.createScript({
				workspace: $workspaceStore!,
				requestBody: {
					path: script.path,
					summary: script.summary,
					description: script.description ?? '',
					content: script.content,
					parent_hash: parentHash,
					schema: script.schema,
					is_template: script.is_template,
					language: script.language,
					kind: script.kind,
					tag: script.tag,
					envs: script.envs,
					dedicated_worker: script.dedicated_worker,
					concurrent_limit: script.concurrent_limit,
					concurrency_time_window_s: script.concurrency_time_window_s,
					cache_ttl: script.cache_ttl,
					ws_error_handler_muted: script.ws_error_handler_muted,
					priority: script.priority,
					restart_unless_cancelled: script.restart_unless_cancelled,
					delete_after_use: script.delete_after_use,
					timeout: script.timeout,
					concurrency_key: emptyString(script.concurrency_key) ? undefined : script.concurrency_key,
					visible_to_runner_only: script.visible_to_runner_only,
					no_main_func: script.no_main_func,
					has_preprocessor: script.has_preprocessor,
					deployment_message: deploymentMsg || undefined,
					on_behalf_of_email: script.on_behalf_of_email
				}
			})

			if (!initialPath) {
				await CaptureService.moveCapturesAndConfigs({
					workspace: $workspaceStore!,
					path: fakeInitialPath,
					requestBody: {
						new_path: script.path
					},
					runnableKind: 'script'
				})
			}

			if (triggersToDeploy) {
				await deployTriggers(
					triggersToDeploy,
					$workspaceStore,
					!!$userStore?.is_admin || !!$userStore?.is_super_admin,
					usedTriggerKinds,
					script.path,
					true
				)
			}

			const { draft_triggers: _, ...newScript } = structuredClone(script)
			savedScript = structuredClone(newScript) as NewScriptWithDraft
			setDraftTriggers([])

			if (!disableHistoryChange) {
				history.replaceState(history.state, '', `/scripts/edit/${script.path}`)
			}
			if (stay || script.kind !== 'script' || script.no_main_func) {
				script.parent_hash = newHash
				sendUserToast('Deployed')
			} else {
				dispatch('deploy', newHash)
			}
		} catch (error) {
			dispatch('deployError', error)
			sendUserToast(`Error while saving the script: ${error.body || error.message}`, true)
		}
		loadingSave = false
	}

	async function saveDraft(forceSave = false): Promise<void> {
		if (initialPath != '' && !savedScript) {
			return
		}

		if (savedScript) {
			const draftOrDeployed = cleanValueProperties(savedScript.draft || savedScript)
			const currentTriggers = structuredClone(triggersState.getDraftTriggersSnapshot())
			const current = cleanValueProperties({ ...script, draft_triggers: currentTriggers })
			if (!forceSave && orderedJsonStringify(draftOrDeployed) === orderedJsonStringify(current)) {
				sendUserToast('No changes detected, ignoring', false, [
					{
						label: 'Save anyway',
						callback: () => {
							saveDraft(true)
						}
					}
				])
				return
			}
		}

		loadingDraft = true
		try {
			try {
				localStorage.removeItem(script.path)
			} catch (e) {
				console.error('error interacting with local storage', e)
			}
			script.schema = script.schema ?? emptySchema()
			try {
				const result = await inferArgs(
					script.language,
					script.content,
					script.schema as any,
					script.kind === 'preprocessor' ? 'preprocessor' : undefined
				)
				if (script.kind === 'preprocessor') {
					script.no_main_func = undefined
					script.has_preprocessor = undefined
				} else {
					script.no_main_func = result?.no_main_func || undefined
					script.has_preprocessor = result?.has_preprocessor || undefined
				}
			} catch (error) {
				sendUserToast(`Could not parse code, are you sure it is valid?`, true)
			}

			if (initialPath == '' || savedScript?.draft_only) {
				if (savedScript?.draft_only) {
					await ScriptService.deleteScriptByPath({
						workspace: $workspaceStore!,
						path: initialPath,
						keepCaptures: true
					})
					script.parent_hash = undefined
				}
				if (!initialPath || script.path != initialPath) {
					await CaptureService.moveCapturesAndConfigs({
						workspace: $workspaceStore!,
						path: initialPath || fakeInitialPath,
						requestBody: {
							new_path: script.path
						},
						runnableKind: 'script'
					})
				}
				await ScriptService.createScript({
					workspace: $workspaceStore!,
					requestBody: {
						path: script.path,
						summary: script.summary,
						description: script.description ?? '',
						content: script.content,
						schema: script.schema,
						is_template: script.is_template,
						language: script.language,
						kind: script.kind,
						tag: script.tag,
						draft_only: true,
						envs: script.envs,
						concurrent_limit: script.concurrent_limit,
						concurrency_time_window_s: script.concurrency_time_window_s,
						cache_ttl: script.cache_ttl,
						ws_error_handler_muted: script.ws_error_handler_muted,
						priority: script.priority,
						restart_unless_cancelled: script.restart_unless_cancelled,
						delete_after_use: script.delete_after_use,
						timeout: script.timeout,
						concurrency_key: emptyString(script.concurrency_key)
							? undefined
							: script.concurrency_key,
						visible_to_runner_only: script.visible_to_runner_only,
						no_main_func: script.no_main_func,
						has_preprocessor: script.has_preprocessor,
						on_behalf_of_email: script.on_behalf_of_email
					}
				})
			}
			const draftTriggers = triggersState.getDraftTriggersSnapshot()
			await DraftService.createDraft({
				workspace: $workspaceStore!,
				requestBody: {
					path: initialPath == '' || savedScript?.draft_only ? script.path : initialPath,
					typ: 'script',
					value: {
						...script,
						draft_triggers: draftTriggers
					}
				}
			})

			const clonedScript = structuredClone($state.snapshot(script))
			savedScript = {
				...(initialPath == '' || savedScript?.draft_only
					? { ...clonedScript, draft_only: true }
					: savedScript),
				draft: {
					...clonedScript,
					draft_triggers: draftTriggers
				}
			} as NewScriptWithDraftAndDraftTriggers

			let savedAtNewPath = false
			if (initialPath == '' || (savedScript?.draft_only && script.path !== initialPath)) {
				savedAtNewPath = true
				initialPath = script.path
				dispatch('saveInitial', script.path)
			}
			dispatch('saveDraft', { path: script.path, savedAtNewPath, script })

			sendUserToast('Saved as draft')
		} catch (error) {
			sendUserToast(
				`Error while saving the script as a draft: ${error.body || error.message}`,
				true
			)
			dispatch('saveDraftError', error)
		}
		loadingDraft = false
	}

	function computeDropdownItems(
		initialPath: string,
		savedScript: NewScriptWithDraftAndDraftTriggers | undefined,
		diffDrawer: DiffDrawer | undefined
	) {
		let dropdownItems: { label: string; onClick: () => void }[] =
			initialPath != '' && customUi?.topBar?.extraDeployOptions != false
				? [
						{
							label: 'Deploy & Stay here',
							onClick: () => {
								handleEditScript(true)
							}
						},
						{
							label: 'Fork',
							onClick: () => {
								window.open(`/scripts/add?template=${initialPath}`)
							}
						},
						...(customUi?.topBar?.diff !== false && savedScript && diffDrawer
							? [
									{
										label: 'Show diff',
										onClick: async () => {
											if (!savedScript) {
												return
											}
											await syncWithDeployed()

											const currentDraftTriggers = structuredClone(
												triggersState.getDraftTriggersSnapshot()
											)

											diffDrawer?.openDrawer()
											diffDrawer?.setDiff({
												mode: 'normal',
												deployed: deployedValue ?? savedScript,
												draft: savedScript['draft'],
												current: {
													...script,
													draft_triggers: currentDraftTriggers
												}
											})
										}
									}
								]
							: []),
						...(!script.draft_only && script.kind === 'script' && !script.no_main_func
							? [
									{
										label: 'Exit & See details',
										onClick: () => {
											dispatch('seeDetails', initialPath)
										}
									}
								]
							: [])
					]
				: []

		return dropdownItems.length > 0 ? dropdownItems : undefined
	}

	function onKeyDown(event: KeyboardEvent) {
		switch (event.key) {
			case 's':
				if (event.ctrlKey || event.metaKey) {
					saveDraft()
					event.preventDefault()
				}
				break
		}
	}

	let path: Path | undefined = $state(undefined)
	let dirtyPath = $state(false)

	let selectedTab: 'metadata' | 'runtime' | 'ui' | 'triggers' = $state(
		(() => {
			if (customUi?.settingsPanel?.disableMetadata !== true) {
				// first option: either no custom UI or metadata is enabled
				return 'metadata'
			}
			if (customUi?.settingsPanel?.disableRuntime !== true) {
				return 'runtime'
			}
			if (customUi?.settingsPanel?.disableGeneratedUi !== true) {
				return 'ui'
			}
			if (customUi?.settingsPanel?.disableTriggers !== true) {
				return 'triggers'
			}
			return 'metadata'
		})()
	)

	setContext('disableTooltips', customUi?.disableTooltips === true)

	function langToLanguage(lang: SupportedLanguage | 'docker' | 'bunnative'): SupportedLanguage {
		if (lang == 'docker') {
			return 'bash'
		}
		if (lang == 'bunnative') {
			return 'bun'
		}
		return lang
	}

	async function applyArgs(e) {
		selectedInputTab = e.detail.kind
		metadataOpen = false
		if (scriptEditor) {
			scriptEditor.updateArgs(e.detail.args ?? {})
		}
	}

	function openTriggers(ev) {
		metadataOpen = true
		selectedTab = 'triggers'
		handleSelectTriggerFromKind(triggersState, triggersCount, initialPath, ev.detail.kind)
		captureOn.set(true)
	}

	function addPreprocessor() {
		const code = editor?.getCode()
		if (code) {
			const preprocessorCode =
				script.language === 'python3'
					? PYTHON_PREPROCESSOR_SCRIPT_INTRO + PYTHON_PREPROCESSOR_MODULE_CODE
					: TS_PREPROCESSOR_SCRIPT_INTRO + TS_PREPROCESSOR_MODULE_CODE
			const mainIndex = code.indexOf(
				script.language === 'python3' ? 'def main' : 'export async function main'
			)
			if (mainIndex === -1) {
				editor?.setCode(code + preprocessorCode)
			} else {
				editor?.setCode(
					code.slice(0, mainIndex) + preprocessorCode + '\n' + code.slice(mainIndex) + '\n\n'
				)
			}
		}
		selectedInputTab = 'preprocessor'
	}

	function handleDeployTrigger(trigger: Trigger) {
		const { id, path, type } = trigger
		//Update the saved script to remove the draft trigger that is deployed
		if (savedScript && savedScript.draft && savedScript.draft.draft_triggers) {
			const newSavedDraftTrigers = savedScript.draft.draft_triggers.filter(
				(t) => t.id !== id || t.path !== path || t.type !== type
			)
			savedScript.draft.draft_triggers =
				newSavedDraftTrigers.length > 0 ? newSavedDraftTrigers : undefined
		}
	}

	function onScriptLanguageTrigger(lang: 'docker' | 'bunnative' | ScriptLang) {
		if (lang == 'docker') {
			if (isCloudHosted()) {
				sendUserToast(
					'You cannot use Docker scripts on the multi-tenant platform. Use a dedicated instance or self-host windmill instead.',
					true,
					[
						{
							label: 'Learn more',
							callback: () => {
								window.open('https://www.windmill.dev/docs/advanced/docker', '_blank')
							}
						}
					]
				)
				return
			}
			template = 'docker'
		} else if (lang == 'bunnative') {
			template = 'bunnative'
		} else {
			template = 'script'
		}
		let language = langToLanguage(lang)
		//
		initContent(language, script.kind, template)
		script.language = language
	}

	function onSummaryChange(value: string) {
		if (initialPath == '' && value?.length > 0 && !dirtyPath) {
			path?.setName(
				value
					.toLowerCase()
					.replace(/[^a-z0-9_]/g, '_')
					.replace(/-+/g, '_')
					.replace(/^-|-$/g, '')
			)
		}
	}
	$effect(() => {
		initialPath != '' && loadTriggers()
	})
	let langs = $derived(
		processLangs(script.language, $defaultScripts?.order ?? Object.keys(defaultScriptLanguages))
			.map((l) => [defaultScriptLanguages[l], l])
			.filter((x) => $defaultScripts?.hidden == undefined || !$defaultScripts.hidden.includes(x[1]))
			.filter((x) => {
				if (customUi?.settingsPanel?.metadata?.languages === undefined) {
					return true
				}
				return customUi.settingsPanel.metadata.languages.includes(x[1] as SupportedLanguage)
			}) as [string, SupportedLanguage | 'docker' | 'bunnative'][]
	)
	$effect(() => {
		;['collab', 'path'].forEach((x) => {
			if (searchParams.get(x)) {
				searchParams.delete(x)
			}
		})
	})
	$effect(() => {
		!disableHistoryChange && untrack(() => encodeScriptState(script))
	})
</script>

<svelte:window onkeydown={onKeyDown} />
{@render children?.()}

<DeployOverrideConfirmationModal
	bind:deployedBy
	bind:confirmCallback
	bind:open
	{diffDrawer}
	bind:deployedValue
	currentValue={script}
/>

<DraftTriggersConfirmationModal
	bind:open={draftTriggersModalOpen}
	draftTriggers={triggersState.triggers.filter((t) => t.draftConfig)}
	on:canceled={() => {
		draftTriggersModalOpen = false
	}}
	on:confirmed={handleDraftTriggersConfirmed}
/>

{#if !$userStore?.operator}
	<Drawer
		placement="right"
		bind:open={metadataOpen}
		size={selectedTab === 'ui' || selectedTab === 'triggers' ? '1200px' : '800px'}
	>
		<DrawerContent
			noPadding
			title="Settings"
			on:close={() => (metadataOpen = false)}
			aiId="script-builder-settings"
			aiDescription="Script builder settings"
		>
			<!-- svelte-ignore a11y_autofocus -->
			<div class="flex flex-col h-full">
				<Tabs bind:selected={selectedTab} wrapperClass="flex-none w-full">
					{#if customUi?.settingsPanel?.disableMetadata !== true}
						<Tab value="metadata" aiId="script-builder-metadata" aiDescription="Metadata settings">
							Metadata
						</Tab>
					{/if}
					{#if customUi?.settingsPanel?.disableRuntime !== true}
						<Tab value="runtime" aiId="script-builder-runtime" aiDescription="Runtime settings">
							Runtime
						</Tab>
					{/if}
					{#if customUi?.settingsPanel?.disableGeneratedUi !== true}
						<Tab value="ui" aiId="script-builder-ui" aiDescription="Generated UI settings">
							Generated UI
							<Tooltip
								documentationLink="https://www.windmill.dev/docs/core_concepts/json_schema_and_parsing"
							>
								The arguments are synced with the main signature but you may refine the parts that
								cannot be inferred from the type directly.
							</Tooltip>
						</Tab>
					{/if}
					{#if customUi?.settingsPanel?.disableTriggers !== true}
						<Tab value="triggers" aiId="script-builder-triggers" aiDescription="Triggers settings">
							Triggers
							<Tooltip documentationLink="https://www.windmill.dev/docs/getting_started/triggers">
								Configure how this script will be triggered.
							</Tooltip>
						</Tab>
					{/if}

					{#snippet content()}
						<div class="min-h-0 grow overflow-y-auto">
							<TabContent value="metadata">
								<div class="flex flex-col gap-8 px-4 py-2">
									<Section label="Metadata">
										{#snippet action()}
											{#if customUi?.settingsPanel?.metadata?.disableMute !== true}
												<div class="flex flex-row items-center gap-2">
													<ErrorHandlerToggleButton
														kind="script"
														scriptOrFlowPath={script.path}
														bind:errorHandlerMuted={script.ws_error_handler_muted}
														iconOnly={false}
													/>
												</div>
											{/if}
										{/snippet}
										<div class="flex flex-col gap-4">
											<Label label="Summary">
												<MetadataGen
													aiId="create-script-summary-input"
													aiDescription="Summary / Title of the new script"
													label="Summary"
													bind:content={script.summary}
													lang={script.language}
													code={script.content}
													promptConfigName="summary"
													generateOnAppear
													on:change={() => onSummaryChange(script.summary)}
													elementProps={{
														type: 'text',
														placeholder: 'Short summary to be displayed when listed'
													}}
												/>
											</Label>
											<Label label="Path">
												{#snippet header()}
													<Tooltip
														documentationLink="https://www.windmill.dev/docs/core_concepts/roles_and_permissions#path"
													>
														The unique identifier of the script in the workspace that defines
														permissions
													</Tooltip>
												{/snippet}
												<Path
													bind:this={path}
													bind:error={pathError}
													bind:path={script.path}
													bind:dirty={dirtyPath}
													{initialPath}
													autofocus={false}
													namePlaceholder="script"
													kind="script"
												/>
											</Label>
											<Label label="Description">
												<MetadataGen
													bind:content={script.description}
													lang={script.language}
													code={script.content}
													promptConfigName="description"
													elementType="textarea"
													elementProps={{
														placeholder: 'What this script does and how to use it'
													}}
												/>
											</Label>
											{#if script.schema}
												<div class="mt-3">
													<AIFormSettings
														bind:prompt={script.schema.prompt_for_ai as string | undefined}
													/>
												</div>
											{/if}
										</div>
									</Section>

									<Section label="Language">
										{#snippet action()}
											<DefaultScripts />
										{/snippet}
										{#if lockedLanguage}
											<div class="text-sm text-tertiary italic mb-2">
												As a forked script, the language '{script.language}' cannot be modified.
											</div>
										{/if}
										<div class=" grid grid-cols-3 gap-2">
											{#each langs as [label, lang] (lang)}
												{@const isPicked =
													(lang == script.language && template == 'script') ||
													(template == 'bunnative' && lang == 'bunnative') ||
													(template == 'docker' && lang == 'docker')}
												<Popover
													disablePopup={!enterpriseLangs.includes(lang) || !!$enterpriseLicense}
												>
													<Button
														aiId={`create-script-language-button-${lang}`}
														aiDescription={`Choose ${lang} as the language of the script`}
														size="sm"
														variant="border"
														color={isPicked ? 'blue' : 'light'}
														btnClasses={isPicked
															? '!border-2 !bg-blue-50/75 dark:!bg-frost-900/75'
															: 'm-[1px]'}
														on:click={() => onScriptLanguageTrigger(lang)}
														disabled={lockedLanguage ||
															(enterpriseLangs.includes(lang) && !$enterpriseLicense)}
													>
														<LanguageIcon {lang} />
														<span class="ml-2 py-2 truncate">{label}</span>
														{#if lang === 'ansible' || lang === 'nu'}
															<span class="text-tertiary !text-xs"> BETA </span>
														{/if}
													</Button>
													{#snippet text()}
														{label} is only available with an enterprise license
													{/snippet}
												</Popover>
											{/each}
										</div>
									</Section>

									{#if customUi?.settingsPanel?.metadata?.disableScriptKind !== true}
										<Section label="Script kind">
											{#snippet header()}
												<Tooltip
													documentationLink="https://www.windmill.dev/docs/script_editor/script_kinds"
												>
													Tag this script's purpose within flows such that it is available as the
													corresponding action.
												</Tooltip>
											{/snippet}
											<ToggleButtonGroup
												class="h-10"
												selected={script.kind}
												on:selected={({ detail }) => {
													template = 'script'
													script.kind = detail
													initContent(script.language, detail, template)
												}}
											>
												{#snippet children({ item })}
													{#each scriptKindOptions as { value, title, desc, documentationLink, Icon }}
														<ToggleButton
															label={title}
															{value}
															tooltip={desc}
															{documentationLink}
															icon={Icon}
															showTooltipIcon={Boolean(desc)}
															{item}
														/>
													{/each}
												{/snippet}
											</ToggleButtonGroup>
										</Section>
									{/if}
								</div>
							</TabContent>
							<TabContent value="runtime">
								<div class="flex flex-col gap-8 px-4 py-2">
									<Section label="Concurrency limits" eeOnly>
										{#snippet header()}
											<Tooltip
												documentationLink="https://www.windmill.dev/docs/core_concepts/concurrency_limits"
											>
												Allowed concurrency within a given timeframe
											</Tooltip>
										{/snippet}
										<div class="flex flex-col gap-4">
											<Label label="Max number of executions within the time window">
												<div class="flex flex-row gap-2 max-w-sm">
													<input
														disabled={!$enterpriseLicense}
														bind:value={script.concurrent_limit}
														type="number"
													/>
													<Button
														size="sm"
														color="light"
														on:click={() => {
															script.concurrent_limit = undefined
															script.concurrency_time_window_s = undefined
															script.concurrency_key = undefined
														}}
														variant="border">Remove Limits</Button
													>
												</div>
											</Label>
											<Label label="Time window in seconds">
												<SecondsInput
													disabled={!$enterpriseLicense}
													bind:seconds={script.concurrency_time_window_s}
												/>
											</Label>
											<Label label="Custom concurrency key (optional)">
												{#snippet header()}
													<Tooltip
														documentationLink="https://www.windmill.dev/docs/core_concepts/concurrency_limits#custom-concurrency-key"
													>
														Concurrency keys are global, you can have them be workspace specific
														using the variable `$workspace`. You can also use an argument's value
														using `$args[name_of_arg]`</Tooltip
													>
												{/snippet}
												<input
													disabled={!$enterpriseLicense}
													type="text"
													autofocus
													bind:value={script.concurrency_key}
													placeholder={`$workspace/script/${script.path}-$args[foo]`}
												/>
											</Label>
										</div>
									</Section>
									<Section label="Worker group tag (queue)">
										{#snippet header()}
											<Tooltip
												documentationLink="https://www.windmill.dev/docs/core_concepts/worker_groups"
											>
												The script will be executed on a worker configured to listen to this worker
												group tag (queue). For instance, you could setup an "highmem", or "gpu" tag.
											</Tooltip>
										{/snippet}
										<WorkerTagPicker bind:tag={script.tag} />
									</Section>
									<Section label="Cache">
										{#snippet header()}
											<Tooltip
												documentationLink="https://www.windmill.dev/docs/core_concepts/caching"
											>
												Cache the results for each possible inputs
											</Tooltip>
										{/snippet}
										<div class="flex gap-2 shrink flex-col">
											<Toggle
												size="sm"
												checked={Boolean(script.cache_ttl)}
												on:change={() => {
													if (script.cache_ttl && script.cache_ttl != undefined) {
														script.cache_ttl = undefined
													} else {
														script.cache_ttl = 300
													}
												}}
												options={{
													right: 'Cache the results for each possible inputs'
												}}
											/>
											<span class="text-secondary text-sm leading-none">
												How long to the keep cache valid
											</span>
											{#if script.cache_ttl}
												<SecondsInput bind:seconds={script.cache_ttl} />
											{:else}
												<SecondsInput disabled />
											{/if}
										</div>
									</Section>
									<Section label="Timeout">
										{#snippet header()}
											<Tooltip
												documentationLink="https://www.windmill.dev/docs/script_editor/settings#timeout"
											>
												Add a custom timeout for this script
											</Tooltip>
										{/snippet}
										<div class="flex gap-2 shrink flex-col">
											<Toggle
												size="sm"
												checked={Boolean(script.timeout)}
												on:change={() => {
													if (script.timeout && script.timeout != undefined) {
														script.timeout = undefined
													} else {
														script.timeout = 300
													}
												}}
												options={{
													right: 'Add a custom timeout for this script'
												}}
											/>
											<span class="text-secondary text-sm leading-none"> Timeout duration </span>
											{#if script.timeout}
												<SecondsInput bind:seconds={script.timeout} />
											{:else}
												<SecondsInput disabled />
											{/if}
										</div>
									</Section>
									<Section label="Perpetual script">
										{#snippet header()}
											<Tooltip
												documentationLink="https://www.windmill.dev/docs/script_editor/perpetual_scripts"
											>
												Restart the script upon ending unless cancelled
											</Tooltip>
										{/snippet}
										<div class="flex gap-2 shrink flex-col">
											<Toggle
												size="sm"
												checked={Boolean(script.restart_unless_cancelled)}
												on:change={() => {
													if (script.restart_unless_cancelled) {
														script.restart_unless_cancelled = undefined
													} else {
														script.restart_unless_cancelled = true
													}
												}}
												options={{
													right: 'Restart upon ending unless cancelled'
												}}
											/>
										</div>
									</Section>
									<Section label="Dedicated workers" eeOnly>
										<Toggle
											disabled={!$enterpriseLicense ||
												isCloudHosted() ||
												(script.language != 'bun' &&
													script.language != 'python3' &&
													script.language != 'deno')}
											size="sm"
											checked={Boolean(script.dedicated_worker)}
											on:change={() => {
												if (script.dedicated_worker) {
													script.dedicated_worker = undefined
												} else {
													script.dedicated_worker = true
												}
											}}
											options={{
												right: 'Script is run on dedicated workers'
											}}
										/>
										{#if script.dedicated_worker}
											<div class="py-2">
												<Alert type="info" title="Require dedicated workers">
													One worker in a worker group needs to be configured with dedicated worker
													set to: <pre>{$workspaceStore}:{script.path}</pre>
												</Alert>
											</div>
										{/if}
										{#snippet header()}
											<Tooltip
												documentationLink="https://www.windmill.dev/docs/core_concepts/dedicated_workers"
											>
												In this mode, the script is meant to be run on dedicated workers that run
												the script at native speed. Can reach >1500rps per dedicated worker. Only
												available on enterprise edition and for Python3, Deno and Bun. For other
												languages, the efficiency is already on par with deidcated workers since
												they do not spawn a full runtime</Tooltip
											>
										{/snippet}
									</Section>
									<Section label="Delete after use">
										{#snippet header()}
											<Tooltip
												documentationLink="https://www.windmill.dev/docs/script_editor/settings#delete-after-use"
											>
												WARNING: This settings ONLY applies to synchronous webhooks or when the
												script is used within a flow. If used individually, this script must be
												triggered using a synchronous endpoint to have the desired effect.
												<br />
												<br />
												The logs, arguments and results of the job will be completely deleted from Windmill
												once it is complete and the result has been returned.
												<br />
												<br />
												The deletion is irreversible.
												{#if !$enterpriseLicense}
													<br />
													<br />
													This option is only available on Windmill Enterprise Edition.
												{/if}
											</Tooltip>
										{/snippet}
										<div class="flex gap-2 shrink flex-col">
											<Toggle
												disabled={!$enterpriseLicense}
												size="sm"
												checked={Boolean(script.delete_after_use)}
												on:change={() => {
													if (script.delete_after_use) {
														script.delete_after_use = undefined
													} else {
														script.delete_after_use = true
													}
												}}
												options={{
													right: 'Delete logs, arguments and results after use'
												}}
											/>
										</div>
									</Section>
									{#if !isCloudHosted()}
										<Section label="High priority script" eeOnly>
											<Toggle
												disabled={!$enterpriseLicense || isCloudHosted()}
												size="sm"
												checked={script.priority !== undefined && script.priority > 0}
												on:change={() => {
													if (script.priority) {
														script.priority = undefined
													} else {
														script.priority = 100
													}
												}}
												options={{
													right: 'Label as high priority'
												}}
											>
												{#snippet right()}
													<input
														type="number"
														class="!w-16 ml-4"
														disabled={script.priority === undefined}
														bind:value={script.priority}
														onfocus={bubble('focus')}
														onchange={() => {
															if (script.priority && script.priority > 100) {
																script.priority = 100
															} else if (script.priority && script.priority < 0) {
																script.priority = 0
															}
														}}
													/>
												{/snippet}
											</Toggle>
											{#snippet header()}
												<!-- TODO: Add EE-only badge when we have it -->
												<Tooltip
													documentationLink="https://www.windmill.dev/docs/core_concepts/jobs#high-priority-jobs"
												>
													Jobs from script labeled as high priority take precedence over the other
													jobs when in the jobs queue.
													{#if !$enterpriseLicense}This is a feature only available on enterprise
														edition.{/if}
												</Tooltip>
											{/snippet}
										</Section>
									{/if}
									<Section label="Runs visibility">
										{#snippet header()}
											<Tooltip
												documentationLink="https://www.windmill.dev/docs/core_concepts/monitor_past_and_future_runs#invisible-runs"
											>
												When this option is enabled, manual executions of this script are invisible
												to users other than the user running it, including the owner(s). This
												setting can be overridden when this script is run manually from the advanced
												menu.
											</Tooltip>
										{/snippet}
										<div class="flex gap-2 shrink flex-col">
											<Toggle
												size="sm"
												checked={Boolean(script.visible_to_runner_only)}
												on:change={() => {
													if (script.visible_to_runner_only) {
														script.visible_to_runner_only = undefined
													} else {
														script.visible_to_runner_only = true
													}
												}}
												options={{
													right: 'Make runs invisible to others'
												}}
											/>
										</div>
									</Section>
									<Section label="On behalf of last editor">
										{#snippet header()}
											<Tooltip>
												When this option is enabled, the script will be run with the permissions of
												the last editor.
											</Tooltip>
										{/snippet}
										<div class="flex gap-2 shrink flex-col">
											<Toggle
												size="sm"
												checked={Boolean(script.on_behalf_of_email)}
												on:change={() => {
													if (script.on_behalf_of_email) {
														script.on_behalf_of_email = undefined
													} else {
														script.on_behalf_of_email = $userStore?.email
													}
												}}
												options={{
													right: 'Run on behalf of last editor'
												}}
											/>
										</div>
									</Section>
									{#if !isCloudHosted()}
										<Section label="Custom env variables">
											{#snippet header()}
												<Tooltip
													documentationLink="https://www.windmill.dev/docs/script_editor/custom_environment_variables"
												>
													Additional static custom env variables to pass to the script.
												</Tooltip>
											{/snippet}
											{#if script.envs && script.envs.length > 0}
												<Alert type="warning" title="Not passed in previews" size="xs">
													Static envs variables are not passed in preview but solely on deployed
													scripts.
												</Alert>
											{/if}
											<div class="w-full mt-2">
												<span class="text-tertiary text-xs pb-2"
													>Format is: `{'<KEY>=<VALUE>'}`</span
												>
												{#if Array.isArray(script.envs ?? [])}
													{#each script.envs ?? [] as _v, i}
														<div class="flex max-w-md mt-1 w-full items-center relative">
															{#if script.envs}
																<input
																	type="text"
																	bind:value={script.envs[i]}
																	placeholder="<KEY>=<VALUE>"
																/>
															{/if}
															<button
																transition:fade|local={{ duration: 50 }}
																class="rounded-full p-1 bg-surface/60 duration-200 hover:bg-gray-200 absolute right-2"
																aria-label="Clear"
																onclick={() => {
																	script.envs && script.envs.splice(i, 1)
																	script.envs = script.envs
																}}
															>
																<X size={14} />
															</button>
														</div>
													{/each}
												{/if}
											</div>
											<div class="flex mt-2">
												<Button
													variant="border"
													color="light"
													size="xs"
													on:click={() => {
														if (script.envs == undefined || !Array.isArray(script.envs)) {
															script.envs = []
														}
														script.envs = script.envs.concat('')
													}}
												>
													<div class="flex flex-row gap-1">
														<Plus size="16" />
														Add item
													</div>
												</Button>
											</div>
										</Section>
									{/if}
								</div>
							</TabContent>
							<TabContent value="ui" class="h-full p-4">
								<ScriptSchema
									bind:schema={script.schema}
									customUi={customUi?.settingsPanel?.metadata?.editableSchemaForm}
								/>
							</TabContent>
							<TabContent value="triggers" class="h-full">
								<TriggersEditor
									on:applyArgs={applyArgs}
									on:addPreprocessor={addPreprocessor}
									on:exitTriggers={() => {
										captureTable?.loadCaptures(true)
									}}
									currentPath={script.path}
									{initialPath}
									{fakeInitialPath}
									noEditor={true}
									newItem={initialPath == ''}
									isFlow={false}
									{hasPreprocessor}
									canHavePreprocessor={script.language === 'bun' ||
										script.language === 'deno' ||
										script.language === 'python3'}
									args={hasPreprocessor && selectedInputTab !== 'preprocessor' ? {} : args}
									isDeployed={savedScript && !savedScript?.draft_only}
									schema={script.schema}
									hash={script.parent_hash}
									onDeployTrigger={handleDeployTrigger}
								/>

								<!-- <ScriptSchedules {initialPath} schema={script.schema} schedule={scheduleStore} /> -->
							</TabContent>
						</div>
					{/snippet}
				</Tabs>
			</div>
		</DrawerContent>
	</Drawer>

	<div class="flex flex-col h-screen">
		<div class="flex h-12 items-center px-4">
			<div class="justify-between flex gap-2 lg:gap-8 w-full items-center">
				<div class="flex flex-row gap-2 grow max-w-md">
					<div class="center-center">
						<button
							disabled={customUi?.topBar?.settings == false}
							onclick={async () => {
								metadataOpen = true
							}}
						>
							<LanguageIcon lang={script.language} height={20} />
						</button>
					</div>
					<Summary
						disabled={customUi?.topBar?.editableSummary == false}
						bind:value={script.summary}
					/>
				</div>

				<div class="gap-4 flex">
					{#if triggersState.triggers?.some((t) => t.type === 'schedule')}
						{@const primarySchedule = triggersState.triggers.findIndex((t) => t.isPrimary)}
						{@const schedule = triggersState.triggers.findIndex((t) => t.type === 'schedule')}

						<Button
							btnClasses="hidden lg:inline-flex"
							startIcon={{ icon: Calendar }}
							variant="contained"
							color="light"
							size="xs"
							on:click={async () => {
								metadataOpen = true
								selectedTab = 'triggers'
								triggersState.selectedTriggerIndex = primarySchedule ?? schedule
							}}
						>
							{triggersState.triggers[primarySchedule]?.draftConfig?.schedule ??
								triggersState.triggers[primarySchedule]?.lightConfig?.schedule ??
								''}
						</Button>
					{/if}
					{#if customUi?.topBar?.path != false}
						<div class="flex justify-start w-full border rounded-md overflow-hidden">
							<div>
								{#if customUi?.topBar?.editablePath != false}
									<button
										onclick={async () => {
											metadataOpen = true
										}}
									>
										<Badge
											color="gray"
											class="center-center !bg-surface-secondary !text-tertiary !h-[28px]  !w-[70px] rounded-none hover:!bg-surface-hover transition-all"
										>
											<Pen size={12} class="mr-2" /> Path
										</Badge>
									</button>
								{/if}
							</div>
							<input
								type="text"
								readonly
								value={script.path}
								size={script.path?.length || 50}
								class="font-mono !text-xs !min-w-[96px] !max-w-[300px] !w-full !h-[28px] !my-0 !py-0 !border-l-0 !rounded-l-none !border-0 !shadow-none"
								onfocus={({ currentTarget }) => {
									currentTarget.select()
								}}
							/>
						</div>
					{/if}
				</div>

				{#if $enterpriseLicense && initialPath != ''}
					<Awareness />
				{/if}

				<div class="flex flex-row gap-x-1 lg:gap-x-2">
					{#if customUi?.topBar?.settings != false}
						<Button
							aiId="script-builder-settings"
							aiDescription="Script builder settings to configure metadata, runtime, triggers, and generated UI."
							color="light"
							variant="border"
							size="xs"
							on:click={() => {
								metadataOpen = true
							}}
							startIcon={{ icon: Settings }}
						>
							<span class="hidden lg:flex"> Settings </span>
						</Button>
					{/if}
					<Button
						loading={loadingDraft}
						size="xs"
						startIcon={{ icon: Save }}
						on:click={() => saveDraft()}
						disabled={initialPath != '' && !savedScript}
						shortCut={{
							key: 'S'
						}}
					>
						<span class="hidden lg:flex"> Draft </span>
					</Button>

					<DeployButton
						loading={!fullyLoaded}
						{loadingSave}
						newFlow={false}
						dropdownItems={computeDropdownItems(initialPath, savedScript, diffDrawer)}
						on:save={({ detail }) => handleEditScript(false, detail)}
					/>
				</div>
			</div>
		</div>

		<ScriptEditor
			bind:selectedTab={selectedInputTab}
			{customUi}
			collabMode
			edit={initialPath != ''}
			on:format={() => {
				saveDraft()
			}}
			on:saveDraft={() => {
				saveDraft()
			}}
			on:openTriggers={openTriggers}
			on:applyArgs={applyArgs}
			on:addPreprocessor={addPreprocessor}
			bind:editor
			bind:this={scriptEditor}
			bind:schema={script.schema}
			path={script.path}
			stablePathForCaptures={initialPath || fakeInitialPath}
			bind:code={script.content}
			lang={script.language}
			kind={script.kind}
			{template}
			tag={script.tag}
			lastSavedCode={savedScript?.draft?.content}
			lastDeployedCode={savedScript?.draft_only ? undefined : savedScript?.content}
			bind:args
			bind:hasPreprocessor
			bind:captureTable
		/>
	</div>
{:else}
	Script Builder not available to operators
{/if}<|MERGE_RESOLUTION|>--- conflicted
+++ resolved
@@ -167,19 +167,12 @@
 
 	let metadataOpen = $state(
 		!neverShowMeta &&
-<<<<<<< HEAD
 			(showMeta ||
+				searchParams.get('metadata_open') == 'true' ||
 				(initialPath == '' &&
 					searchParams.get('state') == undefined &&
 					searchParams.get('collab') == undefined))
 	)
-=======
-		(showMeta ||
-			searchParams.get('metadata_open') == 'true' ||
-			(initialPath == '' &&
-				searchParams.get('state') == undefined &&
-				searchParams.get('collab') == undefined))
->>>>>>> b4a6a7e7
 
 	let editor: Editor | undefined = $state(undefined)
 	let scriptEditor: ScriptEditor | undefined = $state(undefined)
