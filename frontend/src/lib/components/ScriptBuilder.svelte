<script lang="ts">
	import {
		DraftService,
		type NewScript,
		ScriptService,
		type NewScriptWithDraft,
		ScheduleService,
		type Script,
		type TriggersCount
	} from '$lib/gen'
	import { inferArgs } from '$lib/infer'
	import { initialCode } from '$lib/script_helpers'
	import { defaultScripts, enterpriseLicense, userStore, workspaceStore } from '$lib/stores'
	import {
		cleanValueProperties,
		emptySchema,
		emptyString,
		encodeState,
		formatCron,
		orderedJsonStringify,

		type Value

	} from '$lib/utils'
	import Path from './Path.svelte'
	import ScriptEditor from './ScriptEditor.svelte'
	import { Alert, Badge, Button, Drawer, SecondsInput, Tab, TabContent, Tabs } from './common'
	import LanguageIcon from './common/languageIcons/LanguageIcon.svelte'
	import type { SupportedLanguage } from '$lib/common'
	import Tooltip from './Tooltip.svelte'
	import DrawerContent from './common/drawer/DrawerContent.svelte'
	import ToggleButtonGroup from '$lib/components/common/toggleButton-v2/ToggleButtonGroup.svelte'
	import ToggleButton from '$lib/components/common/toggleButton-v2/ToggleButton.svelte'
	import ErrorHandlerToggleButton from '$lib/components/details/ErrorHandlerToggleButton.svelte'
	import {
		Bug,
		Calendar,
		CheckCircle,
		Code,
		CornerDownLeft,
		DiffIcon,
		Pen,
		Plus,
		Rocket,
		Save,
		Settings,
		X
	} from 'lucide-svelte'
	import { sendUserToast } from '$lib/toast'
	import { isCloudHosted } from '$lib/cloud'
	import Awareness from './Awareness.svelte'
	import { fade } from 'svelte/transition'
	import Popover from './Popover.svelte'
	import Toggle from './Toggle.svelte'
	import ScriptSchema from './ScriptSchema.svelte'
	import Section from './Section.svelte'
	import Label from './Label.svelte'
	import type DiffDrawer from './DiffDrawer.svelte'
	import type Editor from './Editor.svelte'
	import WorkerTagPicker from './WorkerTagPicker.svelte'
	import MetadataGen from './copilot/MetadataGen.svelte'
	import { writable } from 'svelte/store'
	import { defaultScriptLanguages, processLangs } from '$lib/scripts'
	import DefaultScripts from './DefaultScripts.svelte'
	import { createEventDispatcher, setContext } from 'svelte'
	import CustomPopover from './CustomPopover.svelte'
	import Summary from './Summary.svelte'
	import type { ScriptBuilderWhitelabelCustomUi } from './custom_ui'
<<<<<<< HEAD
	import DeployOverrideConfirmationModal from '$lib/components/common/confirmationModal/DeployOverrideConfirmationModal.svelte'
	import TriggersEditor from './triggers/TriggersEditor.svelte'
	import type { ScheduleTrigger, TriggerContext } from './triggers'

=======
	import TriggersEditor from './triggers/TriggersEditor.svelte'
	import type { ScheduleTrigger, TriggerContext } from './triggers'
>>>>>>> 91a3d065

	export let script: NewScript
	export let fullyLoaded: boolean = true
	export let initialPath: string = ''
	export let template: 'docker' | 'bunnative' | 'script' = 'script'
	export let initialArgs: Record<string, any> = {}
	export let lockedLanguage = false
	export let showMeta: boolean = false
	export let neverShowMeta: boolean = false
	export let diffDrawer: DiffDrawer | undefined = undefined
	export let savedScript: NewScriptWithDraft | undefined = undefined
	export let searchParams: URLSearchParams = new URLSearchParams()
	export let disableHistoryChange = false
	export let replaceStateFn: (url: string) => void = (url) =>
		window.history.replaceState(null, '', url)
	export let customUi: ScriptBuilderWhitelabelCustomUi = {}
	export let savedPrimarySchedule: ScheduleTrigger | undefined = undefined
<<<<<<< HEAD

	let deployedValue: Value | undefined = undefined // Value to diff against
	let deployedBy: string | undefined = undefined // Author
	let confirmCallback: () => void = () => {} // What happens when user clicks `override` in warning
	let open: boolean = false // Is confirmation modal open
=======
>>>>>>> 91a3d065

	let metadataOpen =
		!neverShowMeta &&
		(showMeta ||
			(initialPath == '' &&
				searchParams.get('state') == undefined &&
				searchParams.get('collab') == undefined))

	let editor: Editor | undefined = undefined
	let scriptEditor: ScriptEditor | undefined = undefined

	const primaryScheduleStore = writable<ScheduleTrigger | undefined | false>(savedPrimarySchedule)
	const triggersCount = writable<TriggersCount | undefined>(
		savedPrimarySchedule
			? { schedule_count: 1, primary_schedule: { schedule: savedPrimarySchedule.cron } }
			: undefined
	)
	const selectedTriggerStore = writable<'webhooks' | 'emails' | 'schedules' | 'cli' | 'routes'>(
		'webhooks'
	)

	export function setPrimarySchedule(schedule: ScheduleTrigger | undefined | false) {
		primaryScheduleStore.set(schedule)
		loadTriggers()
	}

	const dispatch = createEventDispatcher()

	$: initialPath != '' && loadTriggers()

	async function loadTriggers() {
		$triggersCount = await ScriptService.getTriggersCountOfScript({
			workspace: $workspaceStore!,
			path: initialPath
		})
		if ($primaryScheduleStore && $triggersCount.primary_schedule == undefined) {
			$triggersCount = {
				...($triggersCount ?? {}),
				schedule_count: ($triggersCount.schedule_count ?? 0) + 1,
				primary_schedule: {
					schedule: $primaryScheduleStore.cron
				}
			}
		}
	}

	setContext<TriggerContext>('TriggerContext', {
		selectedTrigger: selectedTriggerStore,
		primarySchedule: primaryScheduleStore,
		triggersCount
	})

	const enterpriseLangs = ['bigquery', 'snowflake', 'mssql']

	export function setCode(code: string): void {
		editor?.setCode(code)
	}

	$: langs = processLangs(
		script.language,
		$defaultScripts?.order ?? Object.keys(defaultScriptLanguages)
	)
		.map((l) => [defaultScriptLanguages[l], l])
		.filter(
			(x) => $defaultScripts?.hidden == undefined || !$defaultScripts.hidden.includes(x[1])
		) as [string, SupportedLanguage | 'docker' | 'bunnative'][]

	const scriptKindOptions: {
		value: Script['kind']
		title: string
		Icon: any
		desc?: string
		documentationLink?: string
	}[] = [
		{
			value: 'script',
			title: 'Action',
			Icon: Code
		},
		{
			value: 'trigger',
			title: 'Trigger',
			desc: 'First module of flows to trigger them based on external changes. These kind of scripts are usually running on a schedule to periodically look for changes.',
			documentationLink: 'https://www.windmill.dev/docs/flows/flow_trigger',
			Icon: Rocket
		},
		{
			value: 'approval',
			title: 'Approval',
			desc: 'Send notifications externally to ask for approval to continue a flow.',
			documentationLink: 'https://www.windmill.dev/docs/flows/flow_approval',
			Icon: CheckCircle
		},
		{
			value: 'failure',
			title: 'Error Handler',
			desc: 'Handle errors in flows after all retry attempts have been exhausted.',
			documentationLink: 'https://www.windmill.dev/docs/flows/flow_error_handler',
			Icon: Bug
		}
	]

	let pathError = ''
	let loadingSave = false
	let loadingDraft = false

	$: {
		;['collab', 'path'].forEach((x) => {
			if (searchParams.get(x)) {
				searchParams.delete(x)
			}
		})
	}

	$: !disableHistoryChange &&
		replaceStateFn('#' + encodeState({ script, primarySchedule: $primaryScheduleStore }))

	if (script.content == '') {
		initContent(script.language, script.kind, template)
	}

	function initContent(
		language: SupportedLanguage,
		kind: Script['kind'] | undefined,
		template: 'pgsql' | 'mysql' | 'script' | 'docker' | 'powershell' | 'bunnative'
	) {
		scriptEditor?.disableCollaboration()
		script.content = initialCode(language, kind, template)
		scriptEditor?.inferSchema(script.content, language)
		if (script.content != editor?.getCode()) {
			setCode(script.content)
		}
	}

	async function createSchedule(path: string) {
		if (!$primaryScheduleStore) {
			return
		}
		const { cron, timezone, args, enabled, summary } = $primaryScheduleStore

		try {
			await ScheduleService.createSchedule({
				workspace: $workspaceStore!,
				requestBody: {
					path: path,
					schedule: formatCron(cron),
					timezone,
					script_path: path,
					is_flow: false,
					args,
					enabled,
					summary
				}
			})
		} catch (err) {
			sendUserToast(`The primary schedule could not be created: ${err}`, true)
		}
	}

	async function handleEditScript(stay: boolean, deployMsg?: string): Promise<void>{
			// Fetch latest script
			let latestScript = await ScriptService.getScriptByPath({
				workspace: $workspaceStore!,
				path: script.path,
				withStarredInfo: true
			});

			deployedBy = latestScript.created_by;
			let actual_parent_hash = latestScript.hash;
			deployedValue = latestScript;

			// Usually when we create new script, we put current hash as a parent_hash
			// But if we specify parent_hash that is already used, than we get error
			// In order to fix it we make sure that client's understanding of parent_hash 
			// is aligns with understanding of backend.
			if (script.parent_hash == actual_parent_hash) {
				// Handle directly
				await editScript(stay, actual_parent_hash, deployMsg);
			} else {
				
				// Handle through confirmation modal
				confirmCallback = async () => {
					open = false
					await editScript(stay, actual_parent_hash, deployMsg);
				}
				// Open confirmation modal
				open = true
			}
	}

	async function editScript(stay: boolean, parentHash: string, deploymentMsg?: string, ): Promise<void> {
		loadingSave = true
		try {
			try {
				localStorage.removeItem(script.path)
			} catch (e) {
				console.error('error interacting with local storage', e)
			}
			script.schema = script.schema ?? emptySchema()
			try {
				const result = await inferArgs(script.language, script.content, script.schema as any)
				script.no_main_func = result?.no_main_func || undefined
				script.has_preprocessor = result?.has_preprocessor || undefined
			} catch (error) {
				sendUserToast(`Could not parse code, are you sure it is valid?`, true)
			}



			// console.log(script.parent_hash)
			// console.log(deployedScript.parent_hashes[0])
			// console.log(deployedScript.parent_hashes)
			// console.log("\n")

			const newHash = await ScriptService.createScript({
				workspace: $workspaceStore!,
				requestBody: {
					path: script.path,
					summary: script.summary,
					description: script.description ?? '',
					content: script.content,
					parent_hash: parentHash,
					// parent_hash: script.parent_hash,
					// parent_hash: deployedScript.parent_hashes[0],
					schema: script.schema,
					is_template: script.is_template,
					language: script.language,
					kind: script.kind,
					tag: script.tag,
					envs: script.envs,
					dedicated_worker: script.dedicated_worker,
					concurrent_limit: script.concurrent_limit,
					concurrency_time_window_s: script.concurrency_time_window_s,
					cache_ttl: script.cache_ttl,
					ws_error_handler_muted: script.ws_error_handler_muted,
					priority: script.priority,
					restart_unless_cancelled: script.restart_unless_cancelled,
					delete_after_use: script.delete_after_use,
					timeout: script.timeout,
					concurrency_key: emptyString(script.concurrency_key) ? undefined : script.concurrency_key,
					visible_to_runner_only: script.visible_to_runner_only,
					no_main_func: script.no_main_func,
					has_preprocessor: script.has_preprocessor,
					deployment_message: deploymentMsg || undefined
				}
			})

			console.log('initialPath', initialPath)
			const scheduleExists =
				initialPath != '' &&
				(await ScheduleService.existsSchedule({
					workspace: $workspaceStore ?? '',
					path: script.path
				}))
			if ($primaryScheduleStore) {
				const { enabled, timezone, args, cron, summary } = $primaryScheduleStore

				if (scheduleExists) {
					const schedule = await ScheduleService.getSchedule({
						workspace: $workspaceStore ?? '',
						path: script.path
					})
					if (
						JSON.stringify(schedule.args) != JSON.stringify(args) ||
						schedule.schedule != cron ||
						schedule.timezone != timezone ||
						schedule.summary != summary
					) {
						await ScheduleService.updateSchedule({
							workspace: $workspaceStore ?? '',
							path: script.path,
							requestBody: {
								schedule: formatCron(cron),
								timezone,
								args,
								summary
							}
						})
					}
					if (enabled != schedule.enabled) {
						await ScheduleService.setScheduleEnabled({
							workspace: $workspaceStore ?? '',
							path: script.path,
							requestBody: { enabled }
						})
					}
				} else if (enabled) {
					await createSchedule(script.path)
				}
			} else if (scheduleExists) {
				await ScheduleService.deleteSchedule({
					workspace: $workspaceStore ?? '',
					path: script.path
				})
			}

			savedScript = structuredClone(script) as NewScriptWithDraft
			if (!disableHistoryChange) {
				history.replaceState(history.state, '', `/scripts/edit/${script.path}`)
			}
			if (stay) {
				script.parent_hash = newHash
			} else {
				dispatch('deploy', newHash)
			}
		} catch (error) {
			dispatch('deployError', error)
			sendUserToast(`Error while saving the script: ${error.body || error.message}`, true)
		}
		loadingSave = false
	}

	async function saveDraft(forceSave = false): Promise<void> {
		if (initialPath != '' && !savedScript) {
			return
		}

		if (savedScript) {
			const draftOrDeployed = cleanValueProperties(savedScript.draft || savedScript)
			const current = cleanValueProperties(script)
			if (!forceSave && orderedJsonStringify(draftOrDeployed) === orderedJsonStringify(current)) {
				sendUserToast('No changes detected, ignoring', false, [
					{
						label: 'Save anyway',
						callback: () => {
							saveDraft(true)
						}
					}
				])
				return
			}
		}

		loadingDraft = true
		try {
			try {
				localStorage.removeItem(script.path)
			} catch (e) {
				console.error('error interacting with local storage', e)
			}
			script.schema = script.schema ?? emptySchema()
			try {
				const result = await inferArgs(script.language, script.content, script.schema as any)
				script.no_main_func = result?.no_main_func || undefined
				script.has_preprocessor = result?.has_preprocessor || undefined
			} catch (error) {
				sendUserToast(`Could not parse code, are you sure it is valid?`, true)
			}

			if (initialPath == '' || savedScript?.draft_only) {
				if (savedScript?.draft_only) {
					await ScriptService.deleteScriptByPath({
						workspace: $workspaceStore!,
						path: initialPath
					})
					script.parent_hash = undefined
				}
				await ScriptService.createScript({
					workspace: $workspaceStore!,
					requestBody: {
						path: script.path,
						summary: script.summary,
						description: script.description ?? '',
						content: script.content,
						schema: script.schema,
						is_template: script.is_template,
						language: script.language,
						kind: script.kind,
						tag: script.tag,
						draft_only: true,
						envs: script.envs,
						concurrent_limit: script.concurrent_limit,
						concurrency_time_window_s: script.concurrency_time_window_s,
						cache_ttl: script.cache_ttl,
						ws_error_handler_muted: script.ws_error_handler_muted,
						priority: script.priority,
						restart_unless_cancelled: script.restart_unless_cancelled,
						delete_after_use: script.delete_after_use,
						timeout: script.timeout,
						concurrency_key: emptyString(script.concurrency_key)
							? undefined
							: script.concurrency_key,
						visible_to_runner_only: script.visible_to_runner_only,
						no_main_func: script.no_main_func,
						has_preprocessor: script.has_preprocessor
					}
				})
			}
			await DraftService.createDraft({
				workspace: $workspaceStore!,
				requestBody: {
					path: initialPath == '' || savedScript?.draft_only ? script.path : initialPath,
					typ: 'script',
					value: { ...script, primary_schedule: $primaryScheduleStore }
				}
			})

			savedScript = {
				...(initialPath == '' || savedScript?.draft_only
					? { ...structuredClone(script), draft_only: true }
					: savedScript),
				draft: structuredClone(script)
			} as NewScriptWithDraft

			let savedAtNewPath = false
			if (initialPath == '' || (savedScript?.draft_only && script.path !== initialPath)) {
				savedAtNewPath = true
				initialPath = script.path
				dispatch('saveInitial', script.path)
			}
			dispatch('saveDraft', { path: script.path, savedAtNewPath, script })

			sendUserToast('Saved as draft')
		} catch (error) {
			sendUserToast(
				`Error while saving the script as a draft: ${error.body || error.message}`,
				true
			)
			dispatch('saveDraftError', error)
		}
		loadingDraft = false
	}

	function computeDropdownItems(initialPath: string) {
		let dropdownItems: { label: string; onClick: () => void }[] =
			initialPath != '' && customUi?.topBar?.extraDeployOptions != false
				? [
						{
							label: 'Deploy & Stay here',
							onClick: () => {
								handleEditScript(true)
							}
						},
						{
							label: 'Fork',
							onClick: () => {
								window.open(`/scripts/add?template=${initialPath}`)
							}
						},
						...(!script.draft_only
							? [
									{
										label: 'Exit & See details',
										onClick: () => {
											dispatch('seeDetails', initialPath)
										}
									}
							  ]
							: [])
				  ]
				: []

		return dropdownItems.length > 0 ? dropdownItems : undefined
	}

	function onKeyDown(event: KeyboardEvent) {
		switch (event.key) {
			case 's':
				if (event.ctrlKey || event.metaKey) {
					saveDraft()
					event.preventDefault()
				}
				break
		}
	}

	let path: Path | undefined = undefined
	let dirtyPath = false

	let selectedTab: 'metadata' | 'runtime' | 'ui' | 'triggers' = 'metadata'

	let deploymentMsg = ''
	let msgInput: HTMLInputElement | undefined = undefined

	function langToLanguage(lang: SupportedLanguage | 'docker' | 'bunnative'): SupportedLanguage {
		if (lang == 'docker') {
			return 'bash'
		}
		if (lang == 'bunnative') {
			return 'bun'
		}
		return lang
	}
</script>

<svelte:window on:keydown={onKeyDown} />
<slot />

<DeployOverrideConfirmationModal
	bind:deployedBy
	bind:confirmCallback
	bind:open
	{diffDrawer}
	bind:deployedValue
	currentValue={script}
/>
{#if !$userStore?.operator}
	<Drawer
		placement="right"
		bind:open={metadataOpen}
		size={selectedTab === 'ui' ? '1200px' : '800px'}
	>
		<DrawerContent noPadding title="Settings" on:close={() => (metadataOpen = false)}>
			<!-- svelte-ignore a11y-autofocus -->
			<Tabs bind:selected={selectedTab}>
				<Tab value="metadata">Metadata</Tab>
				<Tab value="runtime">Runtime</Tab>
				<Tab value="ui">
					Generated UI
					<Tooltip
						documentationLink="https://www.windmill.dev/docs/core_concepts/json_schema_and_parsing"
					>
						The arguments are synced with the main signature but you may refine the parts that
						cannot be inferred from the type directly.
					</Tooltip>
				</Tab>
				<Tab value="triggers">Triggers</Tab>
				<svelte:fragment slot="content">
					<div
						class={selectedTab === 'ui' ? 'p-0' : 'p-4'}
						style={selectedTab === 'ui' ? `height: calc(100% - 32px);` : ''}
					>
						<TabContent value="metadata">
							<div class="flex flex-col gap-8">
								<Section label="Metadata">
									<svelte:fragment slot="action">
										<div class="flex flex-row items-center gap-2">
											<ErrorHandlerToggleButton
												kind="script"
												scriptOrFlowPath={script.path}
												bind:errorHandlerMuted={script.ws_error_handler_muted}
												iconOnly={false}
											/>
										</div>
									</svelte:fragment>
									<div class="flex flex-col gap-4">
										<Label label="Summary">
											<MetadataGen
												label="Summary"
												bind:content={script.summary}
												lang={script.language}
												code={script.content}
												promptConfigName="summary"
												generateOnAppear
												on:change={() => {
													if (initialPath == '' && script.summary?.length > 0 && !dirtyPath) {
														path?.setName(
															script.summary
																.toLowerCase()
																.replace(/[^a-z0-9_]/g, '_')
																.replace(/-+/g, '_')
																.replace(/^-|-$/g, '')
														)
													}
												}}
												elementProps={{
													type: 'text',
													placeholder: 'Short summary to be displayed when listed'
												}}
											/>
										</Label>
										<Label label="Path">
											<Path
												bind:this={path}
												bind:error={pathError}
												bind:path={script.path}
												bind:dirty={dirtyPath}
												{initialPath}
												autofocus={false}
												namePlaceholder="script"
												kind="script"
											/>
										</Label>
										<Label label="Description">
											<MetadataGen
												bind:content={script.description}
												lang={script.language}
												code={script.content}
												promptConfigName="description"
												elementType="textarea"
												elementProps={{
													placeholder: 'Description displayed'
												}}
											/>
										</Label>
									</div>
								</Section>

								<Section label="Language">
									<svelte:fragment slot="action"><DefaultScripts /></svelte:fragment>
									{#if lockedLanguage}
										<div class="text-sm text-tertiary italic mb-2">
											As a forked script, the language '{script.language}' cannot be modified.
										</div>
									{/if}
									<div class=" grid grid-cols-3 gap-2">
										{#each langs as [label, lang] (lang)}
											{@const isPicked =
												(lang == script.language && template == 'script') ||
												(template == 'bunnative' && lang == 'bunnative') ||
												(template == 'docker' && lang == 'docker')}
											<Popover
												disablePopup={!enterpriseLangs.includes(lang) || !!$enterpriseLicense}
											>
												<Button
													size="sm"
													variant="border"
													color={isPicked ? 'blue' : 'light'}
													btnClasses={isPicked
														? '!border-2 !bg-blue-50/75 dark:!bg-frost-900/75'
														: 'm-[1px]'}
													on:click={() => {
														if (lang == 'docker') {
															if (isCloudHosted()) {
																sendUserToast(
																	'You cannot use Docker scripts on the multi-tenant platform. Use a dedicated instance or self-host windmill instead.',
																	true,
																	[
																		{
																			label: 'Learn more',
																			callback: () => {
																				window.open(
																					'https://www.windmill.dev/docs/advanced/docker',
																					'_blank'
																				)
																			}
																		}
																	]
																)
																return
															}
															template = 'docker'
														} else if (lang == 'bunnative') {
															template = 'bunnative'
														} else {
															template = 'script'
														}
														let language = langToLanguage(lang)
														//
														initContent(language, script.kind, template)
														script.language = language
													}}
													disabled={lockedLanguage ||
														(enterpriseLangs.includes(lang) && !$enterpriseLicense)}
												>
													<LanguageIcon {lang} />
													<span class="ml-2 py-2 truncate">{label}</span>
													{#if lang === 'ansible'}
														<span class="text-tertiary !text-xs"> BETA </span>
													{/if}
												</Button>
												<svelte:fragment slot="text"
													>{label} is only available with an enterprise license</svelte:fragment
												>
											</Popover>
										{/each}
									</div>
								</Section>

								<Section label="Script kind">
									<svelte:fragment slot="header">
										<Tooltip>
											Tag this script's purpose within flows such that it is available as the
											corresponding action.
										</Tooltip>
									</svelte:fragment>
									<ToggleButtonGroup
										class="h-10"
										selected={script.kind}
										on:selected={({ detail }) => {
											template = 'script'
											script.kind = detail
											initContent(script.language, detail, template)
										}}
									>
										{#each scriptKindOptions as { value, title, desc, documentationLink, Icon }}
											<ToggleButton
												label={title}
												{value}
												tooltip={desc}
												{documentationLink}
												icon={Icon}
												showTooltipIcon={Boolean(desc)}
											/>
										{/each}
									</ToggleButtonGroup>
								</Section>
							</div>
						</TabContent>
						<TabContent value="runtime">
							<div class="flex flex-col gap-8">
								<Section label="Concurrency limits" eeOnly>
									<div class="flex flex-col gap-4">
										<Label label="Max number of executions within the time window">
											<div class="flex flex-row gap-2 max-w-sm">
												<input
													disabled={!$enterpriseLicense}
													bind:value={script.concurrent_limit}
													type="number"
												/>
												<Button
													size="sm"
													color="light"
													on:click={() => {
														script.concurrent_limit = undefined
														script.concurrency_time_window_s = undefined
														script.concurrency_key = undefined
													}}
													variant="border">Remove Limits</Button
												>
											</div>
										</Label>
										<Label label="Time window in seconds">
											<SecondsInput
												disabled={!$enterpriseLicense}
												bind:seconds={script.concurrency_time_window_s}
											/>
										</Label>
										<Label label="Custom concurrency key (optional)">
											<svelte:fragment slot="header">
												<Tooltip>
													Concurrency keys are global, you can have them be workspace specific using
													the variable `$workspace`. You can also use an argument's value using
													`$args[name_of_arg]`</Tooltip
												>
											</svelte:fragment>
											<input
												disabled={!$enterpriseLicense}
												type="text"
												autofocus
												bind:value={script.concurrency_key}
												placeholder={`$workspace/script/${script.path}-$args[foo]`}
											/>
										</Label>
									</div>
								</Section>
								<Section label="Worker Group Tag (Queue)">
									<svelte:fragment slot="header">
										<Tooltip
											documentationLink="https://www.windmill.dev/docs/core_concepts/worker_groups"
										>
											The script will be executed on a worker configured to listen to this worker
											group tag (queue). For instance, you could setup an "highmem", or "gpu" tag.
										</Tooltip>
									</svelte:fragment>
									<WorkerTagPicker bind:tag={script.tag} />
								</Section>
								<Section label="Cache">
									<div class="flex gap-2 shrink flex-col">
										<Toggle
											size="sm"
											checked={Boolean(script.cache_ttl)}
											on:change={() => {
												if (script.cache_ttl && script.cache_ttl != undefined) {
													script.cache_ttl = undefined
												} else {
													script.cache_ttl = 300
												}
											}}
											options={{
												right: 'Cache the results for each possible inputs'
											}}
										/>
										<span class="text-secondary text-sm leading-none">
											How long to the keep cache valid
										</span>
										{#if script.cache_ttl}
											<SecondsInput bind:seconds={script.cache_ttl} />
										{:else}
											<SecondsInput disabled />
										{/if}
									</div>
								</Section>
								<Section label="Timeout">
									<div class="flex gap-2 shrink flex-col">
										<Toggle
											size="sm"
											checked={Boolean(script.timeout)}
											on:change={() => {
												if (script.timeout && script.timeout != undefined) {
													script.timeout = undefined
												} else {
													script.timeout = 300
												}
											}}
											options={{
												right: 'Add a custom timeout for this script'
											}}
										/>
										<span class="text-secondary text-sm leading-none"> Timeout duration </span>
										{#if script.timeout}
											<SecondsInput bind:seconds={script.timeout} />
										{:else}
											<SecondsInput disabled />
										{/if}
									</div>
								</Section>
								<Section label="Perpetual Script">
									<div class="flex gap-2 shrink flex-col">
										<Toggle
											size="sm"
											checked={Boolean(script.restart_unless_cancelled)}
											on:change={() => {
												if (script.restart_unless_cancelled) {
													script.restart_unless_cancelled = undefined
												} else {
													script.restart_unless_cancelled = true
												}
											}}
											options={{
												right: 'Restart upon ending unless cancelled'
											}}
										/>
									</div>
								</Section>
								<Section label="Dedicated Workers" eeOnly>
									<Toggle
										disabled={!$enterpriseLicense ||
											isCloudHosted() ||
											(script.language != 'bun' &&
												script.language != 'python3' &&
												script.language != 'deno')}
										size="sm"
										checked={Boolean(script.dedicated_worker)}
										on:change={() => {
											if (script.dedicated_worker) {
												script.dedicated_worker = undefined
											} else {
												script.dedicated_worker = true
											}
										}}
										options={{
											right: 'Script is run on dedicated workers'
										}}
									/>
									{#if script.dedicated_worker}
										<div class="py-2">
											<Alert type="info" title="Require dedicated workers">
												One worker in a worker group needs to be configured with dedicated worker
												set to: <pre>{$workspaceStore}:{script.path}</pre>
											</Alert>
										</div>
									{/if}
									<svelte:fragment slot="header">
										<Tooltip
											>In this mode, the script is meant to be run on dedicated workers that run the
											script at native speed. Can reach >1500rps per dedicated worker. Only
											available on enterprise edition and for Python3, Deno and Bun. For other
											languages, the efficiency is already on par with deidcated workers since they
											do not spawn a full runtime</Tooltip
										>
									</svelte:fragment>
								</Section>
								<Section label="Delete after use">
									<svelte:fragment slot="header">
										<Tooltip>
											WARNING: This settings ONLY applies to synchronous webhooks or when the script
											is used within a flow. If used individually, this script must be triggered
											using a synchronous endpoint to have the desired effect.
											<br />
											<br />
											The logs, arguments and results of the job will be completely deleted from Windmill
											once it is complete and the result has been returned.
											<br />
											<br />
											The deletion is irreversible.
											{#if !$enterpriseLicense}
												<br />
												<br />
												This option is only available on Windmill Enterprise Edition.
											{/if}
										</Tooltip>
									</svelte:fragment>
									<div class="flex gap-2 shrink flex-col">
										<Toggle
											disabled={!$enterpriseLicense}
											size="sm"
											checked={Boolean(script.delete_after_use)}
											on:change={() => {
												if (script.delete_after_use) {
													script.delete_after_use = undefined
												} else {
													script.delete_after_use = true
												}
											}}
											options={{
												right: 'Delete logs, arguments and results after use'
											}}
										/>
									</div>
								</Section>
								{#if !isCloudHosted()}
									<Section label="High priority script" eeOnly>
										<Toggle
											disabled={!$enterpriseLicense || isCloudHosted()}
											size="sm"
											checked={script.priority !== undefined && script.priority > 0}
											on:change={() => {
												if (script.priority) {
													script.priority = undefined
												} else {
													script.priority = 100
												}
											}}
											options={{
												right: 'Label as high priority'
											}}
										>
											<svelte:fragment slot="right">
												<input
													type="number"
													class="!w-16 ml-4"
													disabled={script.priority === undefined}
													bind:value={script.priority}
													on:focus
													on:change={() => {
														if (script.priority && script.priority > 100) {
															script.priority = 100
														} else if (script.priority && script.priority < 0) {
															script.priority = 0
														}
													}}
												/>
											</svelte:fragment>
										</Toggle>
										<svelte:fragment slot="header">
											<!-- TODO: Add EE-only badge when we have it -->
											<Tooltip>
												Jobs from script labeled as high priority take precedence over the other
												jobs when in the jobs queue.
												{#if !$enterpriseLicense}This is a feature only available on enterprise
													edition.{/if}
											</Tooltip>
										</svelte:fragment>
									</Section>
								{/if}
								<Section label="Runs visibility">
									<svelte:fragment slot="header">
										<Tooltip>
											When this option is enabled, manual executions of this script are invisible to
											users other than the user running it, including the owner(s). This setting can
											be overridden when this script is run manually from the advanced menu.
										</Tooltip>
									</svelte:fragment>
									<div class="flex gap-2 shrink flex-col">
										<Toggle
											size="sm"
											checked={Boolean(script.visible_to_runner_only)}
											on:change={() => {
												if (script.visible_to_runner_only) {
													script.visible_to_runner_only = undefined
												} else {
													script.visible_to_runner_only = true
												}
											}}
											options={{
												right: 'Make runs invisible to others'
											}}
										/>
									</div>
								</Section>
								{#if !isCloudHosted()}
									<Section label="Custom env variables">
										<svelte:fragment slot="header">
											<Tooltip
												documentationLink="https://www.windmill.dev/docs/script_editor/custom_environment_variables"
											>
												Additional static custom env variables to pass to the script.
											</Tooltip>
										</svelte:fragment>
										{#if script.envs && script.envs.length > 0}
											<Alert type="warning" title="Not passed in previews" size="xs">
												Static envs variables are not passed in preview but solely on deployed
												scripts.
											</Alert>
										{/if}
										<div class="w-full mt-2">
											<span class="text-tertiary text-xs pb-2">Format is: `{'<KEY>=<VALUE>'}`</span>
											{#if Array.isArray(script.envs ?? [])}
												{#each script.envs ?? [] as v, i}
													<div class="flex max-w-md mt-1 w-full items-center relative">
														<input type="text" bind:value={v} placeholder="<KEY>=<VALUE>" />
														<button
															transition:fade|local={{ duration: 50 }}
															class="rounded-full p-1 bg-surface/60 duration-200 hover:bg-gray-200 absolute right-2"
															aria-label="Clear"
															on:click={() => {
																script.envs && script.envs.splice(i, 1)
																script.envs = script.envs
															}}
														>
															<X size={14} />
														</button>
													</div>
												{/each}
											{/if}
										</div>
										<div class="flex mt-2">
											<Button
												variant="border"
												color="light"
												size="xs"
												on:click={() => {
													if (script.envs == undefined || !Array.isArray(script.envs)) {
														script.envs = []
													}
													script.envs = script.envs.concat('')
												}}
											>
												<div class="flex flex-row gap-1">
													<Plus size="16" />
													Add item
												</div>
											</Button>
										</div>
									</Section>
								{/if}
							</div>
						</TabContent>
						<TabContent value="ui" class="h-full">
							<ScriptSchema bind:schema={script.schema} />
						</TabContent>
						<TabContent value="triggers">
							<TriggersEditor
								{initialPath}
								schema={script.schema}
								noEditor={true}
								isFlow={false}
								currentPath={script.path}
								newItem={initialPath == ''}
							/>
							<!-- <ScriptSchedules {initialPath} schema={script.schema} schedule={scheduleStore} /> -->
						</TabContent>
					</div>
				</svelte:fragment>
			</Tabs>
		</DrawerContent>
	</Drawer>

	<div class="flex flex-col h-screen">
		<div class="flex h-12 items-center px-4">
			<div class="justify-between flex gap-2 lg:gap-8 w-full items-center">
				<div class="flex flex-row gap-2 grow max-w-md">
					<div class="center-center">
						<button
							disabled={customUi?.topBar?.settings == false}
							on:click={async () => {
								metadataOpen = true
							}}
						>
							<LanguageIcon lang={script.language} height={20} />
						</button>
					</div>
					<Summary
						disabled={customUi?.topBar?.editableSummary == false}
						bind:value={script.summary}
					/>
				</div>

				<div class="gap-4 flex">
					{#if $primaryScheduleStore && $primaryScheduleStore?.enabled}
						<Button
							btnClasses="hidden lg:inline-flex"
							startIcon={{ icon: Calendar }}
							variant="contained"
							color="light"
							size="xs"
							on:click={async () => {
								metadataOpen = true
								selectedTab = 'triggers'
								$selectedTriggerStore = 'schedules'
							}}
						>
							{$primaryScheduleStore?.cron ?? ''}
						</Button>
					{/if}
					{#if customUi?.topBar?.path != false}
						<div class="flex justify-start w-full border rounded-md overflow-hidden">
							<div>
								<button
									on:click={async () => {
										metadataOpen = true
									}}
								>
									<Badge
										color="gray"
										class="center-center !bg-surface-secondary !text-tertiary !h-[28px]  !w-[70px] rounded-none hover:!bg-surface-hover transition-all"
									>
										<Pen size={12} class="mr-2" /> Path
									</Badge>
								</button>
							</div>
							<input
								type="text"
								readonly
								value={script.path}
								size={script.path?.length || 50}
								class="font-mono !text-xs !min-w-[96px] !max-w-[300px] !w-full !h-[28px] !my-0 !py-0 !border-l-0 !rounded-l-none !border-0 !shadow-none"
								on:focus={({ currentTarget }) => {
									currentTarget.select()
								}}
							/>
						</div>
					{/if}
				</div>

				{#if $enterpriseLicense && initialPath != ''}
					<Awareness />
				{/if}

				<div class="flex flex-row gap-x-1 lg:gap-x-2">
					{#if customUi?.topBar?.diff != false}
						<Button
							color="light"
							variant="border"
							size="xs"
							on:click={() => {
								if (!savedScript) {
									return
								}
								diffDrawer?.openDrawer()
								diffDrawer?.setDiff({
									mode: 'normal',
									deployed: savedScript,
									draft: savedScript['draft'],
									current: script
								})
							}}
							disabled={!savedScript || !diffDrawer}
						>
							<div class="flex flex-row gap-2 items-center">
								<DiffIcon size={14} />
								<span class="hidden lg:flex"> Diff </span>
							</div>
						</Button>
					{/if}
					{#if customUi?.topBar?.settings != false}
						<Button
							color="light"
							variant="border"
							size="xs"
							on:click={() => {
								metadataOpen = true
							}}
							startIcon={{ icon: Settings }}
						>
							<span class="hidden lg:flex"> Settings </span>
						</Button>
					{/if}
					<Button
						loading={loadingDraft}
						size="xs"
						startIcon={{ icon: Save }}
						on:click={() => saveDraft()}
						disabled={initialPath != '' && !savedScript}
						shortCut={{
							key: 'S'
						}}
					>
						<span class="hidden lg:flex"> Draft </span>
					</Button>

					<CustomPopover appearTimeout={0} focusEl={msgInput}>
						<Button
							loading={loadingSave}
							size="xs"
							disabled={!fullyLoaded}
							startIcon={{ icon: Save }}
							on:click={() => handleEditScript(false)}
							dropdownItems={computeDropdownItems(initialPath)}
						>
							Deploy
						</Button>
						<svelte:fragment slot="overlay">
							<div class="flex flex-row gap-2 min-w-72">
								<input
									type="text"
									placeholder="Deployment message"
									bind:value={deploymentMsg}
									bind:this={msgInput}
									on:keydown={(e) => {
										if (e.key === 'Enter') {
											handleEditScript(false, deploymentMsg)
										}
									}}
								/>
								<Button
									size="xs"
									on:click={() => handleEditScript(false, deploymentMsg)}
									endIcon={{ icon: CornerDownLeft }}
									loading={loadingSave}
								>
									Deploy
								</Button>
							</div>
						</svelte:fragment>
					</CustomPopover>
				</div>
			</div>
		</div>

		<ScriptEditor
			{customUi}
			collabMode
			edit={initialPath != ''}
			on:format={() => {
				saveDraft()
			}}
			on:saveDraft={() => {
				saveDraft()
			}}
			bind:editor
			bind:this={scriptEditor}
			bind:schema={script.schema}
			path={script.path}
			bind:code={script.content}
			lang={script.language}
			{initialArgs}
			kind={script.kind}
			{template}
			tag={script.tag}
		/>
	</div>
{:else}
	Script Builder not available to operators
{/if}<|MERGE_RESOLUTION|>--- conflicted
+++ resolved
@@ -66,15 +66,7 @@
 	import CustomPopover from './CustomPopover.svelte'
 	import Summary from './Summary.svelte'
 	import type { ScriptBuilderWhitelabelCustomUi } from './custom_ui'
-<<<<<<< HEAD
 	import DeployOverrideConfirmationModal from '$lib/components/common/confirmationModal/DeployOverrideConfirmationModal.svelte'
-	import TriggersEditor from './triggers/TriggersEditor.svelte'
-	import type { ScheduleTrigger, TriggerContext } from './triggers'
-
-=======
-	import TriggersEditor from './triggers/TriggersEditor.svelte'
-	import type { ScheduleTrigger, TriggerContext } from './triggers'
->>>>>>> 91a3d065
 
 	export let script: NewScript
 	export let fullyLoaded: boolean = true
@@ -92,14 +84,12 @@
 		window.history.replaceState(null, '', url)
 	export let customUi: ScriptBuilderWhitelabelCustomUi = {}
 	export let savedPrimarySchedule: ScheduleTrigger | undefined = undefined
-<<<<<<< HEAD
 
 	let deployedValue: Value | undefined = undefined // Value to diff against
 	let deployedBy: string | undefined = undefined // Author
 	let confirmCallback: () => void = () => {} // What happens when user clicks `override` in warning
 	let open: boolean = false // Is confirmation modal open
-=======
->>>>>>> 91a3d065
+
 
 	let metadataOpen =
 		!neverShowMeta &&
