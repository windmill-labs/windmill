<script lang="ts">
	import {
		DraftService,
		type NewScript,
		ScriptService,
		type NewScriptWithDraft,
		ScheduleService,
		type Script,
		type TriggersCount
	} from '$lib/gen'
	import { inferArgs } from '$lib/infer'
	import { initialCode } from '$lib/script_helpers'
	import {
		databaseTrigger,
		defaultScripts,
		enterpriseLicense,
		userStore,
		workspaceStore
	} from '$lib/stores'
	import {
		cleanValueProperties,
		emptySchema,
		emptyString,
		encodeState,
		formatCron,
		orderedJsonStringify,
		replaceFalseWithUndefined,
		type Value
	} from '$lib/utils'
	import Path from './Path.svelte'
	import ScriptEditor from './ScriptEditor.svelte'
	import { Alert, Badge, Button, Drawer, SecondsInput, Tab, TabContent, Tabs } from './common'
	import LanguageIcon from './common/languageIcons/LanguageIcon.svelte'
	import type { SupportedLanguage } from '$lib/common'
	import Tooltip from './Tooltip.svelte'
	import DrawerContent from './common/drawer/DrawerContent.svelte'
	import ToggleButtonGroup from '$lib/components/common/toggleButton-v2/ToggleButtonGroup.svelte'
	import ToggleButton from '$lib/components/common/toggleButton-v2/ToggleButton.svelte'
	import ErrorHandlerToggleButton from '$lib/components/details/ErrorHandlerToggleButton.svelte'
	import {
		Bug,
		Calendar,
		CheckCircle,
		Code,
		CornerDownLeft,
		DiffIcon,
		Pen,
		Plus,
		Rocket,
		Save,
		Settings,
		X
	} from 'lucide-svelte'
	import { sendUserToast } from '$lib/toast'
	import { isCloudHosted } from '$lib/cloud'
	import Awareness from './Awareness.svelte'
	import { fade } from 'svelte/transition'
	import Popover from './Popover.svelte'
	import Toggle from './Toggle.svelte'
	import ScriptSchema from './ScriptSchema.svelte'
	import Section from './Section.svelte'
	import Label from './Label.svelte'
	import type DiffDrawer from './DiffDrawer.svelte'
	import type Editor from './Editor.svelte'
	import WorkerTagPicker from './WorkerTagPicker.svelte'
	import MetadataGen from './copilot/MetadataGen.svelte'
	import { writable } from 'svelte/store'
	import { defaultScriptLanguages, processLangs } from '$lib/scripts'
	import DefaultScripts from './DefaultScripts.svelte'
	import { createEventDispatcher, setContext } from 'svelte'
	import CustomPopover from './CustomPopover.svelte'
	import Summary from './Summary.svelte'
	import type { ScriptBuilderWhitelabelCustomUi } from './custom_ui'
	import DeployOverrideConfirmationModal from '$lib/components/common/confirmationModal/DeployOverrideConfirmationModal.svelte'
	import TriggersEditor from './triggers/TriggersEditor.svelte'
	import type { ScheduleTrigger, TriggerContext, TriggerKind } from './triggers'
	import {
		BUN_PREPROCESSOR_MODULE_CODE,
		PYTHON_PREPROCESSOR_MODULE_CODE
	} from '$lib/script_helpers'
	import CaptureTable from './triggers/CaptureTable.svelte'

	export let script: NewScript
	export let fullyLoaded: boolean = true
	export let initialPath: string = ''
	export let template: 'docker' | 'bunnative' | 'script' = 'script'
	export let initialArgs: Record<string, any> = {}
	export let lockedLanguage = false
	export let showMeta: boolean = false
	export let neverShowMeta: boolean = false
	export let diffDrawer: DiffDrawer | undefined = undefined
	export let savedScript: NewScriptWithDraft | undefined = undefined
	export let searchParams: URLSearchParams = new URLSearchParams()
	export let disableHistoryChange = false
	export let replaceStateFn: (url: string) => void = (url) =>
		window.history.replaceState(null, '', url)
	export let customUi: ScriptBuilderWhitelabelCustomUi = {}
	export let savedPrimarySchedule: ScheduleTrigger | undefined = undefined

	let deployedValue: Value | undefined = undefined // Value to diff against
	let deployedBy: string | undefined = undefined // Author
	let confirmCallback: () => void = () => {} // What happens when user clicks `override` in warning
	let open: boolean = false // Is confirmation modal open
	let args: Record<string, any> = initialArgs // Test args input
	let selectedInputTab: 'main' | 'preprocessor' = 'main'
	let hasPreprocessor = false

	let metadataOpen =
		!neverShowMeta &&
		(showMeta ||
			(initialPath == '' &&
				searchParams.get('state') == undefined &&
				searchParams.get('collab') == undefined))

	let editor: Editor | undefined = undefined
	let scriptEditor: ScriptEditor | undefined = undefined
	let captureTable: CaptureTable | undefined = undefined

	const primaryScheduleStore = writable<ScheduleTrigger | undefined | false>(savedPrimarySchedule)
	const triggersCount = writable<TriggersCount | undefined>(
		savedPrimarySchedule
			? { schedule_count: 1, primary_schedule: { schedule: savedPrimarySchedule.cron } }
			: undefined
	)
	const simplifiedPoll = writable(false)
<<<<<<< HEAD
	const selectedTriggerStore = writable<
		| 'webhooks'
		| 'emails'
		| 'schedules'
		| 'cli'
		| 'routes'
		| 'websockets'
		| 'scheduledPoll'
		| 'database'
	>('webhooks')
=======
	const selectedTriggerStore = writable<TriggerKind>('webhooks')
>>>>>>> e47a3aa7

	export function setPrimarySchedule(schedule: ScheduleTrigger | undefined | false) {
		primaryScheduleStore.set(schedule)
		loadTriggers()
	}

	const dispatch = createEventDispatcher()

	$: initialPath != '' && loadTriggers()

	async function loadTriggers() {
		$triggersCount = await ScriptService.getTriggersCountOfScript({
			workspace: $workspaceStore!,
			path: initialPath
		})
		if ($primaryScheduleStore && $triggersCount.primary_schedule == undefined) {
			$triggersCount = {
				...($triggersCount ?? {}),
				schedule_count: ($triggersCount.schedule_count ?? 0) + 1,
				primary_schedule: {
					schedule: $primaryScheduleStore.cron
				}
			}
		}
	}

	const triggerDefaultValuesStore = writable<Record<string, any> | undefined>(undefined)

	const captureOn = writable<boolean | undefined>(undefined)
	setContext<TriggerContext>('TriggerContext', {
		selectedTrigger: selectedTriggerStore,
		primarySchedule: primaryScheduleStore,
		triggersCount,
		simplifiedPoll,
		defaultValues: triggerDefaultValuesStore,
		captureOn: captureOn
	})

	const enterpriseLangs = ['bigquery', 'snowflake', 'mssql']

	export function setCode(code: string): void {
		editor?.setCode(code)
	}

	$: langs = processLangs(
		script.language,
		$defaultScripts?.order ?? Object.keys(defaultScriptLanguages)
	)
		.map((l) => [defaultScriptLanguages[l], l])
		.filter(
			(x) => $defaultScripts?.hidden == undefined || !$defaultScripts.hidden.includes(x[1])
		) as [string, SupportedLanguage | 'docker' | 'bunnative'][]

	const scriptKindOptions: {
		value: Script['kind']
		title: string
		Icon: any
		desc?: string
		documentationLink?: string
	}[] = [
		{
			value: 'script',
			title: 'Action',
			Icon: Code
		},
		{
			value: 'trigger',
			title: 'Trigger',
			desc: 'First module of flows to trigger them based on external changes. These kind of scripts are usually running on a schedule to periodically look for changes.',
			documentationLink: 'https://www.windmill.dev/docs/flows/flow_trigger',
			Icon: Rocket
		},
		{
			value: 'approval',
			title: 'Approval',
			desc: 'Send notifications externally to ask for approval to continue a flow.',
			documentationLink: 'https://www.windmill.dev/docs/flows/flow_approval',
			Icon: CheckCircle
		},
		{
			value: 'failure',
			title: 'Error Handler',
			desc: 'Handle errors in flows after all retry attempts have been exhausted.',
			documentationLink: 'https://www.windmill.dev/docs/flows/flow_error_handler',
			Icon: Bug
		}
	]

	let pathError = ''
	let loadingSave = false
	let loadingDraft = false

	$: {
		;['collab', 'path'].forEach((x) => {
			if (searchParams.get(x)) {
				searchParams.delete(x)
			}
		})
	}

	$: !disableHistoryChange &&
		replaceStateFn('#' + encodeState({ ...script, primarySchedule: $primaryScheduleStore }))

	if (script.content == '') {
		initContent(script.language, script.kind, template)
	}

	function initContent(
		language: SupportedLanguage,
		kind: Script['kind'] | undefined,
		template:
			| 'pgsql'
			| 'mysql'
			| 'flow'
			| 'script'
			| 'fetch'
			| 'docker'
			| 'powershell'
			| 'bunnative'
			| 'preprocessor'
			| undefined
	) {
		scriptEditor?.disableCollaboration()
		let getInitBlockTemplate = $databaseTrigger?.codeTemplate != undefined
		script.content = initialCode(language, kind, template, getInitBlockTemplate)
		if (getInitBlockTemplate) {
			script.content += '\r\n' + $databaseTrigger?.codeTemplate
		}
		scriptEditor?.inferSchema(script.content, language, true)
		if (script.content != editor?.getCode()) {
			setCode(script.content)
		}
	}

	async function createSchedule(path: string) {
		if (!$primaryScheduleStore) {
			return
		}
		const { cron, timezone, args, enabled, summary } = $primaryScheduleStore

		try {
			await ScheduleService.createSchedule({
				workspace: $workspaceStore!,
				requestBody: {
					path: path,
					schedule: formatCron(cron),
					timezone,
					script_path: path,
					is_flow: false,
					args,
					enabled,
					summary
				}
			})
		} catch (err) {
			sendUserToast(`The primary schedule could not be created: ${err}`, true)
		}
	}

	async function handleEditScript(stay: boolean, deployMsg?: string): Promise<void> {
		// Fetch latest version and fetch entire script after if needed
		let actual_parent_hash: string | undefined = undefined

		try {
			if (initialPath && initialPath != '') {
				actual_parent_hash = (
					await ScriptService.getScriptLatestVersion({
						workspace: $workspaceStore!,
						path: initialPath
					})
				)?.script_hash
			}
		} catch (error) {
			//
		}

		// Usually when we create new script, we put current hash as a parent_hash
		// But if we specify parent_hash that is already used, than we get error
		// In order to fix it we make sure that client's understanding of parent_hash
		// is aligns with understanding of backend.
		if (actual_parent_hash == undefined || script.parent_hash == actual_parent_hash) {
			// Handle directly
			await editScript(stay, script.parent_hash!, deployMsg)
		} else {
			// Fetch entire script, since we need it to show Diff
			await syncWithDeployed()

			if (
				deployedValue &&
				script &&
				orderedJsonStringify({ ...deployedValue, hash: undefined }) ===
					orderedJsonStringify(
						replaceFalseWithUndefined({ ...script, hash: undefined, parent_hash: undefined })
					)
			) {
				await editScript(stay, actual_parent_hash, deployMsg)
			} else {
				// Handle through confirmation modal
				confirmCallback = async () => {
					open = false
					if (actual_parent_hash) {
						await editScript(stay, actual_parent_hash, deployMsg)
					} else {
						sendUserToast('Could not fetch latest version of the script', true)
					}
				}
				// Open confirmation modal
				open = true
			}
		}
	}

	async function syncWithDeployed() {
		const latestScript = await ScriptService.getScriptByPath({
			workspace: $workspaceStore!,
			path: initialPath,
			withStarredInfo: true
		})

		deployedValue = replaceFalseWithUndefined({
			...latestScript,
			workspace_id: undefined,
			created_at: undefined,
			created_by: undefined,
			extra_perms: undefined,
			lock: undefined,
			lock_error_logs: undefined,
			parent_hashes: undefined
		})

		deployedBy = latestScript.created_by
	}

	async function editScript(
		stay: boolean,
		parentHash: string,
		deploymentMsg?: string
	): Promise<void> {
		loadingSave = true
		try {
			try {
				localStorage.removeItem(script.path)
			} catch (e) {
				console.error('error interacting with local storage', e)
			}
			script.schema = script.schema ?? emptySchema()
			try {
				const result = await inferArgs(script.language, script.content, script.schema as any)
				script.no_main_func = result?.no_main_func || undefined
				script.has_preprocessor = result?.has_preprocessor || undefined
			} catch (error) {
				sendUserToast(`Could not parse code, are you sure it is valid?`, true)
			}

			const newHash = await ScriptService.createScript({
				workspace: $workspaceStore!,
				requestBody: {
					path: script.path,
					summary: script.summary,
					description: script.description ?? '',
					content: script.content,
					parent_hash: parentHash,
					schema: script.schema,
					is_template: script.is_template,
					language: script.language,
					kind: script.kind,
					tag: script.tag,
					envs: script.envs,
					dedicated_worker: script.dedicated_worker,
					concurrent_limit: script.concurrent_limit,
					concurrency_time_window_s: script.concurrency_time_window_s,
					cache_ttl: script.cache_ttl,
					ws_error_handler_muted: script.ws_error_handler_muted,
					priority: script.priority,
					restart_unless_cancelled: script.restart_unless_cancelled,
					delete_after_use: script.delete_after_use,
					timeout: script.timeout,
					concurrency_key: emptyString(script.concurrency_key) ? undefined : script.concurrency_key,
					visible_to_runner_only: script.visible_to_runner_only,
					no_main_func: script.no_main_func,
					has_preprocessor: script.has_preprocessor,
					deployment_message: deploymentMsg || undefined
				}
			})

			const scheduleExists =
				initialPath != '' &&
				(await ScheduleService.existsSchedule({
					workspace: $workspaceStore ?? '',
					path: script.path
				}))
			if ($primaryScheduleStore) {
				const { enabled, timezone, args, cron, summary } = $primaryScheduleStore

				if (scheduleExists) {
					const schedule = await ScheduleService.getSchedule({
						workspace: $workspaceStore ?? '',
						path: script.path
					})
					if (
						JSON.stringify(schedule.args) != JSON.stringify(args) ||
						schedule.schedule != cron ||
						schedule.timezone != timezone ||
						schedule.summary != summary
					) {
						await ScheduleService.updateSchedule({
							workspace: $workspaceStore ?? '',
							path: script.path,
							requestBody: {
								schedule: formatCron(cron),
								timezone,
								args,
								summary
							}
						})
					}
					if (enabled != schedule.enabled) {
						await ScheduleService.setScheduleEnabled({
							workspace: $workspaceStore ?? '',
							path: script.path,
							requestBody: { enabled }
						})
					}
				} else if (enabled) {
					await createSchedule(script.path)
				}
			} else if (scheduleExists && !$triggersCount?.primary_schedule) {
				await ScheduleService.deleteSchedule({
					workspace: $workspaceStore ?? '',
					path: script.path
				})
			}

			savedScript = structuredClone(script) as NewScriptWithDraft
			if (!disableHistoryChange) {
				history.replaceState(history.state, '', `/scripts/edit/${script.path}`)
			}
			if (stay) {
				script.parent_hash = newHash
			} else {
				dispatch('deploy', newHash)
			}
		} catch (error) {
			dispatch('deployError', error)
			sendUserToast(`Error while saving the script: ${error.body || error.message}`, true)
		}
		loadingSave = false
	}

	async function saveDraft(forceSave = false): Promise<void> {
		if (initialPath != '' && !savedScript) {
			return
		}

		if (savedScript) {
			const draftOrDeployed = cleanValueProperties(savedScript.draft || savedScript)
			const current = cleanValueProperties(script)
			if (!forceSave && orderedJsonStringify(draftOrDeployed) === orderedJsonStringify(current)) {
				sendUserToast('No changes detected, ignoring', false, [
					{
						label: 'Save anyway',
						callback: () => {
							saveDraft(true)
						}
					}
				])
				return
			}
		}

		loadingDraft = true
		try {
			try {
				localStorage.removeItem(script.path)
			} catch (e) {
				console.error('error interacting with local storage', e)
			}
			script.schema = script.schema ?? emptySchema()
			try {
				const result = await inferArgs(script.language, script.content, script.schema as any)
				script.no_main_func = result?.no_main_func || undefined
				script.has_preprocessor = result?.has_preprocessor || undefined
			} catch (error) {
				sendUserToast(`Could not parse code, are you sure it is valid?`, true)
			}

			if (initialPath == '' || savedScript?.draft_only) {
				if (savedScript?.draft_only) {
					await ScriptService.deleteScriptByPath({
						workspace: $workspaceStore!,
						path: initialPath
					})
					script.parent_hash = undefined
				}
				await ScriptService.createScript({
					workspace: $workspaceStore!,
					requestBody: {
						path: script.path,
						summary: script.summary,
						description: script.description ?? '',
						content: script.content,
						schema: script.schema,
						is_template: script.is_template,
						language: script.language,
						kind: script.kind,
						tag: script.tag,
						draft_only: true,
						envs: script.envs,
						concurrent_limit: script.concurrent_limit,
						concurrency_time_window_s: script.concurrency_time_window_s,
						cache_ttl: script.cache_ttl,
						ws_error_handler_muted: script.ws_error_handler_muted,
						priority: script.priority,
						restart_unless_cancelled: script.restart_unless_cancelled,
						delete_after_use: script.delete_after_use,
						timeout: script.timeout,
						concurrency_key: emptyString(script.concurrency_key)
							? undefined
							: script.concurrency_key,
						visible_to_runner_only: script.visible_to_runner_only,
						no_main_func: script.no_main_func,
						has_preprocessor: script.has_preprocessor
					}
				})
			}
			await DraftService.createDraft({
				workspace: $workspaceStore!,
				requestBody: {
					path: initialPath == '' || savedScript?.draft_only ? script.path : initialPath,
					typ: 'script',
					value: { ...script, primary_schedule: $primaryScheduleStore }
				}
			})

			savedScript = {
				...(initialPath == '' || savedScript?.draft_only
					? { ...structuredClone(script), draft_only: true }
					: savedScript),
				draft: structuredClone(script)
			} as NewScriptWithDraft

			let savedAtNewPath = false
			if (initialPath == '' || (savedScript?.draft_only && script.path !== initialPath)) {
				savedAtNewPath = true
				initialPath = script.path
				dispatch('saveInitial', script.path)
			}
			dispatch('saveDraft', { path: script.path, savedAtNewPath, script })

			sendUserToast('Saved as draft')
		} catch (error) {
			sendUserToast(
				`Error while saving the script as a draft: ${error.body || error.message}`,
				true
			)
			dispatch('saveDraftError', error)
		}
		loadingDraft = false
	}

	function computeDropdownItems(initialPath: string) {
		let dropdownItems: { label: string; onClick: () => void }[] =
			initialPath != '' && customUi?.topBar?.extraDeployOptions != false
				? [
						{
							label: 'Deploy & Stay here',
							onClick: () => {
								handleEditScript(true)
							}
						},
						{
							label: 'Fork',
							onClick: () => {
								window.open(`/scripts/add?template=${initialPath}`)
							}
						},
						...(!script.draft_only
							? [
									{
										label: 'Exit & See details',
										onClick: () => {
											dispatch('seeDetails', initialPath)
										}
									}
							  ]
							: [])
				  ]
				: []

		return dropdownItems.length > 0 ? dropdownItems : undefined
	}

	function onKeyDown(event: KeyboardEvent) {
		switch (event.key) {
			case 's':
				if (event.ctrlKey || event.metaKey) {
					saveDraft()
					event.preventDefault()
				}
				break
		}
	}

	let path: Path | undefined = undefined
	let dirtyPath = false

	let selectedTab: 'metadata' | 'runtime' | 'ui' | 'triggers' = 'metadata'

	let deploymentMsg = ''
	let msgInput: HTMLInputElement | undefined = undefined

	function langToLanguage(lang: SupportedLanguage | 'docker' | 'bunnative'): SupportedLanguage {
		if (lang == 'docker') {
			return 'bash'
		}
		if (lang == 'bunnative') {
			return 'bun'
		}
		return lang
	}

	async function applyArgs(e) {
		selectedInputTab = e.detail.kind
		metadataOpen = false
		args = e.detail.args ?? {}
	}

	function openTriggers(ev) {
		metadataOpen = true
		selectedTab = 'triggers'
		selectedTriggerStore.set(ev.detail.kind)
		triggerDefaultValuesStore.set(ev.detail.config)
		captureOn.set(true)
	}

	function addPreprocessor() {
		const code = editor?.getCode()
		if (code) {
			const preprocessorCode =
				script.language === 'python3'
					? PYTHON_PREPROCESSOR_MODULE_CODE
					: BUN_PREPROCESSOR_MODULE_CODE
			const mainIndex = code.indexOf(
				script.language === 'python3' ? 'def main' : 'export async function main'
			)
			if (mainIndex === -1) {
				editor?.setCode(code + preprocessorCode)
			} else {
				editor?.setCode(
					code.slice(0, mainIndex) + preprocessorCode + '\n' + code.slice(mainIndex) + '\n\n'
				)
			}
		}
		selectedInputTab = 'preprocessor'
	}
</script>

<svelte:window on:keydown={onKeyDown} />
<slot />

<DeployOverrideConfirmationModal
	bind:deployedBy
	bind:confirmCallback
	bind:open
	{diffDrawer}
	bind:deployedValue
	currentValue={script}
/>
{#if !$userStore?.operator}
	<Drawer
		placement="right"
		bind:open={metadataOpen}
		size={selectedTab === 'ui' ? '1200px' : '800px'}
	>
		<DrawerContent noPadding title="Settings" on:close={() => (metadataOpen = false)}>
			<!-- svelte-ignore a11y-autofocus -->
			<Tabs bind:selected={selectedTab}>
				<Tab value="metadata">Metadata</Tab>
				<Tab value="runtime">Runtime</Tab>
				<Tab value="ui">
					Generated UI
					<Tooltip
						documentationLink="https://www.windmill.dev/docs/core_concepts/json_schema_and_parsing"
					>
						The arguments are synced with the main signature but you may refine the parts that
						cannot be inferred from the type directly.
					</Tooltip>
				</Tab>
				<Tab value="triggers">
					Triggers
					<Tooltip documentationLink="https://www.windmill.dev/docs/getting_started/triggers">
						Configure how this script will be triggered.
					</Tooltip>
				</Tab>
				<svelte:fragment slot="content">
					<div
						class={selectedTab === 'ui' ? 'p-0' : 'p-4'}
						style={selectedTab === 'ui' ? `height: calc(100% - 32px);` : ''}
					>
						<TabContent value="metadata">
							<div class="flex flex-col gap-8">
								<Section label="Metadata">
									<svelte:fragment slot="action">
										<div class="flex flex-row items-center gap-2">
											<ErrorHandlerToggleButton
												kind="script"
												scriptOrFlowPath={script.path}
												bind:errorHandlerMuted={script.ws_error_handler_muted}
												iconOnly={false}
											/>
										</div>
									</svelte:fragment>
									<div class="flex flex-col gap-4">
										<Label label="Summary">
											<MetadataGen
												label="Summary"
												bind:content={script.summary}
												lang={script.language}
												code={script.content}
												promptConfigName="summary"
												generateOnAppear
												on:change={() => {
													if (initialPath == '' && script.summary?.length > 0 && !dirtyPath) {
														path?.setName(
															script.summary
																.toLowerCase()
																.replace(/[^a-z0-9_]/g, '_')
																.replace(/-+/g, '_')
																.replace(/^-|-$/g, '')
														)
													}
												}}
												elementProps={{
													type: 'text',
													placeholder: 'Short summary to be displayed when listed'
												}}
											/>
										</Label>
										<Label label="Path">
											<svelte:fragment slot="header">
												<Tooltip
													documentationLink="https://www.windmill.dev/docs/core_concepts/roles_and_permissions#path"
												>
													The unique identifier of the script in the workspace that defines
													permissions
												</Tooltip>
											</svelte:fragment>
											<Path
												bind:this={path}
												bind:error={pathError}
												bind:path={script.path}
												bind:dirty={dirtyPath}
												{initialPath}
												autofocus={false}
												namePlaceholder="script"
												kind="script"
											/>
										</Label>
										<Label label="Description">
											<MetadataGen
												bind:content={script.description}
												lang={script.language}
												code={script.content}
												promptConfigName="description"
												elementType="textarea"
												elementProps={{
													placeholder: 'What this script does and how to use it'
												}}
											/>
										</Label>
									</div>
								</Section>

								<Section label="Language">
									<svelte:fragment slot="action"><DefaultScripts /></svelte:fragment>
									{#if lockedLanguage}
										<div class="text-sm text-tertiary italic mb-2">
											As a forked script, the language '{script.language}' cannot be modified.
										</div>
									{/if}
									<div class=" grid grid-cols-3 gap-2">
										{#each langs as [label, lang] (lang)}
											{@const isPicked =
												(lang == script.language && template == 'script') ||
												(template == 'bunnative' && lang == 'bunnative') ||
												(template == 'docker' && lang == 'docker')}
											<Popover
												disablePopup={!enterpriseLangs.includes(lang) || !!$enterpriseLicense}
											>
												<Button
													size="sm"
													variant="border"
													color={isPicked ? 'blue' : 'light'}
													btnClasses={isPicked
														? '!border-2 !bg-blue-50/75 dark:!bg-frost-900/75'
														: 'm-[1px]'}
													on:click={() => {
														if (lang == 'docker') {
															if (isCloudHosted()) {
																sendUserToast(
																	'You cannot use Docker scripts on the multi-tenant platform. Use a dedicated instance or self-host windmill instead.',
																	true,
																	[
																		{
																			label: 'Learn more',
																			callback: () => {
																				window.open(
																					'https://www.windmill.dev/docs/advanced/docker',
																					'_blank'
																				)
																			}
																		}
																	]
																)
																return
															}
															template = 'docker'
														} else if (lang == 'bunnative') {
															template = 'bunnative'
														} else {
															template = 'script'
														}
														let language = langToLanguage(lang)
														//
														initContent(language, script.kind, template)
														script.language = language
													}}
													disabled={lockedLanguage ||
														(enterpriseLangs.includes(lang) && !$enterpriseLicense)}
												>
													<LanguageIcon {lang} />
													<span class="ml-2 py-2 truncate">{label}</span>
													{#if lang === 'ansible'}
														<span class="text-tertiary !text-xs"> BETA </span>
													{/if}
												</Button>
												<svelte:fragment slot="text"
													>{label} is only available with an enterprise license</svelte:fragment
												>
											</Popover>
										{/each}
									</div>
								</Section>

								<Section label="Script kind">
									<svelte:fragment slot="header">
										<Tooltip
											documentationLink="https://www.windmill.dev/docs/script_editor/script_kinds"
										>
											Tag this script's purpose within flows such that it is available as the
											corresponding action.
										</Tooltip>
									</svelte:fragment>
									<ToggleButtonGroup
										class="h-10"
										selected={script.kind}
										on:selected={({ detail }) => {
											template = 'script'
											script.kind = detail
											initContent(script.language, detail, template)
										}}
									>
										{#each scriptKindOptions as { value, title, desc, documentationLink, Icon }}
											<ToggleButton
												label={title}
												{value}
												tooltip={desc}
												{documentationLink}
												icon={Icon}
												showTooltipIcon={Boolean(desc)}
											/>
										{/each}
									</ToggleButtonGroup>
								</Section>
							</div>
						</TabContent>
						<TabContent value="runtime">
							<div class="flex flex-col gap-8">
								<Section label="Concurrency limits" eeOnly>
									<svelte:fragment slot="header">
										<Tooltip
											documentationLink="https://www.windmill.dev/docs/core_concepts/concurrency_limits"
										>
											Allowed concurrency within a given timeframe
										</Tooltip>
									</svelte:fragment>
									<div class="flex flex-col gap-4">
										<Label label="Max number of executions within the time window">
											<div class="flex flex-row gap-2 max-w-sm">
												<input
													disabled={!$enterpriseLicense}
													bind:value={script.concurrent_limit}
													type="number"
												/>
												<Button
													size="sm"
													color="light"
													on:click={() => {
														script.concurrent_limit = undefined
														script.concurrency_time_window_s = undefined
														script.concurrency_key = undefined
													}}
													variant="border">Remove Limits</Button
												>
											</div>
										</Label>
										<Label label="Time window in seconds">
											<SecondsInput
												disabled={!$enterpriseLicense}
												bind:seconds={script.concurrency_time_window_s}
											/>
										</Label>
										<Label label="Custom concurrency key (optional)">
											<svelte:fragment slot="header">
												<Tooltip
													documentationLink="https://www.windmill.dev/docs/core_concepts/concurrency_limits#custom-concurrency-key"
												>
													Concurrency keys are global, you can have them be workspace specific using
													the variable `$workspace`. You can also use an argument's value using
													`$args[name_of_arg]`</Tooltip
												>
											</svelte:fragment>
											<input
												disabled={!$enterpriseLicense}
												type="text"
												autofocus
												bind:value={script.concurrency_key}
												placeholder={`$workspace/script/${script.path}-$args[foo]`}
											/>
										</Label>
									</div>
								</Section>
								<Section label="Worker group tag (queue)">
									<svelte:fragment slot="header">
										<Tooltip
											documentationLink="https://www.windmill.dev/docs/core_concepts/worker_groups"
										>
											The script will be executed on a worker configured to listen to this worker
											group tag (queue). For instance, you could setup an "highmem", or "gpu" tag.
										</Tooltip>
									</svelte:fragment>
									<WorkerTagPicker bind:tag={script.tag} />
								</Section>
								<Section label="Cache">
									<svelte:fragment slot="header">
										<Tooltip
											documentationLink="https://www.windmill.dev/docs/core_concepts/caching"
										>
											Cache the results for each possible inputs
										</Tooltip>
									</svelte:fragment>
									<div class="flex gap-2 shrink flex-col">
										<Toggle
											size="sm"
											checked={Boolean(script.cache_ttl)}
											on:change={() => {
												if (script.cache_ttl && script.cache_ttl != undefined) {
													script.cache_ttl = undefined
												} else {
													script.cache_ttl = 300
												}
											}}
											options={{
												right: 'Cache the results for each possible inputs'
											}}
										/>
										<span class="text-secondary text-sm leading-none">
											How long to the keep cache valid
										</span>
										{#if script.cache_ttl}
											<SecondsInput bind:seconds={script.cache_ttl} />
										{:else}
											<SecondsInput disabled />
										{/if}
									</div>
								</Section>
								<Section label="Timeout">
									<svelte:fragment slot="header">
										<Tooltip
											documentationLink="https://www.windmill.dev/docs/script_editor/settings#timeout"
										>
											Add a custom timeout for this script
										</Tooltip>
									</svelte:fragment>
									<div class="flex gap-2 shrink flex-col">
										<Toggle
											size="sm"
											checked={Boolean(script.timeout)}
											on:change={() => {
												if (script.timeout && script.timeout != undefined) {
													script.timeout = undefined
												} else {
													script.timeout = 300
												}
											}}
											options={{
												right: 'Add a custom timeout for this script'
											}}
										/>
										<span class="text-secondary text-sm leading-none"> Timeout duration </span>
										{#if script.timeout}
											<SecondsInput bind:seconds={script.timeout} />
										{:else}
											<SecondsInput disabled />
										{/if}
									</div>
								</Section>
								<Section label="Perpetual script">
									<svelte:fragment slot="header">
										<Tooltip
											documentationLink="https://www.windmill.dev/docs/script_editor/perpetual_scripts"
										>
											Restart the script upon ending unless cancelled
										</Tooltip>
									</svelte:fragment>
									<div class="flex gap-2 shrink flex-col">
										<Toggle
											size="sm"
											checked={Boolean(script.restart_unless_cancelled)}
											on:change={() => {
												if (script.restart_unless_cancelled) {
													script.restart_unless_cancelled = undefined
												} else {
													script.restart_unless_cancelled = true
												}
											}}
											options={{
												right: 'Restart upon ending unless cancelled'
											}}
										/>
									</div>
								</Section>
								<Section label="Dedicated workers" eeOnly>
									<Toggle
										disabled={!$enterpriseLicense ||
											isCloudHosted() ||
											(script.language != 'bun' &&
												script.language != 'python3' &&
												script.language != 'deno')}
										size="sm"
										checked={Boolean(script.dedicated_worker)}
										on:change={() => {
											if (script.dedicated_worker) {
												script.dedicated_worker = undefined
											} else {
												script.dedicated_worker = true
											}
										}}
										options={{
											right: 'Script is run on dedicated workers'
										}}
									/>
									{#if script.dedicated_worker}
										<div class="py-2">
											<Alert type="info" title="Require dedicated workers">
												One worker in a worker group needs to be configured with dedicated worker
												set to: <pre>{$workspaceStore}:{script.path}</pre>
											</Alert>
										</div>
									{/if}
									<svelte:fragment slot="header">
										<Tooltip
											documentationLink="https://www.windmill.dev/docs/core_concepts/dedicated_workers"
										>
											In this mode, the script is meant to be run on dedicated workers that run the
											script at native speed. Can reach >1500rps per dedicated worker. Only
											available on enterprise edition and for Python3, Deno and Bun. For other
											languages, the efficiency is already on par with deidcated workers since they
											do not spawn a full runtime</Tooltip
										>
									</svelte:fragment>
								</Section>
								<Section label="Delete after use">
									<svelte:fragment slot="header">
										<Tooltip
											documentationLink="https://www.windmill.dev/docs/script_editor/settings#delete-after-use"
										>
											WARNING: This settings ONLY applies to synchronous webhooks or when the script
											is used within a flow. If used individually, this script must be triggered
											using a synchronous endpoint to have the desired effect.
											<br />
											<br />
											The logs, arguments and results of the job will be completely deleted from Windmill
											once it is complete and the result has been returned.
											<br />
											<br />
											The deletion is irreversible.
											{#if !$enterpriseLicense}
												<br />
												<br />
												This option is only available on Windmill Enterprise Edition.
											{/if}
										</Tooltip>
									</svelte:fragment>
									<div class="flex gap-2 shrink flex-col">
										<Toggle
											disabled={!$enterpriseLicense}
											size="sm"
											checked={Boolean(script.delete_after_use)}
											on:change={() => {
												if (script.delete_after_use) {
													script.delete_after_use = undefined
												} else {
													script.delete_after_use = true
												}
											}}
											options={{
												right: 'Delete logs, arguments and results after use'
											}}
										/>
									</div>
								</Section>
								{#if !isCloudHosted()}
									<Section label="High priority script" eeOnly>
										<Toggle
											disabled={!$enterpriseLicense || isCloudHosted()}
											size="sm"
											checked={script.priority !== undefined && script.priority > 0}
											on:change={() => {
												if (script.priority) {
													script.priority = undefined
												} else {
													script.priority = 100
												}
											}}
											options={{
												right: 'Label as high priority'
											}}
										>
											<svelte:fragment slot="right">
												<input
													type="number"
													class="!w-16 ml-4"
													disabled={script.priority === undefined}
													bind:value={script.priority}
													on:focus
													on:change={() => {
														if (script.priority && script.priority > 100) {
															script.priority = 100
														} else if (script.priority && script.priority < 0) {
															script.priority = 0
														}
													}}
												/>
											</svelte:fragment>
										</Toggle>
										<svelte:fragment slot="header">
											<!-- TODO: Add EE-only badge when we have it -->
											<Tooltip
												documentationLink="https://www.windmill.dev/docs/core_concepts/jobs#high-priority-jobs"
											>
												Jobs from script labeled as high priority take precedence over the other
												jobs when in the jobs queue.
												{#if !$enterpriseLicense}This is a feature only available on enterprise
													edition.{/if}
											</Tooltip>
										</svelte:fragment>
									</Section>
								{/if}
								<Section label="Runs visibility">
									<svelte:fragment slot="header">
										<Tooltip
											documentationLink="https://www.windmill.dev/docs/core_concepts/monitor_past_and_future_runs#invisible-runs"
										>
											When this option is enabled, manual executions of this script are invisible to
											users other than the user running it, including the owner(s). This setting can
											be overridden when this script is run manually from the advanced menu.
										</Tooltip>
									</svelte:fragment>
									<div class="flex gap-2 shrink flex-col">
										<Toggle
											size="sm"
											checked={Boolean(script.visible_to_runner_only)}
											on:change={() => {
												if (script.visible_to_runner_only) {
													script.visible_to_runner_only = undefined
												} else {
													script.visible_to_runner_only = true
												}
											}}
											options={{
												right: 'Make runs invisible to others'
											}}
										/>
									</div>
								</Section>
								{#if !isCloudHosted()}
									<Section label="Custom env variables">
										<svelte:fragment slot="header">
											<Tooltip
												documentationLink="https://www.windmill.dev/docs/script_editor/custom_environment_variables"
											>
												Additional static custom env variables to pass to the script.
											</Tooltip>
										</svelte:fragment>
										{#if script.envs && script.envs.length > 0}
											<Alert type="warning" title="Not passed in previews" size="xs">
												Static envs variables are not passed in preview but solely on deployed
												scripts.
											</Alert>
										{/if}
										<div class="w-full mt-2">
											<span class="text-tertiary text-xs pb-2">Format is: `{'<KEY>=<VALUE>'}`</span>
											{#if Array.isArray(script.envs ?? [])}
												{#each script.envs ?? [] as v, i}
													<div class="flex max-w-md mt-1 w-full items-center relative">
														<input type="text" bind:value={v} placeholder="<KEY>=<VALUE>" />
														<button
															transition:fade|local={{ duration: 50 }}
															class="rounded-full p-1 bg-surface/60 duration-200 hover:bg-gray-200 absolute right-2"
															aria-label="Clear"
															on:click={() => {
																script.envs && script.envs.splice(i, 1)
																script.envs = script.envs
															}}
														>
															<X size={14} />
														</button>
													</div>
												{/each}
											{/if}
										</div>
										<div class="flex mt-2">
											<Button
												variant="border"
												color="light"
												size="xs"
												on:click={() => {
													if (script.envs == undefined || !Array.isArray(script.envs)) {
														script.envs = []
													}
													script.envs = script.envs.concat('')
												}}
											>
												<div class="flex flex-row gap-1">
													<Plus size="16" />
													Add item
												</div>
											</Button>
										</div>
									</Section>
								{/if}
							</div>
						</TabContent>
						<TabContent value="ui" class="h-full">
							<ScriptSchema bind:schema={script.schema} />
						</TabContent>
						<TabContent value="triggers">
							<TriggersEditor
								on:applyArgs={applyArgs}
								on:addPreprocessor={addPreprocessor}
								on:exitTriggers={() => {
									captureTable?.refreshCaptures()
								}}
								{initialPath}
								schema={script.schema}
								noEditor={true}
								isFlow={false}
								currentPath={script.path}
								hash={script.parent_hash}
								newItem={initialPath == ''}
								canHavePreprocessor={script.language === 'bun' ||
									script.language === 'deno' ||
									script.language === 'python3'}
								{hasPreprocessor}
							/>
							<!-- <ScriptSchedules {initialPath} schema={script.schema} schedule={scheduleStore} /> -->
						</TabContent>
					</div>
				</svelte:fragment>
			</Tabs>
		</DrawerContent>
	</Drawer>

	<div class="flex flex-col h-screen">
		<div class="flex h-12 items-center px-4">
			<div class="justify-between flex gap-2 lg:gap-8 w-full items-center">
				<div class="flex flex-row gap-2 grow max-w-md">
					<div class="center-center">
						<button
							disabled={customUi?.topBar?.settings == false}
							on:click={async () => {
								metadataOpen = true
							}}
						>
							<LanguageIcon lang={script.language} height={20} />
						</button>
					</div>
					<Summary
						disabled={customUi?.topBar?.editableSummary == false}
						bind:value={script.summary}
					/>
				</div>

				<div class="gap-4 flex">
					{#if $primaryScheduleStore != undefined ? $primaryScheduleStore && $primaryScheduleStore?.enabled : $triggersCount?.primary_schedule}
						<Button
							btnClasses="hidden lg:inline-flex"
							startIcon={{ icon: Calendar }}
							variant="contained"
							color="light"
							size="xs"
							on:click={async () => {
								metadataOpen = true
								selectedTab = 'triggers'
								$selectedTriggerStore = 'schedules'
							}}
						>
							{$primaryScheduleStore != undefined
								? $primaryScheduleStore
									? $primaryScheduleStore?.cron
									: ''
								: $triggersCount?.primary_schedule?.schedule}
						</Button>
					{/if}
					{#if customUi?.topBar?.path != false}
						<div class="flex justify-start w-full border rounded-md overflow-hidden">
							<div>
								<button
									on:click={async () => {
										metadataOpen = true
									}}
								>
									<Badge
										color="gray"
										class="center-center !bg-surface-secondary !text-tertiary !h-[28px]  !w-[70px] rounded-none hover:!bg-surface-hover transition-all"
									>
										<Pen size={12} class="mr-2" /> Path
									</Badge>
								</button>
							</div>
							<input
								type="text"
								readonly
								value={script.path}
								size={script.path?.length || 50}
								class="font-mono !text-xs !min-w-[96px] !max-w-[300px] !w-full !h-[28px] !my-0 !py-0 !border-l-0 !rounded-l-none !border-0 !shadow-none"
								on:focus={({ currentTarget }) => {
									currentTarget.select()
								}}
							/>
						</div>
					{/if}
				</div>

				{#if $enterpriseLicense && initialPath != ''}
					<Awareness />
				{/if}

				<div class="flex flex-row gap-x-1 lg:gap-x-2">
					{#if customUi?.topBar?.diff != false}
						<Button
							color="light"
							variant="border"
							size="xs"
							on:click={async () => {
								if (!savedScript) {
									return
								}
								await syncWithDeployed()

								diffDrawer?.openDrawer()
								diffDrawer?.setDiff({
									mode: 'normal',
									deployed: deployedValue ?? savedScript,
									draft: savedScript['draft'],
									current: script
								})
							}}
							disabled={!savedScript || !diffDrawer}
						>
							<div class="flex flex-row gap-2 items-center">
								<DiffIcon size={14} />
								<span class="hidden lg:flex"> Diff </span>
							</div>
						</Button>
					{/if}
					{#if customUi?.topBar?.settings != false}
						<Button
							color="light"
							variant="border"
							size="xs"
							on:click={() => {
								metadataOpen = true
							}}
							startIcon={{ icon: Settings }}
						>
							<span class="hidden lg:flex"> Settings </span>
						</Button>
					{/if}
					<Button
						loading={loadingDraft}
						size="xs"
						startIcon={{ icon: Save }}
						on:click={() => saveDraft()}
						disabled={initialPath != '' && !savedScript}
						shortCut={{
							key: 'S'
						}}
					>
						<span class="hidden lg:flex"> Draft </span>
					</Button>

					<CustomPopover appearTimeout={0} focusEl={msgInput}>
						<Button
							loading={loadingSave}
							size="xs"
							disabled={!fullyLoaded}
							startIcon={{ icon: Save }}
							on:click={() => handleEditScript(false)}
							dropdownItems={computeDropdownItems(initialPath)}
						>
							Deploy
						</Button>
						<svelte:fragment slot="overlay">
							<div class="flex flex-row gap-2 min-w-72">
								<input
									type="text"
									placeholder="Deployment message"
									bind:value={deploymentMsg}
									bind:this={msgInput}
									on:keydown={(e) => {
										if (e.key === 'Enter') {
											handleEditScript(false, deploymentMsg)
										}
									}}
								/>
								<Button
									size="xs"
									on:click={() => handleEditScript(false, deploymentMsg)}
									endIcon={{ icon: CornerDownLeft }}
									loading={loadingSave}
								>
									Deploy
								</Button>
							</div>
						</svelte:fragment>
					</CustomPopover>
				</div>
			</div>
		</div>

		<ScriptEditor
			bind:selectedTab={selectedInputTab}
			{customUi}
			collabMode
			edit={initialPath != ''}
			on:format={() => {
				saveDraft()
			}}
			on:saveDraft={() => {
				saveDraft()
			}}
			on:openTriggers={openTriggers}
			on:applyArgs={applyArgs}
			on:addPreprocessor={addPreprocessor}
			bind:editor
			bind:this={scriptEditor}
			bind:schema={script.schema}
			path={script.path}
			bind:code={script.content}
			lang={script.language}
			{initialArgs}
			kind={script.kind}
			{template}
			tag={script.tag}
			bind:args
			bind:hasPreprocessor
			bind:captureTable
		/>
	</div>
{:else}
	Script Builder not available to operators
{/if}<|MERGE_RESOLUTION|>--- conflicted
+++ resolved
@@ -123,20 +123,7 @@
 			: undefined
 	)
 	const simplifiedPoll = writable(false)
-<<<<<<< HEAD
-	const selectedTriggerStore = writable<
-		| 'webhooks'
-		| 'emails'
-		| 'schedules'
-		| 'cli'
-		| 'routes'
-		| 'websockets'
-		| 'scheduledPoll'
-		| 'database'
-	>('webhooks')
-=======
 	const selectedTriggerStore = writable<TriggerKind>('webhooks')
->>>>>>> e47a3aa7
 
 	export function setPrimarySchedule(schedule: ScheduleTrigger | undefined | false) {
 		primaryScheduleStore.set(schedule)
