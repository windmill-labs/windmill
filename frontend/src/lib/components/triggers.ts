import type { CaptureTriggerKind, TriggersCount } from '$lib/gen'
import type { Writable } from 'svelte/store'
import type { Trigger } from './triggers/utils'

export type ScheduleTrigger = {
	summary: string | undefined
	description?: string
	args: Record<string, any>
	cron: string
	timezone: string
	enabled: boolean
}

export type TriggerContext = {
	selectedTrigger: Writable<TriggerKind>
	selectedTriggerV2: Writable<Trigger | undefined>
	primarySchedule: Writable<ScheduleTrigger | undefined | false>
	triggersCount: Writable<TriggersCount | undefined>
	simplifiedPoll: Writable<boolean | undefined>
	defaultValues: Writable<Record<string, any> | undefined>
	captureOn: Writable<boolean | undefined>
	showCaptureHint: Writable<boolean | undefined>
	triggers: Writable<Trigger[]>
}

export function setScheduledPollSchedule(
	primarySchedule: Writable<ScheduleTrigger | undefined | false>,
	triggersCount: Writable<TriggersCount | undefined>
) {
	const cron = '0 */5 * * * *'
	primarySchedule.set({
		enabled: true,
		summary: 'Check for new events every 5 minutes',
		cron: cron,
		timezone: Intl.DateTimeFormat().resolvedOptions().timeZone,
		args: {}
	})
	triggersCount.update((triggersCount) => {
		return {
			...(triggersCount ?? {}),
			schedule_count: (triggersCount?.schedule_count ?? 0) + 1,
			primary_schedule: { schedule: cron }
		}
	})
}

export type TriggerKind =
	| 'webhooks'
	| 'emails'
	| 'schedules'
	| 'cli'
	| 'routes'
	| 'websockets'
	| 'scheduledPoll'
	| 'kafka'
	| 'nats'
	| 'postgres'
	| 'mqtt'
	| 'sqs'
	| 'gcp'
export function captureTriggerKindToTriggerKind(kind: CaptureTriggerKind): TriggerKind {
	switch (kind) {
		case 'webhook':
			return 'webhooks'
		case 'email':
			return 'emails'
		case 'http':
			return 'routes'
		case 'websocket':
			return 'websockets'
		case 'kafka':
			return 'kafka'
		case 'nats':
			return 'nats'
		case 'mqtt':
			return 'mqtt'
		case 'sqs':
			return 'sqs'
		case 'postgres':
<<<<<<< HEAD
			return 'postgres'
=======
			return  'postgres'
		case 'gcp':
			return 'gcp'
>>>>>>> c41c1eb5
		default:
			throw new Error(`Unknown CaptureTriggerKind: ${kind}`)
	}
}<|MERGE_RESOLUTION|>--- conflicted
+++ resolved
@@ -77,13 +77,9 @@
 		case 'sqs':
 			return 'sqs'
 		case 'postgres':
-<<<<<<< HEAD
 			return 'postgres'
-=======
-			return  'postgres'
 		case 'gcp':
 			return 'gcp'
->>>>>>> c41c1eb5
 		default:
 			throw new Error(`Unknown CaptureTriggerKind: ${kind}`)
 	}
