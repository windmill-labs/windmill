import type { CaptureTriggerKind, TriggersCount } from '$lib/gen'
import type { Writable } from 'svelte/store'

export type ScheduleTrigger = {
	summary: string | undefined
	args: Record<string, any>
	cron: string
	timezone: string
	enabled: boolean
}

export type TriggerContext = {
	selectedTrigger: Writable<TriggerKind>
	primarySchedule: Writable<ScheduleTrigger | undefined | false>
	triggersCount: Writable<TriggersCount | undefined>
	simplifiedPoll: Writable<boolean | undefined>
	defaultValues: Writable<Record<string, any> | undefined>
	captureOn: Writable<boolean | undefined>
}

export function setScheduledPollSchedule(
	primarySchedule: Writable<ScheduleTrigger | undefined | false>,
	triggersCount: Writable<TriggersCount | undefined>
) {
	const cron = '0 */5 * * * *'
	primarySchedule.set({
		enabled: true,
		summary: 'Check for new events every 5 minutes',
		cron: cron,
		timezone: Intl.DateTimeFormat().resolvedOptions().timeZone,
		args: {}
	})
	triggersCount.update((triggersCount) => {
		return {
			...(triggersCount ?? {}),
			schedule_count: (triggersCount?.schedule_count ?? 0) + 1,
			primary_schedule: { schedule: cron }
		}
	})
}

export type TriggerKind =
	| 'webhooks'
	| 'emails'
	| 'schedules'
	| 'cli'
	| 'routes'
	| 'websockets'
	| 'scheduledPoll'
	| 'kafka'
<<<<<<< HEAD
	| 'database'

=======
	| 'nats'
>>>>>>> 7255ad81
export function captureTriggerKindToTriggerKind(kind: CaptureTriggerKind): TriggerKind {
	switch (kind) {
		case 'webhook':
			return 'webhooks'
		case 'email':
			return 'emails'
		case 'http':
			return 'routes'
		case 'websocket':
			return 'websockets'
		case 'kafka':
			return 'kafka'
		case 'nats':
			return 'nats'
		default:
			throw new Error(`Unknown CaptureTriggerKind: ${kind}`)
	}
}<|MERGE_RESOLUTION|>--- conflicted
+++ resolved
@@ -48,12 +48,8 @@
 	| 'websockets'
 	| 'scheduledPoll'
 	| 'kafka'
-<<<<<<< HEAD
+	| 'nats'
 	| 'database'
-
-=======
-	| 'nats'
->>>>>>> 7255ad81
 export function captureTriggerKindToTriggerKind(kind: CaptureTriggerKind): TriggerKind {
 	switch (kind) {
 		case 'webhook':
