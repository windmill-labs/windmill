--- conflicted
+++ resolved
@@ -10,20 +10,7 @@
 }
 
 export type TriggerContext = {
-<<<<<<< HEAD
-	selectedTrigger: Writable<
-		| 'webhooks'
-		| 'emails'
-		| 'schedules'
-		| 'cli'
-		| 'routes'
-		| 'websockets'
-		| 'scheduledPoll' | 'database'
-		| 'kafka'
-	>
-=======
 	selectedTrigger: Writable<TriggerKind>
->>>>>>> e47a3aa7
 	primarySchedule: Writable<ScheduleTrigger | undefined | false>
 	triggersCount: Writable<TriggersCount | undefined>
 	simplifiedPoll: Writable<boolean | undefined>
@@ -61,6 +48,7 @@
 	| 'websockets'
 	| 'scheduledPoll'
 	| 'kafka'
+	| 'database'
 
 export function captureTriggerKindToTriggerKind(kind: CaptureTriggerKind): TriggerKind {
 	switch (kind) {
