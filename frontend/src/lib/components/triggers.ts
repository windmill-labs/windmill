import type { TriggersCount } from '$lib/gen'
import type { Writable } from 'svelte/store'

export type ScheduleTrigger = {
	summary: string | undefined
	args: Record<string, any>
	cron: string
	timezone: string
	enabled: boolean
}

export type TriggerContext = {
	selectedTrigger: Writable<
<<<<<<< HEAD
		'webhooks' | 'emails' | 'schedules' | 'cli' | 'routes' | 'websockets' | 'scheduledPoll' | 'database'
=======
		| 'webhooks'
		| 'emails'
		| 'schedules'
		| 'cli'
		| 'routes'
		| 'websockets'
		| 'scheduledPoll'
		| 'kafka'
>>>>>>> d440a71e
	>
	primarySchedule: Writable<ScheduleTrigger | undefined | false>
	triggersCount: Writable<TriggersCount | undefined>
	simplifiedPoll: Writable<boolean | undefined>
}

export function setScheduledPollSchedule(
	primarySchedule: Writable<ScheduleTrigger | undefined | false>,
	triggersCount: Writable<TriggersCount | undefined>
) {
	const cron = '0 */5 * * * *'
	primarySchedule.set({
		enabled: true,
		summary: 'Check for new events every 5 minutes',
		cron: cron,
		timezone: Intl.DateTimeFormat().resolvedOptions().timeZone,
		args: {}
	})
	triggersCount.update((triggersCount) => {
		return {
			...(triggersCount ?? {}),
			schedule_count: (triggersCount?.schedule_count ?? 0) + 1,
			primary_schedule: { schedule: cron }
		}
	})
}<|MERGE_RESOLUTION|>--- conflicted
+++ resolved
@@ -11,18 +11,14 @@
 
 export type TriggerContext = {
 	selectedTrigger: Writable<
-<<<<<<< HEAD
-		'webhooks' | 'emails' | 'schedules' | 'cli' | 'routes' | 'websockets' | 'scheduledPoll' | 'database'
-=======
 		| 'webhooks'
 		| 'emails'
 		| 'schedules'
 		| 'cli'
 		| 'routes'
 		| 'websockets'
-		| 'scheduledPoll'
+		| 'scheduledPoll' | 'database'
 		| 'kafka'
->>>>>>> d440a71e
 	>
 	primarySchedule: Writable<ScheduleTrigger | undefined | false>
 	triggersCount: Writable<TriggersCount | undefined>
