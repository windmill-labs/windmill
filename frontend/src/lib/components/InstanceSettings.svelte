<script lang="ts">
	import { settings, settingsKeys, type SettingStorage } from './instanceSettings'
	import { Button, Skeleton, Tab, TabContent, Tabs } from '$lib/components/common'
	import { SettingService, SettingsService } from '$lib/gen'
	import Toggle from '$lib/components/Toggle.svelte'
	import SecondsInput from '$lib/components/common/seconds/SecondsInput.svelte'
	import Tooltip from '$lib/components/Tooltip.svelte'
	import { sendUserToast } from '$lib/toast'
	import OAuthSetting from '$lib/components/OAuthSetting.svelte'
	import { deepEqual } from 'fast-equals'
	import OktaSetting from './OktaSetting.svelte'
	import CloseButton from './common/CloseButton.svelte'
	import KeycloakSetting from './KeycloakSetting.svelte'
	import Alert from './common/alert/Alert.svelte'
	import { isCloudHosted } from '$lib/cloud'
	import { capitalize, classNames } from '$lib/utils'
	import { enterpriseLicense } from '$lib/stores'
	import CustomOauth from './CustomOauth.svelte'
	import {
		AlertCircle,
		AlertTriangle,
		BadgeCheck,
		Info,
		Plus,
		X,
		BadgeX,
		Slack
	} from 'lucide-svelte'
	import CustomSso from './CustomSso.svelte'
	import AuthentikSetting from '$lib/components/AuthentikSetting.svelte'
	import AutheliaSetting from '$lib/components/AutheliaSetting.svelte'
	import KanidmSetting from '$lib/components/KanidmSetting.svelte'
	import ZitadelSetting from '$lib/components/ZitadelSetting.svelte'
	import Password from './Password.svelte'
	import ObjectStoreConfigSettings from './ObjectStoreConfigSettings.svelte'
	import { fade } from 'svelte/transition'
	import Popover from './Popover.svelte'

	import { base } from '$lib/base'
	import { createEventDispatcher } from 'svelte'
	import { setLicense } from '$lib/enterpriseUtils'

	export let tab: string = 'Core'
	export let hideTabs: boolean = false
	export let hideSave: boolean = false

	let values: Record<string, any> = {}
	let initialOauths: Record<string, any> = {}
	let initialRequirePreexistingUserForOauth: boolean = false
	let requirePreexistingUserForOauth: boolean = false
	let ssoOrOauth: 'sso' | 'oauth' = 'sso'
	let latestKeyRenewalAttempt: {
		result: string
		attempted_at: string
	} | null = null

	let initialValues: Record<string, any> = {}
	let loading = true

	let version: string = ''

	loadSettings()
	loadVersion()

	const dispatch = createEventDispatcher()

	async function loadVersion() {
		version = await SettingsService.backendVersion()
	}

	async function loadSettings() {
		loading = true

		async function getValue(key: string, storage: SettingStorage) {
			if (storage == 'setting') {
				return SettingService.getGlobal({ key })
			}
		}
		initialOauths = (await SettingService.getGlobal({ key: 'oauths' })) ?? {}
		requirePreexistingUserForOauth =
			((await SettingService.getGlobal({ key: 'require_preexisting_user_for_oauth' })) as any) ??
			false
		initialRequirePreexistingUserForOauth = requirePreexistingUserForOauth
		oauths = JSON.parse(JSON.stringify(initialOauths))
		initialValues = Object.fromEntries(
			(
				await Promise.all(
					Object.entries(settings).map(
						async ([_, y]) =>
							await Promise.all(y.map(async (x) => [x.key, await getValue(x.key, x.storage)]))
					)
				)
			).flat()
		)
		values = JSON.parse(JSON.stringify(initialValues))
		if (values['base_url'] == undefined) {
			values['base_url'] = window.location.origin
		}
		if (values['retention_period_secs'] == undefined) {
			values['retention_period_secs'] = 60 * 60 * 24 * 30
		}
		if (values['base_url'] == undefined) {
			values['base_url'] = 'http://localhost'
		}
		if (values['smtp_settings'] == undefined) {
			values['smtp_settings'] = {}
		}
		loading = false

		latestKeyRenewalAttempt = await SettingService.getLatestKeyRenewalAttempt()
	}

	export async function saveSettings() {
		if (values) {
			const allSettings = Object.values(settings).flatMap((x) => Object.entries(x))
			let licenseKeySet = false
			await Promise.all(
				allSettings
					.filter((x) => {
						return (
							x[1].storage == 'setting' &&
							!deepEqual(initialValues?.[x[1].key], values?.[x[1].key]) &&
							(values?.[x[1].key] != '' ||
								initialValues?.[x[1].key] != undefined ||
								initialValues?.[x[1].key] != null)
						)
					})
					.map(async ([_, x]) => {
						if (x.key == 'license_key') {
							licenseKeySet = true
						}
						return await SettingService.setGlobal({
							key: x.key,
							requestBody: { value: values?.[x.key] }
						})
					})
			)
			initialValues = JSON.parse(JSON.stringify(values))

			if (!deepEqual(initialOauths, oauths)) {
				await SettingService.setGlobal({
					key: 'oauths',
					requestBody: {
						value: oauths
					}
				})
				initialOauths = JSON.parse(JSON.stringify(oauths))
			}
			if (initialRequirePreexistingUserForOauth !== requirePreexistingUserForOauth) {
				await SettingService.setGlobal({
					key: 'require_preexisting_user_for_oauth',
					requestBody: { value: requirePreexistingUserForOauth }
				})
			}
			if (licenseKeySet) {
				setLicense()
			}
		} else {
			console.error('Values not loaded')
		}
		sendUserToast('Settings updated')
		dispatch('saved')
	}

	let oauths: Record<string, any> = {}

	let resourceName = ''

	function parseLicenseKey(key: string): {
		valid: boolean
		expiration?: string
	} {
		let splitted = key.split('.')
		if (splitted.length >= 3) {
			try {
				let i = parseInt(splitted[1])
				let date = new Date(i * 1000)
				const stringDate = date.toLocaleDateString()
				if (stringDate !== 'Invalid Date') {
					return {
						valid: date.getTime() > Date.now(),
						expiration: date.toLocaleDateString()
					}
				}
			} catch {}
		}
		return {
			valid: false
		}
	}

	let to: string = ''

	const windmillBuiltins = [
		'github',
		'gitlab',
		'bitbucket',
		'slack',
		'gsheets',
		'gdrive',
		'gmail',
		'gcal',
		'gforms',
		'gcloud',
		'gworkspace',
		'basecamp',
		'linkedin',
		'quickbooks',
		'visma',
		'spotify'
	]

	let oauth_name = undefined

	async function sendStats() {
		await SettingService.sendStats()
		sendUserToast('Usage sent')
	}

	let clientName = ''

	let licenseKeyChanged = false

	let renewing = false
	export async function renewLicenseKey() {
		renewing = true
		try {
			await SettingService.renewLicenseKey({
				licenseKey: values['license_key'] || undefined
			})
			sendUserToast('Key renewal successful')
			loadSettings()
		} catch (err) {
			latestKeyRenewalAttempt = await SettingService.getLatestKeyRenewalAttempt()
			throw err
		} finally {
			renewing = false
		}
	}

	let opening = false
	export async function openCustomerPortal() {
		opening = true
		try {
			const url = await SettingService.createCustomerPortalSession({
				licenseKey: values['license_key'] || undefined
			})
			window.open(url, '_blank')
		} finally {
			opening = false
		}
	}

	function showSetting(setting: string, values: Record<string, any>) {
		if (setting == 'dev_instance') {
			if (values['license_key'] == undefined) {
				return false
			}
		}
		return true
	}
</script>

<div class="pb-8">
	<!-- svelte-ignore a11y-label-has-associated-control -->
	<Tabs {hideTabs} bind:selected={tab}>
		{#each settingsKeys as category}
			<Tab value={category}>{category}</Tab>
		{/each}

		<svelte:fragment slot="content">
			<div class="pt-4" />

			{#each Object.keys(settings) as category}
				<TabContent value={category}>
					{#if category == 'SMTP'}
						<div class="text-secondary pb-4 text-xs"
							>Setting SMTP unlocks sending emails upon adding new users to the workspace or the
							instance or sending critical alerts.
<<<<<<< HEAD
							<a target="_blank" href="https://www.windmill.dev/docs/misc/setup_smtp">Learn more</a
=======
							<a
								target="_blank"
								href="https://www.windmill.dev/docs/advanced/instance_settings#smtp">Learn more</a
>>>>>>> e54d2536
							></div
						>
					{:else if category == 'Registries'}
						<div class="text-secondary pb-4 text-xs">
							Add private registries for Pip, Bun and npm. <a
								target="_blank"
								href="https://www.windmill.dev/docs/advanced/imports">Learn more</a
							>
						</div>
					{:else if category == 'Slack'}
						<div class="text-secondary pb-4 text-xs">
							Connecting your instance to a Slack workspace enables critical alerts to be sent to a
							Slack channel.
							<a target="_blank" href="https://www.windmill.dev/docs/misc/saml_and_scim"
								>Learn more</a
							>
						</div>
					{:else if category == 'SCIM/SAML'}
						<div class="text-secondary pb-4 text-xs">
							Setting up SAML and SCIM allows you to authenticate users using your identity
							provider.
							<a
								target="_blank"
								href="https://www.windmill.dev/docs/advanced/instance_settings#slack">Learn more</a
							>
						</div>
					{:else if category == 'Debug'}
						<div class="text-secondary pb-4 text-xs">
							Enable debug mode to get more detailed logs.
						</div>
					{:else if category == 'Telemetry'}
						<div class="text-secondary pb-4 text-xs">
							Anonymous usage data is collected to help improve Windmill.
							<br />The following information is collected:
							<ul class="list-disc list-inside pl-2">
								<li>version of your instance</li>
								<li>number and total duration of jobs</li>
								<li>accounts usage</li>
								<li>login type usage</li>
								<li>workers usage</li>
								<li>vCPUs usage</li>
								<li>memory usage</li>
							</ul>
						</div>
						{#if $enterpriseLicense}
							<div class="text-secondary pb-4 text-xs">
								On Enterprise Edition, you must send data to check that usage is in line with the
								terms of the subscription. You can either enable telemetry or regularly send usage
								data by clicking the button below.
							</div>
							<Button
								on:click={sendStats}
								variant="border"
								color="light"
								btnClasses="w-auto"
								wrapperClasses="mb-4"
								size="xs">Send usage</Button
							>
						{/if}
					{:else if category == 'SSO/OAuth'}
						<div>
							<Tabs bind:selected={ssoOrOauth} class="mt-2 mb-4">
								<Tab value="sso">SSO</Tab>
								<Tab value="oauth">OAuth</Tab>
							</Tabs>
						</div>

						<div class="mb-6">
							{#if ssoOrOauth === 'sso'}
								{#if !$enterpriseLicense || $enterpriseLicense.endsWith('_pro')}
									<Alert type="warning" title="Limited to 10 SSO users">
										Without EE, the number of SSO users is limited to 10. SCIM/SAML is available on
										EE
									</Alert>
								{/if}

								<div class="py-1" />
								<div class="mb-2">
									<span class="text-primary text-sm"
										>When at least one of the below options is set, users will be able to login to
										Windmill via their third-party account.
										<br /> To test SSO, the recommended workflow is to to save the settings and try
										to login in an incognito window.
										<a target="_blank" href="https://www.windmill.dev/docs/misc/setup_oauth#sso"
											>Learn more</a
										></span
									>
								</div>
								<div class="flex flex-col gap-2 py-4">
									<OAuthSetting name="google" bind:value={oauths['google']} />
									<OAuthSetting name="microsoft" bind:value={oauths['microsoft']} />
									<OktaSetting bind:value={oauths['okta']} />
									<OAuthSetting name="github" bind:value={oauths['github']} />
									<OAuthSetting name="gitlab" bind:value={oauths['gitlab']} />
									<OAuthSetting name="jumpcloud" bind:value={oauths['jumpcloud']} />
									<KeycloakSetting bind:value={oauths['keycloak']} />
									<AuthentikSetting bind:value={oauths['authentik']} />
									<AutheliaSetting bind:value={oauths['authelia']} />
									<KanidmSetting bind:value={oauths['kanidm']} />
									<ZitadelSetting bind:value={oauths['zitadel']} />
									{#each Object.keys(oauths) as k}
										{#if !['authelia', 'authentik', 'google', 'microsoft', 'github', 'gitlab', 'jumpcloud', 'okta', 'keycloak', 'slack', 'kanidm', 'zitadel'].includes(k) && 'login_config' in oauths[k]}
											{#if oauths[k]}
												<div class="flex flex-col gap-2 pb-4">
													<div class="flex flex-row items-center gap-2">
														<label class="text-md font-medium text-primary">{k}</label>
														<CloseButton
															on:close={() => {
																delete oauths[k]
																oauths = { ...oauths }
															}}
														/>
													</div>
													<div class="p-2 border rounded">
														<label class="block pb-2">
															<span class="text-primary font-semibold text-sm">Custom Name</span>
															<input
																type="text"
																placeholder="Custom Name"
																bind:value={oauths[k]['display_name']}
															/>
														</label>
														<label class="block pb-2">
															<span class="text-primary font-semibold text-sm">Client Id</span>
															<input
																type="text"
																placeholder="Client Id"
																bind:value={oauths[k]['id']}
															/>
														</label>
														<label class="block pb-2">
															<span class="text-primary font-semibold text-sm">Client Secret</span>
															<input
																type="text"
																placeholder="Client Secret"
																bind:value={oauths[k]['secret']}
															/>
														</label>
														{#if !windmillBuiltins.includes(k) && k != 'slack'}
															<CustomSso bind:login_config={oauths[k]['login_config']} />
														{/if}
													</div>
												</div>
											{/if}
										{/if}
									{/each}
								</div>
								<div class="flex gap-2 py-4">
									<input type="text" placeholder="client_id" bind:value={clientName} />
									<Button
										variant="border"
										color="blue"
										hover="yo"
										size="sm"
										endIcon={{ icon: Plus }}
										disabled={clientName == ''}
										on:click={() => {
											oauths[clientName] = { id: '', secret: '', login_config: {} }
											clientName = ''
										}}
									>
										Add custom SSO client {!$enterpriseLicense ? '(requires ee)' : ''}
									</Button>
								</div>
								<div class="flex gap-2 py-4">
									<Toggle
										options={{
											right:
												'Require users to have been added manually to Windmill to sign in through OAuth'
										}}
										bind:checked={requirePreexistingUserForOauth}
									/>
								</div>
							{:else if ssoOrOauth === 'oauth'}
								<div class="mb-2">
									<span class="text-primary text-sm"
										>When one of the below options is set, you will be able to create a specific
										resource containing a token automatically generated by the third-party provider.
										<br />
										To test it after setting an oauth client, go to the Resources menu and create a new
										one of the type of your oauth client (i.e. a 'github' resource if you set Github
										OAuth).
										<br /><a
											target="_blank"
											href="https://www.windmill.dev/docs/misc/setup_oauth#oauth">Learn more</a
										></span
									>
								</div>
								<div class="py-1" />
								<OAuthSetting login={false} name="slack" bind:value={oauths['slack']} />
								<div class="py-1" />

								{#each Object.keys(oauths) as k}
									{#if oauths[k] && !('login_config' in oauths[k])}
										{#if !['slack'].includes(k) && oauths[k]}
											<div class="flex flex-col gap-2 pb-4">
												<div class="flex flex-row items-center gap-2">
													<label class="text-md font-medium text-primary">{k}</label>
													<CloseButton
														on:close={() => {
															delete oauths[k]
															oauths = { ...oauths }
														}}
													/>
												</div>
												<div class="p-2 border rounded">
													<label class="block pb-2">
														<span class="text-primary font-semibold text-sm">Client Id</span>
														<input
															type="text"
															placeholder="Client Id"
															bind:value={oauths[k]['id']}
														/>
													</label>
													<label class="block pb-2">
														<span class="text-primary font-semibold text-sm">Client Secret</span>
														<input
															type="text"
															placeholder="Client Secret"
															bind:value={oauths[k]['secret']}
														/>
													</label>
													{#if !windmillBuiltins.includes(k) && k != 'slack'}
														<CustomOauth bind:connect_config={oauths[k]['connect_config']} />
													{/if}
												</div>
											</div>
										{/if}
									{/if}
								{/each}

								<div class="flex gap-2">
									<select name="oauth_name" id="oauth_name" bind:value={oauth_name}>
										<option value={undefined}>Select an OAuth client</option>
										<option value="custom">Fully Custom (requires ee)</option>
										{#each windmillBuiltins as name}
											<option value={name}>{capitalize(name)}</option>
										{/each}
									</select>
									{#if oauth_name == 'custom'}
										<input type="text" placeholder="client_id" bind:value={resourceName} />
									{:else}
										<input type="text" value={oauth_name ?? ''} disabled />
									{/if}
									<Button
										variant="border"
										color="blue"
										hover="yo"
										size="sm"
										endIcon={{ icon: Plus }}
										disabled={!oauth_name ||
											(oauth_name == 'custom' && resourceName == '') ||
											(oauth_name == 'custom' && !$enterpriseLicense)}
										on:click={() => {
											let name = oauth_name == 'custom' ? resourceName : oauth_name
											oauths[name ?? ''] = { id: '', secret: '' }
											resourceName = ''
										}}
									>
										Add OAuth client {oauth_name == 'custom' && !$enterpriseLicense
											? '(requires ee)'
											: ''}
									</Button>
								</div>
							{/if}
						</div>
					{/if}
					<div>
						<div class="flex-col flex gap-2 pb-4">
							{#each settings[category] as setting}
								{#if (!setting.cloudonly || isCloudHosted()) && showSetting(setting.key, values)}
									{#if setting.ee_only != undefined && !$enterpriseLicense}
										<div class="flex text-xs items-center gap-1 text-yellow-500 whitespace-nowrap">
											<AlertTriangle size={16} />
											EE only {#if setting.ee_only != ''}<Tooltip>{setting.ee_only}</Tooltip>{/if}
										</div>
									{/if}
									<label class="block pb-2">
										<span class="text-primary font-semibold text-sm">{setting.label}</span>
										{#if setting.description}
											<span class="text-secondary text-xs">
												{@html setting.description}
											</span>
										{/if}
										{#if setting.tooltip}
											<Tooltip>{setting.tooltip}</Tooltip>
										{/if}
										{#if values}
											{@const hasError = setting.isValid && !setting.isValid(values[setting.key])}
											{#if loading}
												<Skeleton layout={[[2.5]]} />
											{:else if setting.fieldType == 'text'}
												<input
													disabled={setting.ee_only != undefined && !$enterpriseLicense}
													type="text"
													placeholder={setting.placeholder}
													class={hasError
														? 'border !border-red-700 !border-opacity-30 !focus:border-red-700 !focus:border-opacity-30'
														: ''}
													bind:value={values[setting.key]}
												/>
											{:else if setting.fieldType == 'textarea'}
												<textarea
													rows="2"
													placeholder={setting.placeholder}
													bind:value={values[setting.key]}
												/>
												{#if setting.key == 'saml_metadata'}
													<div class="flex mt-2">
														<Button
															on:click={async (e) => {
																const res = await SettingService.testMetadata({
																	requestBody: values[setting.key]
																})
																sendUserToast(`Metadata valid, see console for full content`)
																console.log(`Metadata content:`, res)
															}}>Test content/url</Button
														>
													</div>
												{/if}
											{:else if setting.fieldType == 'license_key'}
												{@const { valid, expiration } = parseLicenseKey(values[setting.key] ?? '')}
												<div class="flex gap-2">
													<Password
														small
														placeholder={setting.placeholder}
														on:keydown={() => {
															licenseKeyChanged = true
														}}
														bind:password={values[setting.key]}
													/>
													<Button
														variant={values[setting.key] ? 'contained' : 'border'}
														size="xs"
														on:click={async () => {
															await SettingService.testLicenseKey({
																requestBody: { license_key: values[setting.key] }
															})
															sendUserToast('Valid key')
														}}
													>
														Test Key
													</Button>
												</div>
												<div class="mt-1 flex flex-col gap-1 items-start">
													{#if values[setting.key]?.length > 0}
														{#if valid}
															<div class="flex flex-row gap-1 items-center">
																<Info size={12} class="text-tertiary" />
																<span class="text-tertiary text-xs"
																	>License key expires on {expiration ?? ''}</span
																>
															</div>
														{:else if expiration}
															<div class="flex flex-row gap-1 items-center">
																<AlertCircle size={12} class="text-red-600" />
																<span class="text-red-600 dark:text-red-400 text-xs"
																	>License key expired on {expiration}</span
																>
															</div>
														{:else}
															<div class="flex flex-row gap-1 items-center">
																<AlertCircle size={12} class="text-red-600" />
																<span class="text-red-600 dark:text-red-400 text-xs"
																	>Invalid license key format</span
																>
															</div>
														{/if}
													{/if}
													{#if latestKeyRenewalAttempt}
														{@const attemptedAt = new Date(
															latestKeyRenewalAttempt.attempted_at
														).toLocaleString()}
														{@const isTrial =
															latestKeyRenewalAttempt.result.startsWith('error: trial:')}
														<div class="relative">
															<Popover notClickable>
																<div class="flex flex-row items-center gap-1">
																	{#if latestKeyRenewalAttempt.result === 'success'}
																		<BadgeCheck class="text-green-600" size={12} />
																	{:else}
																		<BadgeX
																			class={isTrial ? 'text-yellow-600' : 'text-red-600'}
																			size={12}
																		/>
																	{/if}
																	<span
																		class={classNames(
																			'text-xs',
																			latestKeyRenewalAttempt.result === 'success'
																				? 'text-green-600'
																				: isTrial
																				? 'text-yellow-600'
																				: 'text-red-600'
																		)}
																	>
																		{latestKeyRenewalAttempt.result === 'success'
																			? 'Latest key renewal succeeded'
																			: isTrial
																			? 'Latest key renewal ignored because in trial'
																			: 'Latest key renewal failed'}
																		on {attemptedAt}
																	</span>
																</div>
																<div slot="text">
																	{#if latestKeyRenewalAttempt.result === 'success'}
																		<span class="text-green-300">
																			Latest key renewal succeeded on {attemptedAt}
																		</span>
																	{:else if isTrial}
																		<span class="text-yellow-300">
																			License key cannot be renewed during trial ({attemptedAt})
																		</span>
																	{:else}
																		<span class="text-red-300">
																			Latest key renewal failed on {attemptedAt}: {latestKeyRenewalAttempt.result.replace(
																				'error: ',
																				''
																			)}
																		</span>
																	{/if}
																	<br />
																	As long as invoices are paid and usage corresponds to the subscription,
																	the key is renewed daily with a validity of 35 days (grace period).
																</div>
															</Popover>
														</div>
													{/if}
													{#if licenseKeyChanged && !$enterpriseLicense}
														{#if version.startsWith('CE')}
															<div class="text-red-400"
																>License key is set but image used is the Community Edition {version}.
																Switch image to EE.</div
															>
														{/if}
													{/if}

													{#if valid || expiration}
														<div class="flex flex-row gap-2 mt-1">
															<Button
																on:click={renewLicenseKey}
																loading={renewing}
																size="xs"
																color="dark"
																>Renew key
															</Button>
															<Button
																color="dark"
																size="xs"
																loading={opening}
																on:click={openCustomerPortal}
															>
																Open customer portal
															</Button>
														</div>
													{/if}
												</div>
											{:else if setting.fieldType == 'email'}
												<input
													type="email"
													placeholder={setting.placeholder}
													bind:value={values[setting.key]}
												/>
											{:else if setting.fieldType == 'critical_error_channels'}
												<div class="w-full flex gap-x-16 flex-wrap">
													<div class="w-full max-w-lg">
														<div class="flex w-full max-w-lg mt-1 gap-2 w-full items-center">
															<input
																type="text"
																placeholder="Logs (critical errors are always logged)"
																disabled
															/>
														</div>

														{#if $enterpriseLicense && Array.isArray(values[setting.key])}
															{#each values[setting.key] ?? [] as v, i}
																<div class="flex w-full max-w-lg mt-1 gap-2 w-full items-center">
																	<select
																		class="w-20"
																		on:change={(e) => {
																			if (e.target?.['value']) {
																				values[setting.key][i] = {
																					[e.target['value']]: ''
																				}
																			}
																		}}
																		value={v && 'slack_channel' in v ? 'slack_channel' : 'email'}
																	>
																		<option value="email">Email</option>
																		<option value="slack_channel">Slack</option>
																	</select>
																	{#if v && 'slack_channel' in v}
																		<input
																			type="text"
																			placeholder="Slack channel"
																			on:input={(e) => {
																				if (e.target?.['value']) {
																					values[setting.key][i] = {
																						slack_channel: e.target['value']
																					}
																				}
																			}}
																			value={v?.slack_channel ?? ''}
																		/>
																	{:else}
																		<input
																			type="email"
																			placeholder="Email address"
																			on:input={(e) => {
																				if (e.target?.['value']) {
																					values[setting.key][i] = {
																						email: e.target['value']
																					}
																				}
																			}}
																			value={v?.email ?? ''}
																		/>
																	{/if}
																	<button
																		transition:fade|local={{ duration: 100 }}
																		class="rounded-full p-1 bg-surface-secondary duration-200 hover:bg-surface-hover"
																		aria-label="Clear"
																		on:click={() => {
																			values[setting.key] = values[setting.key].filter(
																				(_, index) => index !== i
																			)
																		}}
																	>
																		<X size={14} />
																	</button>
																</div>
															{/each}
														{/if}
													</div>
													<div
														><div class="flex mt-1">
															<Button
																size="xs"
																variant="contained"
																on:click={async () => {
																	try {
																		await SettingService.testCriticalChannels({
																			requestBody: values[setting.key]
																		})
																		sendUserToast(
																			'Test message sent successfully to critical channels',
																			false
																		)
																	} catch (error) {
																		sendUserToast(
																			'Failed to send test message: ' + error.message,
																			true
																		)
																	}
																}}
															>
																Test Critical Channels
															</Button>
														</div>
													</div>
												</div>
												<div class="flex mt-2 gap-20 items-baseline">
													<Button
														variant="border"
														color="light"
														size="xs"
														btnClasses="mt-1"
														on:click={() => {
															if (
																values[setting.key] == undefined ||
																!Array.isArray(values[setting.key])
															) {
																values[setting.key] = []
															}
															values[setting.key] = values[setting.key].concat('')
														}}
														id="arg-input-add-item"
														startIcon={{ icon: Plus }}
														disabled={!$enterpriseLicense}
													>
														Add item
													</Button>
												</div>
											{:else if setting.fieldType == 'slack_connect'}
												<div class="flex flex-col items-start self-start">
													{#if values[setting.key] && 'team_name' in values[setting.key]}
														<div class="text-sm">
															Connected to <code>{values[setting.key]['team_name']}</code>
														</div>
														<Button
															size="sm"
															endIcon={{ icon: Slack }}
															btnClasses="mt-2"
															variant="border"
															on:click={async () => {
																values[setting.key] = undefined
															}}
														>
															Disconnect Slack
														</Button>
													{:else}
														<Button
															size="xs"
															color="dark"
															href="{base}/api/oauth/connect_slack?instance=true"
															startIcon={{ icon: Slack }}
															disabled={!$enterpriseLicense}
														>
															Connect to Slack
														</Button>
													{/if}
												</div>
											{:else if setting.fieldType == 'smtp_connect'}
												<div class="flex flex-col gap-4 mt-4">
													{#if values[setting.key]}
														<div>
															<label for="smtp_host" class="block text-sm font-medium">Host</label>
															<input
																type="text"
																id="smtp_host"
																placeholder="smtp.gmail.com"
																bind:value={values[setting.key].smtp_host}
															/>
														</div>
														<div>
															<label for="smtp_port" class="block text-sm font-medium">Port</label>
															<input
																type="number"
																id="smtp_port"
																placeholder="587"
																bind:value={values[setting.key].smtp_port}
															/>
														</div>
														<div>
															<label for="smtp_username" class="block text-sm font-medium"
																>Username</label
															>
															<input
																type="text"
																id="smtp_username"
																placeholder="ruben@windmill.dev"
																bind:value={values[setting.key].smtp_username}
															/>
														</div>
														<div>
															<label for="smtp_password" class="block text-sm font-medium"
																>Password</label
															>
															<Password bind:password={values[setting.key].smtp_password} />
														</div>
														<div>
															<label for="smtp_from" class="block text-sm font-medium"
																>From Address</label
															>
															<input
																type="email"
																id="smtp_from"
																placeholder="noreply@windmill.dev"
																bind:value={values[setting.key].smtp_from}
															/>
														</div>
														<div>
															<Toggle
																id="smtp_tls_implicit"
																bind:checked={values[setting.key].smtp_tls_implicit}
																options={{ right: 'Implicit TLS' }}
																label="Implicit TLS"
															/>
														</div>
													{/if}
												</div>
											{:else if setting.fieldType == 'object_store_config'}
												<ObjectStoreConfigSettings bind:bucket_config={values[setting.key]} />
												<div class="mb-6" />
											{:else if setting.fieldType == 'number'}
												<input
													type="number"
													placeholder={setting.placeholder}
													bind:value={values[setting.key]}
												/>
											{:else if setting.fieldType == 'password'}
												<input
													autocomplete="new-password"
													type="password"
													placeholder={setting.placeholder}
													bind:value={values[setting.key]}
												/>
											{:else if setting.fieldType == 'boolean'}
												<div>
													<Toggle bind:checked={values[setting.key]} />
												</div>
											{:else if setting.fieldType == 'seconds'}
												<div>
													<SecondsInput
														max={setting.ee_only != undefined && !$enterpriseLicense
															? 60 * 60 * 24 * 30
															: undefined}
														bind:seconds={values[setting.key]}
													/>
												</div>
											{/if}

											{#if hasError}
												<span class="text-red-500 dark:text-red-400 text-sm">
													{setting.error ?? ''}
												</span>
											{/if}
										{:else}
											<input disabled placeholder="Loading..." />
										{/if}
									</label>
								{/if}
							{/each}
						</div>
					</div>
					{#if category == 'SMTP'}
						{@const smtp = values['smtp_settings']}
						<div class="flex gap-4"
							><input type="email" bind:value={to} placeholder="contact@windmill.dev" />
							<Button
								disabled={to == '' || !smtp}
								on:click={async () => {
									await SettingService.testSmtp({
										requestBody: {
											to,
											smtp: {
												host: smtp['smtp_host'],
												username: smtp['smtp_username'],
												password: smtp['smtp_password'],
												port: smtp['smtp_port'],
												from: smtp['smtp_from'],
												tls_implicit: smtp['smtp_tls_implicit']
											}
										}
									})
									sendUserToast('Test email sent')
								}}>Test SMTP settings</Button
							></div
						>
					{/if}
				</TabContent>
			{/each}
		</svelte:fragment>
	</Tabs>
</div>

{#if !hideSave}
	<Button on:click={saveSettings}>Save settings</Button>
	<div class="pb-8" />
{/if}<|MERGE_RESOLUTION|>--- conflicted
+++ resolved
@@ -277,13 +277,7 @@
 						<div class="text-secondary pb-4 text-xs"
 							>Setting SMTP unlocks sending emails upon adding new users to the workspace or the
 							instance or sending critical alerts.
-<<<<<<< HEAD
 							<a target="_blank" href="https://www.windmill.dev/docs/misc/setup_smtp">Learn more</a
-=======
-							<a
-								target="_blank"
-								href="https://www.windmill.dev/docs/advanced/instance_settings#smtp">Learn more</a
->>>>>>> e54d2536
 							></div
 						>
 					{:else if category == 'Registries'}
