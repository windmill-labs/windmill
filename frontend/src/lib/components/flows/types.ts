--- conflicted
+++ resolved
@@ -43,9 +43,7 @@
 
 export type FlowEditorContext = {
 	selectedId: Writable<string>
-<<<<<<< HEAD
 	moving: Writable<{ id: string } | undefined>
-=======
 	currentEditor: Writable<
 		| ((
 				| {
@@ -62,8 +60,6 @@
 		  })
 		| undefined
 	>
-	moving: Writable<{ module: FlowModule; modules: FlowModule[] } | undefined>
->>>>>>> 8f29c9d3
 	previewArgs: Writable<Record<string, any>>
 	scriptEditorDrawer: Writable<ScriptEditorDrawer | undefined>
 	history: History<OpenFlow>
