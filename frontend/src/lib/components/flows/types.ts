import type { OpenFlow } from '$lib/gen'
import type { History } from '$lib/history'
import type { Writable } from 'svelte/store'
import type ScriptEditorDrawer from './content/ScriptEditorDrawer.svelte'
import type { FlowState } from './flowState'
import type { FlowBuilderWhitelabelCustomUi } from '../custom_ui'
import type Editor from '../Editor.svelte'
import type SimpleEditor from '../SimpleEditor.svelte'
<<<<<<< HEAD
import type { TestSteps } from './testSteps.svelte'
=======
import type { StateStore } from '$lib/utils'
>>>>>>> 0f5ad424

export type FlowInput = Record<
	string,
	{
		flowStepWarnings?: Record<
			string,
			{
				message: string
				type: 'error' | 'warning'
			}
		>
	}
>

export type ExtendedOpenFlow = OpenFlow & {
	tag?: string
	ws_error_handler_muted?: boolean
	dedicated_worker?: boolean
	visible_to_runner_only?: boolean
	on_behalf_of_email?: string
}

export type FlowInputEditorState = {
	selectedTab:
		| 'inputEditor'
		| 'history'
		| 'savedInputs'
		| 'json'
		| 'captures'
		| 'firstStepInputs'
		| undefined
	editPanelSize: number | undefined
	payloadData: Record<string, any> | undefined
}

export type CurrentEditor =
	| ((
			| {
					type: 'script'
					editor: Editor
					showDiffMode: () => void
					hideDiffMode: () => void
					diffMode: boolean
					lastDeployedCode: string | undefined
			  }
			| { type: 'iterator'; editor: SimpleEditor }
	  ) & {
			stepId: string
	  })
	| undefined

export type FlowEditorContext = {
	selectedId: Writable<string>
	currentEditor: Writable<CurrentEditor>
	moving: Writable<{ id: string } | undefined>
	previewArgs: StateStore<Record<string, any>>
	scriptEditorDrawer: Writable<ScriptEditorDrawer | undefined>
	history: History<OpenFlow>
	pathStore: Writable<string>
	flowStore: StateStore<ExtendedOpenFlow>
	flowInputEditorState: Writable<FlowInputEditorState>
	flowStateStore: Writable<FlowState>
	testSteps: TestSteps
	saveDraft: () => void
	initialPathStore: Writable<string>
	fakeInitialPath: string
	flowInputsStore: Writable<FlowInput>
	customUi: FlowBuilderWhitelabelCustomUi
	insertButtonOpen: Writable<boolean>
	executionCount: Writable<number>
}<|MERGE_RESOLUTION|>--- conflicted
+++ resolved
@@ -6,11 +6,8 @@
 import type { FlowBuilderWhitelabelCustomUi } from '../custom_ui'
 import type Editor from '../Editor.svelte'
 import type SimpleEditor from '../SimpleEditor.svelte'
-<<<<<<< HEAD
 import type { TestSteps } from './testSteps.svelte'
-=======
 import type { StateStore } from '$lib/utils'
->>>>>>> 0f5ad424
 
 export type FlowInput = Record<
 	string,
