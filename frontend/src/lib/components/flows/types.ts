--- conflicted
+++ resolved
@@ -58,11 +58,8 @@
 					hideDiffMode: () => void
 					diffMode: boolean
 					lastDeployedCode: string | undefined
-<<<<<<< HEAD
 					setDiffOriginal?: (code: string) => void
 					setDiffButtons?: (buttons: ButtonProp[]) => void
-=======
->>>>>>> fc20b7bd
 			  }
 			| { type: 'iterator'; editor: SimpleEditor }
 	  ) & {
