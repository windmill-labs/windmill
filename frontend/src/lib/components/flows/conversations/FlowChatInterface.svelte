--- conflicted
+++ resolved
@@ -113,52 +113,6 @@
 			class="flex items-center gap-2 rounded-lg border border-gray-200 dark:border-gray-600 bg-surface"
 			class:opacity-50={deploymentInProgress}
 		>
-<<<<<<< HEAD
-			{#if deploymentInProgress}
-				<Alert type="warning" title="Deployment in progress" size="xs" />
-			{/if}
-			{#if manager.isLoadingMessages}
-				<div class="flex items-center justify-center h-full">
-					<Loader2 size={32} class="animate-spin" />
-				</div>
-			{:else if manager.messages.length === 0}
-				<div class="text-center text-primary flex items-center justify-center flex-col h-full">
-					<MessageCircle size={48} class="mx-auto mb-4 opacity-50" />
-					<p class="text-lg font-medium">Start a conversation</p>
-					<p class="text-sm">Send a message to run the flow and see the results</p>
-				</div>
-			{:else}
-				<div class="max-w-7xl mx-auto space-y-4">
-					{#each manager.messages as message (message.id)}
-						<FlowChatMessage {message} />
-					{/each}
-					{#if manager.isWaitingForResponse}
-						<div class="flex items-center gap-2 text-primary">
-							<Loader2 size={16} class="animate-spin" />
-							<span class="text-sm">Processing...</span>
-						</div>
-					{/if}
-				</div>
-			{/if}
-		</div>
-
-		<!-- Chat Input -->
-		<div class="p-2 bg-surface">
-			<div
-				class="flex items-center gap-2 rounded-lg border border-gray-200 dark:border-gray-600 bg-surface"
-				class:opacity-50={deploymentInProgress}
-			>
-				<textarea
-					bind:this={manager.inputElement}
-					bind:value={manager.inputMessage}
-					use:autosize
-					onkeydown={manager.handleKeyDown}
-					placeholder="Type your message here..."
-					class="flex-1 min-h-[24px] max-h-32 resize-none !border-0 !bg-transparent text-sm placeholder-gray-400 !outline-none !ring-0 p-0 !shadow-none focus:!border-0 focus:!outline-none focus:!ring-0 focus:!shadow-none"
-					rows={3}
-				></textarea>
-				<div class="flex-shrink-0 pr-2">
-=======
 			<textarea
 				bind:this={manager.inputElement}
 				bind:value={manager.inputMessage}
@@ -180,7 +134,6 @@
 						title="Cancel execution"
 					/>
 				{:else}
->>>>>>> b893af16
 					<Button
 						color="blue"
 						size="xs2"
