--- conflicted
+++ resolved
@@ -34,28 +34,15 @@
 
 	const dispatch = createEventDispatcher()
 
-<<<<<<< HEAD
-	let flowPreviewContent: FlowPreviewContent
-	let jobId: string | undefined = undefined
-	let job: Job | undefined = undefined
-	let preventEscape = false
-	let selectedJobStep: string | undefined = undefined
-	let selectedJobStepIsTopLevel: boolean | undefined = undefined
-	let selectedJobStepType: 'single' | 'forloop' | 'branchall' = 'single'
-	let branchOrIterationN: number = 0
-	let scrollTop: number = 0
-=======
 	let flowPreviewContent: FlowPreviewContent | undefined = $state(undefined)
 	let jobId: string | undefined = $state(undefined)
 	let job: Job | undefined = $state(undefined)
 	let preventEscape = $state(false)
-	let initial = $state(false)
 	let selectedJobStep: string | undefined = $state(undefined)
 	let selectedJobStepIsTopLevel: boolean | undefined = $state(undefined)
 	let selectedJobStepType: 'single' | 'forloop' | 'branchall' = $state('single')
 	let branchOrIterationN: number = $state(0)
 	let scrollTop: number = $state(0)
->>>>>>> 517b61e1
 
 	let rightColumnSelect: 'timeline' | 'node_status' | 'node_definition' | 'user_states' =
 		$state('timeline')
