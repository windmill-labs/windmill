--- conflicted
+++ resolved
@@ -20,11 +20,7 @@
 	import ObjectViewer from '$lib/components/propertyPicker/ObjectViewer.svelte'
 	import StepHistory from './StepHistory.svelte'
 	import { Popover } from '$lib/components/meltComponents'
-<<<<<<< HEAD
-	import { createEventDispatcher, untrack } from 'svelte'
-=======
 	import { untrack } from 'svelte'
->>>>>>> ae684d86
 	import { Tooltip } from '$lib/components/meltComponents'
 	import type { Job } from '$lib/gen'
 	import DisplayResult from '$lib/components/DisplayResult.svelte'
@@ -64,11 +60,8 @@
 		historyOffset?: any
 		clazz?: string
 		copilot_fix?: import('svelte').Snippet
-<<<<<<< HEAD
-=======
 		onSelect?: (key: string) => void
 		onUpdateMock?: (mock: { enabled: boolean; return_value?: unknown }) => void
->>>>>>> ae684d86
 	}
 
 	let {
@@ -96,13 +89,9 @@
 		derivedHistoryOpen = $bindable(false),
 		historyOffset = { mainAxis: 8, crossAxis: -4.5 },
 		clazz,
-<<<<<<< HEAD
-		copilot_fix
-=======
 		copilot_fix,
 		onSelect,
 		onUpdateMock
->>>>>>> ae684d86
 	}: Props = $props()
 
 	type SelectedJob =
@@ -118,13 +107,6 @@
 		  ) & { preview?: boolean })
 		| undefined
 
-<<<<<<< HEAD
-	const dispatch = createEventDispatcher<{
-		updateMock: { enabled: boolean; return_value?: unknown }
-	}>()
-
-=======
->>>>>>> ae684d86
 	let jsonView = $state(false)
 	let clientHeight: number = $state(0)
 	let tmpMock: { enabled: boolean; return_value?: unknown } | undefined = $state(undefined)
