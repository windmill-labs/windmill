<script context="module" lang="ts">
	type InsertionMode = 'append' | 'connect' | 'insert'
<<<<<<< HEAD
	type SelectCallback = (path: string) => void
=======

	type SelectCallback = (path: string) => boolean

>>>>>>> 9a67607b
	type PropPickerConfig = {
		insertionMode: InsertionMode
		propName: string
		onSelect: SelectCallback
	}

	export type PropPickerWrapperContext = {
		propPickerConfig: Writable<PropPickerConfig | undefined>
		focusProp: (propName: string, insertionMode: InsertionMode, onSelect: SelectCallback) => void
		clearFocus: () => void
	}
</script>

<script lang="ts">
	import PropPicker from '$lib/components/propertyPicker/PropPicker.svelte'
	import { createEventDispatcher, setContext } from 'svelte'
	import { Pane, Splitpanes } from 'svelte-splitpanes'
	import { writable, type Writable } from 'svelte/store'

	export let pickableProperties: Object = {}
	export let displayContext = true

	const propPickerConfig = writable<PropPickerConfig | undefined>(undefined)
	const dispatch = createEventDispatcher()

	setContext<PropPickerWrapperContext>('PropPickerWrapper', {
		propPickerConfig,
		focusProp: (propName, insertionMode, onSelect) => {
			propPickerConfig.set({
				propName,
				insertionMode,
				onSelect
			})
		},
		clearFocus: () => {
			propPickerConfig.set(undefined)
		}
	})
</script>

<Splitpanes>
	<Pane minSize={20} class="relative p-4 !duration-[0ms]">
		<slot />
	</Pane>
	<Pane minSize={20} class="px-2 py-2 h-full !duration-[0ms]">
		<PropPicker
			{displayContext}
			{pickableProperties}
			on:select={({ detail }) => {
				dispatch('select', detail)
				if ($propPickerConfig?.onSelect(detail)) {
					propPickerConfig.set(undefined)
				}
			}}
		/>
	</Pane>
</Splitpanes><|MERGE_RESOLUTION|>--- conflicted
+++ resolved
@@ -1,12 +1,8 @@
 <script context="module" lang="ts">
 	type InsertionMode = 'append' | 'connect' | 'insert'
-<<<<<<< HEAD
-	type SelectCallback = (path: string) => void
-=======
 
 	type SelectCallback = (path: string) => boolean
 
->>>>>>> 9a67607b
 	type PropPickerConfig = {
 		insertionMode: InsertionMode
 		propName: string
