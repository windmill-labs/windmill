<script context="module" lang="ts">
	type SelectCallback = (path: string) => boolean

	export const CONNECT = 'connect' as const
	export type PropPickerConfig = {
		propName?: string
		onSelect: SelectCallback
		clearFocus: () => void
		insertionMode: 'append' | 'connect' | 'insert'
	}

	export type PropPickerWrapperContext = {
		propPickerConfig: Writable<PropPickerConfig | undefined>
		inputMatches: Writable<{ word: string; value: string }[] | undefined>
		focusProp: (
			propName: string,
			insertionMode: 'append' | 'connect' | 'insert',
			onSelect: SelectCallback
		) => void
		clearFocus: () => void
	}
</script>

<script lang="ts">
	import PropPicker from '$lib/components/propertyPicker/PropPicker.svelte'
	import PropPickerResult from '$lib/components/propertyPicker/PropPickerResult.svelte'
	import { clickOutside } from '$lib/utils'
	import { createEventDispatcher, getContext, setContext } from 'svelte'
	import { Pane, Splitpanes } from 'svelte-splitpanes'
	import { writable, type Writable } from 'svelte/store'
	import type { PickableProperties } from '../previousResults'
	import { twMerge } from 'tailwind-merge'
	import AnimatedButton from '$lib/components/common/button/AnimatedButton.svelte'
	import type { PropPickerContext } from '$lib/components/prop_picker'

	export let pickableProperties: PickableProperties | undefined
	export let result: any = undefined
	export let extraResults: any = undefined
	export let flow_input: any = undefined
	export let error: boolean = false
	export let displayContext = true
	export let notSelectable = false
	export let noPadding: boolean = false
	export let alwaysOn: boolean = false
	export let paneClass: string = ''

	const propPickerConfig: Writable<PropPickerConfig | undefined> = writable<
		PropPickerConfig | undefined
	>(undefined)

	const inputMatches = writable<{ word: string; value: string }[] | undefined>(undefined)
	const dispatch = createEventDispatcher()

	const { flowPropPickerConfig } = getContext<PropPickerContext>('PropPickerContext')
	flowPropPickerConfig.set(undefined)
	setContext<PropPickerWrapperContext>('PropPickerWrapper', {
		propPickerConfig,
		inputMatches,
		focusProp: (propName, insertionMode, onSelect) => {
			const config = {
				propName,
				insertionMode,
				onSelect,
				clearFocus: () => {
					propPickerConfig.set(undefined)
					flowPropPickerConfig.set(undefined)
				}
			}
			propPickerConfig.set(config)
			flowPropPickerConfig.set({
				...config,
				clearFocus: () => {
					propPickerConfig.set(undefined)
					flowPropPickerConfig.set(undefined)
				}
			})
		},
		clearFocus: () => {
			flowPropPickerConfig.set(undefined)
			propPickerConfig.set(undefined)
		}
	})

	async function getPropPickerElements(): Promise<HTMLElement[]> {
		return Array.from(
			document.querySelectorAll('[data-prop-picker], [data-prop-picker] *')
		) as HTMLElement[]
	}
</script>

<div
	class="h-full w-full"
	data-prop-picker-root
	use:clickOutside={{ capture: true, exclude: getPropPickerElements }}
	on:click_outside={() => {
		propPickerConfig.set(undefined)
<<<<<<< HEAD
=======
		flowPropPickerConfig.set(undefined)
>>>>>>> 162070dc
	}}
>
	<Splitpanes class={$propPickerConfig ? 'splitpanes-remove-splitter' : ''}>
		<Pane
			minSize={20}
			size={60}
			class={twMerge('relative !transition-none ', noPadding ? '' : 'p-2')}
		>
			<slot />
		</Pane>
		<Pane
			minSize={20}
			size={40}
			class="!transition-none z-1000 {$propPickerConfig ? 'ml-[-1px]' : ''} {paneClass}"
		>
			<AnimatedButton
				animate={$propPickerConfig?.insertionMode == 'connect'}
				baseRadius="4px"
				wrapperClasses="h-full w-full pt-2 !bg-surface "
				marginWidth="3px"
				ringColor={$propPickerConfig?.insertionMode == 'insert' ||
				$propPickerConfig?.insertionMode == 'append'
					? '#3b82f6'
					: 'transparent'}
				animationDuration="4s"
			>
				{#if result}
					<PropPickerResult
						{result}
						{extraResults}
						{flow_input}
						allowCopy={!notSelectable && !$propPickerConfig}
						on:select={({ detail }) => {
							dispatch('select', detail)
							if ($propPickerConfig?.onSelect(detail)) {
								$propPickerConfig?.clearFocus()
							}
						}}
					/>
				{:else if pickableProperties}
					<PropPicker
						{alwaysOn}
						{displayContext}
						{error}
						{pickableProperties}
						allowCopy={!notSelectable && !$propPickerConfig}
						on:select={({ detail }) => {
							dispatch('select', detail)
							if ($propPickerConfig?.onSelect(detail)) {
								$propPickerConfig?.clearFocus()
							}
						}}
					/>
				{/if}
			</AnimatedButton>
		</Pane>
	</Splitpanes>
</div>

<style>
	:global(.splitpanes-remove-splitter > .splitpanes__pane) {
		background-color: inherit !important;
	}
	:global(.splitpanes-remove-splitter > .splitpanes__splitter) {
		background-color: transparent !important;
		width: 0 !important;
		border: none !important;
	}
</style><|MERGE_RESOLUTION|>--- conflicted
+++ resolved
@@ -94,10 +94,7 @@
 	use:clickOutside={{ capture: true, exclude: getPropPickerElements }}
 	on:click_outside={() => {
 		propPickerConfig.set(undefined)
-<<<<<<< HEAD
-=======
 		flowPropPickerConfig.set(undefined)
->>>>>>> 162070dc
 	}}
 >
 	<Splitpanes class={$propPickerConfig ? 'splitpanes-remove-splitter' : ''}>
