--- conflicted
+++ resolved
@@ -15,12 +15,9 @@
 		variant?: 'default' | 'virtual'
 		historyOpen?: boolean
 		children?: import('svelte').Snippet<[any]>
-<<<<<<< HEAD
 		inputTransform?: Record<string, any> | undefined
 		id: string
 		bottomBarOpen?: boolean
-=======
->>>>>>> ae684d86
 	}
 
 	let {
@@ -29,14 +26,10 @@
 		isConnectingCandidate = false,
 		variant = 'default',
 		historyOpen = false,
-<<<<<<< HEAD
 		children,
 		inputTransform,
 		id,
 		bottomBarOpen = $bindable(false)
-=======
-		children
->>>>>>> ae684d86
 	}: Props = $props()
 
 	const context = getContext<PropPickerContext>('PropPickerContext')
@@ -44,34 +37,23 @@
 	const MIN_WIDTH = 375
 	const MIN_HEIGHT = 375
 
-<<<<<<< HEAD
 	let outputOpen = $state(false)
 	let inputOpen = $state(false)
 
-	const showConnecting = $derived(
-		isConnectingCandidate && $flowPropPickerConfig?.insertionMode === 'connect'
-	)
 	const zoom = $derived.by(useSvelteFlow().getZoom)
 
-	function selectConnection(event: CustomEvent) {
-		if ($flowPropPickerConfig?.onSelect(event.detail)) {
-=======
 	let showConnecting = $derived(
 		isConnectingCandidate && $flowPropPickerConfig?.insertionMode === 'connect'
 	)
 
 	function selectConnection(value: string) {
 		if ($flowPropPickerConfig?.onSelect(value)) {
->>>>>>> ae684d86
 			$flowPropPickerConfig?.clearFocus()
 			popover?.close()
 		}
 	}
 
-<<<<<<< HEAD
 	let inputPopover: Popover | undefined = $state(undefined)
-=======
->>>>>>> ae684d86
 	let popover: Popover | undefined = $state(undefined)
 
 	const virtualItemClasses = {
@@ -122,7 +104,6 @@
 		e.preventDefault()
 		e.stopPropagation()
 	}}
-<<<<<<< HEAD
 >
 	<!-- Invisible hover area to maintain consistent height -->
 	<div class="absolute w-full h-[20px]"></div>
@@ -163,38 +144,6 @@
 					class="flex-1 h-full"
 					bind:isOpen={inputOpen}
 					bind:this={inputPopover}
-=======
-	bind:this={popover}
-	allowFullScreen
-	contentClasses="overflow-hidden resize rounded-md"
-	contentStyle={`width: calc(${MIN_WIDTH}px); min-width: calc(${MIN_WIDTH}px); height: calc(${MIN_HEIGHT}px); min-height: calc(${MIN_HEIGHT}px);`}
-	extraProps={{ 'data-prop-picker': true }}
-	closeOnOtherPopoverOpen
-	class="outline-none"
->
-	{#snippet trigger({ isOpen })}
-		<div
-			class={twMerge(
-				'bg-slate-200',
-				`w-[275px] h-[4px] flex flex-row items-center justify-center cursor-pointer`,
-				variant === 'virtual' ? virtualItemClasses.bar : defaultClasses.bar,
-				'shadow-[inset_0_1px_5px_0_rgba(0,0,0,0.05)] rounded-b-sm',
-				'group'
-			)}
-			onpointerdown={(e) => {
-				e.preventDefault()
-				e.stopPropagation()
-			}}
-			data-prop-picker
-			title={`${isOpen ? 'Close' : 'Open'} step output`}
-		>
-			<div class="absolute bottom-0 left-1/2 -translate-x-1/2 w-10 h-[14px]">
-				<AnimatedButton
-					animate={showConnecting}
-					wrapperClasses="relative w-full h-full center-center"
-					baseRadius="6px"
-					marginWidth="1px"
->>>>>>> ae684d86
 				>
 					{#snippet trigger({ isOpen })}
 						<button
@@ -271,20 +220,8 @@
 				{/snippet}
 			</Popover>
 		</div>
-<<<<<<< HEAD
 	</div>
 </div>
-=======
-	{/snippet}
-	{#snippet content()}
-		{@render children?.({
-			allowCopy: !$flowPropPickerConfig,
-			isConnecting: showConnecting,
-			selectConnection
-		})}
-	{/snippet}
-</Popover>
->>>>>>> ae684d86
 
 <style>
 	@keyframes moveGradient {
