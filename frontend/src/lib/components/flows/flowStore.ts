import type { Schema } from '$lib/common'
import { type InputTransform, RawScript, ScriptService, type Flow, type FlowModule } from '$lib/gen'
import { initialCode } from '$lib/script_helpers'
import { userStore, workspaceStore } from '$lib/stores'
import { emptySchema } from '$lib/utils'
import { derived, get, writable } from 'svelte/store'
import {
	createInlineScriptModuleFromPath,
	getFirstStepSchema,
	loadSchemaFromModule,
	scrollIntoView
} from './utils'

export type FlowMode = 'push' | 'pull'

export const mode = writable<FlowMode>('push')
export const flowStore = writable<Flow>(undefined)
export const schemasStore = writable<Schema[]>([])

export function initFlow(flow: Flow) {
<<<<<<< HEAD
	const newMode =
		flow.value.modules[1]?.value.type === FlowModuleValue.type.FORLOOPFLOW ? 'pull' : 'push'
=======
	const newMode = flow.value.modules[1]?.value.type === 'forloopflow' ? 'pull' : 'push'
>>>>>>> 9415dbf1
	mode.set(newMode)
	flow = flattenForloopFlows(flow)
	flow.value.modules.forEach((mod) => {
		Object.values(mod.input_transform).forEach((inp) => {
			if (inp.type == 'javascript') {				// for now we use the value for dynamic expression when done in the static editor so we have to resort to this

				//@ts-ignore
				inp.value = codeToStaticTemplate(inp.expr)
			}
		})
	})
	schemasStore.set([])
	flowStore.set(flow)
	// For each module in flow, we should load the corresponding schema
	flow.value.modules.forEach((_, index) => {
		loadSchema(index)
	})
}

export function codeToStaticTemplate(code?: string): string | undefined {
	if (!code) return undefined

	const lines = code
		.split('\n')
		.slice(1)
		.filter((x) => x != '')

	if (lines.length == 1) {
		const line = lines[0].trim()
		if (line[0] == '`' && line.charAt(line.length - 1) == '`') {
			return line.slice(1, line.length - 1)
		}
	}
	return undefined
}
export function flattenForloopFlows(flow: Flow): Flow {
	let newFlow: Flow = JSON.parse(JSON.stringify(flow))
	const mod = newFlow.value.modules[1]?.value
	if (mod?.type === 'forloopflow') {
		const oldModules = mod.value?.modules ?? []
		newFlow.value.modules = newFlow.value.modules.slice(0, 1)
		newFlow.value.modules.push(...oldModules)
	}
	return newFlow
}

export const isCopyFirstStepSchemaDisabled = derived(flowStore, (flow: Flow | undefined) => {
	if (flow) {
		const modules = flow.value.modules
		const [firstModule] = modules
		return (
			modules.length === 0 || (firstModule.value.type === 'script' && firstModule.value.path === '')
		)
	} else {
		return true
	}
})

export function addModule(i?: number) {
	const newModule: FlowModule = {
		value: { type: 'script', path: '' },
		input_transform: {}
	}

	flowStore.update((flow: Flow) => {
		const insertAt = i ?? flow.value.modules.length

		flow.value.modules.splice(insertAt, 0, newModule)
		flow.value.modules = flow.value.modules
		setTimeout(() => scrollIntoView(document.querySelector(`#module-${insertAt}`)), 100)

		return flow
	})

	schemasStore.update((schemas: Schema[]) => {
		if (typeof i !== 'undefined') {
			const previousSchema = schemas[i]
			const hadSchema = Boolean(previousSchema)
			if (hadSchema) {
				schemas[i] = emptySchema()
				schemas[i + 1] = previousSchema
			}
		}

		return schemas
	})
}

export async function pickScript(path: string, step: number) {
	flowStore.update((flow: Flow) => {
		if (flow.value.modules[step]) {
			flow.value.modules[step].value = { type: 'script', path }
		}

		return flow
	})

	await loadSchema(step)
}

<<<<<<< HEAD
export async function createInlineScriptModule(
	language: FlowModuleValue.language,
	step: number,
	mode: FlowMode
) {
	const code = initialCode(language, mode === 'pull' && step == 0)
=======
export async function createInlineScriptModule(language: RawScript.language, step: number, mode: FlowMode) {
	const code = initialCode(language, (mode === 'pull' && step == 0))
>>>>>>> 9415dbf1
	flowStore.update((flow: Flow) => {
		flow.value.modules[step].value = {
			type: 'rawscript',
			content: code,
			language
		}

		return flow
	})
	await loadSchema(step)
}

export async function loadSchema(step: number) {
	const flow = get(flowStore)
	const module = flow.value.modules[step]

	const { input_transform, schema } = await loadSchemaFromModule(module)

	flowStore.update((flow: Flow) => {
		flow.value.modules[step].input_transform = input_transform
		return flow
	})
	schemasStore.update((schemas) => {
		schemas[step] = schema
		return schemas
	})
}

export async function fork(step: number) {
	const flow = get(flowStore)
	const flowModuleValue = flow.value.modules[step].value

	if (flowModuleValue.type !== 'script') {
		throw new Error('Can only fork a script module')
	}
	if (flowModuleValue.path) {
		const moduleValue = await createInlineScriptModuleFromPath(flowModuleValue.path)
		flowStore.update((flow: Flow) => {
			flow.value.modules[step].value = moduleValue
			return flow
		})
	}
}

export async function createScriptFromInlineScript(step: number) {
	const flow = get(flowStore)
	const schemas = get(schemasStore)
	const user = get(userStore)


	const flowModuleValue = flow.value.modules[step].value

	if (flowModuleValue.type != 'rawscript') {
		throw new Error("Can't create script from non-inline script")
	}

	const originalScriptPath = flowModuleValue.path
	const wasForked = Boolean(originalScriptPath)

	let suffix = `step-${step}`

	if (wasForked && originalScriptPath) {
		const [first, second, ...others] = originalScriptPath.split('/')
		suffix = others.join('/')
	}

	const path = `${flow.path}/${suffix}`
	const forkedDescription = wasForked ? `as a fork of ${originalScriptPath}` : ''
	const description = `This script was edited in place of flow ${flow.path} ${forkedDescription} by ${user?.username} at step ${step}.`

	const availablePath = await findNextAvailablePath(path)

	await ScriptService.createScript({
		workspace: get(workspaceStore)!,
		requestBody: {
			path: availablePath,
			summary: '',
			description,
			content: flowModuleValue.content,
			parent_hash: undefined,
			schema: schemas[step],
			is_template: false,
			language: flowModuleValue.language
		}
	})

	flowStore.update((flow: Flow) => {
		flow.value.modules[step].value = {
			type: 'script',
			path: availablePath
		}

		return flow
	})
	await loadSchema(step)
}

export function removeModule(step: number) {
	flowStore.update((flow: Flow) => {
		flow.value.modules.splice(step, 1)
		return flow
	})

	schemasStore.update((schemas: Schema[]) => {
		schemas.splice(step, 1)
		return schemas
	})
}

export async function copyFirstStepSchema() {
	const flow = get(flowStore)

	const flowSchema = await getFirstStepSchema(flow)

	flowStore.update((flow: Flow) => {
		flow.schema = flowSchema
		return flow
	})
}

export async function findNextAvailablePath(path: string): Promise<string> {
	try {
		await ScriptService.getScriptByPath({
			workspace: get(workspaceStore)!,
			path
		})

		const [_, version] = path.split(/.*_([0-9]*)/)

		if (version.length > 0) {
			path = path.slice(0, -(version.length + 1))
		}

		path = `${path}_${Number(version) + 1}`

		return findNextAvailablePath(path)
	} catch (e) {
		// Catching an error means the path is available
		return path
	}
}

export function shouldPickOrCreateScript(flow: Flow, step: number): boolean {
	const module = flow.value.modules[step]
	return module.value.type === 'script' && module.value.path === ''
}<|MERGE_RESOLUTION|>--- conflicted
+++ resolved
@@ -1,5 +1,5 @@
 import type { Schema } from '$lib/common'
-import { type InputTransform, RawScript, ScriptService, type Flow, type FlowModule } from '$lib/gen'
+import { RawScript, ScriptService, type Flow, type FlowModule } from '$lib/gen'
 import { initialCode } from '$lib/script_helpers'
 import { userStore, workspaceStore } from '$lib/stores'
 import { emptySchema } from '$lib/utils'
@@ -18,17 +18,13 @@
 export const schemasStore = writable<Schema[]>([])
 
 export function initFlow(flow: Flow) {
-<<<<<<< HEAD
-	const newMode =
-		flow.value.modules[1]?.value.type === FlowModuleValue.type.FORLOOPFLOW ? 'pull' : 'push'
-=======
 	const newMode = flow.value.modules[1]?.value.type === 'forloopflow' ? 'pull' : 'push'
->>>>>>> 9415dbf1
 	mode.set(newMode)
 	flow = flattenForloopFlows(flow)
 	flow.value.modules.forEach((mod) => {
 		Object.values(mod.input_transform).forEach((inp) => {
-			if (inp.type == 'javascript') {				// for now we use the value for dynamic expression when done in the static editor so we have to resort to this
+			if (inp.type == 'javascript') {
+				// for now we use the value for dynamic expression when done in the static editor so we have to resort to this
 
 				//@ts-ignore
 				inp.value = codeToStaticTemplate(inp.expr)
@@ -124,17 +120,12 @@
 	await loadSchema(step)
 }
 
-<<<<<<< HEAD
 export async function createInlineScriptModule(
-	language: FlowModuleValue.language,
+	language: RawScript.language,
 	step: number,
 	mode: FlowMode
 ) {
 	const code = initialCode(language, mode === 'pull' && step == 0)
-=======
-export async function createInlineScriptModule(language: RawScript.language, step: number, mode: FlowMode) {
-	const code = initialCode(language, (mode === 'pull' && step == 0))
->>>>>>> 9415dbf1
 	flowStore.update((flow: Flow) => {
 		flow.value.modules[step].value = {
 			type: 'rawscript',
@@ -183,7 +174,6 @@
 	const flow = get(flowStore)
 	const schemas = get(schemasStore)
 	const user = get(userStore)
-
 
 	const flowModuleValue = flow.value.modules[step].value
 
