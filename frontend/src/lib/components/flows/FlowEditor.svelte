--- conflicted
+++ resolved
@@ -14,12 +14,8 @@
 	import type { Trigger } from '$lib/components/triggers/utils'
 	import FlowAIChat from '../copilot/chat/flow/FlowAIChat.svelte'
 	import { aiChatManager, AIMode } from '../copilot/chat/AIChatManager.svelte'
-<<<<<<< HEAD
-	import { triggerableByAI } from '$lib/actions/triggerableByAI'
 	import type { GraphModuleState } from '../graph'
-=======
 	import { triggerableByAI } from '$lib/actions/triggerableByAI.svelte'
->>>>>>> 53f615ca
 	const { flowStore } = getContext<FlowEditorContext>('FlowEditorContext')
 
 	interface Props {
@@ -41,15 +37,11 @@
 		onEditInput?: ((moduleId: string, key: string) => void) | undefined
 		forceTestTab?: Record<string, boolean>
 		highlightArg?: Record<string, string | undefined>
-<<<<<<< HEAD
-		onRunPreview?: () => void
 		localModuleStates: Writable<Record<string, GraphModuleState>>
-=======
 		aiChatOpen?: boolean
 		showFlowAiButton?: boolean
 		toggleAiChat?: () => void
 		onRunPreview?: () => void
->>>>>>> 53f615ca
 	}
 
 	let {
@@ -67,15 +59,11 @@
 		onEditInput = undefined,
 		forceTestTab,
 		highlightArg,
-<<<<<<< HEAD
-		onRunPreview = () => {},
-		localModuleStates = $bindable(writable({}))
-=======
+		localModuleStates = $bindable(writable({})),
 		aiChatOpen,
 		showFlowAiButton,
 		toggleAiChat,
 		onRunPreview = () => {}
->>>>>>> 53f615ca
 	}: Props = $props()
 
 	let flowModuleSchemaMap: FlowModuleSchemaMap | undefined = $state()
@@ -129,13 +117,10 @@
 						}}
 						{onTestUpTo}
 						{onEditInput}
-<<<<<<< HEAD
 						{localModuleStates}
-=======
 						{aiChatOpen}
 						{showFlowAiButton}
 						{toggleAiChat}
->>>>>>> 53f615ca
 					/>
 				{/if}
 			</div>
