--- conflicted
+++ resolved
@@ -73,11 +73,14 @@
 	}
 
 	const { schema } = await loadFlowModuleSchema(loopFlowModule)
-	return [loopFlowModule, {
-		schema,
-		childFlowModules: [emptyFlowModuleSchema()],
-		previewResult: NEVER_TESTED_THIS_FAR
-	}]
+	return [
+		loopFlowModule,
+		{
+			schema,
+			childFlowModules: [emptyFlowModuleSchema()],
+			previewResult: NEVER_TESTED_THIS_FAR
+		}
+	]
 }
 
 export async function fork(flowModule: FlowModule): Promise<[FlowModule, FlowModuleState]> {
@@ -228,24 +231,29 @@
 			}
 		}
 
-		const innerResults = getPreviousResults(flowState.modules[parentIndex].childFlowModules, childIndex)
-
-		const innerLastResult = childIndex == 0 ? forLoopFlowInput : (
-			innerResults.length > 0 ? innerResults[innerResults.length - 1] : NEVER_TESTED_THIS_FAR)
-
-		const extraLib = buildExtraLib(objectToTsType(forLoopFlowInput), objectToTsType(innerLastResult))
+		const innerResults = getPreviousResults(
+			flowState.modules[parentIndex].childFlowModules,
+			childIndex
+		)
+
+		const innerLastResult =
+			childIndex == 0
+				? forLoopFlowInput
+				: innerResults.length > 0
+				? innerResults[innerResults.length - 1]
+				: NEVER_TESTED_THIS_FAR
+
+		const extraLib = buildExtraLib(
+			objectToTsType(forLoopFlowInput),
+			objectToTsType(innerLastResult)
+		)
 
 		return {
 			extraLib,
 			pickableProperties: {
 				flow_input: forLoopFlowInput,
-<<<<<<< HEAD
-				previous_result: {},
-				step: []
-=======
 				previous_result: innerLastResult,
-				step: innerResults,
->>>>>>> d71bca74
+				step: innerResults
 			}
 		}
 	} else {
