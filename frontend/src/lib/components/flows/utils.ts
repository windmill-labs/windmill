import type { Schema } from '$lib/common'
import {
	FlowModuleValue,
	InputTransform,
	ScriptService,
	type Flow,
	type FlowModule
} from '$lib/gen'
import { inferArgs } from '$lib/infer'
import { loadSchema } from '$lib/scripts'
<<<<<<< HEAD
import { workspaceStore } from '$lib/stores'
import { emptySchema, schemaToObject } from '$lib/utils'
import { get } from 'svelte/store'
=======
import { emptySchema, getScriptByPath } from '$lib/utils'
>>>>>>> 2c02442b
import type { FlowMode } from './flowStore'

export function flowToMode(flow: Flow | any, mode: FlowMode): Flow {
	if (mode == 'pull') {
		const newFlow: Flow = JSON.parse(JSON.stringify(flow))
		const triggerModule = newFlow.value.modules[0]
		const oldModules = newFlow.value.modules.slice(1)

		if (triggerModule) {
			triggerModule.stop_after_if_expr = 'result.res1.length == 0'
			triggerModule.skip_if_stopped = true
		}

		newFlow.value.modules = newFlow.value.modules.slice(0, 1)
		if (oldModules.length > 0) {
			newFlow.value.modules.push({
				input_transform: oldModules[0].input_transform,
				value: {
					type: FlowModuleValue.type.FORLOOPFLOW,
					iterator: { type: InputTransform.type.JAVASCRIPT, expr: 'result.res1' },
					value: {
						modules: oldModules
					}
				}
			})
		}
		return newFlow
	}
	return flow
}

export function flattenForloopFlows(flow: Flow): Flow {
	let newFlow: Flow = JSON.parse(JSON.stringify(flow))
	if (newFlow.value.modules[1]?.value.type == FlowModuleValue.type.FORLOOPFLOW) {
		const oldModules = newFlow.value.modules[1].value.value?.modules ?? []
		newFlow.value.modules = newFlow.value.modules.slice(0, 1)
		newFlow.value.modules.push(...oldModules)
	}
	return newFlow
}

export function getTypeAsString(arg: any): string {
	if (arg === null) {
		return 'null'
	}
	if (arg === undefined) {
		return 'undefined'
	}
	return typeof arg
}

export function formatValue(arg: any) {
	if (getTypeAsString(arg) === 'string') {
		return `"${arg}"`
	}

	debugger
	return arg
}

export async function getFirstStepSchema(flow: Flow): Promise<Schema> {
	const [firstModule] = flow.value.modules
	if (firstModule.value.type === FlowModuleValue.type.RAWSCRIPT) {
		const { language, content } = firstModule.value
		if (language && content) {
			const schema = emptySchema()
			await inferArgs(language, content, schema)
			return schema
		}
	} else if (firstModule.value.path) {
		return await loadSchema(firstModule.value.path)
	}
	return emptySchema()
}



export async function createInlineScriptModuleFromPath(path: string): Promise<FlowModuleValue> {
	const { content, language } = await getScriptByPath(path)

	return {
		type: FlowModuleValue.type.RAWSCRIPT,
		language: language as FlowModuleValue.language,
		content: content,
		path
	}
}

export function scrollIntoView(el: any) {
	if (!el) return

	el.scrollIntoView({
		behavior: 'smooth',
		block: 'start',
		inline: 'nearest'
	})
}
export async function loadSchemaFromModule(module: FlowModule): Promise<{
	input_transform: Record<string, InputTransform>
	schema: Schema
}> {
	const isRaw = module?.value.type === FlowModuleValue.type.RAWSCRIPT

	if (isRaw || Boolean(module.value.path)) {
		let schema: Schema
		if (isRaw) {
			schema = emptySchema()
			await inferArgs(module.value.language!, module.value.content!, schema)
		} else {
			schema = await loadSchema(module.value.path!)
		}

		const keys = Object.keys(schema?.properties ?? {})

		let input_transform = module.input_transform

		if (
			JSON.stringify(Object.keys(schema?.properties ?? {}).sort()) !==
			JSON.stringify(Object.keys(module.input_transform).sort())
		) {
			input_transform = keys.reduce((accu, key) => {
				accu[key] = {
					type: 'static',
					value: undefined
				}
				return accu
			}, {})
		}
		return {
			input_transform: input_transform,
			schema: schema ?? emptySchema()
		}
	}

	return {
		input_transform: {},
		schema: emptySchema()
	}
}

export function isCodeInjection(expr: string | undefined): boolean {
	if (!expr) {
		return false
	}
	const lines = expr.split('\n')
	const [returnStatement] = lines.reverse()

	const returnStatementRegex = new RegExp(/\$\{(.*)\}/)
	if (returnStatementRegex.test(returnStatement)) {
		const [_, argName] = returnStatement.split(returnStatementRegex)

		return Boolean(argName)
	}
	return false
}

export function getCodeInjectionExpr(code: string, isRaw: boolean): string {
	let expr = `\`${code}\``
	if (isRaw) {
		expr = `JSON.parse(${expr})`
	}
	return `import { previous_result, flow_input, step, variable, resource, params } from 'windmill'
${expr}`
}

export function getDefaultExpr(i: number, key: string = 'myfield') {
	return `import { previous_result, flow_input, step, variable, resource, params } from 'windmill@${i}'

previous_result.${key}`
}

export function getPickableProperties(
	schema: Schema,
	previewResults: Record<number, Object>,
	mode: FlowMode,
	i: number
) {
	const flowInputAsObject = schemaToObject(schema)
	const flowInput =
		mode === 'pull'
			? Object.assign(
					{
						_value: 'The current value of the iteration.',
						_index: 'The current index of the iteration.'
					},
					flowInputAsObject
			  )
			: flowInputAsObject

	const pickableProperties = {
		flow_input: flowInput,
		previous_result: i === 0 ? flowInput : previewResults[i],
		step: i >= 1 ? Object.values(previewResults).slice(0, i) : []
	}

	return pickableProperties
}<|MERGE_RESOLUTION|>--- conflicted
+++ resolved
@@ -8,13 +8,10 @@
 } from '$lib/gen'
 import { inferArgs } from '$lib/infer'
 import { loadSchema } from '$lib/scripts'
-<<<<<<< HEAD
 import { workspaceStore } from '$lib/stores'
-import { emptySchema, schemaToObject } from '$lib/utils'
+import { emptySchema, schemaToObject, getScriptByPath } from '$lib/utils'
 import { get } from 'svelte/store'
-=======
-import { emptySchema, getScriptByPath } from '$lib/utils'
->>>>>>> 2c02442b
+
 import type { FlowMode } from './flowStore'
 
 export function flowToMode(flow: Flow | any, mode: FlowMode): Flow {
