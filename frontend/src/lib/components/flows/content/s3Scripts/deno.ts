--- conflicted
+++ resolved
@@ -1,9 +1,5 @@
 const deno = {
-<<<<<<< HEAD
-  s3_client: `import * as wmill from "npm:windmill-client@^1.229.0";
-=======
-	s3_client: `import * as wmill from "npm:windmill-client@${__pkg__.version}";
->>>>>>> 2e180c8f
+  s3_client: `import * as wmill from "npm:windmill-client@${__pkg__.version}";
 import { S3Client } from "https://deno.land/x/s3_lite_client@0.2.0/mod.ts";
 
 type s3object = object;
