<script lang="ts">
	import { createBubbler } from 'svelte/legacy'

	const bubble = createBubbler()
	import { Pane, Splitpanes } from 'svelte-splitpanes'
	import Tab from '$lib/components/common/tabs/Tab.svelte'
	import Tabs from '$lib/components/common/tabs/Tabs.svelte'
	import Editor from '$lib/components/Editor.svelte'
	import EditorBar from '$lib/components/EditorBar.svelte'
	import ModulePreview from '$lib/components/ModulePreview.svelte'
	import Toggle from '$lib/components/Toggle.svelte'
	import { createScriptFromInlineScript, fork } from '$lib/components/flows/flowStateUtils.svelte'

	import type { FlowModule, RawScript } from '$lib/gen'
	import FlowCard from '../common/FlowCard.svelte'
	import FlowModuleHeader from './FlowModuleHeader.svelte'
	import { getLatestHashForScript, scriptLangToEditorLang } from '$lib/scripts'
	import PropPickerWrapper from '../propPicker/PropPickerWrapper.svelte'
	import { getContext, onDestroy, tick, untrack } from 'svelte'
	import type { FlowEditorContext } from '../types'
	import FlowModuleScript from './FlowModuleScript.svelte'
	import FlowModuleEarlyStop from './FlowModuleEarlyStop.svelte'
	import FlowModuleSuspend from './FlowModuleSuspend.svelte'
	import FlowModuleCache from './FlowModuleCache.svelte'
	import FlowModuleDeleteAfterUse from './FlowModuleDeleteAfterUse.svelte'
	import FlowRetries from './FlowRetries.svelte'
	import { getFailureStepPropPicker, getStepPropPicker } from '../previousResults'
	import { deepEqual } from 'fast-equals'
	import Section from '$lib/components/Section.svelte'

	import Button from '$lib/components/common/button/Button.svelte'
	import Alert from '$lib/components/common/alert/Alert.svelte'
	import FlowModuleSleep from './FlowModuleSleep.svelte'
	import FlowPathViewer from './FlowPathViewer.svelte'
	import InputTransformSchemaForm from '$lib/components/InputTransformSchemaForm.svelte'
	import FlowModuleMockTransitionMessage from './FlowModuleMockTransitionMessage.svelte'
	import Tooltip from '$lib/components/Tooltip.svelte'
	import { SecondsInput } from '$lib/components/common'
	import DiffEditor from '$lib/components/DiffEditor.svelte'
	import FlowModuleTimeout from './FlowModuleTimeout.svelte'
	import HighlightCode from '$lib/components/HighlightCode.svelte'
	import ToggleButtonGroup from '$lib/components/common/toggleButton-v2/ToggleButtonGroup.svelte'
	import ToggleButton from '$lib/components/common/toggleButton-v2/ToggleButton.svelte'
	import s3Scripts from './s3Scripts/lib'
	import Label from '$lib/components/Label.svelte'
	import { enterpriseLicense } from '$lib/stores'
	import { isCloudHosted } from '$lib/cloud'
	import { loadSchemaFromModule } from '../flowInfers'
	import { computeFlowStepWarning, initFlowStepWarnings } from '../utils'
	import { debounce } from '$lib/utils'
	import { dfs } from '../dfs'
	import FlowModuleSkip from './FlowModuleSkip.svelte'
	import { type Job, JobService } from '$lib/gen'
	import { workspaceStore } from '$lib/stores'
	import { checkIfParentLoop } from '../utils'
	import ModulePreviewResultViewer from '$lib/components/ModulePreviewResultViewer.svelte'
<<<<<<< HEAD
	import type { FlowCopilotContext } from '$lib/components/copilot/flow'
	import { refreshStateStore } from '$lib/svelte5Utils.svelte'
=======
	import { aiChatManager } from '$lib/components/copilot/chat/AIChatManager.svelte'
>>>>>>> ae81b4f4

	const {
		selectedId,
		currentEditor,
		previewArgs,
		flowStateStore,
		flowStore,
		pathStore,
		saveDraft,
		flowInputsStore,
		customUi,
		executionCount
	} = getContext<FlowEditorContext>('FlowEditorContext')

<<<<<<< HEAD
	interface Props {
		flowModule: FlowModule
		failureModule?: boolean
		preprocessorModule?: boolean
		parentModule?: FlowModule | undefined
		previousModule: FlowModule | undefined
		scriptKind?: 'script' | 'trigger' | 'approval'
		scriptTemplate?: 'pgsql' | 'mysql' | 'script' | 'docker' | 'powershell'
		noEditor: boolean
		enableAi: boolean
		savedModule?: FlowModule | undefined
	}

	let {
		flowModule = $bindable(),
		failureModule = false,
		preprocessorModule = false,
		parentModule = $bindable(),
		previousModule,
		scriptKind = 'script',
		scriptTemplate = 'script',
		noEditor,
		enableAi,
		savedModule = undefined
	}: Props = $props()

	let tag: string | undefined = $state(undefined)
	let diffMode = $state(false)

	let editor: Editor | undefined = $state()
	let diffEditor: DiffEditor | undefined = $state()
	let modulePreview: ModulePreview | undefined = $state()
	let websocketAlive = $state({
=======
	export let flowModule: FlowModule
	export let failureModule: boolean = false
	export let preprocessorModule: boolean = false
	export let parentModule: FlowModule | undefined = undefined
	export let previousModule: FlowModule | undefined
	export let scriptKind: 'script' | 'trigger' | 'approval' = 'script'
	export let scriptTemplate: 'pgsql' | 'mysql' | 'script' | 'docker' | 'powershell' = 'script'
	export let noEditor: boolean
	export let enableAi: boolean
	export let savedModule: FlowModule | undefined = undefined

	let tag: string | undefined = undefined
	let diffMode = false

	let editor: Editor
	let diffEditor: DiffEditor
	let modulePreview: ModulePreview
	let websocketAlive = {
>>>>>>> ae81b4f4
		pyright: false,
		deno: false,
		go: false,
		ruff: false,
		shellcheck: false
	})
	let selected = $state(preprocessorModule ? 'test' : 'inputs')
	let advancedSelected = $state('retries')
	let advancedRuntimeSelected = $state('concurrency')
	let s3Kind = $state('s3_client')
	let validCode = $state(true)
	let width = $state(1200)
	let lastJob: Job | undefined = $state(undefined)
	let testJob: Job | undefined = $state(undefined)
	let testIsLoading = $state(false)
	let scriptProgress = $state(undefined)

	function onModulesChange(savedModule: FlowModule | undefined, flowModule: FlowModule) {
		// console.log('onModulesChange', savedModule, flowModule)
		return savedModule?.value?.type === 'rawscript' &&
			flowModule.value.type === 'rawscript' &&
			savedModule.value.content !== flowModule.value.content
			? savedModule.value.content
			: undefined
	}

	const { addSelectedLinesToAiChat, toggleAiPanel } =
		getContext<FlowCopilotContext | undefined>('FlowCopilotContext') || {}

	function onKeyDown(event: KeyboardEvent) {
		if ((event.ctrlKey || event.metaKey) && event.key == 'Enter') {
			event.preventDefault()
			selected = 'test'
			modulePreview?.runTestWithStepArgs()
		}
	}
	let inputTransformSchemaForm: InputTransformSchemaForm | undefined = $state(undefined)

	let reloadError: string | undefined = $state(undefined)
	async function reload(flowModule: FlowModule) {
		reloadError = undefined
		try {
			const { input_transforms, schema } = await loadSchemaFromModule(flowModule)
			validCode = true

			if (inputTransformSchemaForm) {
				inputTransformSchemaForm.setArgs(input_transforms)
				if (!deepEqual(schema, $flowStateStore[flowModule.id]?.schema)) {
					$flowInputsStore[flowModule?.id] = {
						flowStepWarnings: await initFlowStepWarnings(
							flowModule.value,
							schema ?? {},
							dfs(flowStore.val.value.modules, (fm) => fm.id)
						)
					}
				}
			} else {
				if (
					flowModule.value.type == 'rawscript' ||
					flowModule.value.type == 'script' ||
					flowModule.value.type == 'flow'
				) {
					if (!deepEqual(flowModule.value.input_transforms, input_transforms)) {
						flowModule.value.input_transforms = input_transforms
					}
				}
			}

			if (flowModule.value.type == 'rawscript' && flowModule.value.lock != undefined) {
				if (flowModule.value.lock != undefined) {
					flowModule.value.lock = undefined
				}
			}
			await tick()
			if (!deepEqual(schema, $flowStateStore[flowModule.id]?.schema)) {
				if (!$flowStateStore[flowModule.id]) {
					$flowStateStore[flowModule.id] = { schema }
				} else {
					$flowStateStore[flowModule.id].schema = schema
				}
			}
		} catch (e) {
			validCode = false
			reloadError = e?.message
		}
	}

	function selectAdvanced(subtab: string) {
		selected = 'advanced'
		advancedSelected = subtab
	}

	let forceReload = $state(0)
	let editorPanelSize = $state(noEditor ? 0 : flowModule.value.type == 'script' ? 30 : 50)
	let editorSettingsPanelSize = $state(100 - untrack(() => editorPanelSize))

	function onSelectedIdChange() {
		if (!$flowStateStore?.[$selectedId]?.schema && flowModule) {
			reload(flowModule)
		}
	}

	let debouncedWarning = debounce((argName: string) => {
		if ($flowInputsStore) {
			computeFlowStepWarning(
				argName,
				flowModule.value,
				$flowInputsStore[flowModule.id].flowStepWarnings ?? {},
				$flowStateStore[$selectedId]?.schema,
				dfs(flowStore.val?.value?.modules ?? [], (fm) => fm.id) ?? []
			).then((flowStepWarnings) => {
				$flowInputsStore[flowModule.id].flowStepWarnings = flowStepWarnings
			})
		}
	}, 100)

	function setFlowInput(argName: string) {
		if ($flowInputsStore && flowModule.id && $flowInputsStore?.[flowModule.id] === undefined) {
			$flowInputsStore[flowModule.id] = {}
		}
		debouncedWarning(argName)
	}

	async function getLastJob() {
		if (
			!$flowStateStore ||
			!flowModule.id ||
			$flowStateStore[flowModule.id]?.previewResult === 'never tested this far' ||
			!$flowStateStore[flowModule.id]?.previewJobId ||
			!$flowStateStore[flowModule.id]?.previewWorkspaceId
		) {
			return
		}
		const job = await JobService.getJob({
			workspace: $flowStateStore[flowModule.id]?.previewWorkspaceId ?? '',
			id: $flowStateStore[flowModule.id]?.previewJobId ?? ''
		})
		if (job) {
			lastJob = job
		}
	}

	let leftPanelSize = $state(0)

	function showDiffMode() {
		diffMode = true
		diffEditor?.setOriginal((savedModule?.value as RawScript).content ?? '')
		diffEditor?.setModified(editor?.getCode() ?? '')
		diffEditor?.show()
		editor?.hide()
	}

	function hideDiffMode() {
		diffMode = false
		diffEditor?.hide()
		editor?.show()
	}
	let lastDeployedCode = $derived(onModulesChange(savedModule, flowModule))

	let stepPropPicker = $derived(
		$executionCount != undefined && failureModule
			? getFailureStepPropPicker($flowStateStore, flowStore.val, $previewArgs)
			: getStepPropPicker(
					$flowStateStore,
					parentModule,
					previousModule,
					flowModule.id,
					flowStore.val,
					$previewArgs,
					false
				)
	)

	$effect(() => {
		$selectedId && onSelectedIdChange()
	})
	$effect(() => {
		if ($workspaceStore && $pathStore && flowModule?.id && $flowStateStore) {
			getLastJob()
		}
	})
	let parentLoop = $derived(
		flowStore.val && flowModule ? checkIfParentLoop(flowStore.val, flowModule.id) : undefined
	)
	$effect(() => {
		if (selected === 'test') {
			leftPanelSize = 50
		} else {
			leftPanelSize = 100
		}
	})

	$effect(() => {
		editor &&
			($currentEditor = {
				type: 'script',
				editor,
				stepId: flowModule.id,
				showDiffMode,
				hideDiffMode,
				diffMode,
				lastDeployedCode
			})
	})

	onDestroy(() => {
		$currentEditor = undefined
	})
</script>

<svelte:window onkeydown={onKeyDown} />

{#if flowModule.value}
	<div class="h-full" bind:clientWidth={width}>
		<FlowCard
			flowModuleValue={flowModule?.value}
			on:reload={() => {
				forceReload++
				reload(flowModule)
			}}
			{noEditor}
			on:setHash={(e) => {
				if (flowModule.value.type == 'script') {
					flowModule.value.hash = e.detail
				}
			}}
			bind:summary={flowModule.summary}
		>
			{#snippet header()}
				<FlowModuleHeader
					{tag}
					module={flowModule}
					on:tagChange={(e) => {
						console.log('tagChange', e.detail)
						if (flowModule.value.type == 'script') {
							flowModule.value.tag_override = e.detail
						} else if (flowModule.value.type == 'rawscript') {
							flowModule.value.tag = e.detail
						}
					}}
					on:toggleSuspend={() => selectAdvanced('suspend')}
					on:toggleSleep={() => selectAdvanced('sleep')}
					on:toggleMock={() => selectAdvanced('mock')}
					on:toggleRetry={() => selectAdvanced('retries')}
					on:togglePin={() => (selected = 'test')}
					on:toggleConcurrency={() => selectAdvanced('runtime')}
					on:toggleCache={() => selectAdvanced('cache')}
					on:toggleStopAfterIf={() => selectAdvanced('early-stop')}
					on:fork={async () => {
						const [module, state] = await fork(flowModule)
						flowModule = module
						$flowStateStore[module.id] = state
					}}
					on:reload={async () => {
						if (flowModule.value.type == 'script') {
							if (flowModule.value.hash != undefined) {
								flowModule.value.hash = await getLatestHashForScript(flowModule.value.path)
							}
							forceReload++
							await reload(flowModule)
						}
						if (flowModule.value.type == 'flow') {
							forceReload++
							await reload(flowModule)
						}
					}}
					on:createScriptFromInlineScript={async () => {
						const [module, state] = await createScriptFromInlineScript(
							flowModule,
							$selectedId,
							$flowStateStore[flowModule.id].schema,
							$pathStore
						)
						if (flowModule.value.type == 'rawscript') {
							module.value.input_transforms = flowModule.value.input_transforms
						}
						flowModule = module
						$flowStateStore[module.id] = state
					}}
				/>
			{/snippet}

			<div class="h-full flex flex-col">
				{#if flowModule.value.type === 'rawscript' && !noEditor}
					<div class="shadow-sm px-1 border-b-1 border-gray-200 dark:border-gray-700">
						<EditorBar
							customUi={customUi?.editorBar}
							{validCode}
							{editor}
							{diffEditor}
							lang={flowModule.value['language'] ?? 'deno'}
							{websocketAlive}
							iconOnly={width < 950}
							kind={scriptKind}
							template={scriptTemplate}
							args={Object.entries(flowModule.value.input_transforms).reduce((acc, [key, obj]) => {
								acc[key] = obj.type === 'static' ? obj.value : undefined
								return acc
							}, {})}
							on:showDiffMode={showDiffMode}
							on:hideDiffMode={hideDiffMode}
							{lastDeployedCode}
							{diffMode}
						/>
					</div>
				{/if}

				<div class="min-h-0 flex-grow" id="flow-editor-editor">
					<Splitpanes horizontal>
						<Pane bind:size={editorPanelSize} minSize={10} class="relative">
							{#if flowModule.value.type === 'rawscript'}
								{#if !noEditor}
									{#key flowModule.id}
										<Editor
											on:addSelectedLinesToAiChat={(e) => {
												const { lines, startLine, endLine } = e.detail
												aiChatManager.addSelectedLinesToContext(lines, startLine, endLine)
											}}
											on:toggleAiPanel={() => {
												aiChatManager.toggleOpen()
											}}
											loadAsync
											folding
											path={$pathStore + '/' + flowModule.id}
											bind:websocketAlive
											bind:this={editor}
											class="h-full relative"
											code={flowModule.value.content}
											lang={scriptLangToEditorLang(flowModule?.value?.language)}
											scriptLang={flowModule?.value?.language}
											automaticLayout={true}
											cmdEnterAction={async () => {
												selected = 'test'
												if ($selectedId == flowModule.id) {
													if (flowModule.value.type === 'rawscript' && editor) {
														flowModule.value.content = editor.getCode()
													}
													await reload(flowModule)
													modulePreview?.runTestWithStepArgs()
												}
											}}
											on:change={async (event) => {
												const content = event.detail
												if (flowModule.value.type === 'rawscript') {
													if (flowModule.value.content !== content) {
														flowModule.value.content = content
													}
													await reload(flowModule)
												}
											}}
											formatAction={() => {
												reload(flowModule)
												saveDraft()
											}}
											fixedOverflowWidgets={true}
											args={Object.entries(flowModule.value.input_transforms).reduce(
												(acc, [key, obj]) => {
													acc[key] = obj.type === 'static' ? obj.value : undefined
													return acc
												},
												{}
											)}
										/>
										<DiffEditor
											open={false}
											bind:this={diffEditor}
											automaticLayout
											fixedOverflowWidgets
											defaultLang={scriptLangToEditorLang(flowModule.value.language)}
											class="h-full"
										/>
									{/key}
								{/if}
							{:else if flowModule.value.type === 'script'}
								{#if !noEditor && (customUi?.hubCode != false || !flowModule?.value?.path?.startsWith('hub/'))}
									<div class="border-t">
										{#key forceReload}
											<FlowModuleScript
												bind:tag
												showAllCode={false}
												path={flowModule.value.path}
												hash={flowModule.value.hash}
											/>
										{/key}
									</div>
								{/if}
							{:else if flowModule.value.type === 'flow'}
								{#key forceReload}
									<FlowPathViewer path={flowModule.value.path} />
								{/key}
							{/if}
						</Pane>
						<Pane bind:size={editorSettingsPanelSize} minSize={20}>
							<Splitpanes>
								<Pane minSize={36} bind:size={leftPanelSize}>
									<Tabs bind:selected>
										{#if !preprocessorModule}
											<Tab value="inputs">Step Input</Tab>
										{/if}
										<Tab value="test">Test this step</Tab>
										{#if !preprocessorModule}
											<Tab value="advanced">Advanced</Tab>
										{/if}
									</Tabs>
									<div
										class={advancedSelected === 'runtime'
											? 'h-[calc(100%-68px)]'
											: 'h-[calc(100%-34px)]'}
									>
										{#if selected === 'inputs' && (flowModule.value.type == 'rawscript' || flowModule.value.type == 'script' || flowModule.value.type == 'flow')}
											<div class="h-full overflow-auto bg-surface" id="flow-editor-step-input">
												<PropPickerWrapper
													pickableProperties={stepPropPicker.pickableProperties}
													error={failureModule}
													noPadding
												>
													{#if reloadError}
														<div
															title={reloadError}
															class="absolute left-2 top-2 rounded-full w-2 h-2 bg-red-300"
														></div>
													{/if}
													<InputTransformSchemaForm
														class="px-1 xl:px-2"
														bind:this={inputTransformSchemaForm}
														pickableProperties={stepPropPicker.pickableProperties}
														schema={$flowStateStore[$selectedId]?.schema ?? {}}
														previousModuleId={previousModule?.id}
														bind:args={
															() => {
																// @ts-ignore
																return flowModule.value.input_transforms
															},
															(v) => {
																if (
																	typeof flowModule.value === 'object' &&
																	flowModule.value !== null
																) {
																	// @ts-ignore
																	flowModule.value.input_transforms = v
																}
															}
														}
														extraLib={stepPropPicker.extraLib}
														{enableAi}
														on:changeArg={(e) => {
															const { argName } = e.detail
															setFlowInput(argName)
														}}
													/>
												</PropPickerWrapper>
											</div>
										{:else if selected === 'test'}
											<ModulePreview
												pickableProperties={stepPropPicker.pickableProperties}
												bind:this={modulePreview}
												mod={flowModule}
												{noEditor}
												schema={$flowStateStore[$selectedId]?.schema ?? {}}
												bind:testJob
												bind:testIsLoading
												bind:scriptProgress
											/>
										{:else if selected === 'advanced'}
											<Tabs bind:selected={advancedSelected}>
												<Tab value="retries" active={flowModule.retry !== undefined}>Retries</Tab>
												{#if !$selectedId.includes('failure')}
													<Tab value="runtime">Runtime</Tab>
													<Tab value="cache" active={Boolean(flowModule.cache_ttl)}>Cache</Tab>
													<Tab
														value="early-stop"
														active={Boolean(
															flowModule.stop_after_if || flowModule.stop_after_all_iters_if
														)}
													>
														Early Stop
													</Tab>
													<Tab value="skip" active={Boolean(flowModule.skip_if)}>Skip</Tab>
													<Tab value="suspend" active={Boolean(flowModule.suspend)}>Suspend</Tab>
													<Tab value="sleep" active={Boolean(flowModule.sleep)}>Sleep</Tab>
													<Tab value="mock" active={Boolean(flowModule.mock?.enabled)}>Mock</Tab>
													<Tab value="same_worker">Shared Directory</Tab>
													{#if flowModule.value['language'] === 'python3' || flowModule.value['language'] === 'deno'}
														<Tab value="s3">S3</Tab>
													{/if}
												{/if}
											</Tabs>
											{#if advancedSelected === 'runtime'}
												<Tabs bind:selected={advancedRuntimeSelected}>
													<Tab value="concurrency">Concurrency</Tab>
													<Tab value="timeout">Timeout</Tab>
													<Tab value="priority">Priority</Tab>
													<Tab value="lifetime">Lifetime</Tab>
												</Tabs>
											{/if}
											<div class="h-[calc(100%-32px)] overflow-auto p-4">
												{#if advancedSelected === 'retries'}
													<Section label="Retries">
														{#snippet header()}
															<Tooltip
																documentationLink="https://www.windmill.dev/docs/flows/retries"
															>
																If defined, upon error this step will be retried with a delay and a
																maximum number of attempts as defined below.
															</Tooltip>
														{/snippet}
														<span class="text-2xs"
															>After all retries attempts have been exhausted:</span
														>
														<div class="flex gap-2 mb-4">
															<Toggle
																size="xs"
																bind:checked={flowModule.continue_on_error}
																options={{
																	left: 'Stop on error and propagate error up',
																	right: "Continue on error with error as step's return"
																}}
															/>
															<Tooltip>
																When enabled, the flow will continue to the next step after going
																through all the retries (if any) even if this step fails. This
																enables to process the error in a branch one for instance.
															</Tooltip>
														</div>
														<div class="my-8"></div>
														<FlowRetries bind:flowModuleRetry={flowModule.retry} />
													</Section>
												{:else if advancedSelected === 'runtime' && advancedRuntimeSelected === 'concurrency'}
													<Section label="Concurrency limits" class="flex flex-col gap-4" eeOnly>
														{#snippet header()}
															<Tooltip>Allowed concurrency within a given timeframe</Tooltip>
														{/snippet}
														{#if flowModule.value.type == 'rawscript'}
															<Label label="Max number of executions within the time window">
																<div class="flex flex-row gap-2 max-w-sm">
																	<input
																		disabled={!$enterpriseLicense}
																		bind:value={flowModule.value.concurrent_limit}
																		type="number"
																	/>
																	<Button
																		size="xs"
																		color="light"
																		variant="border"
																		on:click={() => {
																			if (flowModule.value.type == 'rawscript') {
																				flowModule.value.concurrent_limit = undefined
																			}
																		}}
																	>
																		<div class="flex flex-row gap-2"> Remove Limits </div>
																	</Button>
																</div>
															</Label>
															<Label label="Time window in seconds">
																<SecondsInput
																	disabled={!$enterpriseLicense}
																	bind:seconds={flowModule.value.concurrency_time_window_s}
																/>
															</Label>
															<Label label="Custom concurrency key (optional)">
																{#snippet header()}
																	<Tooltip>
																		Concurrency keys are global, you can have them be workspace
																		specific using the variable `$workspace`. You can also use an
																		argument's value using `$args[name_of_arg]`</Tooltip
																	>
																{/snippet}
																<!-- svelte-ignore a11y_autofocus -->
																<input
																	type="text"
																	autofocus
																	disabled={!$enterpriseLicense}
																	bind:value={flowModule.value.custom_concurrency_key}
																	placeholder={`$workspace/script/${$pathStore}-$args[foo]`}
																/>
															</Label>
														{:else}
															<Alert type="warning" title="Limitation" size="xs">
																The concurrency limit of a workspace script is only settable in the
																script metadata itself. For hub scripts, this feature is non
																available yet.
															</Alert>
														{/if}
													</Section>
												{:else if advancedSelected === 'runtime' && advancedRuntimeSelected === 'timeout'}
													<div>
														<FlowModuleTimeout bind:flowModule />
													</div>
												{:else if advancedSelected === 'runtime' && advancedRuntimeSelected === 'priority'}
													<Section label="Priority" class="flex flex-col gap-4">
														<!-- TODO: Add EE-only badge when we have it -->
														<Toggle
															disabled={!$enterpriseLicense || isCloudHosted()}
															checked={flowModule.priority !== undefined && flowModule.priority > 0}
															on:change={() => {
																if (flowModule.priority) {
																	flowModule.priority = undefined
																} else {
																	flowModule.priority = 100
																}
															}}
															options={{
																right: 'Enabled high priority flow step',
																rightTooltip: `Jobs scheduled from this step when the flow is executed are labeled as high priority and take precedence over the other jobs in the jobs queue. ${
																	!$enterpriseLicense
																		? 'This is a feature only available on enterprise edition.'
																		: ''
																}`
															}}
														/>
														<Label label="Priority number">
															{#snippet header()}
																<Tooltip>The higher the number, the higher the priority.</Tooltip>
															{/snippet}
															<input
																type="number"
																class="!w-24"
																disabled={flowModule.priority === undefined}
																bind:value={flowModule.priority}
																onfocus={bubble('focus')}
																onchange={() => {
																	if (flowModule.priority && flowModule.priority > 100) {
																		flowModule.priority = 100
																	} else if (flowModule.priority && flowModule.priority < 0) {
																		flowModule.priority = 0
																	}
																}}
															/>
														</Label>

														<Alert type="warning" title="Limitation" size="xs">
															Setting priority is only available for enterprise edition and not
															available on the cloud.
														</Alert>
													</Section>
												{:else if advancedSelected === 'runtime' && advancedRuntimeSelected === 'lifetime'}
													<div>
														<FlowModuleDeleteAfterUse
															bind:flowModule
															disabled={!$enterpriseLicense}
														/>
													</div>
												{:else if advancedSelected === 'cache'}
													<div>
														<FlowModuleCache bind:flowModule />
													</div>
												{:else if advancedSelected === 'early-stop'}
													<FlowModuleEarlyStop bind:flowModule />
												{:else if advancedSelected === 'skip'}
													<FlowModuleSkip bind:flowModule {parentModule} {previousModule} />
												{:else if advancedSelected === 'suspend'}
													<div>
														<FlowModuleSuspend
															previousModuleId={previousModule?.id}
															bind:flowModule
														/>
													</div>
												{:else if advancedSelected === 'sleep'}
													<div>
														<FlowModuleSleep
															previousModuleId={previousModule?.id}
															bind:flowModule
														/>
													</div>
												{:else if advancedSelected === 'mock'}
													<div>
														<FlowModuleMockTransitionMessage />
													</div>
												{:else if advancedSelected === 'same_worker'}
													<div>
														<Alert type="info" title="Share a directory between steps">
															If shared directory is set, will share a folder that will be mounted
															on `./shared` for each of them to pass data between each other.
														</Alert>
														<Button
															btnClasses="mt-4"
															on:click={() => {
																$selectedId = 'settings-same-worker'
															}}
														>
															Set shared directory in the flow settings
														</Button>
													</div>
												{:else if advancedSelected === 's3'}
													<div>
														<h2 class="pb-4">
															S3 snippets
															<Tooltip>
																Read/Write object from/to S3 and leverage Polars and DuckDB to run
																efficient ETL processes.
															</Tooltip>
														</h2>
													</div>
													<div class="flex gap-2 justify-between mb-4 items-center">
														<div class="flex gap-2">
															<ToggleButtonGroup bind:selected={s3Kind} class="w-auto">
																{#snippet children({ item })}
																	{#if flowModule.value['language'] === 'deno'}
																		<ToggleButton
																			value="s3_client"
																			size="sm"
																			label="S3 lite client"
																			{item}
																		/>
																	{:else}
																		<ToggleButton
																			value="s3_client"
																			size="sm"
																			label="Boto3"
																			{item}
																		/>
																		<ToggleButton value="polars" size="sm" label="Polars" {item} />
																		<ToggleButton value="duckdb" size="sm" label="DuckDB" {item} />
																	{/if}
																{/snippet}
															</ToggleButtonGroup>
														</div>

														<Button
															size="xs"
															on:click={() =>
																editor?.setCode(s3Scripts[flowModule.value['language']][s3Kind])}
														>
															Apply snippet
														</Button>
													</div>
													<HighlightCode
														language={flowModule.value['language']}
														code={s3Scripts[flowModule.value['language']][s3Kind]}
													/>
												{/if}
											</div>
										{/if}
									</div>
								</Pane>
								{#if selected === 'test'}
									<Pane minSize={20}>
										<ModulePreviewResultViewer
											lang={flowModule.value['language'] ?? 'deno'}
											{editor}
											{diffEditor}
											loopStatus={parentLoop
												? { type: 'inside', flow: parentLoop.type }
												: undefined}
											on:updateMock={({ detail }) => {
												flowModule.mock = detail
												flowModule = flowModule
												refreshStateStore(flowStore)
											}}
											{lastJob}
											{scriptProgress}
											{testJob}
											mod={flowModule}
											{testIsLoading}
											disableMock={preprocessorModule || failureModule}
											disableHistory={failureModule}
										/>
									</Pane>
								{/if}
							</Splitpanes>
						</Pane>
					</Splitpanes>
				</div>
			</div>
		</FlowCard>
	</div>
{:else}
	Incorrect flow module type
{/if}<|MERGE_RESOLUTION|>--- conflicted
+++ resolved
@@ -54,12 +54,7 @@
 	import { workspaceStore } from '$lib/stores'
 	import { checkIfParentLoop } from '../utils'
 	import ModulePreviewResultViewer from '$lib/components/ModulePreviewResultViewer.svelte'
-<<<<<<< HEAD
-	import type { FlowCopilotContext } from '$lib/components/copilot/flow'
-	import { refreshStateStore } from '$lib/svelte5Utils.svelte'
-=======
 	import { aiChatManager } from '$lib/components/copilot/chat/AIChatManager.svelte'
->>>>>>> ae81b4f4
 
 	const {
 		selectedId,
@@ -74,7 +69,6 @@
 		executionCount
 	} = getContext<FlowEditorContext>('FlowEditorContext')
 
-<<<<<<< HEAD
 	interface Props {
 		flowModule: FlowModule
 		failureModule?: boolean
@@ -108,26 +102,6 @@
 	let diffEditor: DiffEditor | undefined = $state()
 	let modulePreview: ModulePreview | undefined = $state()
 	let websocketAlive = $state({
-=======
-	export let flowModule: FlowModule
-	export let failureModule: boolean = false
-	export let preprocessorModule: boolean = false
-	export let parentModule: FlowModule | undefined = undefined
-	export let previousModule: FlowModule | undefined
-	export let scriptKind: 'script' | 'trigger' | 'approval' = 'script'
-	export let scriptTemplate: 'pgsql' | 'mysql' | 'script' | 'docker' | 'powershell' = 'script'
-	export let noEditor: boolean
-	export let enableAi: boolean
-	export let savedModule: FlowModule | undefined = undefined
-
-	let tag: string | undefined = undefined
-	let diffMode = false
-
-	let editor: Editor
-	let diffEditor: DiffEditor
-	let modulePreview: ModulePreview
-	let websocketAlive = {
->>>>>>> ae81b4f4
 		pyright: false,
 		deno: false,
 		go: false,
