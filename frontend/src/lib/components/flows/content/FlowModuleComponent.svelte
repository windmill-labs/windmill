--- conflicted
+++ resolved
@@ -41,12 +41,9 @@
 	import s3Scripts from './s3Scripts/lib'
 	import type { FlowCopilotContext } from '$lib/components/copilot/flow'
 	import Label from '$lib/components/Label.svelte'
-<<<<<<< HEAD
 	import { enterpriseLicense } from '$lib/stores'
 	import { isCloudHosted } from '$lib/cloud'
-=======
 	import { loadSchemaFromModule } from '../flowInfers'
->>>>>>> 69d1bfa2
 
 	const { selectedId, previewArgs, flowStateStore, flowStore, saveDraft } =
 		getContext<FlowEditorContext>('FlowEditorContext')
