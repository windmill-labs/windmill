<script lang="ts">
	import { createBubbler } from 'svelte/legacy'

	const bubble = createBubbler()
	import { Pane, Splitpanes } from 'svelte-splitpanes'
	import Tab from '$lib/components/common/tabs/Tab.svelte'
	import Tabs from '$lib/components/common/tabs/Tabs.svelte'
	import Editor from '$lib/components/Editor.svelte'
	import EditorBar from '$lib/components/EditorBar.svelte'
	import ModulePreview from '$lib/components/ModulePreview.svelte'
	import Toggle from '$lib/components/Toggle.svelte'
	import { createScriptFromInlineScript, fork } from '$lib/components/flows/flowStateUtils.svelte'

	import type { FlowModule, RawScript, ScriptLang } from '$lib/gen'
	import FlowCard from '../common/FlowCard.svelte'
	import FlowModuleHeader from './FlowModuleHeader.svelte'
	import { getLatestHashForScript, scriptLangToEditorLang } from '$lib/scripts'
	import PropPickerWrapper from '../propPicker/PropPickerWrapper.svelte'
	import { getContext, onDestroy, tick, untrack } from 'svelte'
	import type { FlowEditorContext } from '../types'
	import FlowModuleScript from './FlowModuleScript.svelte'
	import FlowModuleEarlyStop from './FlowModuleEarlyStop.svelte'
	import FlowModuleSuspend from './FlowModuleSuspend.svelte'
	import FlowModuleCache from './FlowModuleCache.svelte'
	import FlowModuleDeleteAfterUse from './FlowModuleDeleteAfterUse.svelte'
	import FlowRetries from './FlowRetries.svelte'
	import { getFailureStepPropPicker, getStepPropPicker } from '../previousResults'
	import { deepEqual } from 'fast-equals'
	import Section from '$lib/components/Section.svelte'

	import Button from '$lib/components/common/button/Button.svelte'
	import Alert from '$lib/components/common/alert/Alert.svelte'
	import FlowModuleSleep from './FlowModuleSleep.svelte'
	import FlowPathViewer from './FlowPathViewer.svelte'
	import InputTransformSchemaForm from '$lib/components/InputTransformSchemaForm.svelte'
	import FlowModuleMockTransitionMessage from './FlowModuleMockTransitionMessage.svelte'
	import Tooltip from '$lib/components/Tooltip.svelte'
	import { SecondsInput } from '$lib/components/common'
	import DiffEditor from '$lib/components/DiffEditor.svelte'
	import FlowModuleTimeout from './FlowModuleTimeout.svelte'
	import HighlightCode from '$lib/components/HighlightCode.svelte'
	import ToggleButtonGroup from '$lib/components/common/toggleButton-v2/ToggleButtonGroup.svelte'
	import ToggleButton from '$lib/components/common/toggleButton-v2/ToggleButton.svelte'
	import s3Scripts from './s3Scripts/lib'
	import Label from '$lib/components/Label.svelte'
	import { enterpriseLicense } from '$lib/stores'
	import { isCloudHosted } from '$lib/cloud'
	import { loadSchemaFromModule } from '../flowInfers'
	import FlowModuleSkip from './FlowModuleSkip.svelte'
	import { type Job, JobService } from '$lib/gen'
	import { workspaceStore } from '$lib/stores'
	import { checkIfParentLoop } from '../utils'
	import ModulePreviewResultViewer from '$lib/components/ModulePreviewResultViewer.svelte'
	import { aiChatManager } from '$lib/components/copilot/chat/AIChatManager.svelte'
	import { refreshStateStore, usePromise } from '$lib/svelte5Utils.svelte'
	import { getStepHistoryLoaderContext } from '$lib/components/stepHistoryLoader.svelte'
	import AssetsDropdownButton from '$lib/components/assets/AssetsDropdownButton.svelte'
	import { inferAssets } from '$lib/infer'

	const {
		selectedId,
		currentEditor,
		previewArgs,
		flowStateStore,
		flowStore,
		pathStore,
		saveDraft,
		customUi,
		executionCount
	} = getContext<FlowEditorContext>('FlowEditorContext')

	interface Props {
		flowModule: FlowModule
		failureModule?: boolean
		preprocessorModule?: boolean
		parentModule?: FlowModule | undefined
		previousModule: FlowModule | undefined
		scriptKind?: 'script' | 'trigger' | 'approval'
		scriptTemplate?: 'pgsql' | 'mysql' | 'script' | 'docker' | 'powershell'
		noEditor: boolean
		enableAi: boolean
		savedModule?: FlowModule | undefined
		forceTestTab?: boolean
		highlightArg?: string
	}

	let {
		flowModule = $bindable(),
		failureModule = false,
		preprocessorModule = false,
		parentModule = $bindable(),
		previousModule,
		scriptKind = 'script',
		scriptTemplate = 'script',
		noEditor,
		enableAi,
		savedModule = undefined,
		forceTestTab = false,
		highlightArg = undefined
	}: Props = $props()

	let workspaceScriptTag: string | undefined = $state(undefined)
	let workspaceScriptLang: ScriptLang | undefined = $state(undefined)
	let diffMode = $state(false)

	let editor: Editor | undefined = $state()
	let diffEditor: DiffEditor | undefined = $state()
	let modulePreview: ModulePreview | undefined = $state()
	let websocketAlive = $state({
		pyright: false,
		deno: false,
		go: false,
		ruff: false,
		shellcheck: false
	})
	let selected = $state(preprocessorModule ? 'test' : 'inputs')
	let advancedSelected = $state('retries')
	let advancedRuntimeSelected = $state('concurrency')
	let s3Kind = $state('s3_client')
	let validCode = $state(true)
	let width = $state(1200)
	let lastJob: Job | undefined = $state(undefined)
	let testJob: Job | undefined = $state(undefined)
	let testIsLoading = $state(false)
	let scriptProgress = $state(undefined)

	function onModulesChange(savedModule: FlowModule | undefined, flowModule: FlowModule) {
		// console.log('onModulesChange', savedModule, flowModule)
		return savedModule?.value?.type === 'rawscript' &&
			flowModule.value.type === 'rawscript' &&
			savedModule.value.content !== flowModule.value.content
			? savedModule.value.content
			: undefined
	}

	function onKeyDown(event: KeyboardEvent) {
		if ((event.ctrlKey || event.metaKey) && event.key == 'Enter') {
			event.preventDefault()
			selected = 'test'
			modulePreview?.runTestWithStepArgs()
		}
	}
	let inputTransformSchemaForm: InputTransformSchemaForm | undefined = $state(undefined)

	let reloadError: string | undefined = $state(undefined)
	async function reload(flowModule: FlowModule) {
		reloadError = undefined
		try {
			const { input_transforms, schema } = await loadSchemaFromModule(flowModule)
			validCode = true

			if (inputTransformSchemaForm) {
				inputTransformSchemaForm.setArgs(input_transforms)
			} else {
				if (
					flowModule.value.type == 'rawscript' ||
					flowModule.value.type == 'script' ||
					flowModule.value.type == 'flow'
				) {
					if (!deepEqual(flowModule.value.input_transforms, input_transforms)) {
						flowModule.value.input_transforms = input_transforms
					}
				}
			}

			if (flowModule.value.type == 'rawscript' && flowModule.value.lock != undefined) {
				if (flowModule.value.lock != undefined) {
					flowModule.value.lock = undefined
				}
			}
			await tick()
			if (!deepEqual(schema, $flowStateStore[flowModule.id]?.schema)) {
				if (!$flowStateStore[flowModule.id]) {
					$flowStateStore[flowModule.id] = { schema }
				} else {
					$flowStateStore[flowModule.id].schema = schema
				}
			}
		} catch (e) {
			validCode = false
			reloadError = e?.message
		}
	}

	function selectAdvanced(subtab: string) {
		selected = 'advanced'
		advancedSelected = subtab
	}

	let forceReload = $state(0)
	let editorPanelSize = $state(noEditor ? 0 : flowModule.value.type == 'script' ? 30 : 50)
	let editorSettingsPanelSize = $state(100 - untrack(() => editorPanelSize))
	let stepHistoryLoader = getStepHistoryLoaderContext()

	function onSelectedIdChange() {
		if (!$flowStateStore?.[$selectedId]?.schema && flowModule) {
			reload(flowModule)
		}
	}

	async function getLastJob() {
		if (
			!$flowStateStore ||
			!flowModule.id ||
			$flowStateStore[flowModule.id]?.previewResult === 'never tested this far' ||
			!$flowStateStore[flowModule.id]?.previewJobId ||
			!$flowStateStore[flowModule.id]?.previewWorkspaceId
		) {
			return
		}
		const job = await JobService.getJob({
			workspace: $flowStateStore[flowModule.id]?.previewWorkspaceId ?? '',
			id: $flowStateStore[flowModule.id]?.previewJobId ?? ''
		})
		if (job) {
			lastJob = job
		}
	}

	let leftPanelSize = $state(0)

	function showDiffMode() {
		diffMode = true
		diffEditor?.setOriginal((savedModule?.value as RawScript).content ?? '')
		diffEditor?.setModified(editor?.getCode() ?? '')
		diffEditor?.show()
		editor?.hide()
	}

	function hideDiffMode() {
		diffMode = false
		diffEditor?.hide()
		editor?.show()
	}
	let lastDeployedCode = $derived(onModulesChange(savedModule, flowModule))

	let stepPropPicker = $derived(
		$executionCount != undefined && failureModule
			? getFailureStepPropPicker($flowStateStore, flowStore.val, previewArgs.val)
			: getStepPropPicker(
					$flowStateStore,
					parentModule,
					previousModule,
					flowModule.id,
					flowStore.val,
					previewArgs.val,
					false
				)
	)

	$effect.pre(() => {
		$selectedId && untrack(() => onSelectedIdChange())
	})
	$effect(() => {
		if (testJob && testJob.type === 'CompletedJob') {
			lastJob = $state.snapshot(testJob)
		} else if ($workspaceStore && $pathStore && flowModule?.id && $flowStateStore) {
			untrack(() => getLastJob())
		}
	})
	let parentLoop = $derived(
		flowStore.val && flowModule ? checkIfParentLoop(flowStore.val, flowModule.id) : undefined
	)
	$effect(() => {
		if (selected === 'test') {
			leftPanelSize = 50
		} else {
			leftPanelSize = 100
		}
	})

	$effect(() => {
		editor &&
			($currentEditor = {
				type: 'script',
				editor,
				stepId: flowModule.id,
				showDiffMode,
				hideDiffMode,
				diffMode,
				lastDeployedCode
			})
	})

	onDestroy(() => {
		$currentEditor = undefined
	})

	// Handle force test tab prop with animation
	$effect(() => {
		if (forceTestTab) {
			selected = 'test'
			// Add a smooth transition to the test tab
			setTimeout(() => {
				const testTab = document.querySelector('[value="test"]')
				if (testTab) {
					testTab.scrollIntoView({ behavior: 'smooth', block: 'nearest' })
				}
			}, 100)
		}
	})

<<<<<<< HEAD
	let assets = usePromise(
		async () =>
			flowModule.value.type === 'rawscript'
				? await inferAssets(flowModule.value.language, flowModule.value.content)
				: undefined,
		{ clearValueOnRefresh: false }
	)
	$effect(() => {
		if (flowModule.value.type !== 'rawscript') return
		;[flowModule.value.content, flowModule.value.language]
		untrack(() => assets.refresh())
	})
=======
	let rawScriptLang = $derived(
		flowModule.value.type == 'rawscript' ? flowModule.value.language : undefined
	)
>>>>>>> 3fbd3ec4
</script>

<svelte:window onkeydown={onKeyDown} />

{#if flowModule.value}
	<div class="h-full" bind:clientWidth={width}>
		<FlowCard
			flowModuleValue={flowModule?.value}
			on:reload={() => {
				forceReload++
				reload(flowModule)
			}}
			{noEditor}
			on:setHash={(e) => {
				if (flowModule.value.type == 'script') {
					flowModule.value.hash = e.detail
				}
			}}
			bind:summary={flowModule.summary}
		>
			{#snippet header()}
				<FlowModuleHeader
					tag={workspaceScriptTag ?? rawScriptLang ?? workspaceScriptLang}
					module={flowModule}
					on:tagChange={(e) => {
						console.log('tagChange', e.detail)
						if (flowModule.value.type == 'script') {
							flowModule.value.tag_override = e.detail
						} else if (flowModule.value.type == 'rawscript') {
							flowModule.value.tag = e.detail
						}
					}}
					on:toggleSuspend={() => selectAdvanced('suspend')}
					on:toggleSleep={() => selectAdvanced('sleep')}
					on:toggleMock={() => selectAdvanced('mock')}
					on:toggleRetry={() => selectAdvanced('retries')}
					on:togglePin={() => (selected = 'test')}
					on:toggleConcurrency={() => selectAdvanced('runtime')}
					on:toggleCache={() => selectAdvanced('cache')}
					on:toggleStopAfterIf={() => selectAdvanced('early-stop')}
					on:fork={async () => {
						const [module, state] = await fork(flowModule)
						flowModule = module
						$flowStateStore[module.id] = state
					}}
					on:reload={async () => {
						if (flowModule.value.type == 'script') {
							if (flowModule.value.hash != undefined) {
								flowModule.value.hash = await getLatestHashForScript(flowModule.value.path)
							}
							forceReload++
							await reload(flowModule)
						}
						if (flowModule.value.type == 'flow') {
							forceReload++
							await reload(flowModule)
						}
					}}
					on:createScriptFromInlineScript={async () => {
						const [module, state] = await createScriptFromInlineScript(
							flowModule,
							$selectedId,
							$flowStateStore[flowModule.id].schema,
							$pathStore
						)
						if (flowModule.value.type == 'rawscript') {
							module.value.input_transforms = flowModule.value.input_transforms
						}
						flowModule = module
						$flowStateStore[module.id] = state
					}}
				/>
			{/snippet}

			<div class="h-full flex flex-col">
				{#if flowModule.value.type === 'rawscript' && !noEditor}
					<div class="shadow-sm px-1 border-b-1 border-gray-200 dark:border-gray-700">
						<EditorBar
							customUi={customUi?.editorBar}
							{validCode}
							{editor}
							{diffEditor}
							lang={flowModule.value['language'] ?? 'deno'}
							{websocketAlive}
							iconOnly={width < 950}
							kind={scriptKind}
							template={scriptTemplate}
							args={Object.entries(flowModule.value.input_transforms).reduce((acc, [key, obj]) => {
								acc[key] = obj.type === 'static' ? obj.value : undefined
								return acc
							}, {})}
							on:showDiffMode={showDiffMode}
							on:hideDiffMode={hideDiffMode}
							{lastDeployedCode}
							{diffMode}
							openAiChat
						/>
					</div>
				{/if}

				<div class="min-h-0 flex-grow" id="flow-editor-editor">
					<Splitpanes horizontal>
						<Pane bind:size={editorPanelSize} minSize={10} class="relative">
							{#if flowModule.value.type === 'rawscript'}
								{#if !noEditor}
									{#key flowModule.id}
										<div class="absolute top-2 right-4 z-10 flex flex-row gap-2">
											{#if assets.value?.length}
												<AssetsDropdownButton
													assets={assets.value}
													bind:fallbackAccessTypes={flowModule.value.asset_fallback_access_types}
												/>
											{/if}
										</div>
										<Editor
											on:addSelectedLinesToAiChat={(e) => {
												const { lines, startLine, endLine } = e.detail
												aiChatManager.addSelectedLinesToContext(lines, startLine, endLine)
											}}
											on:toggleAiPanel={() => {
												aiChatManager.toggleOpen()
											}}
											loadAsync
											folding
											path={$pathStore + '/' + flowModule.id}
											bind:websocketAlive
											bind:this={editor}
											class="h-full relative"
											code={flowModule.value.content}
											lang={scriptLangToEditorLang(flowModule?.value?.language)}
											scriptLang={flowModule?.value?.language}
											automaticLayout={true}
											cmdEnterAction={async () => {
												selected = 'test'
												if ($selectedId == flowModule.id) {
													if (flowModule.value.type === 'rawscript' && editor) {
														flowModule.value.content = editor.getCode()
													}
													await reload(flowModule)
													modulePreview?.runTestWithStepArgs()
												}
											}}
											on:change={async (event) => {
												const content = event.detail
												if (flowModule.value.type === 'rawscript') {
													if (flowModule.value.content !== content) {
														flowModule.value.content = content
													}
													await reload(flowModule)
												}
											}}
											formatAction={() => {
												reload(flowModule)
												saveDraft()
											}}
											fixedOverflowWidgets={true}
											args={Object.entries(flowModule.value.input_transforms).reduce(
												(acc, [key, obj]) => {
													acc[key] = obj.type === 'static' ? obj.value : undefined
													return acc
												},
												{}
											)}
											key={`flow-inline-${$workspaceStore}-${$pathStore}-${flowModule.id}`}
										/>
										<DiffEditor
											open={false}
											bind:this={diffEditor}
											automaticLayout
											fixedOverflowWidgets
											defaultLang={scriptLangToEditorLang(flowModule.value.language)}
											class="h-full"
										/>
									{/key}
								{/if}
							{:else if flowModule.value.type === 'script'}
								{#if !noEditor && (customUi?.hubCode != false || !flowModule?.value?.path?.startsWith('hub/'))}
									<div class="border-t">
										{#key forceReload}
											<FlowModuleScript
												bind:tag={workspaceScriptTag}
												bind:language={workspaceScriptLang}
												showAllCode={false}
												path={flowModule.value.path}
												hash={flowModule.value.hash}
											/>
										{/key}
									</div>
								{/if}
							{:else if flowModule.value.type === 'flow'}
								{#key forceReload}
									<FlowPathViewer path={flowModule.value.path} />
								{/key}
							{/if}
						</Pane>
						<Pane bind:size={editorSettingsPanelSize} minSize={20}>
							<Splitpanes>
								<Pane minSize={36} bind:size={leftPanelSize}>
									<Tabs bind:selected>
										{#if !preprocessorModule}
											<Tab value="inputs">Step Input</Tab>
										{/if}
										<Tab value="test">Test this step</Tab>
										{#if !preprocessorModule}
											<Tab value="advanced">Advanced</Tab>
										{/if}
									</Tabs>
									<div
										class={advancedSelected === 'runtime'
											? 'h-[calc(100%-68px)]'
											: 'h-[calc(100%-34px)]'}
									>
										{#if selected === 'inputs' && (flowModule.value.type == 'rawscript' || flowModule.value.type == 'script' || flowModule.value.type == 'flow')}
											<div class="h-full overflow-auto bg-surface" id="flow-editor-step-input">
												<PropPickerWrapper
													pickableProperties={stepPropPicker.pickableProperties}
													error={failureModule}
													noPadding
												>
													{#if reloadError}
														<div
															title={reloadError}
															class="absolute left-2 top-2 rounded-full w-2 h-2 bg-red-300"
														></div>
													{/if}
													<InputTransformSchemaForm
														class="px-1 xl:px-2"
														bind:this={inputTransformSchemaForm}
														pickableProperties={stepPropPicker.pickableProperties}
														schema={$flowStateStore[$selectedId]?.schema ?? {}}
														previousModuleId={previousModule?.id}
														bind:args={
															() => {
																// @ts-ignore
																return flowModule?.value?.input_transforms
															},
															(v) => {
																if (
																	typeof flowModule?.value === 'object' &&
																	flowModule?.value !== null
																) {
																	// @ts-ignore
																	flowModule.value.input_transforms = v
																}
															}
														}
														extraLib={stepPropPicker.extraLib}
														{enableAi}
													/>
												</PropPickerWrapper>
											</div>
										{:else if selected === 'test'}
											<ModulePreview
												pickableProperties={stepPropPicker.pickableProperties}
												bind:this={modulePreview}
												mod={flowModule}
												{noEditor}
												schema={$flowStateStore[$selectedId]?.schema ?? {}}
												bind:testJob
												bind:testIsLoading
												bind:scriptProgress
												focusArg={highlightArg}
											/>
										{:else if selected === 'advanced'}
											<Tabs bind:selected={advancedSelected}>
												<Tab value="retries" active={flowModule.retry !== undefined}>Retries</Tab>
												{#if !$selectedId.includes('failure')}
													<Tab value="runtime">Runtime</Tab>
													<Tab value="cache" active={Boolean(flowModule.cache_ttl)}>Cache</Tab>
													<Tab
														value="early-stop"
														active={Boolean(
															flowModule.stop_after_if || flowModule.stop_after_all_iters_if
														)}
													>
														Early Stop
													</Tab>
													<Tab value="skip" active={Boolean(flowModule.skip_if)}>Skip</Tab>
													<Tab value="suspend" active={Boolean(flowModule.suspend)}>Suspend</Tab>
													<Tab value="sleep" active={Boolean(flowModule.sleep)}>Sleep</Tab>
													<Tab value="mock" active={Boolean(flowModule.mock?.enabled)}>Mock</Tab>
													<Tab value="same_worker">Shared Directory</Tab>
													{#if flowModule.value['language'] === 'python3' || flowModule.value['language'] === 'deno'}
														<Tab value="s3">S3</Tab>
													{/if}
												{/if}
											</Tabs>
											{#if advancedSelected === 'runtime'}
												<Tabs bind:selected={advancedRuntimeSelected}>
													<Tab value="concurrency">Concurrency</Tab>
													<Tab value="timeout">Timeout</Tab>
													<Tab value="priority">Priority</Tab>
													<Tab value="lifetime">Lifetime</Tab>
												</Tabs>
											{/if}
											<div class="h-[calc(100%-32px)] overflow-auto p-4">
												{#if advancedSelected === 'retries'}
													<Section label="Retries">
														{#snippet header()}
															<Tooltip
																documentationLink="https://www.windmill.dev/docs/flows/retries"
															>
																If defined, upon error this step will be retried with a delay and a
																maximum number of attempts as defined below.
															</Tooltip>
														{/snippet}
														<span class="text-2xs"
															>After all retries attempts have been exhausted:</span
														>
														<div class="flex gap-2 mb-4">
															<Toggle
																size="xs"
																bind:checked={flowModule.continue_on_error}
																options={{
																	left: 'Stop on error and propagate error up',
																	right: "Continue on error with error as step's return"
																}}
															/>
															<Tooltip>
																When enabled, the flow will continue to the next step after going
																through all the retries (if any) even if this step fails. This
																enables to process the error in a branch one for instance.
															</Tooltip>
														</div>
														<div class="my-8"></div>
														<FlowRetries bind:flowModuleRetry={flowModule.retry} />
													</Section>
												{:else if advancedSelected === 'runtime' && advancedRuntimeSelected === 'concurrency'}
													<Section label="Concurrency limits" class="flex flex-col gap-4" eeOnly>
														{#snippet header()}
															<Tooltip>Allowed concurrency within a given timeframe</Tooltip>
														{/snippet}
														{#if flowModule.value.type == 'rawscript'}
															<Label label="Max number of executions within the time window">
																<div class="flex flex-row gap-2 max-w-sm">
																	<input
																		disabled={!$enterpriseLicense}
																		bind:value={flowModule.value.concurrent_limit}
																		type="number"
																	/>
																	<Button
																		size="xs"
																		color="light"
																		variant="border"
																		on:click={() => {
																			if (flowModule.value.type == 'rawscript') {
																				flowModule.value.concurrent_limit = undefined
																			}
																		}}
																	>
																		<div class="flex flex-row gap-2"> Remove Limits </div>
																	</Button>
																</div>
															</Label>
															<Label label="Time window in seconds">
																<SecondsInput
																	disabled={!$enterpriseLicense}
																	bind:seconds={flowModule.value.concurrency_time_window_s}
																/>
															</Label>
															<Label label="Custom concurrency key (optional)">
																{#snippet header()}
																	<Tooltip>
																		Concurrency keys are global, you can have them be workspace
																		specific using the variable `$workspace`. You can also use an
																		argument's value using `$args[name_of_arg]`</Tooltip
																	>
																{/snippet}
																<!-- svelte-ignore a11y_autofocus -->
																<input
																	type="text"
																	autofocus
																	disabled={!$enterpriseLicense}
																	bind:value={flowModule.value.custom_concurrency_key}
																	placeholder={`$workspace/script/${$pathStore}-$args[foo]`}
																/>
															</Label>
														{:else}
															<Alert type="warning" title="Limitation" size="xs">
																The concurrency limit of a workspace script is only settable in the
																script metadata itself. For hub scripts, this feature is non
																available yet.
															</Alert>
														{/if}
													</Section>
												{:else if advancedSelected === 'runtime' && advancedRuntimeSelected === 'timeout'}
													<div>
														<FlowModuleTimeout bind:flowModule />
													</div>
												{:else if advancedSelected === 'runtime' && advancedRuntimeSelected === 'priority'}
													<Section label="Priority" class="flex flex-col gap-4">
														<!-- TODO: Add EE-only badge when we have it -->
														<Toggle
															disabled={!$enterpriseLicense || isCloudHosted()}
															checked={flowModule.priority !== undefined && flowModule.priority > 0}
															on:change={() => {
																if (flowModule.priority) {
																	flowModule.priority = undefined
																} else {
																	flowModule.priority = 100
																}
															}}
															options={{
																right: 'Enabled high priority flow step',
																rightTooltip: `Jobs scheduled from this step when the flow is executed are labeled as high priority and take precedence over the other jobs in the jobs queue. ${
																	!$enterpriseLicense
																		? 'This is a feature only available on enterprise edition.'
																		: ''
																}`
															}}
														/>
														<Label label="Priority number">
															{#snippet header()}
																<Tooltip>The higher the number, the higher the priority.</Tooltip>
															{/snippet}
															<input
																type="number"
																class="!w-24"
																disabled={flowModule.priority === undefined}
																bind:value={flowModule.priority}
																onfocus={bubble('focus')}
																onchange={() => {
																	if (flowModule.priority && flowModule.priority > 100) {
																		flowModule.priority = 100
																	} else if (flowModule.priority && flowModule.priority < 0) {
																		flowModule.priority = 0
																	}
																}}
															/>
														</Label>

														<Alert type="warning" title="Limitation" size="xs">
															Setting priority is only available for enterprise edition and not
															available on the cloud.
														</Alert>
													</Section>
												{:else if advancedSelected === 'runtime' && advancedRuntimeSelected === 'lifetime'}
													<div>
														<FlowModuleDeleteAfterUse
															bind:flowModule
															disabled={!$enterpriseLicense}
														/>
													</div>
												{:else if advancedSelected === 'cache'}
													<div>
														<FlowModuleCache bind:flowModule />
													</div>
												{:else if advancedSelected === 'early-stop'}
													<FlowModuleEarlyStop bind:flowModule />
												{:else if advancedSelected === 'skip'}
													<FlowModuleSkip bind:flowModule {parentModule} {previousModule} />
												{:else if advancedSelected === 'suspend'}
													<div>
														<FlowModuleSuspend
															previousModuleId={previousModule?.id}
															bind:flowModule
														/>
													</div>
												{:else if advancedSelected === 'sleep'}
													<div>
														<FlowModuleSleep
															previousModuleId={previousModule?.id}
															bind:flowModule
														/>
													</div>
												{:else if advancedSelected === 'mock'}
													<div>
														<FlowModuleMockTransitionMessage />
													</div>
												{:else if advancedSelected === 'same_worker'}
													<div>
														<Alert type="info" title="Share a directory between steps">
															If shared directory is set, will share a folder that will be mounted
															on `./shared` for each of them to pass data between each other.
														</Alert>
														<Button
															btnClasses="mt-4"
															on:click={() => {
																$selectedId = 'settings-same-worker'
															}}
														>
															Set shared directory in the flow settings
														</Button>
													</div>
												{:else if advancedSelected === 's3'}
													<div>
														<h2 class="pb-4">
															S3 snippets
															<Tooltip>
																Read/Write object from/to S3 and leverage Polars and DuckDB to run
																efficient ETL processes.
															</Tooltip>
														</h2>
													</div>
													<div class="flex gap-2 justify-between mb-4 items-center">
														<div class="flex gap-2">
															<ToggleButtonGroup bind:selected={s3Kind} class="w-auto">
																{#snippet children({ item })}
																	{#if flowModule.value['language'] === 'deno'}
																		<ToggleButton
																			value="s3_client"
																			size="sm"
																			label="S3 lite client"
																			{item}
																		/>
																	{:else}
																		<ToggleButton
																			value="s3_client"
																			size="sm"
																			label="Boto3"
																			{item}
																		/>
																		<ToggleButton value="polars" size="sm" label="Polars" {item} />
																		<ToggleButton value="duckdb" size="sm" label="DuckDB" {item} />
																	{/if}
																{/snippet}
															</ToggleButtonGroup>
														</div>

														<Button
															size="xs"
															on:click={() =>
																editor?.setCode(s3Scripts[flowModule.value['language']][s3Kind])}
														>
															Apply snippet
														</Button>
													</div>
													<HighlightCode
														language={flowModule.value['language']}
														code={s3Scripts[flowModule.value['language']][s3Kind]}
													/>
												{/if}
											</div>
										{/if}
									</div>
								</Pane>
								{#if selected === 'test'}
									<Pane minSize={20} class="relative">
										{#if stepHistoryLoader?.stepStates[flowModule.id]?.initial && !flowModule.mock?.enabled}
											<!-- svelte-ignore a11y_no_static_element_interactions -->
											<!-- svelte-ignore a11y_click_events_have_key_events -->
											<div
												onclick={() => {
													stepHistoryLoader?.resetInitial(flowModule.id)
												}}
												class="cursor-pointer h-full hover:bg-gray-500/20 dark:hover:bg-gray-500/20 dark:bg-gray-500/80 bg-gray-500/40 absolute top-0 left-0 w-full z-50"
											>
												<div class="text-center text-primary text-sm py-2 pt-20"
													><span class="font-bold border p-2 bg-surface-secondary rounded-md"
														>Run loaded from history</span
													></div
												>
											</div>
										{/if}
										<ModulePreviewResultViewer
											lang={flowModule.value['language'] ?? 'deno'}
											{editor}
											{diffEditor}
											loopStatus={parentLoop
												? { type: 'inside', flow: parentLoop.type }
												: undefined}
											onUpdateMock={(detail) => {
												flowModule.mock = detail
												flowModule = flowModule
												refreshStateStore(flowStore)
											}}
											{lastJob}
											{scriptProgress}
											{testJob}
											mod={flowModule}
											{testIsLoading}
											disableMock={preprocessorModule || failureModule}
											disableHistory={failureModule}
											loadingJob={stepHistoryLoader?.stepStates[flowModule.id]?.loadingJobs}
										/>
									</Pane>
								{/if}
							</Splitpanes>
						</Pane>
					</Splitpanes>
				</div>
			</div>
		</FlowCard>
	</div>
{:else}
	Incorrect flow module type
{/if}<|MERGE_RESOLUTION|>--- conflicted
+++ resolved
@@ -300,7 +300,6 @@
 		}
 	})
 
-<<<<<<< HEAD
 	let assets = usePromise(
 		async () =>
 			flowModule.value.type === 'rawscript'
@@ -313,11 +312,10 @@
 		;[flowModule.value.content, flowModule.value.language]
 		untrack(() => assets.refresh())
 	})
-=======
+
 	let rawScriptLang = $derived(
 		flowModule.value.type == 'rawscript' ? flowModule.value.language : undefined
 	)
->>>>>>> 3fbd3ec4
 </script>
 
 <svelte:window onkeydown={onKeyDown} />
