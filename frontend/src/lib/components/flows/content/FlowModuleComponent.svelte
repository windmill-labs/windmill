--- conflicted
+++ resolved
@@ -391,18 +391,11 @@
 									{#key flowModule.id}
 										<Editor
 											on:addSelectedLinesToAiChat={(e) => {
-<<<<<<< HEAD
-												// TODO
-											}}
-											on:toggleAiPanel={() => {
-												// TODO
-=======
 												const { lines, startLine, endLine } = e.detail
 												addSelectedLinesToAiChat?.(lines, startLine, endLine)
 											}}
 											on:toggleAiPanel={() => {
 												toggleAiPanel?.()
->>>>>>> 697f6605
 											}}
 											loadAsync
 											folding
