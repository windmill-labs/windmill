--- conflicted
+++ resolved
@@ -652,20 +652,12 @@
 												{/if}
 											</Tabs>
 											{#if advancedSelected === 'runtime'}
-<<<<<<< HEAD
-												<Tabs bind:selected={advancedRuntimeSelected}>
-													<Tab value="concurrency">Concurrency</Tab>
-													<Tab value="debouncing">Debouncing</Tab>
-													<Tab value="timeout">Timeout</Tab>
-													<Tab value="priority">Priority</Tab>
-													<Tab value="lifetime">Lifetime</Tab>
-=======
 												<Tabs bind:selected={advancedRuntimeSelected} wrapperClass="shrink-0">
 													<Tab value="concurrency" label="Concurrency" />
+                          <Tab value="debouncing" label="Debouncing" />
 													<Tab value="timeout" label="Timeout" />
 													<Tab value="priority" label="Priority" />
 													<Tab value="lifetime" label="Lifetime" />
->>>>>>> 032f0c1f
 												</Tabs>
 											{/if}
 											<div class="flex-1 overflow-auto p-4">
