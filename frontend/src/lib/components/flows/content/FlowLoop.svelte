--- conflicted
+++ resolved
@@ -23,13 +23,7 @@
 	export let index: number
 
 	let editor: SimpleEditor | undefined = undefined
-<<<<<<< HEAD
-	let monacos: { [id: string]: SimpleEditor } = {}
 	let selected: string = 'retries'
-	let inputTransformName = ''
-=======
-	let selected: string = 'retries'
->>>>>>> 9e0c2d75
 
 	$: mod = $flowStore.value.modules[index]
 
@@ -149,7 +143,6 @@
 									}}
 								/>
 							{/if}
-<<<<<<< HEAD
 						</div>
 					{/each}
 				{/if}
@@ -167,33 +160,6 @@
 									<FlowRetries bind:flowModule={mod} />
 								</div>
 							</TabContent>
-=======
-
-							<span class="my-2 text-sm font-bold">Skip failures</span>
-
-							<Toggle
-								bind:checked={mod.value.skip_failures}
-								options={{
-									right: 'Skip failures'
-								}}
-							/>
-						{/if}
-					</div></top
-				>
-				<down slot="down" class="flex flex-col flex-1 h-full">
-					<Tabs bind:selected>
-						<Tab value="retries">Retries</Tab>
-						<Tab value="early-stop">Early Stop</Tab>
-						<Tab value="suspend">Sleep/Suspend</Tab>
-
-						<svelte:fragment slot="content">
-							<div class="overflow-hidden bg-white" style="height:calc(100% - 32px);">
-								<TabContent value="retries" class="flex flex-col flex-1 h-full">
-									<div class="p-4 overflow-y-auto">
-										<FlowRetries bind:flowModule={mod} />
-									</div>
-								</TabContent>
->>>>>>> 9e0c2d75
 
 							<TabContent value="early-stop" class="flex flex-col flex-1 h-full">
 								<div class="p-4 overflow-y-auto">
