<script lang="ts">
	import { Button, Drawer, DrawerContent } from '$lib/components/common'
	import ConfirmationModal from '$lib/components/common/confirmationModal/ConfirmationModal.svelte'
	import DiffDrawer from '$lib/components/DiffDrawer.svelte'
	import ScriptEditor from '$lib/components/ScriptEditor.svelte'
	import { ScriptService, type Preview, Script } from '$lib/gen'
	import { inferArgs } from '$lib/infer'
	import { workspaceStore } from '$lib/stores'
<<<<<<< HEAD
	import { emptySchema, sendUserToast } from '$lib/utils'
	import { Loader2, Save } from 'lucide-svelte'
=======
	import {
		cleanValueProperties,
		emptySchema,
		orderedJsonStringify,
		sendUserToast
	} from '$lib/utils'
	import { faSave } from '@fortawesome/free-solid-svg-icons'
	import { cloneDeep } from 'lodash'
	import { DiffIcon, Loader2 } from 'lucide-svelte'
>>>>>>> f2bff845
	import { createEventDispatcher } from 'svelte'
	import { fade } from 'svelte/transition'

	let scriptEditorDrawer: Drawer

	const dispatch = createEventDispatcher()

	export async function openDrawer(hash: string, cb: () => void): Promise<void> {
		script = undefined
		scriptEditorDrawer.openDrawer?.()
		script = await ScriptService.getScriptByHash({
			workspace: $workspaceStore!,
			hash
		})
		savedScript = cloneDeep(script)
		callback = cb
	}

	let callback: (() => void) | undefined = undefined
	let script:
		| {
				path: string
				description: string
				summary: string
				hash: string
				language: Preview.language
				content: string
				schema?: any
				kind: 'script' | 'failure' | 'trigger' | 'command' | 'approval' | undefined
				envs?: string[]
				ws_error_handler_muted?: boolean
		  }
		| undefined = undefined

	let savedScript:
		| {
				path: string
				description: string
				summary: string
				hash: string
				language: Preview.language
				content: string
				schema?: any
				kind: 'script' | 'failure' | 'trigger' | 'command' | 'approval' | undefined
				envs?: string[]
				ws_error_handler_muted?: boolean
		  }
		| undefined = undefined

	async function saveScript(): Promise<void> {
		if (script) {
			try {
				script.schema = script.schema ?? emptySchema()
				try {
					await inferArgs(script.language, script.content, script.schema)
				} catch (error) {
					sendUserToast(
						`Impossible to infer the schema. Assuming this is a script without main function`,
						true
					)
				}

				await ScriptService.createScript({
					workspace: $workspaceStore!,
					requestBody: {
						path: script.path,
						summary: script.summary,
						description: script.description ?? '',
						content: script.content,
						parent_hash: script.hash != '' ? script.hash : undefined,
						schema: script.schema,
						is_template: false,
						language: script.language,
						kind: script.kind as Script.kind | undefined,
						envs: script.envs,
						ws_error_handler_muted: script.ws_error_handler_muted
					}
				})
				savedScript = cloneDeep(script)
				callback?.()
			} catch (error) {
				sendUserToast(`Impossible to save the script: ${error.body}`, true)
			}
		}
	}

	let closeAnyway = false
	let diffDrawer: DiffDrawer
	let unsavedModalOpen = false
	async function checkForUnsavedChanges() {
		if (closeAnyway) {
			scriptEditorDrawer.closeDrawer()
			closeAnyway = false
			return
		}
		if (savedScript && script) {
			const saved = cleanValueProperties(savedScript)
			const current = cleanValueProperties(script)
			if (orderedJsonStringify(saved) !== orderedJsonStringify(current)) {
				unsavedModalOpen = true
			} else {
				scriptEditorDrawer.closeDrawer()
			}
		}
	}
</script>

<!-- <UnsavedConfirmationModal savedValue={savedScript} modifiedValue={script} {diffDrawer} /> -->

<ConfirmationModal
	open={unsavedModalOpen}
	title="Unsaved changes detected"
	confirmationText="Discard changes"
	on:canceled={() => {
		unsavedModalOpen = false
	}}
	on:confirmed={() => {
		unsavedModalOpen = false
		closeAnyway = true
		scriptEditorDrawer.closeDrawer()
	}}
>
	<div class="flex flex-col w-full space-y-4">
		<span>Are you sure you want to discard the changes you have made? </span>
		<Button
			wrapperClasses="self-start"
			color="light"
			variant="border"
			size="xs"
			on:click={() => {
				if (!savedScript || !script) {
					return
				}
				unsavedModalOpen = false
				closeAnyway = true
				scriptEditorDrawer.closeDrawer()
				diffDrawer.openDrawer()
				diffDrawer.setDiff({
					title: 'Saved <> Current',
					mode: 'simple',
					original: savedScript,
					current: script,
					button: {
						text: 'Close anyway',
						onClick: () => {
							closeAnyway = true
							diffDrawer.closeDrawer()
						}
					}
				})
			}}
			>Show diff
		</Button>
	</div>
</ConfirmationModal>
<Drawer
	bind:this={scriptEditorDrawer}
	size="1200px"
	on:close={() => {
		scriptEditorDrawer.openDrawer()
		checkForUnsavedChanges()
	}}
>
	<DrawerContent
		title="Script Editor"
		noPadding
		forceOverflowVisible
		fullScreen
		on:close={() => {
			scriptEditorDrawer.closeDrawer()
		}}
	>
		{#if script}
			{#key script.hash}
				<ScriptEditor
					noSyncFromGithub
					lang={script.language}
					path={script.path}
					fixedOverflowWidgets={true}
					bind:code={script.content}
					bind:schema={script.schema}
					tag={undefined}
				/>
			{/key}
		{:else}
			<div
				out:fade={{ duration: 200 }}
				class="absolute inset-0 center-center flex-col bg-surface text-tertiary border"
			>
				<Loader2 class="animate-spin" size={16} />
				<span class="text-xs mt-1">Loading</span>
			</div>
		{/if}
		<svelte:fragment slot="actions">
			<Button
				disabled={!savedScript || !script}
				color="light"
				variant="border"
				on:click={async () => {
					if (!savedScript || !script) {
						return
					}
					closeAnyway = true
					scriptEditorDrawer.closeDrawer()
					diffDrawer.openDrawer()
					diffDrawer.setDiff({
						mode: 'simple',
						original: savedScript,
						current: script,
						title: 'Saved <> Current',
						button: {
							text: 'Restore to saved',
							onClick: () => {
								script = cloneDeep(savedScript)
								diffDrawer.closeDrawer()
							}
						}
					})
				}}
			>
				<div class="flex flex-row gap-2 items-center">
					<DiffIcon size={14} />
					Diff
				</div>
			</Button>
			<Button
				on:click={async () => {
					await saveScript()
					dispatch('save')
					scriptEditorDrawer.closeDrawer()
				}}
				disabled={!script}
				startIcon={{ icon: Save }}
			>
				Save
			</Button>
		</svelte:fragment>
	</DrawerContent>
</Drawer>

<DiffDrawer
	bind:this={diffDrawer}
	on:close={() => {
		if (!closeAnyway) {
			scriptEditorDrawer.openDrawer()
		} else {
			closeAnyway = false
		}
	}}
/><|MERGE_RESOLUTION|>--- conflicted
+++ resolved
@@ -6,20 +6,14 @@
 	import { ScriptService, type Preview, Script } from '$lib/gen'
 	import { inferArgs } from '$lib/infer'
 	import { workspaceStore } from '$lib/stores'
-<<<<<<< HEAD
-	import { emptySchema, sendUserToast } from '$lib/utils'
-	import { Loader2, Save } from 'lucide-svelte'
-=======
+	import { Loader2, Save, DiffIcon } from 'lucide-svelte'
 	import {
 		cleanValueProperties,
 		emptySchema,
 		orderedJsonStringify,
 		sendUserToast
 	} from '$lib/utils'
-	import { faSave } from '@fortawesome/free-solid-svg-icons'
 	import { cloneDeep } from 'lodash'
-	import { DiffIcon, Loader2 } from 'lucide-svelte'
->>>>>>> f2bff845
 	import { createEventDispatcher } from 'svelte'
 	import { fade } from 'svelte/transition'
 
