<script lang="ts">
	import { Button } from '$lib/components/common'
	import { ButtonType } from '$lib/components/common/button/model'
	import { getContext, tick, untrack } from 'svelte'
	import FlowCard from '../common/FlowCard.svelte'
	import type { FlowEditorContext } from '../types'
	import JsonInputs from '$lib/components/JsonInputs.svelte'
	import { convert } from '@redocly/json-to-json-schema'
	import { sendUserToast } from '$lib/toast'
	import EditableSchemaForm from '$lib/components/EditableSchemaForm.svelte'
	import AddPropertyV2 from '$lib/components/schema/AddPropertyV2.svelte'
	import FlowInputViewer from '$lib/components/FlowInputViewer.svelte'
	import HistoricInputs from '$lib/components/HistoricInputs.svelte'
	import SavedInputsPicker from '$lib/components/SavedInputsPicker.svelte'
	import FirstStepInputs from '$lib/components/FirstStepInputs.svelte'
	import {
		CornerDownLeft,
		Pen,
		ChevronRight,
		Plus,
		History,
		Braces,
		Code,
		Save,
		X,
		Check
	} from 'lucide-svelte'
	import CaptureIcon from '$lib/components/triggers/CaptureIcon.svelte'
	import FlowInputEditor from './FlowInputEditor.svelte'
	import { twMerge } from 'tailwind-merge'
	import CaptureButton from '$lib/components/triggers/CaptureButton.svelte'
	import {
		type SchemaDiff,
		getFullPath,
		setNestedProperty,
		getNestedProperty,
		schemaFromDiff,
		computeDiff,
		applyDiff
	} from '$lib/components/schema/schemaUtils.svelte'
	import SideBarTab from '$lib/components/meltComponents/SideBarTab.svelte'
	import CaptureTable from '$lib/components/triggers/CaptureTable.svelte'
	import { isObjectTooBig, readFieldsRecursively } from '$lib/utils'
	import { refreshStateStore } from '$lib/svelte5Utils.svelte'
	import type { AiAgent, ScriptLang } from '$lib/gen'
	import { deepEqual } from 'fast-equals'
	import Toggle from '$lib/components/Toggle.svelte'
	import { AI_AGENT_SCHEMA } from '../flowInfers'
	import { nextId } from '../flowModuleNextId'
	import ConfirmationModal from '$lib/components/common/confirmationModal/ConfirmationModal.svelte'
<<<<<<< HEAD
	import { randomUUID } from '../conversations/FlowChatManager.svelte'
	import { createFlowDiffManager } from '../flowDiffManager.svelte'
=======
	import FlowChat from '../conversations/FlowChat.svelte'
>>>>>>> dccee1db

	interface Props {
		noEditor: boolean
		disabled: boolean
		onTestFlow?: (conversationId?: string) => Promise<string | undefined>
		previewOpen: boolean
		flowModuleSchemaMap?: import('../map/FlowModuleSchemaMap.svelte').default
	}

	let { noEditor, disabled, onTestFlow, previewOpen, flowModuleSchemaMap = undefined }: Props = $props()
	const {
		flowStore,
		flowStateStore,
		previewArgs,
		pathStore,
		initialPathStore,
		fakeInitialPath,
		flowInputEditorState
	} = getContext<FlowEditorContext>('FlowEditorContext')

	// Get diffManager from the graph
	const diffManager = $derived(flowModuleSchemaMap?.getDiffManager())

	// Use pending schema from diffManager when in diff mode, otherwise use flowStore
	const effectiveSchema = $derived(
		diffManager?.afterInputSchema ?? flowStore.val.schema
	)

	// When in diff mode with pending Input changes, treat as disabled to prevent editing
	const effectiveDisabled = $derived(disabled || (diffManager?.moduleActions['Input']?.pending ?? false))

	let chatInputEnabled = $derived(Boolean(flowStore.val.value?.chat_input_enabled))
	let shouldUseStreaming = $derived.by(() => {
		const modules = flowStore.val.value?.modules
		const lastModule = modules && modules.length > 0 ? modules[modules.length - 1] : undefined
		return (
			lastModule?.value?.type === 'aiagent' &&
			lastModule?.value?.input_transforms?.streaming?.type === 'static' &&
			lastModule?.value?.input_transforms?.streaming?.value === true
		)
	})
	let showChatModeWarning = $state(false)

	let addPropertyV2: AddPropertyV2 | undefined = $state(undefined)
	let previewSchema: Record<string, any> | undefined = $state(undefined)
	let payloadData: Record<string, any> | undefined = undefined
	let dropdownItems: Array<{
		label: string
		onClick: () => void
		disabled?: boolean
	}> = $state([])
	let diff: Record<string, SchemaDiff> = $state({})
	let editPanelSize = $state($flowInputEditorState?.editPanelSize ?? 0)
	let selectedSchema: Record<string, any> | undefined = $state(undefined)
	let runDisabled: boolean = $state(false)
	let editableSchemaForm: EditableSchemaForm | undefined = $state(undefined)
	let savedPreviewArgs: Record<string, any> | undefined = $state(undefined)
	let isValid = $state(true)
	let dynCode: string | undefined = $state(undefined)
	let dynLang: ScriptLang | undefined = $state(undefined)

	function updateEditPanelSize(size: number | undefined) {
		if (!$flowInputEditorState) return
		if (!size || size === 0) {
			$flowInputEditorState.editPanelSize = undefined
		} else {
			$flowInputEditorState.editPanelSize = size
		}
	}

	let timeout: number | undefined = undefined
	$effect(() => {
		if (timeout) {
			clearTimeout(timeout)
		}
		timeout = setTimeout(() => {
			updateEditPanelSize(editPanelSize)
		}, 100)
	})

	const getDropdownItems = () => {
		return [
			{
				label: 'Input editor',
				onClick: () => {
					handleEditSchema('inputEditor')
				},
				disabled:
					!$flowInputEditorState?.selectedTab ||
					$flowInputEditorState?.selectedTab === 'inputEditor',
				icon: Pen,
				selected: $flowInputEditorState?.selectedTab === 'inputEditor'
			},
			{
				label: 'Trigger captures',
				onClick: () => {
					handleEditSchema('captures')
				},
				disabled: $flowInputEditorState?.selectedTab === 'captures',
				icon: CaptureIcon,
				selected: $flowInputEditorState?.selectedTab === 'captures'
			},
			{
				label: 'History',
				onClick: () => {
					handleEditSchema('history')
				},
				disabled: $flowInputEditorState?.selectedTab === 'history',
				icon: History,
				selected: $flowInputEditorState?.selectedTab === 'history'
			},
			{
				label: 'Json payload',
				onClick: () => {
					handleEditSchema('json')
				},
				disabled: $flowInputEditorState?.selectedTab === 'json',
				icon: Braces,
				selected: $flowInputEditorState?.selectedTab === 'json'
			},
			{
				label: "First step's inputs",
				onClick: () => {
					handleEditSchema('firstStepInputs')
				},
				icon: Code,
				selected: $flowInputEditorState?.selectedTab === 'firstStepInputs'
			},
			{
				label: 'Saved inputs',
				onClick: () => {
					handleEditSchema('savedInputs')
				},
				disabled: $flowInputEditorState?.selectedTab === 'savedInputs',
				icon: Save,
				selected: $flowInputEditorState?.selectedTab === 'savedInputs'
			}
		]
	}

	function handleEditSchema(editTab?: any) {
		if (!$flowInputEditorState) {
			return
		}
		if (editTab !== undefined) {
			$flowInputEditorState.selectedTab = editTab
		} else if ($flowInputEditorState.selectedTab === undefined) {
			$flowInputEditorState.selectedTab = 'inputEditor'
		} else {
			$flowInputEditorState.selectedTab = undefined
		}
	}

	function schemaFromPayload(payloadData: any) {
		const payload = structuredClone($state.snapshot(payloadData))
		const parsed = JSON.parse(JSON.stringify(payload))

		if (!parsed) {
			sendUserToast('Invalid Schema', true)
			return
		}

		if (Object.keys(parsed).length === 0) {
			return {
				required: [],
				properties: {},
				type: 'object',
				additionalProperties: false,
				order: []
			}
		}

		return { required: [], properties: {}, ...convert(parsed) }
	}

	function handleKeydown(event: KeyboardEvent) {
		if ((event.metaKey || event.ctrlKey) && event.key === 'Enter') {
			if (!previewOpen) {
				runPreview()
			}
		} else if (event.key === 'Enter' && previewSchema && !preventEnter) {
			applySchemaAndArgs()
			connectFirstNode()
			event.stopPropagation()
			event.preventDefault()
		}
	}

	async function runPreview() {
		await onTestFlow?.(undefined)
	}

	function updatePreviewSchemaAndArgs(payload: any) {
		if (isObjectTooBig(payload)) {
			sendUserToast('Payload too big to be used as input', true)
			return
		}
		if (!payload) {
			payloadData = undefined
			selectedSchema = undefined
			updatePreviewArguments(undefined)
			updatePreviewSchema(undefined)
			return
		}
		payloadData = structuredClone($state.snapshot(payload))
		selectedSchema = schemaFromPayload(payloadData)
		updatePreviewSchema(selectedSchema)
		updatePreviewArguments(payloadData)
	}

	async function updatePreviewSchema(newSchema: Record<string, any> | undefined) {
		if (!newSchema) {
			previewSchema = undefined
			if (runDisabled) {
				await tick()
				runDisabled = false
			}
			diff = {}
			return
		}
		diff = {}
		const diffSchema = computeDiff(newSchema, flowStore.val.schema)
		diff = diffSchema
		previewSchema = schemaFromDiff(diffSchema, flowStore.val.schema)
		runDisabled = true
	}

	async function applySchemaAndArgs() {
		flowStore.val.schema = applyDiff(flowStore.val.schema, diff)
		if (previewArgs.val) {
			savedPreviewArgs = structuredClone($state.snapshot(previewArgs.val))
		}
		updatePreviewSchemaAndArgs(undefined)
		if ($flowInputEditorState) {
			$flowInputEditorState.selectedTab = undefined
		}
	}

	function updatePreviewArguments(payloadData: Record<string, any> | undefined) {
		if (!payloadData) {
			if (savedPreviewArgs) {
				previewArgs.val = savedPreviewArgs
			}
			return
		}
		savedPreviewArgs = structuredClone($state.snapshot(previewArgs.val))
		previewArgs.val = structuredClone($state.snapshot(payloadData))
	}

	let tabButtonWidth = 0

	let connectFirstNode: () => void = $state(() => {})

	let init = false
	function initPayloadData() {
		if ($flowInputEditorState.payloadData && !init) {
			init = true
			updatePreviewSchemaAndArgs($flowInputEditorState.payloadData)
			$flowInputEditorState.payloadData = undefined
		}
	}
	$effect(() => {
		if ($flowInputEditorState) {
			untrack(() => {
				dropdownItems = getDropdownItems()
				initPayloadData()
			})
		}
	})

	let preventEnter = $state(false)

	async function acceptChange(arg: { label: string; nestedParent: any | undefined }) {
		handleChange(arg, flowStore.val.schema, diff, (newSchema) => {
			flowStore.val.schema = newSchema
		})
	}

	async function rejectChange(arg: { label: string; nestedParent: any | undefined }) {
		const revertDiff = computeDiff(flowStore.val.schema, selectedSchema)
		handleChange(arg, selectedSchema, revertDiff, (newSchema) => {
			selectedSchema = newSchema
		})
	}

	function handleChange(
		arg: { label: string; nestedParent: any | undefined },
		currentSchema: Record<string, any> | undefined,
		diffSchema: Record<string, SchemaDiff> | undefined,
		updateCurrentSchema: (newSchema: Record<string, any> | undefined) => void
	) {
		if (!diff || !currentSchema) {
			return
		}

		const path = getFullPath(arg)
		const parentPath = path.slice(0, -1)
		const diffStatus = getNestedProperty({ diff: diffSchema }, path, 'diff')
		const schema = getNestedProperty(currentSchema, parentPath, 'properties')
		const localDiff = {
			[arg.label]: diffStatus
		}
		const schemaUpdated = applyDiff(schema, localDiff)
		if (parentPath.length > 0) {
			setNestedProperty(currentSchema, parentPath, schemaUpdated)
		} else {
			updateCurrentSchema(schemaUpdated)
		}

		diff = computeDiff(selectedSchema, flowStore.val.schema)
		previewSchema = schemaFromDiff(diff, flowStore.val.schema)
	}

	function resetArgs() {
		if (!previewSchema) {
			savedPreviewArgs = undefined
		}
	}

	$effect(() => {
		if (!previewArgs && savedPreviewArgs != undefined) {
			readFieldsRecursively(flowStore.val.schema)
			untrack(() => {
				resetArgs()
			})
		}
	})

	let historicInputs: HistoricInputs | undefined = $state(undefined)
	let captureTable: CaptureTable | undefined = $state(undefined)
	let savedInputsPicker: SavedInputsPicker | undefined = $state(undefined)
	let jsonInputs: JsonInputs | undefined = $state(undefined)
	let firstStepInputs: FirstStepInputs | undefined = $state(undefined)

	function resetSelected() {
		historicInputs?.resetSelected(true)
		captureTable?.resetSelected(true)
		savedInputsPicker?.resetSelected(true)
		jsonInputs?.resetSelected(true)
		firstStepInputs?.resetSelected(true)
	}

	async function runFlowWithMessage(
		message: string,
		conversationId: string
	): Promise<string | undefined> {
		previewArgs.val = { user_message: message }
		const jobId = await onTestFlow?.(conversationId)
		return jobId
	}

	function hasOtherInputs(): boolean {
		const properties = flowStore.val.schema?.properties
		return Boolean(
			properties &&
				Object.keys(properties).length > 0 &&
				!(Object.keys(properties).length === 1 && Object.keys(properties).includes('user_message'))
		)
	}

	function handleToggleChatMode() {
		if (!chatInputEnabled) {
			// Check if there are existing inputs
			if (hasOtherInputs()) {
				showChatModeWarning = true
			} else {
				enableChatMode()
			}
		} else {
			// Disable chat input - remove from flow.value
			if (flowStore.val.value) {
				flowStore.val.value.chat_input_enabled = false
			}
		}
	}

	function enableChatMode() {
		// Enable chat input - set in flow.value
		flowStore.val.value.chat_input_enabled = true

		// Set up the schema for chat input
		flowStore.val.schema = {
			$schema: 'https://json-schema.org/draft/2020-12/schema',
			type: 'object',
			properties: {
				user_message: {
					type: 'string',
					description: 'Message from user'
				}
			},
			required: ['user_message']
		}

		// Find all AI agent modules
		const aiAgentModules = flowStore.val.value.modules.filter((m) => m.value.type === 'aiagent')

		if (aiAgentModules.length === 0) {
			// No AI agent exists, create one with context memory set to 10
			const aiAgentId = nextId(flowStateStore.val, flowStore.val)
			flowStore.val.value.modules = [
				...flowStore.val.value.modules,
				{
					id: aiAgentId,
					value: {
						type: 'aiagent',
						tools: [],
						input_transforms: Object.keys(AI_AGENT_SCHEMA.properties ?? {}).reduce((accu, key) => {
							if (key === 'user_message') {
								accu[key] = { type: 'javascript', expr: 'flow_input.user_message' }
							} else if (key === 'messages_context_length') {
								accu[key] = { type: 'static', value: 10 }
							} else {
								accu[key] = {
									type: 'static',
									value: undefined
								}
							}
							return accu
						}, {})
					}
				}
			]
			sendUserToast(
				'Chat mode enabled. AI agent created with user message input and context memory set to 10.',
				false
			)
		} else if (aiAgentModules.length === 1) {
			// Exactly one AI agent exists, configure it
			const aiAgent = aiAgentModules[0]
			const value = aiAgent.value as AiAgent

			// Set user_message to flow_input.user_message
			value.input_transforms['user_message'] = {
				type: 'javascript',
				expr: 'flow_input.user_message'
			}

			// Set messages_context_length to 10
			value.input_transforms['messages_context_length'] = {
				type: 'static',
				value: 10
			}

			sendUserToast(
				'Chat mode enabled. AI agent configured with user message input and context memory set to 10.',
				false
			)
		}
		// If there are multiple AI agents, don't auto-configure (ambiguous which one to configure)

		showChatModeWarning = false
	}
</script>

<!-- Add svelte:window to listen for keyboard events -->
<svelte:window onkeydown={handleKeydown} />

<ConfirmationModal
	open={showChatModeWarning}
	title="Enable Chat Mode?"
	confirmationText="Continue"
	onConfirmed={enableChatMode}
	onCanceled={() => (showChatModeWarning = false)}
>
	<p class="text-sm text-secondary">
		Enabling Chat Mode will replace all existing flow inputs with a single
		<span class="font-mono text-xs bg-surface-secondary px-1 rounded">user_message</span>
		parameter.
	</p>
	<p class="text-sm text-secondary mt-2">
		Your current input configuration will be lost. Are you sure you want to continue?
	</p>
</ConfirmationModal>

<FlowCard {noEditor} title="Flow Input">
	{#snippet action()}
		{#if !effectiveDisabled}
			<Toggle
				size="sm"
				checked={chatInputEnabled}
				on:click={(e) => {
					e.preventDefault()
					handleToggleChatMode()
				}}
				options={{
					right: 'Chat Mode',
					rightTooltip:
						'When enabled, the flow execution page will show a chat interface where each message sent runs the flow with the message as "user_message" input parameter. The flow schema will be automatically set to accept only a user_message string input.'
				}}
			/>
		{/if}
	{/snippet}
	{#if !effectiveDisabled}
		<div class="flex flex-col h-full">
			{#if flowStore.val.value?.chat_input_enabled}
				<div class="flex flex-col h-full">
					<FlowChat
						onRunFlow={runFlowWithMessage}
						path={$pathStore}
						hideSidebar={true}
						useStreaming={shouldUseStreaming}
					/>
				</div>
			{:else}
				<div class="py-2 px-4 flex-1 min-h-0">
					<EditableSchemaForm
						bind:this={editableSchemaForm}
						bind:schema={flowStore.val.schema}
						isFlowInput
						on:delete={(e) => {
							addPropertyV2?.handleDeleteArgument([e.detail])
						}}
						showDynOpt
						displayWebhookWarning
						editTab={$flowInputEditorState?.selectedTab}
						{previewSchema}
						bind:args={previewArgs.val}
						bind:editPanelSize={
							() => {
								return editPanelSize
							},
							(v) => {
								if (editPanelSize != v) {
									editPanelSize = v
								}
							}
						}
						editPanelInitialSize={$flowInputEditorState?.editPanelSize}
						pannelExtraButtonWidth={$flowInputEditorState?.editPanelSize ? tabButtonWidth : 0}
						{diff}
						disableDnd={!!previewSchema}
						on:rejectChange={(e) => {
							rejectChange(e.detail).then(() => {
								updatePreviewSchema(selectedSchema)
							})
						}}
						on:acceptChange={(e) => {
							acceptChange(e.detail).then(() => {
								updatePreviewSchema(selectedSchema)
							})
						}}
						shouldDispatchChanges={true}
						onChange={() => {
							if (!previewSchema) {
								let args = $state.snapshot(previewArgs.val)
								if (!deepEqual(args, savedPreviewArgs)) {
									savedPreviewArgs = args
								}
							}
						}}
						bind:isValid
						bind:dynCode
						bind:dynLang
					>
						{#snippet openEditTab()}
							<div class={twMerge('flex flex-row divide-x', ButtonType.ColorVariants.blue.divider)}>
								<SideBarTab {dropdownItems} fullMenu={!!$flowInputEditorState?.selectedTab}>
									{#snippet close_button()}
										<Button
											onClick={() => handleEditSchema()}
											{...!!$flowInputEditorState?.selectedTab
												? {
														title: 'Close input editor',
														startIcon: { icon: ChevronRight },
														btnClasses: 'rounded-none rounded-tl-md'
													}
												: {
														title: 'Open input editor',
														startIcon: { icon: Pen }
													}}
											variant="accent"
											iconOnly
											wrapperClasses="h-full"
										/>
									{/snippet}
								</SideBarTab>
							</div>
						{/snippet}
						{#snippet addProperty()}
							{#if !!previewSchema}
								<div class="flex flex-row items-center gap-2 right-2 justify-end">
									<Button
										size="xs"
										color="green"
										disabled={!previewSchema}
										shortCut={{ Icon: CornerDownLeft, hide: false, withoutModifier: true }}
										startIcon={{ icon: Check }}
										on:click={() => {
											applySchemaAndArgs()
											connectFirstNode()
										}}
									>
										{Object.values(diff).every((el) => el.diff === 'same')
											? 'Apply args'
											: 'Update schema'}
									</Button>
									<Button
										variant="default"
										size="xs"
										startIcon={{ icon: X }}
										shortCut={{ key: 'esc', withoutModifier: true }}
										on:click={() => {
											resetSelected()
										}}
									/>
								</div>
							{:else}
								<AddPropertyV2
									bind:schema={flowStore.val.schema}
									bind:this={addPropertyV2}
									onAddNew={(argName) => {
										handleEditSchema('inputEditor')
										editableSchemaForm?.openField(argName)
										refreshStateStore(flowStore)
									}}
								>
									{#snippet trigger()}
										<div
											class="w-full py-2 flex justify-center items-center border border-dashed rounded-md hover:bg-surface-hover"
											id="add-flow-input-btn"
										>
											<Plus size={14} />
										</div>
									{/snippet}
								</AddPropertyV2>
							{/if}
						{/snippet}
						{#snippet extraTab()}
							{#if $flowInputEditorState?.selectedTab === 'history'}
								<FlowInputEditor
									title="History"
									on:destroy={() => {
										updatePreviewSchemaAndArgs(undefined)
									}}
								>
									<HistoricInputs
										bind:this={historicInputs}
										runnableId={$initialPathStore ?? undefined}
										runnableType={$pathStore ? 'FlowPath' : undefined}
										on:select={(e) => {
											updatePreviewSchemaAndArgs(e.detail?.args ?? undefined)
										}}
										limitPayloadSize
									/>
								</FlowInputEditor>
							{:else if $flowInputEditorState?.selectedTab === 'captures'}
								<FlowInputEditor
									on:destroy={() => {
										updatePreviewSchemaAndArgs(undefined)
									}}
									title="Trigger captures"
								>
									{#snippet action()}
										<div class="center-center">
											<CaptureButton on:openTriggers small={true} />
										</div>
									{/snippet}
									<div class="h-full">
										<CaptureTable
											path={$initialPathStore || fakeInitialPath}
											on:select={(e) => {
												updatePreviewSchemaAndArgs(e.detail ?? undefined)
											}}
											isFlow={true}
											headless={true}
											addButton={false}
											bind:this={captureTable}
											limitPayloadSize
										/>
									</div>
								</FlowInputEditor>
							{:else if $flowInputEditorState?.selectedTab === 'savedInputs'}
								<FlowInputEditor
									on:destroy={() => {
										updatePreviewSchemaAndArgs(undefined)
									}}
									title="Saved inputs"
								>
									<SavedInputsPicker
										runnableId={$initialPathStore ?? undefined}
										runnableType={$pathStore ? 'FlowPath' : undefined}
										on:select={(e) => {
											updatePreviewSchemaAndArgs(e.detail ?? undefined)
										}}
										on:isEditing={(e) => {
											preventEnter = e.detail
										}}
										previewArgs={previewArgs.val}
										{isValid}
										limitPayloadSize
										bind:this={savedInputsPicker}
									/>
								</FlowInputEditor>
							{:else if $flowInputEditorState?.selectedTab === 'json'}
								<FlowInputEditor
									on:destroy={() => {
										updatePreviewSchemaAndArgs(undefined)
									}}
									title="Json payload"
								>
									<JsonInputs
										on:focus={() => {
											preventEnter = true
										}}
										on:blur={async () => {
											preventEnter = false
										}}
										on:select={(e) => {
											updatePreviewSchemaAndArgs(e.detail ?? undefined)
										}}
										selected={!!previewArgs.val}
										bind:this={jsonInputs}
									/>
								</FlowInputEditor>
							{:else if $flowInputEditorState?.selectedTab === 'firstStepInputs'}
								<FlowInputEditor
									on:destroy={() => {
										updatePreviewSchemaAndArgs(undefined)
										connectFirstNode = () => {}
									}}
									title="First step's inputs"
								>
									<FirstStepInputs
										bind:this={firstStepInputs}
										on:connectFirstNode={({ detail }) => {
											connectFirstNode = detail.connectFirstNode
										}}
										on:select={(e) => {
											if (e.detail) {
												const diffSchema = computeDiff(e.detail, flowStore.val.schema)
												diff = diffSchema
												previewSchema = schemaFromDiff(diffSchema, flowStore.val.schema)
												runDisabled = true
											} else {
												updatePreviewSchemaAndArgs(undefined)
											}
										}}
									/>
								</FlowInputEditor>
							{/if}
						{/snippet}
						{#snippet runButton()}
							<div class="w-full flex justify-end pr-5">
								<Button
									variant="accent"
									btnClasses="w-fit"
									disabled={runDisabled || !isValid}
									size="xs"
									shortCut={{ Icon: CornerDownLeft, hide: false }}
									on:click={() => {
										runPreview()
									}}
								>
									Run
								</Button>
							</div>
						{/snippet}
					</EditableSchemaForm>
				</div>
			{/if}
		</div>
	{:else}
		<div class="p-4 border-b">
			<FlowInputViewer schema={effectiveSchema} />
		</div>
	{/if}
</FlowCard><|MERGE_RESOLUTION|>--- conflicted
+++ resolved
@@ -48,12 +48,8 @@
 	import { AI_AGENT_SCHEMA } from '../flowInfers'
 	import { nextId } from '../flowModuleNextId'
 	import ConfirmationModal from '$lib/components/common/confirmationModal/ConfirmationModal.svelte'
-<<<<<<< HEAD
 	import { randomUUID } from '../conversations/FlowChatManager.svelte'
 	import { createFlowDiffManager } from '../flowDiffManager.svelte'
-=======
-	import FlowChat from '../conversations/FlowChat.svelte'
->>>>>>> dccee1db
 
 	interface Props {
 		noEditor: boolean
@@ -63,7 +59,13 @@
 		flowModuleSchemaMap?: import('../map/FlowModuleSchemaMap.svelte').default
 	}
 
-	let { noEditor, disabled, onTestFlow, previewOpen, flowModuleSchemaMap = undefined }: Props = $props()
+	let {
+		noEditor,
+		disabled,
+		onTestFlow,
+		previewOpen,
+		flowModuleSchemaMap = undefined
+	}: Props = $props()
 	const {
 		flowStore,
 		flowStateStore,
@@ -78,12 +80,12 @@
 	const diffManager = $derived(flowModuleSchemaMap?.getDiffManager())
 
 	// Use pending schema from diffManager when in diff mode, otherwise use flowStore
-	const effectiveSchema = $derived(
-		diffManager?.afterInputSchema ?? flowStore.val.schema
+	const effectiveSchema = $derived(diffManager?.afterInputSchema ?? flowStore.val.schema)
+
+	// When in diff mode with pending Input changes, treat as disabled to prevent editing
+	const effectiveDisabled = $derived(
+		disabled || (diffManager?.moduleActions['Input']?.pending ?? false)
 	)
-
-	// When in diff mode with pending Input changes, treat as disabled to prevent editing
-	const effectiveDisabled = $derived(disabled || (diffManager?.moduleActions['Input']?.pending ?? false))
 
 	let chatInputEnabled = $derived(Boolean(flowStore.val.value?.chat_input_enabled))
 	let shouldUseStreaming = $derived.by(() => {
