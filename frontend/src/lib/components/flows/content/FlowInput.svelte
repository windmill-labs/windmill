<script lang="ts">
	import { Button, DrawerContent } from '$lib/components/common'
	import { getContext } from 'svelte'
	import FlowCard from '../common/FlowCard.svelte'
	import { copyFirstStepSchema } from '../flowStore'
	import type { FlowEditorContext } from '../types'
	import Drawer from '$lib/components/common/drawer/Drawer.svelte'
	import SimpleEditor from '$lib/components/SimpleEditor.svelte'
	import { convert } from '@redocly/json-to-json-schema'
	import { sendUserToast } from '$lib/toast'
	import SavedInputs from '$lib/components/SavedInputs.svelte'
	import EditableSchemaForm from '$lib/components/EditableSchemaForm.svelte'
	import AddProperty from '$lib/components/schema/AddProperty.svelte'
	import FlowInputViewer from '$lib/components/FlowInputViewer.svelte'
	import Tabs from '$lib/components/common/tabs/Tabs.svelte'
	import Tab from '$lib/components/common/tabs/Tab.svelte'
	import CapturePanel from '$lib/components/triggers/CapturePanel.svelte'
	import { insertNewPreprocessorModule } from '../flowStateUtils'

	export let noEditor: boolean
	export let disabled: boolean

	const { flowStore, flowStateStore, previewArgs, initialPath, pathStore, selectedId } =
		getContext<FlowEditorContext>('FlowEditorContext')

	let inputLibraryDrawer: Drawer
	let jsonPayload: Drawer
	let pendingJson: string
	let addProperty: AddProperty | undefined = undefined

	function importJson() {
		const parsed = JSON.parse(pendingJson)

		if (!parsed) {
			sendUserToast('Invalid JSON', true)
			return
		}

		$flowStore.schema = { required: [], properties: {}, ...convert(parsed) }

		jsonPayload.closeDrawer()
	}
	const yOffset = 191

	let tabSelected = 'input'
</script>

<FlowCard {noEditor} title="Flow Input">
	{#if !disabled}
		<Tabs bind:selected={tabSelected}>
			<Tab value="input">Input form</Tab>
			<Tab value="capture">Capture</Tab>
		</Tabs>

		{#if tabSelected === 'input'}
			<div class="flex flex-row items-center gap-2 px-4 py-2 border-b">
				<div class="text-sm">Copy input's schema from</div>
				<Button
					color="dark"
					size="xs"
					on:click={() => {
						jsonPayload.openDrawer()
					}}
				>
					A JSON
				</Button>
				<Button
					color="dark"
					size="xs"
					on:click={() => {
						inputLibraryDrawer.openDrawer()
					}}
				>
					Past Runs/Input library
				</Button>
				<Button
					color="dark"
					size="xs"
					disabled={$flowStore.value.modules.length === 0 ||
						$flowStore.value.modules[0].value.type == 'identity'}
					on:click={() => copyFirstStepSchema($flowStateStore, flowStore)}
				>
					First step's inputs
				</Button>
			</div>
			<div class="p-4 border-b">
				<AddProperty
					bind:schema={$flowStore.schema}
					bind:this={addProperty}
					on:change={() => {
						$flowStore = $flowStore
					}}
				/>
			</div>

			<EditableSchemaForm
				bind:schema={$flowStore.schema}
				isFlowInput
				on:edit={(e) => {
					addProperty?.openDrawer(e.detail)
				}}
				on:delete={(e) => {
					addProperty?.handleDeleteArgument([e.detail])
				}}
				offset={yOffset}
				displayWebhookWarning
			/>
		{:else}
			<CapturePanel
				isFlow
				path={$pathStore}
				hasPreprocessor={!!$flowStore.value.preprocessor_module}
				canHavePreprocessor
				newItem={initialPath === ''}
				on:openTriggers
				on:applyArgs
				on:addPreprocessor={async () => {
					await insertNewPreprocessorModule(flowStore, flowStateStore, {
						language: 'bun',
						subkind: 'preprocessor'
					})
					$selectedId = 'preprocessor'
				}}
<<<<<<< HEAD
				on:updateSchema={(e) => {
					const { schema, redirect } = e.detail
					$flowStore.schema = schema
					if (redirect) {
						tabSelected = 'input'
					}
=======
			>
				Past runs/Input library
			</Button>
			<Button
				color="dark"
				size="xs"
				disabled={$flowStore.value.modules.length === 0 ||
					$flowStore.value.modules[0].value.type == 'identity'}
				on:click={() => copyFirstStepSchema($flowStateStore, flowStore)}
			>
				First step's inputs
			</Button>
		</div>
		<div class="p-4 border-b">
			<AddProperty
				bind:schema={$flowStore.schema}
				bind:this={addProperty}
				on:change={() => {
					$flowStore = $flowStore
>>>>>>> aee8984b
				}}
			/>
		{/if}
	{:else}
		<div class="p-4 border-b">
			<FlowInputViewer schema={$flowStore.schema} />
		</div>
	{/if}
</FlowCard>

<Drawer bind:this={jsonPayload} size="800px">
	<DrawerContent
		title="Input schema from JSON"
		on:close={() => {
			jsonPayload.closeDrawer()
		}}
		noPadding
	>
		<SimpleEditor bind:code={pendingJson} lang="json" class="h-full" />
		<svelte:fragment slot="actions">
			<Button size="sm" on:click={importJson}>Import</Button>
		</svelte:fragment>
	</DrawerContent>
</Drawer>

<Drawer bind:this={inputLibraryDrawer}>
	<DrawerContent title="Input library {initialPath}" on:close={inputLibraryDrawer?.toggleDrawer}>
		<SavedInputs
			flowPath={initialPath}
			isValid={true}
			args={$previewArgs}
			canSaveInputs={false}
			on:selected_args={(e) => {
				const parsed = JSON.parse(JSON.stringify(e.detail))

				if (!parsed) {
					sendUserToast('Invalid JSON', true)
					return
				}

				$flowStore.schema = { required: [], properties: {}, ...convert(parsed) }
				inputLibraryDrawer?.closeDrawer()
			}}
		/>
	</DrawerContent>
</Drawer><|MERGE_RESOLUTION|>--- conflicted
+++ resolved
@@ -71,7 +71,7 @@
 						inputLibraryDrawer.openDrawer()
 					}}
 				>
-					Past Runs/Input library
+					Past runs/Input library
 				</Button>
 				<Button
 					color="dark"
@@ -121,34 +121,12 @@
 					})
 					$selectedId = 'preprocessor'
 				}}
-<<<<<<< HEAD
 				on:updateSchema={(e) => {
 					const { schema, redirect } = e.detail
 					$flowStore.schema = schema
 					if (redirect) {
 						tabSelected = 'input'
 					}
-=======
-			>
-				Past runs/Input library
-			</Button>
-			<Button
-				color="dark"
-				size="xs"
-				disabled={$flowStore.value.modules.length === 0 ||
-					$flowStore.value.modules[0].value.type == 'identity'}
-				on:click={() => copyFirstStepSchema($flowStateStore, flowStore)}
-			>
-				First step's inputs
-			</Button>
-		</div>
-		<div class="p-4 border-b">
-			<AddProperty
-				bind:schema={$flowStore.schema}
-				bind:this={addProperty}
-				on:change={() => {
-					$flowStore = $flowStore
->>>>>>> aee8984b
 				}}
 			/>
 		{/if}
