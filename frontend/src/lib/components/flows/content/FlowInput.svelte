<script lang="ts">
	import { Button } from '$lib/components/common'
	import { ButtonType } from '$lib/components/common/button/model'
	import { getContext, tick, untrack } from 'svelte'
	import FlowCard from '../common/FlowCard.svelte'
	import type { FlowEditorContext } from '../types'
	import JsonInputs from '$lib/components/JsonInputs.svelte'
	import { convert } from '@redocly/json-to-json-schema'
	import { sendUserToast } from '$lib/toast'
	import EditableSchemaForm from '$lib/components/EditableSchemaForm.svelte'
	import AddPropertyV2 from '$lib/components/schema/AddPropertyV2.svelte'
	import FlowInputViewer from '$lib/components/FlowInputViewer.svelte'
	import HistoricInputs from '$lib/components/HistoricInputs.svelte'
	import SavedInputsPicker from '$lib/components/SavedInputsPicker.svelte'
	import FirstStepInputs from '$lib/components/FirstStepInputs.svelte'
	import {
		CornerDownLeft,
		Pen,
		ChevronRight,
		Plus,
		History,
		Braces,
		Code,
		Save,
		X,
		Check
	} from 'lucide-svelte'
	import CaptureIcon from '$lib/components/triggers/CaptureIcon.svelte'
	import FlowInputEditor from './FlowInputEditor.svelte'
	import { twMerge } from 'tailwind-merge'
	import CaptureButton from '$lib/components/triggers/CaptureButton.svelte'
	import {
		type SchemaDiff,
		getFullPath,
		setNestedProperty,
		getNestedProperty,
		schemaFromDiff,
		computeDiff,
		applyDiff
	} from '$lib/components/schema/schemaUtils.svelte'
	import SideBarTab from '$lib/components/meltComponents/SideBarTab.svelte'
	import CaptureTable from '$lib/components/triggers/CaptureTable.svelte'
	import { isObjectTooBig, readFieldsRecursively } from '$lib/utils'
	import { refreshStateStore } from '$lib/svelte5Utils.svelte'
	import type { AiAgent, ScriptLang } from '$lib/gen'
	import { deepEqual } from 'fast-equals'
	import Toggle from '$lib/components/Toggle.svelte'
	import { AI_AGENT_SCHEMA } from '../flowInfers'
	import { nextId } from '../flowModuleNextId'
	import ConfirmationModal from '$lib/components/common/confirmationModal/ConfirmationModal.svelte'
	import FlowChat from '../conversations/FlowChat.svelte'

	interface Props {
		noEditor: boolean
		disabled: boolean
		onTestFlow?: (conversationId?: string) => Promise<string | undefined>
		previewOpen: boolean
		flowModuleSchemaMap?: import('../map/FlowModuleSchemaMap.svelte').default
	}

	let {
		noEditor,
		disabled,
		onTestFlow,
		previewOpen,
		flowModuleSchemaMap = undefined
	}: Props = $props()
	const {
		flowStore,
		flowStateStore,
		previewArgs,
		pathStore,
		initialPathStore,
		fakeInitialPath,
		flowInputEditorState
	} = getContext<FlowEditorContext>('FlowEditorContext')

<<<<<<< HEAD
	// Get diffManager from the graph
	const diffManager = $derived(flowModuleSchemaMap?.getDiffManager())

	// Use pending schema from diffManager when in diff mode, otherwise use flowStore
	const effectiveSchema = $derived(diffManager?.currentInputSchema ?? flowStore.val.schema)

	let chatInputEnabled = $derived(Boolean(flowStore.val.value?.chat_input_enabled))
=======
	let chatInputEnabled = $state(Boolean(flowStore.val.value?.chat_input_enabled))
>>>>>>> a89759bb
	let shouldUseStreaming = $derived.by(() => {
		const modules = flowStore.val.value?.modules
		const lastModule = modules && modules.length > 0 ? modules[modules.length - 1] : undefined
		return (
			lastModule?.value?.type === 'aiagent' &&
			lastModule?.value?.input_transforms?.streaming?.type === 'static' &&
			lastModule?.value?.input_transforms?.streaming?.value === true
		)
	})
	let showChatModeWarning = $state(false)

	let addPropertyV2: AddPropertyV2 | undefined = $state(undefined)
	let previewSchema: Record<string, any> | undefined = $state(undefined)
	let payloadData: Record<string, any> | undefined = undefined
	let dropdownItems: Array<{
		label: string
		onClick: () => void
		disabled?: boolean
	}> = $state([])
	let diff: Record<string, SchemaDiff> = $state({})
	let editPanelSize = $state($flowInputEditorState?.editPanelSize ?? 0)
	let selectedSchema: Record<string, any> | undefined = $state(undefined)
	let runDisabled: boolean = $state(false)
	let editableSchemaForm: EditableSchemaForm | undefined = $state(undefined)
	let savedPreviewArgs: Record<string, any> | undefined = $state(undefined)
	let isValid = $state(true)
	let dynCode: string | undefined = $state(undefined)
	let dynLang: ScriptLang | undefined = $state(undefined)

	function updateEditPanelSize(size: number | undefined) {
		if (!$flowInputEditorState) return
		if (!size || size === 0) {
			$flowInputEditorState.editPanelSize = undefined
		} else {
			$flowInputEditorState.editPanelSize = size
		}
	}

	let timeout: number | undefined = undefined
	$effect(() => {
		if (timeout) {
			clearTimeout(timeout)
		}
		timeout = setTimeout(() => {
			updateEditPanelSize(editPanelSize)
		}, 100)
	})

	$effect(() => {
		chatInputEnabled = Boolean(flowStore.val.value?.chat_input_enabled)
	})

	const getDropdownItems = () => {
		return [
			{
				label: 'Input editor',
				onClick: () => {
					handleEditSchema('inputEditor')
				},
				disabled:
					!$flowInputEditorState?.selectedTab ||
					$flowInputEditorState?.selectedTab === 'inputEditor',
				icon: Pen,
				selected: $flowInputEditorState?.selectedTab === 'inputEditor'
			},
			{
				label: 'Trigger captures',
				onClick: () => {
					handleEditSchema('captures')
				},
				disabled: $flowInputEditorState?.selectedTab === 'captures',
				icon: CaptureIcon,
				selected: $flowInputEditorState?.selectedTab === 'captures'
			},
			{
				label: 'History',
				onClick: () => {
					handleEditSchema('history')
				},
				disabled: $flowInputEditorState?.selectedTab === 'history',
				icon: History,
				selected: $flowInputEditorState?.selectedTab === 'history'
			},
			{
				label: 'Json payload',
				onClick: () => {
					handleEditSchema('json')
				},
				disabled: $flowInputEditorState?.selectedTab === 'json',
				icon: Braces,
				selected: $flowInputEditorState?.selectedTab === 'json'
			},
			{
				label: "First step's inputs",
				onClick: () => {
					handleEditSchema('firstStepInputs')
				},
				icon: Code,
				selected: $flowInputEditorState?.selectedTab === 'firstStepInputs'
			},
			{
				label: 'Saved inputs',
				onClick: () => {
					handleEditSchema('savedInputs')
				},
				disabled: $flowInputEditorState?.selectedTab === 'savedInputs',
				icon: Save,
				selected: $flowInputEditorState?.selectedTab === 'savedInputs'
			}
		]
	}

	function handleEditSchema(editTab?: any) {
		if (!$flowInputEditorState) {
			return
		}
		if (editTab !== undefined) {
			$flowInputEditorState.selectedTab = editTab
		} else if ($flowInputEditorState.selectedTab === undefined) {
			$flowInputEditorState.selectedTab = 'inputEditor'
		} else {
			$flowInputEditorState.selectedTab = undefined
		}
	}

	function schemaFromPayload(payloadData: any) {
		const payload = structuredClone($state.snapshot(payloadData))
		const parsed = JSON.parse(JSON.stringify(payload))

		if (!parsed) {
			sendUserToast('Invalid Schema', true)
			return
		}

		if (Object.keys(parsed).length === 0) {
			return {
				required: [],
				properties: {},
				type: 'object',
				additionalProperties: false,
				order: []
			}
		}

		return { required: [], properties: {}, ...convert(parsed) }
	}

	function handleKeydown(event: KeyboardEvent) {
		if ((event.metaKey || event.ctrlKey) && event.key === 'Enter') {
			if (!previewOpen) {
				runPreview()
			}
		} else if (event.key === 'Enter' && previewSchema && !preventEnter) {
			applySchemaAndArgs()
			connectFirstNode()
			event.stopPropagation()
			event.preventDefault()
		}
	}

	async function runPreview() {
		await onTestFlow?.(undefined)
	}

	function updatePreviewSchemaAndArgs(payload: any) {
		if (isObjectTooBig(payload)) {
			sendUserToast('Payload too big to be used as input', true)
			return
		}
		if (!payload) {
			payloadData = undefined
			selectedSchema = undefined
			updatePreviewArguments(undefined)
			updatePreviewSchema(undefined)
			return
		}
		payloadData = structuredClone($state.snapshot(payload))
		selectedSchema = schemaFromPayload(payloadData)
		updatePreviewSchema(selectedSchema)
		updatePreviewArguments(payloadData)
	}

	async function updatePreviewSchema(newSchema: Record<string, any> | undefined) {
		if (!newSchema) {
			previewSchema = undefined
			if (runDisabled) {
				await tick()
				runDisabled = false
			}
			diff = {}
			return
		}
		diff = {}
		const diffSchema = computeDiff(newSchema, flowStore.val.schema)
		diff = diffSchema
		previewSchema = schemaFromDiff(diffSchema, flowStore.val.schema)
		runDisabled = true
	}

	async function applySchemaAndArgs() {
		flowStore.val.schema = applyDiff(flowStore.val.schema, diff)
		if (previewArgs.val) {
			savedPreviewArgs = structuredClone($state.snapshot(previewArgs.val))
		}
		updatePreviewSchemaAndArgs(undefined)
		if ($flowInputEditorState) {
			$flowInputEditorState.selectedTab = undefined
		}
	}

	function updatePreviewArguments(payloadData: Record<string, any> | undefined) {
		if (!payloadData) {
			if (savedPreviewArgs) {
				previewArgs.val = savedPreviewArgs
			}
			return
		}
		savedPreviewArgs = structuredClone($state.snapshot(previewArgs.val))
		previewArgs.val = structuredClone($state.snapshot(payloadData))
	}

	let tabButtonWidth = 0

	let connectFirstNode: () => void = $state(() => {})

	let init = false
	function initPayloadData() {
		if ($flowInputEditorState.payloadData && !init) {
			init = true
			updatePreviewSchemaAndArgs($flowInputEditorState.payloadData)
			$flowInputEditorState.payloadData = undefined
		}
	}
	$effect(() => {
		if ($flowInputEditorState) {
			untrack(() => {
				dropdownItems = getDropdownItems()
				initPayloadData()
			})
		}
	})

	let preventEnter = $state(false)

	async function acceptChange(arg: { label: string; nestedParent: any | undefined }) {
		handleChange(arg, flowStore.val.schema, diff, (newSchema) => {
			flowStore.val.schema = newSchema
		})
	}

	async function rejectChange(arg: { label: string; nestedParent: any | undefined }) {
		const revertDiff = computeDiff(flowStore.val.schema, selectedSchema)
		handleChange(arg, selectedSchema, revertDiff, (newSchema) => {
			selectedSchema = newSchema
		})
	}

	function handleChange(
		arg: { label: string; nestedParent: any | undefined },
		currentSchema: Record<string, any> | undefined,
		diffSchema: Record<string, SchemaDiff> | undefined,
		updateCurrentSchema: (newSchema: Record<string, any> | undefined) => void
	) {
		if (!diff || !currentSchema) {
			return
		}

		const path = getFullPath(arg)
		const parentPath = path.slice(0, -1)
		const diffStatus = getNestedProperty({ diff: diffSchema }, path, 'diff')
		const schema = getNestedProperty(currentSchema, parentPath, 'properties')
		const localDiff = {
			[arg.label]: diffStatus
		}
		const schemaUpdated = applyDiff(schema, localDiff)
		if (parentPath.length > 0) {
			setNestedProperty(currentSchema, parentPath, schemaUpdated)
		} else {
			updateCurrentSchema(schemaUpdated)
		}

		diff = computeDiff(selectedSchema, flowStore.val.schema)
		previewSchema = schemaFromDiff(diff, flowStore.val.schema)
	}

	function resetArgs() {
		if (!previewSchema) {
			savedPreviewArgs = undefined
		}
	}

	$effect(() => {
		if (!previewArgs && savedPreviewArgs != undefined) {
			readFieldsRecursively(flowStore.val.schema)
			untrack(() => {
				resetArgs()
			})
		}
	})

	let historicInputs: HistoricInputs | undefined = $state(undefined)
	let captureTable: CaptureTable | undefined = $state(undefined)
	let savedInputsPicker: SavedInputsPicker | undefined = $state(undefined)
	let jsonInputs: JsonInputs | undefined = $state(undefined)
	let firstStepInputs: FirstStepInputs | undefined = $state(undefined)

	function resetSelected() {
		historicInputs?.resetSelected(true)
		captureTable?.resetSelected(true)
		savedInputsPicker?.resetSelected(true)
		jsonInputs?.resetSelected(true)
		firstStepInputs?.resetSelected(true)
	}

	async function runFlowWithMessage(
		message: string,
		conversationId: string
	): Promise<string | undefined> {
		previewArgs.val = { user_message: message }
		const jobId = await onTestFlow?.(conversationId)
		return jobId
	}

	function hasOtherInputs(): boolean {
		const properties = flowStore.val.schema?.properties
		return Boolean(
			properties &&
				Object.keys(properties).length > 0 &&
				!(Object.keys(properties).length === 1 && Object.keys(properties).includes('user_message'))
		)
	}

	function handleToggleChatMode() {
		if (!flowStore.val.value?.chat_input_enabled) {
			// Check if there are existing inputs
			if (hasOtherInputs()) {
				showChatModeWarning = true
			} else {
				enableChatMode()
			}
		} else {
			// Disable chat input - remove from flow.value
			if (flowStore.val.value) {
				flowStore.val.value.chat_input_enabled = false
			}
		}
	}

	function enableChatMode() {
		// Enable chat input - set in flow.value
		flowStore.val.value.chat_input_enabled = true

		// Set up the schema for chat input
		flowStore.val.schema = {
			$schema: 'https://json-schema.org/draft/2020-12/schema',
			type: 'object',
			properties: {
				user_message: {
					type: 'string',
					description: 'Message from user'
				}
			},
			required: ['user_message']
		}

		// Find all AI agent modules
		const aiAgentModules = flowStore.val.value.modules.filter((m) => m.value.type === 'aiagent')

		if (aiAgentModules.length === 0) {
			// No AI agent exists, create one with context memory set to 10
			const aiAgentId = nextId(flowStateStore.val, flowStore.val)
			flowStore.val.value.modules = [
				...flowStore.val.value.modules,
				{
					id: aiAgentId,
					value: {
						type: 'aiagent',
						tools: [],
						input_transforms: Object.keys(AI_AGENT_SCHEMA.properties ?? {}).reduce(
							(accu, key) => {
								if (key === 'user_message') {
									accu[key] = { type: 'javascript', expr: 'flow_input.user_message' }
								} else if (key === 'messages_context_length') {
									accu[key] = { type: 'static', value: 10 }
								} else {
									accu[key] = {
										type: 'static',
										value: undefined
									}
								}
								return accu
							},
							{} as AiAgent['input_transforms']
						)
					}
				}
			]
			sendUserToast(
				'Chat mode enabled. AI agent created with user message input and context memory set to 10.',
				false
			)
		} else if (aiAgentModules.length === 1) {
			// Exactly one AI agent exists, configure it
			const aiAgent = aiAgentModules[0]
			const value = aiAgent.value as AiAgent

			// Set user_message to flow_input.user_message
			value.input_transforms['user_message'] = {
				type: 'javascript',
				expr: 'flow_input.user_message'
			}

			// Set messages_context_length to 10
			value.input_transforms['messages_context_length'] = {
				type: 'static',
				value: 10
			}

			sendUserToast(
				'Chat mode enabled. AI agent configured with user message input and context memory set to 10.',
				false
			)
		}
		// If there are multiple AI agents, don't auto-configure (ambiguous which one to configure)

		showChatModeWarning = false
	}
</script>

<!-- Add svelte:window to listen for keyboard events -->
<svelte:window onkeydown={handleKeydown} />

<ConfirmationModal
	open={showChatModeWarning}
	title="Enable Chat Mode?"
	confirmationText="Continue"
	onConfirmed={enableChatMode}
	onCanceled={() => {
		showChatModeWarning = false
		chatInputEnabled = false
	}}
>
	<p class="text-sm text-secondary">
		Enabling Chat Mode will replace all existing flow inputs with a single
		<span class="font-mono text-xs bg-surface-secondary px-1 rounded">user_message</span>
		parameter.
	</p>
	<p class="text-sm text-secondary mt-2">
		Your current input configuration will be lost. Are you sure you want to continue?
	</p>
</ConfirmationModal>

<FlowCard {noEditor} title="Flow Input">
	{#snippet action()}
		{#if !disabled}
			<Toggle
				size="sm"
				bind:checked={chatInputEnabled}
				on:change={(e) => {
					handleToggleChatMode()
				}}
				options={{
					right: 'Chat Mode',
					rightTooltip:
						'When enabled, the flow execution page will show a chat interface where each message sent runs the flow with the message as "user_message" input parameter. The flow schema will be automatically set to accept only a user_message string input.'
				}}
			/>
		{/if}
	{/snippet}
	{#if !disabled}
		<div class="flex flex-col h-full">
			{#if flowStore.val.value?.chat_input_enabled}
				<div class="flex flex-col h-full">
					<FlowChat
						onRunFlow={runFlowWithMessage}
						path={$pathStore}
						hideSidebar={true}
						useStreaming={shouldUseStreaming}
					/>
				</div>
			{:else}
				<div class="py-2 px-4 flex-1 min-h-0">
					<EditableSchemaForm
						bind:this={editableSchemaForm}
						bind:schema={flowStore.val.schema}
						isFlowInput
						on:delete={(e) => {
							addPropertyV2?.handleDeleteArgument([e.detail])
						}}
						showDynOpt
						displayWebhookWarning
						editTab={$flowInputEditorState?.selectedTab}
						{previewSchema}
						bind:args={previewArgs.val}
						bind:editPanelSize={
							() => {
								return editPanelSize
							},
							(v) => {
								if (editPanelSize != v) {
									editPanelSize = v
								}
							}
						}
						editPanelInitialSize={$flowInputEditorState?.editPanelSize}
						pannelExtraButtonWidth={$flowInputEditorState?.editPanelSize ? tabButtonWidth : 0}
						{diff}
						disableDnd={!!previewSchema}
						on:rejectChange={(e) => {
							rejectChange(e.detail).then(() => {
								updatePreviewSchema(selectedSchema)
							})
						}}
						on:acceptChange={(e) => {
							acceptChange(e.detail).then(() => {
								updatePreviewSchema(selectedSchema)
							})
						}}
						shouldDispatchChanges={true}
						onChange={() => {
							if (!previewSchema) {
								let args = $state.snapshot(previewArgs.val)
								if (!deepEqual(args, savedPreviewArgs)) {
									savedPreviewArgs = args
								}
							}
						}}
						bind:isValid
						bind:dynCode
						bind:dynLang
					>
						{#snippet openEditTab()}
							<div class={twMerge('flex flex-row divide-x', ButtonType.ColorVariants.blue.divider)}>
								<SideBarTab {dropdownItems} fullMenu={!!$flowInputEditorState?.selectedTab}>
									{#snippet close_button()}
										<Button
											onClick={() => handleEditSchema()}
											{...!!$flowInputEditorState?.selectedTab
												? {
														title: 'Close input editor',
														startIcon: { icon: ChevronRight },
														btnClasses: 'rounded-none rounded-tl-md'
													}
												: {
														title: 'Open input editor',
														startIcon: { icon: Pen }
													}}
											variant="accent"
											iconOnly
											wrapperClasses="h-full"
										/>
									{/snippet}
								</SideBarTab>
							</div>
						{/snippet}
						{#snippet addProperty()}
							{#if !!previewSchema}
								<div class="flex flex-row items-center gap-2 right-2 justify-end">
									<Button
										size="xs"
										color="green"
										disabled={!previewSchema}
										shortCut={{ Icon: CornerDownLeft, hide: false, withoutModifier: true }}
										startIcon={{ icon: Check }}
										on:click={() => {
											applySchemaAndArgs()
											connectFirstNode()
										}}
									>
										{Object.values(diff).every((el) => el.diff === 'same')
											? 'Apply args'
											: 'Update schema'}
									</Button>
									<Button
										variant="default"
										size="xs"
										startIcon={{ icon: X }}
										shortCut={{ key: 'esc', withoutModifier: true }}
										on:click={() => {
											resetSelected()
										}}
									/>
								</div>
							{:else}
								<AddPropertyV2
									bind:schema={flowStore.val.schema}
									bind:this={addPropertyV2}
									onAddNew={(argName) => {
										handleEditSchema('inputEditor')
										editableSchemaForm?.openField(argName)
										refreshStateStore(flowStore)
									}}
								>
									{#snippet trigger()}
										<div
											class="w-full py-2 flex justify-center items-center border border-dashed rounded-md hover:bg-surface-hover"
											id="add-flow-input-btn"
										>
											<Plus size={14} />
										</div>
									{/snippet}
								</AddPropertyV2>
							{/if}
						{/snippet}
						{#snippet extraTab()}
							{#if $flowInputEditorState?.selectedTab === 'history'}
								<FlowInputEditor
									title="History"
									on:destroy={() => {
										updatePreviewSchemaAndArgs(undefined)
									}}
								>
									<HistoricInputs
										bind:this={historicInputs}
										runnableId={$initialPathStore ?? undefined}
										runnableType={$pathStore ? 'FlowPath' : undefined}
										on:select={(e) => {
											updatePreviewSchemaAndArgs(e.detail?.args ?? undefined)
										}}
										limitPayloadSize
									/>
								</FlowInputEditor>
							{:else if $flowInputEditorState?.selectedTab === 'captures'}
								<FlowInputEditor
									on:destroy={() => {
										updatePreviewSchemaAndArgs(undefined)
									}}
									title="Trigger captures"
								>
									{#snippet action()}
										<div class="center-center">
											<CaptureButton on:openTriggers small={true} />
										</div>
									{/snippet}
									<div class="h-full">
										<CaptureTable
											path={$initialPathStore || fakeInitialPath}
											on:select={(e) => {
												updatePreviewSchemaAndArgs(e.detail ?? undefined)
											}}
											isFlow={true}
											headless={true}
											addButton={false}
											bind:this={captureTable}
											limitPayloadSize
										/>
									</div>
								</FlowInputEditor>
							{:else if $flowInputEditorState?.selectedTab === 'savedInputs'}
								<FlowInputEditor
									on:destroy={() => {
										updatePreviewSchemaAndArgs(undefined)
									}}
									title="Saved inputs"
								>
									<SavedInputsPicker
										runnableId={$initialPathStore ?? undefined}
										runnableType={$pathStore ? 'FlowPath' : undefined}
										on:select={(e) => {
											updatePreviewSchemaAndArgs(e.detail ?? undefined)
										}}
										on:isEditing={(e) => {
											preventEnter = e.detail
										}}
										previewArgs={previewArgs.val}
										{isValid}
										limitPayloadSize
										bind:this={savedInputsPicker}
									/>
								</FlowInputEditor>
							{:else if $flowInputEditorState?.selectedTab === 'json'}
								<FlowInputEditor
									on:destroy={() => {
										updatePreviewSchemaAndArgs(undefined)
									}}
									title="Json payload"
								>
									<JsonInputs
										on:focus={() => {
											preventEnter = true
										}}
										on:blur={async () => {
											preventEnter = false
										}}
										on:select={(e) => {
											updatePreviewSchemaAndArgs(e.detail ?? undefined)
										}}
										selected={!!previewArgs.val}
										bind:this={jsonInputs}
									/>
								</FlowInputEditor>
							{:else if $flowInputEditorState?.selectedTab === 'firstStepInputs'}
								<FlowInputEditor
									on:destroy={() => {
										updatePreviewSchemaAndArgs(undefined)
										connectFirstNode = () => {}
									}}
									title="First step's inputs"
								>
									<FirstStepInputs
										bind:this={firstStepInputs}
										on:connectFirstNode={({ detail }) => {
											connectFirstNode = detail.connectFirstNode
										}}
										on:select={(e) => {
											if (e.detail) {
												const diffSchema = computeDiff(e.detail, flowStore.val.schema)
												diff = diffSchema
												previewSchema = schemaFromDiff(diffSchema, flowStore.val.schema)
												runDisabled = true
											} else {
												updatePreviewSchemaAndArgs(undefined)
											}
										}}
									/>
								</FlowInputEditor>
							{/if}
						{/snippet}
						{#snippet runButton()}
							<div class="w-full flex justify-end pr-5">
								<Button
									variant="accent"
									btnClasses="w-fit"
									disabled={runDisabled || !isValid}
									size="xs"
									shortCut={{ Icon: CornerDownLeft, hide: false }}
									on:click={() => {
										runPreview()
									}}
								>
									Run
								</Button>
							</div>
						{/snippet}
					</EditableSchemaForm>
				</div>
			{/if}
		</div>
	{:else}
		<div class="p-4 border-b">
			<FlowInputViewer schema={effectiveSchema} />
		</div>
	{/if}
</FlowCard><|MERGE_RESOLUTION|>--- conflicted
+++ resolved
@@ -75,17 +75,13 @@
 		flowInputEditorState
 	} = getContext<FlowEditorContext>('FlowEditorContext')
 
-<<<<<<< HEAD
 	// Get diffManager from the graph
 	const diffManager = $derived(flowModuleSchemaMap?.getDiffManager())
 
 	// Use pending schema from diffManager when in diff mode, otherwise use flowStore
 	const effectiveSchema = $derived(diffManager?.currentInputSchema ?? flowStore.val.schema)
 
-	let chatInputEnabled = $derived(Boolean(flowStore.val.value?.chat_input_enabled))
-=======
 	let chatInputEnabled = $state(Boolean(flowStore.val.value?.chat_input_enabled))
->>>>>>> a89759bb
 	let shouldUseStreaming = $derived.by(() => {
 		const modules = flowStore.val.value?.modules
 		const lastModule = modules && modules.length > 0 ? modules[modules.length - 1] : undefined
