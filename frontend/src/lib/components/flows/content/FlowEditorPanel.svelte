<script lang="ts">
	import { getContext } from 'svelte'

	import type { FlowEditorContext } from '../types'
	import FlowModuleWrapper from './FlowModuleWrapper.svelte'
	import FlowSettings from './FlowSettings.svelte'
	import FlowInput from './FlowInput.svelte'
	import FlowLoop from './FlowLoop.svelte'
	import FlowFailureModule from './FlowFailureModule.svelte'

	const { selectedId } = getContext<FlowEditorContext>('FlowEditorContext')
</script>

<<<<<<< HEAD
{#if $selectedId === 'settings'}
	<FlowSettings />
{:else if $selectedId === 'settings-schedule'}
	<FlowSettings defaultTab="schedule" />
{:else if $selectedId === 'settings-retries'}
	<FlowSettings defaultTab="retries" />
{:else if $selectedId.includes('loop')}
	<FlowLoop />
{:else if $selectedId === 'inputs'}
	<FlowInput />
{:else if $selectedId === 'failure-module'}
	<FlowFailureModule />
{:else}
	<FlowModuleWrapper />
{/if}
=======
{#key $selectedId}
	{#if $selectedId === 'settings'}
		<FlowSettings />
	{:else if $selectedId === 'settings-schedule'}
		<FlowSettings defaultTab="schedule" />
	{:else if $selectedId === 'settings-retries'}
		<FlowSettings defaultTab="retries" />
	{:else if $selectedId.includes('loop')}
		<FlowLoop />
	{:else if $selectedId === 'inputs'}
		<FlowInput />
	{:else}
		<FlowModuleWrapper />
	{/if}
{/key}
>>>>>>> d71bca74
<|MERGE_RESOLUTION|>--- conflicted
+++ resolved
@@ -11,23 +11,6 @@
 	const { selectedId } = getContext<FlowEditorContext>('FlowEditorContext')
 </script>
 
-<<<<<<< HEAD
-{#if $selectedId === 'settings'}
-	<FlowSettings />
-{:else if $selectedId === 'settings-schedule'}
-	<FlowSettings defaultTab="schedule" />
-{:else if $selectedId === 'settings-retries'}
-	<FlowSettings defaultTab="retries" />
-{:else if $selectedId.includes('loop')}
-	<FlowLoop />
-{:else if $selectedId === 'inputs'}
-	<FlowInput />
-{:else if $selectedId === 'failure-module'}
-	<FlowFailureModule />
-{:else}
-	<FlowModuleWrapper />
-{/if}
-=======
 {#key $selectedId}
 	{#if $selectedId === 'settings'}
 		<FlowSettings />
@@ -39,8 +22,9 @@
 		<FlowLoop />
 	{:else if $selectedId === 'inputs'}
 		<FlowInput />
+	{:else if $selectedId === 'failure'}
+		<FlowFailureModule />
 	{:else}
 		<FlowModuleWrapper />
 	{/if}
-{/key}
->>>>>>> d71bca74
+{/key}