--- conflicted
+++ resolved
@@ -39,11 +39,7 @@
 		onDeployTrigger = () => {},
 		forceTestTab,
 		highlightArg,
-<<<<<<< HEAD
-		onRunPreview = () => {}
-=======
 		onRunPreview
->>>>>>> 53f615ca
 	}: Props = $props()
 
 	const {
