<script lang="ts">
	import SchemaEditor from '$lib/components/SchemaEditor.svelte'
	import Slider from '$lib/components/Slider.svelte'
	import Toggle from '$lib/components/Toggle.svelte'
	import Tooltip from '$lib/components/Tooltip.svelte'
	import InputTransformForm from '$lib/components/InputTransformForm.svelte'
	import type SimpleEditor from '$lib/components/SimpleEditor.svelte'
	import { getContext } from 'svelte'

	import { Alert, Tab, Tabs } from '$lib/components/common'
	import { GroupService, type FlowModule } from '$lib/gen'
	import { emptySchema, emptyString } from '$lib/utils'
	import { enterpriseLicense, workspaceStore } from '$lib/stores.js'
	import { SecondsInput } from '../../common'
<<<<<<< HEAD
	import PropPickerWrapper from '../propPicker/PropPickerWrapper.svelte'
	import type { FlowEditorContext } from '../types'

	const { selectedId, flowStateStore } = getContext<FlowEditorContext>('FlowEditorContext')
	const result = $flowStateStore[$selectedId]?.previewResult ?? {}
	let editor: SimpleEditor | undefined = undefined
=======
	import Multiselect from 'svelte-multiselect'
>>>>>>> 94420683

	export let flowModule: FlowModule
	export let previousModuleId: string | undefined

	let allUserGroups: string[] = []
	let suspendTabSelected: 'core' | 'form' | 'permissions' = 'core'

	let schema = emptySchema()

	export let allUserGroups: string[] = []
	let selectedUserGroups: string[] | undefined
	let suspendTabSelected: 'core' | 'form' | 'permissions' = 'core'

	$: isSuspendEnabled = Boolean(flowModule.suspend)

	async function loadGroups(): Promise<void> {
		allUserGroups = await GroupService.listGroupNames({ workspace: $workspaceStore! })
<<<<<<< HEAD
		schema.properties['groups'] = {
			type: 'array',
			items: {
				type: 'string',
				multiselect: allUserGroups
			}
		}
	}

	$: {
		if ($workspaceStore && allUserGroups.length === 0) {
			loadGroups()
		}
=======
	}

	$: {
		if ($workspaceStore) {
			loadGroups()
		}
		switch (flowModule.suspend?.user_groups_required?.type) {
			case 'static':
				if (flowModule.suspend?.user_groups_required.value === undefined) {
					selectedUserGroups = []
				} else {
					selectedUserGroups = flowModule.suspend?.user_groups_required.value
				}
				break
			case 'javascript':
				console.warn('javascript input transform not supported yet')
				break
		}
>>>>>>> 94420683
	}
</script>

<h2 class="pb-4">
	Suspend/Approval
	<Tooltip documentationLink="https://www.windmill.dev/docs/flows/flow_approval">
		If defined, at the end of the step, the flow will be suspended until it receives external
		requests to be resumed or canceled. This is most useful to implement approval steps but can be
		used flexibly for other purpose.
	</Tooltip>
</h2>

<Toggle
	checked={isSuspendEnabled}
	on:change={() => {
		if (isSuspendEnabled && flowModule.suspend != undefined) {
			flowModule.suspend = undefined
		} else {
			flowModule.suspend = {
				required_events: 1,
				timeout: 1800
			}
		}
	}}
	options={{
		right: 'Suspend flow execution until events/approvals received'
	}}
/>

<div class="overflow-x-auto scrollbar-hidden">
	<Tabs bind:selected={suspendTabSelected}>
		<Tab size="xs" value="core" disabled={!isSuspendEnabled}>
			<div class="flex gap-2 items-center my-1">Core</div>
		</Tab>
		<Tab size="xs" value="form" disabled={!isSuspendEnabled}>
			<div class="flex gap-2 items-center my-1">Form</div>
		</Tab>
		<Tab size="xs" value="permissions" disabled={!isSuspendEnabled}>
			<div class="flex gap-2 items-center my-1">Permissions</div>
		</Tab>
	</Tabs>
</div>

{#if suspendTabSelected === 'core'}
	<div class="flex flex-col mt-4 gap-4">
		<span class="text-xs font-bold">Number of approvals/events required for resuming flow</span>

		{#if flowModule.suspend}
			<input
				bind:value={flowModule.suspend.required_events}
				type="number"
				min="1"
				placeholder="1"
			/>
		{:else}
			<input type="number" disabled />
		{/if}

		<span class="text-xs font-bold">Timeout</span>

		{#if flowModule.suspend}
			<SecondsInput bind:seconds={flowModule.suspend.timeout} />
		{:else}
			<SecondsInput disabled />
		{/if}
	</div>
{:else if suspendTabSelected === 'permissions'}
	<div class="flex flex-col mt-4 gap-4">
		{#if emptyString($enterpriseLicense)}
			<Alert type="warning" title="Editing permissions is only available in enterprise version" />
		{/if}
		{#if flowModule.suspend}
			<div class="flex flex-col gap-2">
				<Toggle
					disabled={emptyString($enterpriseLicense)}
					checked={Boolean(flowModule.suspend.user_auth_required)}
					options={{
						right: 'Require approvers to be logged in'
					}}
					on:change={(e) => {
						if (flowModule.suspend) {
							flowModule.suspend.user_auth_required = e.detail
<<<<<<< HEAD
							if (e.detail && flowModule.suspend?.user_groups_required === undefined) {
								flowModule.suspend.user_groups_required = {
									type: 'static',
									value: []
								}
							} else if (!e.detail) {
								flowModule.suspend.user_groups_required = undefined
							}
						}
					}}
				/>
=======
						}
					}}
				/>

>>>>>>> 94420683
				<div class="mb-4" />

				<span class="text-xs font-bold"
					>Require approvers to be members of one of the following user groups (leave empty for any)
				</span>
<<<<<<< HEAD
				{#if allUserGroups.length !== 0 && flowModule.suspend && schema.properties['groups']}
					<div class="border">
						<PropPickerWrapper
							{result}
							displayContext={false}
							pickableProperties={undefined}
							on:select={({ detail }) => {
								editor?.insertAtCursor(detail)
								editor?.focus()
							}}
						>
							<InputTransformForm
								class="min-h-[256px] items-start"
								bind:arg={flowModule.suspend.user_groups_required}
								argName="groups"
								{schema}
								{previousModuleId}
							/>
						</PropPickerWrapper>
					</div>
=======
				{#if allUserGroups.length !== 0}
					<Multiselect
						disabled={emptyString($enterpriseLicense) || !flowModule.suspend.user_auth_required}
						on:change={(e) => {
							if (flowModule.suspend) {
								flowModule.suspend.user_groups_required = {
									value: selectedUserGroups,
									type: 'static'
								}
							}
						}}
						bind:selected={selectedUserGroups}
						options={allUserGroups}
						selectedOptionsDraggable={false}
						placeholder="Authorized user groups"
						ulOptionsClass={'!bg-surface-secondary'}
					/>
>>>>>>> 94420683
				{/if}
			</div>
		{/if}
	</div>
{:else}
	<div class="flex flex-col mt-4 gap-4">
		{#if flowModule.suspend}
			<Toggle
				checked={Boolean(flowModule.suspend.resume_form)}
				options={{
					right: 'Add a form to the approval page'
				}}
				on:change={(e) => {
					if (flowModule.suspend) {
						if (e.detail) {
							flowModule.suspend.resume_form = {
								schema: emptySchema()
							}
						} else {
							flowModule.suspend.resume_form = undefined
						}
					}
				}}
			/>
			<div>
				<Slider size="xs" text="How to add dynamic default args">
					As one of the return key of this step, return an object `default_args` that contains the
					default arguments of the form arguments. e.g:
					<pre
						><code
							>{`return {
	endpoints,
	default_args: {
		foo: "foo",
		bar: true,
	},
}`}</code
						></pre
					>
				</Slider></div
			>
		{/if}
		{#if flowModule.suspend?.resume_form}
			<SchemaEditor bind:schema={flowModule.suspend.resume_form.schema} />
		{/if}
	</div>
{/if}<|MERGE_RESOLUTION|>--- conflicted
+++ resolved
@@ -12,34 +12,25 @@
 	import { emptySchema, emptyString } from '$lib/utils'
 	import { enterpriseLicense, workspaceStore } from '$lib/stores.js'
 	import { SecondsInput } from '../../common'
-<<<<<<< HEAD
 	import PropPickerWrapper from '../propPicker/PropPickerWrapper.svelte'
 	import type { FlowEditorContext } from '../types'
 
 	const { selectedId, flowStateStore } = getContext<FlowEditorContext>('FlowEditorContext')
 	const result = $flowStateStore[$selectedId]?.previewResult ?? {}
 	let editor: SimpleEditor | undefined = undefined
-=======
-	import Multiselect from 'svelte-multiselect'
->>>>>>> 94420683
 
 	export let flowModule: FlowModule
 	export let previousModuleId: string | undefined
 
+	let schema = emptySchema()
+
 	let allUserGroups: string[] = []
 	let suspendTabSelected: 'core' | 'form' | 'permissions' = 'core'
 
-	let schema = emptySchema()
-
-	export let allUserGroups: string[] = []
-	let selectedUserGroups: string[] | undefined
-	let suspendTabSelected: 'core' | 'form' | 'permissions' = 'core'
-
 	$: isSuspendEnabled = Boolean(flowModule.suspend)
 
 	async function loadGroups(): Promise<void> {
 		allUserGroups = await GroupService.listGroupNames({ workspace: $workspaceStore! })
-<<<<<<< HEAD
 		schema.properties['groups'] = {
 			type: 'array',
 			items: {
@@ -53,26 +44,6 @@
 		if ($workspaceStore && allUserGroups.length === 0) {
 			loadGroups()
 		}
-=======
-	}
-
-	$: {
-		if ($workspaceStore) {
-			loadGroups()
-		}
-		switch (flowModule.suspend?.user_groups_required?.type) {
-			case 'static':
-				if (flowModule.suspend?.user_groups_required.value === undefined) {
-					selectedUserGroups = []
-				} else {
-					selectedUserGroups = flowModule.suspend?.user_groups_required.value
-				}
-				break
-			case 'javascript':
-				console.warn('javascript input transform not supported yet')
-				break
-		}
->>>>>>> 94420683
 	}
 </script>
 
@@ -155,7 +126,6 @@
 					on:change={(e) => {
 						if (flowModule.suspend) {
 							flowModule.suspend.user_auth_required = e.detail
-<<<<<<< HEAD
 							if (e.detail && flowModule.suspend?.user_groups_required === undefined) {
 								flowModule.suspend.user_groups_required = {
 									type: 'static',
@@ -167,18 +137,11 @@
 						}
 					}}
 				/>
-=======
-						}
-					}}
-				/>
-
->>>>>>> 94420683
 				<div class="mb-4" />
 
 				<span class="text-xs font-bold"
 					>Require approvers to be members of one of the following user groups (leave empty for any)
 				</span>
-<<<<<<< HEAD
 				{#if allUserGroups.length !== 0 && flowModule.suspend && schema.properties['groups']}
 					<div class="border">
 						<PropPickerWrapper
@@ -199,25 +162,6 @@
 							/>
 						</PropPickerWrapper>
 					</div>
-=======
-				{#if allUserGroups.length !== 0}
-					<Multiselect
-						disabled={emptyString($enterpriseLicense) || !flowModule.suspend.user_auth_required}
-						on:change={(e) => {
-							if (flowModule.suspend) {
-								flowModule.suspend.user_groups_required = {
-									value: selectedUserGroups,
-									type: 'static'
-								}
-							}
-						}}
-						bind:selected={selectedUserGroups}
-						options={allUserGroups}
-						selectedOptionsDraggable={false}
-						placeholder="Authorized user groups"
-						ulOptionsClass={'!bg-surface-secondary'}
-					/>
->>>>>>> 94420683
 				{/if}
 			</div>
 		{/if}
