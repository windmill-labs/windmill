--- conflicted
+++ resolved
@@ -9,7 +9,7 @@
 	import PickScript from '../pickers/PickScript.svelte'
 
 	export let failureModule: boolean
-
+	export let shouldDisableTriggerScripts: boolean = false
 	const dispatch = createEventDispatcher()
 </script>
 
@@ -77,39 +77,37 @@
 		/>
 	</div>
 
-<<<<<<< HEAD
-	<div class="text-sm font-bold">Trigger script</div>
-=======
 	{#if !shouldDisableTriggerScripts}
-		<div class="text-sm font-bold"
-			>Trigger script<Tooltip
-				>Used as a first step most commonly with an intenal state and a schedule to watch for
-				changes on an external system, compute the diff since last time, set the new state. The
-				diffs are then treated one by one with a for-loop.</Tooltip
-			></div
-		>
->>>>>>> 0f4ffd29
+		<div class="text-sm font-bold">
+			Trigger script
+			<Tooltip>
+				Used as a first step most commonly with an intenal state and a schedule to watch for changes
+				on an external system, compute the diff since last time, set the new state. The diffs are
+				then treated one by one with a for-loop.
+			</Tooltip>
+		</div>
 
-	<div class="grid sm:grid-col-1 md:grid-col-2 lg:grid-cols-3 gap-4">
-		<PickScript customText="Trigger script from workspace" kind={Script.kind.TRIGGER} on:pick />
-		<PickHubScript customText="Trigger script from Hub" kind={Script.kind.TRIGGER} on:pick />
-		<FlowScriptPicker
-			label="Inline Typescript (Deno)"
-			icon={faCode}
-			iconColor="text-blue-800"
-			on:click={() => dispatch('new', { language: RawScript.language.DENO, kind: 'trigger' })}
-		/>
-	</div>
-
+		<div class="grid sm:grid-col-1 md:grid-col-2 lg:grid-cols-3 gap-4">
+			<PickScript customText="Trigger script from workspace" kind={Script.kind.TRIGGER} on:pick />
+			<PickHubScript customText="Trigger script from Hub" kind={Script.kind.TRIGGER} on:pick />
+			<FlowScriptPicker
+				label="Inline Typescript (Deno)"
+				icon={faCode}
+				iconColor="text-blue-800"
+				on:click={() => dispatch('new', { language: RawScript.language.DENO, kind: 'trigger' })}
+			/>
+		</div>
+	{/if}
 	{#if !failureModule}
-		<div class="text-sm font-bold"
-			>Approval step<Tooltip
-				>Inlined common scripts can be turned into approval step by changing their suspend settings.
+		<div class="text-sm font-bold">
+			Approval step
+			<Tooltip>
+				Inlined common scripts can be turned into approval step by changing their suspend settings.
 				An approval step will suspend the execution of a flow until it has been approved through the
 				resume endpoints or the approval page by and solely by the recipients of those secret urls.
-				Use getResumeEndpoints from the wmill client to generate those URLs.</Tooltip
-			></div
-		>
+				Use getResumeEndpoints from the wmill client to generate those URLs.
+			</Tooltip>
+		</div>
 		<div class="grid sm:grid-col-1 md:grid-col-2 lg:grid-cols-3 gap-4">
 			<PickScript customText="Approval step from workspace" kind={Script.kind.APPROVAL} on:pick />
 			<PickHubScript
@@ -128,7 +126,6 @@
 				iconColor="text-blue-500"
 				on:click={() => dispatch('branchone')}
 			/>
-
 			<FlowScriptPicker
 				label={`Create all branches`}
 				icon={faCodeBranch}
