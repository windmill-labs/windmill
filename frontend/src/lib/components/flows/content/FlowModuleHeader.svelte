<script lang="ts">
	import Button from '$lib/components/common/button/Button.svelte'
	import { type FlowModule } from '$lib/gen'
	import { createEventDispatcher, getContext } from 'svelte'
	import {
		Bed,
		Database,
		ExternalLink,
		Gauge,
		GitFork,
		Pen,
		PhoneIncoming,
		RefreshCcw,
		Repeat,
		Square,
		Pin
	} from 'lucide-svelte'
	import Popover from '../../Popover.svelte'
	import type { FlowEditorContext } from '../types'
	import { sendUserToast } from '$lib/utils'
	import { getLatestHashForScript } from '$lib/scripts'
	import type { FlowBuilderWhitelabelCustomUi } from '$lib/components/custom_ui'
	import FlowModuleWorkerTagSelect from './FlowModuleWorkerTagSelect.svelte'
	import SaveToWorkspace from '$lib/components/SaveToWorkspace.svelte'

	interface Props {
		module: FlowModule
		tag: string | undefined
	}

	let { module, tag }: Props = $props()
	const { scriptEditorDrawer } = getContext<FlowEditorContext>('FlowEditorContext')

	const dispatch = createEventDispatcher()
	let customUi: undefined | FlowBuilderWhitelabelCustomUi = getContext('customUi')

	let popoverClasses =
		'center-center rounded p-2 bg-blue-100 text-blue-800 border border-blue-300 hover:bg-blue-200 dark:bg-frost-700 dark:text-frost-100 dark:border-frost-600'
</script>

<div class="flex flex-row gap-2 whitespace-nowrap">
	{#if module.value.type === 'script' || module.value.type === 'rawscript' || module.value.type == 'flow'}
		{#if module.retry?.constant || module.retry?.exponential}
			<Popover placement="bottom" class={popoverClasses} onClick={() => dispatch('toggleRetry')}>
				<Repeat size={14} />
				{#snippet text()}
					Retries
				{/snippet}
			</Popover>
		{/if}
		{#if module?.value?.['concurrent_limit'] != undefined}
			<Popover
				placement="bottom"
				class={popoverClasses}
				onClick={() => dispatch('toggleConcurrency')}
			>
				<Gauge size={14} />
				{#snippet text()}
					Concurrency Limits
				{/snippet}
			</Popover>
		{/if}
		{#if module.cache_ttl != undefined}
			<Popover placement="bottom" class={popoverClasses} onClick={() => dispatch('toggleCache')}>
				<Database size={14} />
				{#snippet text()}
					Cache
				{/snippet}
			</Popover>
		{/if}
		{#if module.stop_after_if || module.stop_after_all_iters_if}
			<Popover
				placement="bottom"
				class={popoverClasses}
				onClick={() => dispatch('toggleStopAfterIf')}
			>
				<Square size={14} />
				{#snippet text()}
					Early stop/break
				{/snippet}
			</Popover>
		{/if}
		{#if module.suspend}
			<Popover placement="bottom" class={popoverClasses} onClick={() => dispatch('toggleSuspend')}>
				<PhoneIncoming size={14} />
				{#snippet text()}
					Suspend
				{/snippet}
			</Popover>
		{/if}
		{#if module.sleep}
			<Popover placement="bottom" class={popoverClasses} onClick={() => dispatch('toggleSleep')}>
				<Bed size={14} />
				{#snippet text()}
					Sleep
				{/snippet}
			</Popover>
		{/if}
		{#if module.mock?.enabled}
			<Popover placement="bottom" class={popoverClasses} onClick={() => dispatch('togglePin')}>
				<Pin size={14} />
				{#snippet text()}
					This step is pinned
				{/snippet}
			</Popover>
		{/if}
	{/if}
	{#if module.value.type === 'script'}
		{#if !module.value.path.startsWith('hub/') && customUi?.scriptEdit != false}
			<Button
				unifiedSize="sm"
				variant="subtle"
				onClick={async () => {
					if (module.value.type == 'script') {
						const hash = module.value.hash ?? (await getLatestHashForScript(module.value.path))
						$scriptEditorDrawer?.openDrawer(hash, () => {
							dispatch('reload')
							sendUserToast('Script has been updated')
						})
					}
				}}
				startIcon={{ icon: Pen }}
				iconOnly={false}
				disabled={module.value.hash != undefined}
			>
				Edit
			</Button>
		{/if}
		{#if customUi?.tagEdit != false}
			<FlowModuleWorkerTagSelect
				placeholder={customUi?.tagSelectPlaceholder}
				noLabel={customUi?.tagSelectNoLabel}
				nullTag={tag}
				tag={module.value.tag_override}
				on:change={(e) => dispatch('tagChange', e.detail)}
			/>
		{/if}
		{#if customUi?.scriptFork != false}
			<Button
				unifiedSize="sm"
				variant="subtle"
				on:click={() => dispatch('fork')}
				startIcon={{ icon: GitFork }}
				iconOnly={false}
			>
				Fork
			</Button>
		{/if}
	{:else if module.value.type === 'flow'}
		<Button
			unifiedSize="sm"
			variant="subtle"
			on:click={async () => {
				if (module.value.type == 'flow') {
					window.open(`/flows/edit/${module.value.path}`, '_blank', 'noopener,noreferrer')
				}
			}}
			startIcon={{ icon: Pen }}
			iconOnly={false}
		>
			Edit <ExternalLink size={12} />
		</Button>
		<Button
			unifiedSize="sm"
			variant="subtle"
			on:click={async () => {
				dispatch('reload')
			}}
			startIcon={{
				icon: RefreshCcw
			}}
			iconOnly={true}
		/>
	{/if}

	{#if module.value.type === 'rawscript'}
		<FlowModuleWorkerTagSelect
			placeholder={customUi?.tagSelectPlaceholder}
			noLabel={customUi?.tagSelectNoLabel}
			nullTag={tag}
			tag={module.value.tag}
			on:change={(e) => dispatch('tagChange', e.detail)}
		/>
<<<<<<< HEAD
		<SaveToWorkspace saveToWorkspace={() => dispatch('createScriptFromInlineScript')} />
=======
		<Button
			unifiedSize="sm"
			variant="subtle"
			startIcon={{ icon: Save }}
			on:click={() => dispatch('createScriptFromInlineScript')}
			iconOnly={false}
		>
			Save to workspace
		</Button>
>>>>>>> 3dcad574
	{/if}
</div><|MERGE_RESOLUTION|>--- conflicted
+++ resolved
@@ -181,9 +181,6 @@
 			tag={module.value.tag}
 			on:change={(e) => dispatch('tagChange', e.detail)}
 		/>
-<<<<<<< HEAD
-		<SaveToWorkspace saveToWorkspace={() => dispatch('createScriptFromInlineScript')} />
-=======
 		<Button
 			unifiedSize="sm"
 			variant="subtle"
@@ -193,6 +190,5 @@
 		>
 			Save to workspace
 		</Button>
->>>>>>> 3dcad574
 	{/if}
 </div>