--- conflicted
+++ resolved
@@ -27,15 +27,10 @@
 	import FlowModuleHeader from './FlowModuleHeader.svelte'
 	import { flowStateStore, type FlowModuleSchema } from '../flowState'
 	import { scriptLangToEditorLang } from '$lib/utils'
-<<<<<<< HEAD
-	import PropPicker from '$lib/components/propertyPicker/PropPicker.svelte'
 	import PropPickerWrapper from '../propPicker/PropPickerWrapper.svelte'
-=======
 	import { getContext } from 'svelte'
 	import type { FlowEditorContext } from '../types'
-	import Toggle from '$lib/components/Toggle.svelte'
 	import FlowModuleAdvancedSettings from './FlowModuleAdvancedSettings.svelte'
->>>>>>> e1f54832
 
 	export let indexes: string
 	export let flowModule: FlowModule
@@ -43,13 +38,7 @@
 	export let schema: Schema
 	export let childFlowModules: FlowModuleSchema[] | undefined = undefined
 
-<<<<<<< HEAD
-	export let previewResult: any
-
-	const [i] = indexes.split('-').map(Number)
-=======
 	const [parentIndex] = indexes.split('-').map(Number)
->>>>>>> e1f54832
 
 	let editor: Editor
 	let websocketAlive = { pyright: false, black: false, deno: false }
@@ -155,38 +144,40 @@
 							<Tab value="advanced">Advanced</Tab>
 
 							<svelte:fragment slot="content">
-								<div class="h-full pb-16 overflow-auto bg-white">
-									<div class="p-4 overflow-hidden ">
-										<TabContent value="inputs" class="h-80">
-											<PropPickerWrapper pickableProperties={stepPropPicker.pickableProperties}>
-												<SchemaForm
-													{schema}
-													inputTransform={true}
-													importPath={indexes}
-													bind:args={flowModule.input_transforms}
-													bind:extraLib={stepPropPicker.extraLib}
-												/>
-											</PropPickerWrapper>
-										</TabContent>
-										<TabContent value="preview">
+								<div class="h-full overflow-auto bg-white">
+									<TabContent value="inputs" class="flex flex-col flex-1 h-full">
+										<PropPickerWrapper bind:pickableProperties={stepPropPicker.pickableProperties}>
+											<SchemaForm
+												{schema}
+												inputTransform={true}
+												importPath={indexes}
+												bind:args={flowModule.input_transforms}
+												bind:extraLib={stepPropPicker.extraLib}
+											/>
+										</PropPickerWrapper>
+									</TabContent>
+									<TabContent value="preview">
+										<div class="p-4">
 											<FlowPreview flow={$flowStore} {indexes} {schema} />
-										</TabContent>
-										<TabContent value="settings">
-											{#if ('path' in flowModule.value && flowModule.value.path) || ('language' in flowModule.value && flowModule.value.language)}
-												<input
-													on:click|stopPropagation={() => undefined}
-													class="overflow-x-auto"
-													type="text"
-													bind:value={flowModule.summary}
-													placeholder="Summary"
-												/>
-											{/if}
-										</TabContent>
+										</div>
+									</TabContent>
+									<TabContent value="settings">
+										{#if ('path' in flowModule.value && flowModule.value.path) || ('language' in flowModule.value && flowModule.value.language)}
+											<input
+												on:click|stopPropagation={() => undefined}
+												class="overflow-x-auto"
+												type="text"
+												bind:value={flowModule.summary}
+												placeholder="Summary"
+											/>
+										{/if}
+									</TabContent>
 
-										<TabContent value="advanced">
+									<TabContent value="advanced">
+										<div class="p-4">
 											<FlowModuleAdvancedSettings bind:flowModule />
-										</TabContent>
-									</div>
+										</div>
+									</TabContent>
 								</div>
 							</svelte:fragment>
 						</Tabs>
