<script context="module" lang="ts">
	export type FlowModuleWidthContext = {
		width: Writable<number>
		threshold: number
	}
</script>

<script lang="ts">
	import { VSplitPane } from 'svelte-split-pane'

	import Tab from '$lib/components/common/tabs/Tab.svelte'
	import TabContent from '$lib/components/common/tabs/TabContent.svelte'
	import Tabs from '$lib/components/common/tabs/Tabs.svelte'
	import Editor from '$lib/components/Editor.svelte'
	import EditorBar from '$lib/components/EditorBar.svelte'
	import ModulePreview from '$lib/components/ModulePreview.svelte'
	import FlowInputs from './FlowInputs.svelte'
	import {
		createInlineScriptModule,
		createLoop,
		createScriptFromInlineScript,
		fork,
		getStepPropPicker,
		isEmptyFlowModule,
		pickScript
	} from '$lib/components/flows/flowStateUtils'
	import { flowStore } from '$lib/components/flows/flowStore'
	import SchemaForm from '$lib/components/SchemaForm.svelte'

	import { RawScript, type Flow, type FlowModule } from '$lib/gen'
	import FlowCard from '../common/FlowCard.svelte'
	import FlowModuleHeader from './FlowModuleHeader.svelte'
	import { flowStateStore, type FlowModuleState } from '../flowState'
	import { scriptLangToEditorLang } from '$lib/utils'
	import PropPickerWrapper from '../propPicker/PropPickerWrapper.svelte'
	import { getContext, setContext } from 'svelte'
	import type { FlowEditorContext } from '../types'
	import FlowModuleAdvancedSettings from './FlowModuleAdvancedSettings.svelte'
	import { loadSchemaFromModule } from '../utils'
<<<<<<< HEAD
	import { writable, type Writable } from 'svelte/store'
=======
	import FlowModuleScript from './FlowModuleScript.svelte'
>>>>>>> 6f2b8caa

	const { selectedId, select } = getContext<FlowEditorContext>('FlowEditorContext')

	export let flowModule: FlowModule
	export let previewArgs: Record<string, any> = {}
	export let flowModuleState: FlowModuleState

	$: [parentIndex, childIndex] = $selectedId.split('-').map(Number)

	let editor: Editor
	let modulePreview: ModulePreview
	let websocketAlive = { pyright: false, black: false, deno: false }
	let selected = 'inputs'

	$: shouldPick = isEmptyFlowModule(flowModule)
	$: stepPropPicker = getStepPropPicker(
		$selectedId.split('-').map(Number),
		$flowStore.schema,
		$flowStateStore,
		previewArgs
	)

	function onKeyDown(event: KeyboardEvent) {
		if ((event.ctrlKey || event.metaKey) && event.key == 'Enter') {
			event.preventDefault()
			selected = 'test'
			modulePreview?.runTestWithStepArgs()
		}
	}

	async function apply<T>(fn: (arg: T) => Promise<[FlowModule, FlowModuleState]>, arg: T) {
		const [module, moduleState] = await fn(arg)

		if (
			JSON.stringify(flowModule) != JSON.stringify(module) ||
			JSON.stringify(flowModuleState) != JSON.stringify(moduleState)
		) {
			flowModule = module
			flowModuleState = moduleState
		}
	}

	async function reload(flowModule: FlowModule) {
		const { input_transforms, schema } = await loadSchemaFromModule(flowModule)

		flowModuleState.schema = schema
		flowModule.input_transforms = input_transforms
	}

	async function applyCreateLoop() {
		await apply(createLoop, null)
	}

	export const FLOW_MODULE_WIDTH_THRESHOLD = 768
	const width = writable<number>(0)

	setContext<FlowModuleWidthContext>('FlowModuleWidth', {
		width,
		threshold: FLOW_MODULE_WIDTH_THRESHOLD
	})
</script>

<svelte:window on:keydown={onKeyDown} />

<div class="flex flex-col h-full" bind:clientWidth={$width}>
	<FlowCard bind:flowModule>
		<svelte:fragment slot="header">
			<FlowModuleHeader
				bind:module={flowModule}
				on:delete
				on:fork={() => apply(fork, flowModule)}
				on:createScriptFromInlineScript={() => {
					apply(createScriptFromInlineScript, {
						flowModule: flowModule,
						suffix: $selectedId,
						schema: flowModuleState.schema
					})
				}}
			/>
		</svelte:fragment>
		{#if shouldPick}
			<FlowInputs
				shouldDisableTriggerScripts={parentIndex != 0}
				shouldDisableLoopCreation={childIndex !== undefined ||
					parentIndex === 0 ||
					$selectedId.includes('failure')}
				on:loop={() => {
					applyCreateLoop()
					select(['loop', $selectedId].join('-'))
				}}
				on:pick={(e) => apply(pickScript, e.detail.path)}
				on:new={(e) =>
					apply(createInlineScriptModule, {
						language: e.detail.language,
						kind: e.detail.kind,
						subkind: e.detail.subkind
					})}
			/>
		{:else}
			{#if flowModule.value.type === 'rawscript'}
				<div class="flex-shrink-0 border-b p-1">
					<EditorBar
						{editor}
						lang={flowModule.value['language'] ?? 'deno'}
						{websocketAlive}
						iconOnly={$width < FLOW_MODULE_WIDTH_THRESHOLD}
					/>
				</div>
			{/if}

			<div class="overflow-hidden flex-grow">
				<VSplitPane
					topPanelSize={flowModule.value.type === 'rawscript' ? '50%' : '0%'}
					downPanelSize={flowModule.value.type === 'rawscript' ? '50%' : '100%'}
					minTopPaneSize="20%"
					minDownPaneSize="20%"
				>
					<top slot="top">
						{#if flowModule.value.type === 'rawscript'}
							<div on:mouseleave={() => reload(flowModule)} class="h-full overflow-auto">
								<Editor
									bind:websocketAlive
									bind:this={editor}
									class="h-full px-2"
									bind:code={flowModule.value.content}
									deno={flowModule.value.language === RawScript.language.DENO}
									lang={scriptLangToEditorLang(flowModule.value.language)}
									automaticLayout={true}
									cmdEnterAction={() => {
										selected = 'test'
										modulePreview?.runTestWithStepArgs()
									}}
									formatAction={() => reload(flowModule)}
								/>
							</div>
						{:else if flowModule.value.type === 'script'}
							<FlowModuleScript {flowModule} />
						{/if}
					</top>

					<down slot="down" class="flex flex-col flex-1 h-full">
						<Tabs bind:selected>
							<Tab value="inputs">Inputs</Tab>
							<Tab value="test">Test</Tab>
							{#if !$selectedId.includes('failure')}
								<Tab value="advanced">Advanced</Tab>
							{/if}

							<svelte:fragment slot="content">
								<div class="overflow-hidden bg-white" style="height:calc(100% - 32px);">
									<TabContent value="inputs" class="flex flex-col flex-1 h-full">
										<PropPickerWrapper bind:pickableProperties={stepPropPicker.pickableProperties}>
											<!-- <pre class="text-xs">{JSON.stringify($flowStateStore, null, 4)}</pre> -->
											<SchemaForm
												schema={flowModuleState.schema}
												inputTransform={true}
												importPath={$selectedId}
												bind:args={flowModule.input_transforms}
												bind:extraLib={stepPropPicker.extraLib}
											/>
										</PropPickerWrapper>
									</TabContent>
									<TabContent value="test" class="flex flex-col flex-1 h-full" alwaysMounted={true}>
										<ModulePreview
											bind:this={modulePreview}
											mod={flowModule}
											schema={flowModuleState.schema}
											indices={[parentIndex, childIndex]}
										/>
									</TabContent>

									<TabContent value="advanced" class="flex flex-col flex-1 h-full">
										<div class="p-4 overflow-y-auto">
											<FlowModuleAdvancedSettings bind:flowModule />
										</div>
									</TabContent>
								</div>
							</svelte:fragment>
						</Tabs>
					</down>
				</VSplitPane>
			</div>
		{/if}
	</FlowCard>
</div><|MERGE_RESOLUTION|>--- conflicted
+++ resolved
@@ -37,11 +37,8 @@
 	import type { FlowEditorContext } from '../types'
 	import FlowModuleAdvancedSettings from './FlowModuleAdvancedSettings.svelte'
 	import { loadSchemaFromModule } from '../utils'
-<<<<<<< HEAD
 	import { writable, type Writable } from 'svelte/store'
-=======
 	import FlowModuleScript from './FlowModuleScript.svelte'
->>>>>>> 6f2b8caa
 
 	const { selectedId, select } = getContext<FlowEditorContext>('FlowEditorContext')
 
