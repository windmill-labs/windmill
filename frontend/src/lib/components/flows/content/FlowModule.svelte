--- conflicted
+++ resolved
@@ -30,6 +30,7 @@
 	import type { FlowEditorContext } from '../types'
 	import FlowModuleAdvancedSettings from './FlowModuleAdvancedSettings.svelte'
 	import { loadSchemaFromModule } from '../utils'
+	import { firefox } from 'svelte-awesome/icons'
 
 	const { selectedId, select } = getContext<FlowEditorContext>('FlowEditorContext')
 
@@ -40,19 +41,26 @@
 	$: [parentIndex, childIndex] = $selectedId.split('-').map(Number)
 
 	let editor: Editor
-<<<<<<< HEAD
-
-	$: if (editor) {
-		editor.addAction('asio', 'as', (ed) => {
-			console.log(ed)
-		})
-	}
-
-=======
 	let modulePreview: ModulePreview
->>>>>>> 4e791b03
 	let websocketAlive = { pyright: false, black: false, deno: false }
 	let selected = 'inputs'
+
+	$: if (editor) {
+		editor.addAction('insert-variable', 'Windmill: Insert variable', (ed) => {
+			const content = document.getElementById('insert-variable')
+			if (content) {
+				const buttons = content.getElementsByTagName('button')
+				buttons[0].click()
+			}
+		})
+		editor.addAction('insert-resource', 'Windmill: Insert resource', (ed) => {
+			const content = document.getElementById('insert-resource')
+			if (content) {
+				const buttons = content.getElementsByTagName('button')
+				buttons[0].click()
+			}
+		})
+	}
 
 	$: shouldPick = isEmptyFlowModule(flowModule)
 	$: stepPropPicker = getStepPropPicker(
