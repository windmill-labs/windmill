import { inferArgs, loadSchemaFromPath } from '$lib/infer'
import { loadSchemaFlow } from '$lib/scripts'
import type { Schema } from '$lib/common'
import { emptySchema } from '$lib/utils'
import type { FlowModule, InputTransform } from '$lib/gen'

export async function loadSchemaFromModule(module: FlowModule): Promise<{
	input_transforms: Record<string, InputTransform>
	schema: Schema
}> {
	const mod = module.value

	if (mod.type == 'rawscript' || mod.type === 'script' || mod.type === 'flow') {
		let schema: Schema
		if (mod.type === 'rawscript') {
			schema = emptySchema()
			await inferArgs(
				mod.language!,
				mod.content ?? '',
				schema,
				module.id === 'preprocessor' ? 'preprocessor' : undefined
			)
		} else if (mod.type == 'script' && mod.path && mod.path != '') {
			schema = await loadSchemaFromPath(mod.path!, mod.hash)
		} else if (mod.type == 'flow' && mod.path && mod.path != '') {
			schema = await loadSchemaFlow(mod.path!)
		} else {
			return {
				input_transforms: {},
				schema: emptySchema()
			}
		}

		const keys = Object.keys(schema?.properties ?? {})

		let input_transforms = mod.input_transforms ?? {}

		if (JSON.stringify(keys.sort()) !== JSON.stringify(Object.keys(input_transforms).sort())) {
			input_transforms = keys.reduce((accu, key) => {
				let nv =
					input_transforms[key] ??
					(module.id == 'failure' && ['message', 'name', 'step_id'].includes(key)
						? { type: 'javascript', expr: `error.${key}` }
						: {
								type: 'static',
								value: undefined
							})
				accu[key] = nv
				return accu
			}, {})
		}

		return {
			input_transforms: input_transforms,
			schema: schema ?? emptySchema()
		}
	} else if (mod.type === 'aiagent') {
		const schema = {
			$schema: 'https://json-schema.org/draft/2020-12/schema',
			properties: {
				provider: {
					type: 'object',
					format: 'ai-provider'
				},
				user_message: {
					type: 'string'
				},
				system_prompt: {
					type: 'string'
				},
				image: {
					type: 'object',
					description: 'Image to send to the AI agent (optional)',
					format: 'resource-s3_object'
				},
				max_completion_tokens: {
					type: 'number'
				},
				images: {
					type: 'array',
					items: {
						type: 'object',
						properties: {
							s3_object: {
								type: 'object',
								format: 'resource-s3_object'
							}
						}
					}
				},
				temperature: {
					type: 'number',
					description:
						'Controls randomness in text generation. Range: 0.0 (deterministic) to 2.0 (random).'
				},
				output_type: {
					type: 'string',
<<<<<<< HEAD
					description: 'The type of output the AI agent will generate (text or image)',
=======
					description:
						'The type of output the AI agent will generate (text or image). Image output will ignore tools, and only works with OpenAI, Google AI and OpenRouter gemini-image-preview model.',
>>>>>>> c24c6293
					enum: ['text', 'image'],
					default: 'text'
				},
				output_schema: {
					type: 'object',
					description:
						'JSON schema that the AI agent will follow for its response format (only used if output_type is text)',
					format: 'json-schema'
				}
			},
			required: ['provider', 'model', 'user_message'],
			type: 'object',
			order: [
				'provider',
				'model',
				'user_message',
				'system_prompt',
				'image',
				'max_completion_tokens',
				'images',
				'temperature',
				'output_type',
				'output_schema'
			]
		}
		let input_transforms = mod.input_transforms ?? {}
		return {
			input_transforms: Object.keys(schema?.properties ?? {}).reduce((accu, key) => {
				accu[key] = input_transforms[key] ?? {
					type: 'static',
					value: undefined
				}
				return accu
			}, {}),
			schema
		}
	}

	return {
		input_transforms: {},
		schema: emptySchema()
	}
}<|MERGE_RESOLUTION|>--- conflicted
+++ resolved
@@ -68,14 +68,6 @@
 				system_prompt: {
 					type: 'string'
 				},
-				image: {
-					type: 'object',
-					description: 'Image to send to the AI agent (optional)',
-					format: 'resource-s3_object'
-				},
-				max_completion_tokens: {
-					type: 'number'
-				},
 				images: {
 					type: 'array',
 					items: {
@@ -88,6 +80,9 @@
 						}
 					}
 				},
+				max_completion_tokens: {
+					type: 'number'
+				},
 				temperature: {
 					type: 'number',
 					description:
@@ -95,12 +90,8 @@
 				},
 				output_type: {
 					type: 'string',
-<<<<<<< HEAD
-					description: 'The type of output the AI agent will generate (text or image)',
-=======
 					description:
 						'The type of output the AI agent will generate (text or image). Image output will ignore tools, and only works with OpenAI, Google AI and OpenRouter gemini-image-preview model.',
->>>>>>> c24c6293
 					enum: ['text', 'image'],
 					default: 'text'
 				},
@@ -118,9 +109,8 @@
 				'model',
 				'user_message',
 				'system_prompt',
-				'image',
+				'images',
 				'max_completion_tokens',
-				'images',
 				'temperature',
 				'output_type',
 				'output_schema'
