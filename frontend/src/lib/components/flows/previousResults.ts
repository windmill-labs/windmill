import type { Schema } from '$lib/common'
import type { FlowModule, OpenFlow } from '$lib/gen'
import { schemaToObject } from '$lib/schema'
import { getAllSubmodules, getSubModules } from './flowExplorer'
import type { FlowState } from './flowState'

export type PickableProperties = {
	flow_input: Object
	priorIds: Record<string, any>
	previousId: string | undefined
	hasResume: boolean
}

type StepPropPicker = {
	pickableProperties: PickableProperties
	extraLib: string
}

type ModuleBranches = FlowModule[][]

export function dfs(
	id: string | undefined,
	flow: OpenFlow,
	getParents: boolean = true
): FlowModule[] {
<<<<<<< HEAD
	return dfsByModule(id, flow.value.modules, getParents)
}

export function dfsByModule(
	id: string | undefined,
	modules: FlowModule[],
	getParents: boolean = true
): FlowModule[] {
=======
>>>>>>> acc68a91
	if (id === undefined) {
		return []
	}

	function rec(id: string, moduleBranches: ModuleBranches): FlowModule[] | undefined {
		for (let modules of moduleBranches) {
			for (const [i, module] of modules.entries()) {
				if (module.id === id) {
					return getParents ? [module] : modules.slice(0, i + 1).reverse()
				} else {
					const submodules = getSubModules(module)

					if (submodules) {
						let found: FlowModule[] | undefined = rec(id, submodules)

						if (found) {
							return getParents ? [...found, module] : [...found, ...modules.slice(0, i).reverse()]
						}
					}
				}
			}
		}
		return undefined
	}

	return rec(id, [modules]) ?? []
}

function getFlowInput(
	parentModules: FlowModule[],
	flowState: FlowState,
	args: any,
	schema: Schema
): Object {
	const parentModule = parentModules.shift()

	const topFlowInput = schemaToObject(schema, args)

	const parentState = parentModule ? flowState[parentModule.id] : undefined

	if (parentState && parentModule) {
<<<<<<< HEAD
		if (parentState.previewArgs) {
			return { ...topFlowInput, ...parentState.previewArgs }
		} else {
			let parentFlowInput = getFlowInput(parentModules, flowState, args, schema)
			if (
				parentModule.value.type === 'forloopflow' ||
				parentModule.value.type === 'whileloopflow'
			) {
=======
		if (
			parentState.previewArgs &&
			!(parentModule.value?.type === 'forloopflow' && parentModule.value?.modules?.length === 1)
		) {
			return { ...topFlowInput, ...parentState.previewArgs }
		} else {
			let parentFlowInput = getFlowInput(parentModules, flowState, args, schema)
			if (parentModule.value.type === 'forloopflow') {
>>>>>>> acc68a91
				let parentFlowInputIter = { ...parentFlowInput }
				if (parentFlowInputIter.hasOwnProperty('iter')) {
					parentFlowInputIter['iter_parent'] = parentFlowInputIter['iter']
					delete parentFlowInputIter['iter']
				}
				let topFlowInputIter = { ...topFlowInput }
				if (topFlowInputIter.hasOwnProperty('iter')) {
					topFlowInputIter['iter_parent'] = topFlowInputIter['iter']
					delete topFlowInputIter['iter']
				}
				return {
					...topFlowInputIter,
					...parentFlowInputIter,
					iter: {
						value: "Iteration's value",
						index: "Iteration's index"
					}
				}
			} else {
				return { ...topFlowInput, ...parentFlowInput }
			}
		}
	} else {
		return topFlowInput
	}
}

export function getPreviousIds(id: string, flow: OpenFlow, include_node: boolean): string[] {
	const df = dfs(id, flow, false)
	if (!include_node) {
		df.shift()
	}
	return df
		.map((x) => {
			let submodules = getAllSubmodules(x)
				.flat()
				.map((x) => x.id)

			if (submodules.includes(id)) {
				return [x.id]
			} else {
				return [x.id, ...submodules]
			}
		})
		.flat()
}

export function getStepPropPicker(
	flowState: FlowState,
	parentModule: FlowModule | undefined,
	previousModule: FlowModule | undefined,
	id: string,
	flow: OpenFlow,
	args: any,
	include_node: boolean
): StepPropPicker {
	const flowInput = getFlowInput(
		dfs(parentModule?.id, flow),
		flowState,
		args,
		flow.schema as Schema
	)

	const previousIds = getPreviousIds(id, flow, include_node)

	let priorIds = Object.fromEntries(
		previousIds.map((id) => [id, flowState[id]?.previewResult ?? {}]).reverse()
	)

	const pickableProperties = {
		flow_input: flowInput,
		priorIds: priorIds,
		previousId: previousIds[0],
		hasResume: previousModule?.suspend != undefined
	}

	if (pickableProperties.hasResume) {
		pickableProperties['approvers'] = 'The list of approvers'
	}

	return {
		extraLib: buildExtraLib(flowInput, priorIds, previousModule?.suspend != undefined),
		pickableProperties
	}
}

export function buildExtraLib(
	flowInput: Record<string, any>,
	results: Record<string, any>,
	resume: boolean
): string {
	return `
/**
* get variable (including secret) at path
* @param {string} path - path of the variable (e.g: f/examples/secret)
*/
declare function variable(path: string): string;

/**
* get resource at path
* @param {string} path - path of the resource (e.g: f/examples/my_resource)
*/
declare function resource(path: string): any;

/**
* flow input as an object
*/
declare const flow_input = ${JSON.stringify(flowInput)};

/**
* static params of this same step
*/
declare const params: any;

/**
 * result by id
 */
declare const results = ${JSON.stringify(results)};

${
	resume
		? `
/**
 * resume payload
 */
declare const resume: any

/**
 * The list of approvers separated by ,
 */
declare const approvers: string
`
		: ''
}
`
}<|MERGE_RESOLUTION|>--- conflicted
+++ resolved
@@ -23,7 +23,6 @@
 	flow: OpenFlow,
 	getParents: boolean = true
 ): FlowModule[] {
-<<<<<<< HEAD
 	return dfsByModule(id, flow.value.modules, getParents)
 }
 
@@ -32,8 +31,6 @@
 	modules: FlowModule[],
 	getParents: boolean = true
 ): FlowModule[] {
-=======
->>>>>>> acc68a91
 	if (id === undefined) {
 		return []
 	}
@@ -75,16 +72,6 @@
 	const parentState = parentModule ? flowState[parentModule.id] : undefined
 
 	if (parentState && parentModule) {
-<<<<<<< HEAD
-		if (parentState.previewArgs) {
-			return { ...topFlowInput, ...parentState.previewArgs }
-		} else {
-			let parentFlowInput = getFlowInput(parentModules, flowState, args, schema)
-			if (
-				parentModule.value.type === 'forloopflow' ||
-				parentModule.value.type === 'whileloopflow'
-			) {
-=======
 		if (
 			parentState.previewArgs &&
 			!(parentModule.value?.type === 'forloopflow' && parentModule.value?.modules?.length === 1)
@@ -93,7 +80,6 @@
 		} else {
 			let parentFlowInput = getFlowInput(parentModules, flowState, args, schema)
 			if (parentModule.value.type === 'forloopflow') {
->>>>>>> acc68a91
 				let parentFlowInputIter = { ...parentFlowInput }
 				if (parentFlowInputIter.hasOwnProperty('iter')) {
 					parentFlowInputIter['iter_parent'] = parentFlowInputIter['iter']
