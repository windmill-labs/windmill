<script lang="ts">
	import type { FlowEditorContext } from '../types'
	import { createEventDispatcher, getContext, tick } from 'svelte'
	import {
		createInlineScriptModule,
		createBranchAll,
		createBranches,
		createLoop,
		createWhileLoop,
		deleteFlowStateById,
		emptyModule,
		pickScript,
		pickFlow,
		insertNewPreprocessorModule
	} from '$lib/components/flows/flowStateUtils.svelte'
	import type { FlowModule, ScriptLang } from '$lib/gen'
	import { emptyFlowModuleState } from '../utils'

	import { dfs } from '../dfs'
	import { push } from '$lib/history'
	import ConfirmationModal from '$lib/components/common/confirmationModal/ConfirmationModal.svelte'
	import Portal from '$lib/components/Portal.svelte'

	import { getDependentComponents } from '../flowExplorer'
	import { copilotInfo, tutorialsToDo, workspaceStore } from '$lib/stores'

	import FlowTutorials from '$lib/components/FlowTutorials.svelte'
	import { ignoredTutorials } from '$lib/components/tutorials/ignoredTutorials'
	import { tutorialInProgress } from '$lib/tutorialUtils'
	import FlowGraphV2 from '$lib/components/graph/FlowGraphV2.svelte'
	import { replaceId } from '../flowStore.svelte'
	import { setScheduledPollSchedule, type TriggerContext } from '$lib/components/triggers'
	import type { PropPickerContext } from '$lib/components/prop_picker'
	import { JobService } from '$lib/gen'
	import { dfsByModule } from '../previousResults'
	import type { InlineScript, InsertKind } from '$lib/components/graph/graphBuilder.svelte'
	import { refreshStateStore } from '$lib/svelte5Utils.svelte'
<<<<<<< HEAD
	import FlowStickyNode from './FlowStickyNode.svelte'
=======
	import { getStepHistoryLoaderContext } from '$lib/components/stepHistoryLoader.svelte'
>>>>>>> 44457c72

	interface Props {
		sidebarSize?: number | undefined
		disableStaticInputs?: boolean
		disableTutorials?: boolean
		disableAi?: boolean
		disableSettings?: boolean
		newFlow?: boolean
		smallErrorHandler?: boolean
		workspace?: string | undefined
		onTestUpTo?: ((id: string) => void) | undefined
		onEditInput?: (moduleId: string, key: string) => void
	}

	let {
		sidebarSize = $bindable(undefined),
		disableStaticInputs = false,
		disableTutorials = false,
		disableAi = false,
		disableSettings = false,
		newFlow = false,
		smallErrorHandler = false,
		workspace = $workspaceStore,
		onTestUpTo,
		onEditInput
	}: Props = $props()

	let flowTutorials: FlowTutorials | undefined = $state(undefined)

	const { customUi, selectedId, moving, history, flowStateStore, flowStore, pathStore } =
		getContext<FlowEditorContext>('FlowEditorContext')
	const { triggersCount, triggersState } = getContext<TriggerContext>('TriggerContext')

	const { flowPropPickerConfig } = getContext<PropPickerContext>('PropPickerContext')
	export async function insertNewModuleAtIndex(
		modules: FlowModule[],
		index: number,
		kind: InsertKind,
		wsScript?: { path: string; summary: string; hash: string | undefined },
		wsFlow?: { path: string; summary: string },
		inlineScript?: InlineScript
	): Promise<FlowModule[]> {
		push(history, flowStore.val)
		let module = emptyModule($flowStateStore, flowStore.val, kind == 'flow')
		let state = emptyFlowModuleState()
		$flowStateStore[module.id] = state
		if (wsFlow) {
			;[module, state] = await pickFlow(wsFlow.path, wsFlow.summary, module.id)
		} else if (wsScript) {
			;[module, state] = await pickScript(
				wsScript.path,
				wsScript.summary,
				module.id,
				wsScript.hash,
				kind
			)
		} else if (kind == 'forloop') {
			;[module, state] = await createLoop(module.id, !disableAi && $copilotInfo.enabled)
		} else if (kind == 'whileloop') {
			;[module, state] = await createWhileLoop(module.id)
		} else if (kind == 'branchone') {
			;[module, state] = await createBranches(module.id)
		} else if (kind == 'branchall') {
			;[module, state] = await createBranchAll(module.id)
		} else if (inlineScript) {
			const { language, kind, subkind, summary } = inlineScript
			;[module, state] = await createInlineScriptModule(language, kind, subkind, module.id, summary)
			$flowStateStore[module.id] = state
			if (kind == 'trigger') {
				module.summary = 'Trigger'
			} else if (kind == 'approval') {
				module.summary = 'Approval'
			}
		}
		$flowStateStore[module.id] = state

		if (kind == 'approval') {
			module.suspend = { required_events: 1, timeout: 1800 }
		} else if (kind == 'trigger') {
			module.stop_after_if = {
				expr: '!result || (Array.isArray(result) && result.length == 0)',
				skip_if_stopped: true
			}
		} else if (kind == 'end') {
			module.summary = 'Terminate flow'
			module.stop_after_if = { skip_if_stopped: false, expr: 'true' }
		}

		if (!modules) return [module]
		modules.splice(index, 0, module)
		return modules
	}

	export function removeAtId(modules: FlowModule[], id: string): FlowModule[] {
		const index = modules.findIndex((mod) => mod.id == id)
		if (index != -1) {
			const [removed] = modules.splice(index, 1)
			const leaves = dfs([removed], (mod) => mod.id)
			leaves.forEach((leafId: string) => deleteFlowStateById(leafId, flowStateStore))
			return modules
		}
		return modules.map((mod) => {
			if (mod.value.type == 'forloopflow' || mod.value.type == 'whileloopflow') {
				mod.value.modules = removeAtId(mod.value.modules, id)
			} else if (mod.value.type == 'branchall') {
				mod.value.branches = mod.value.branches.map((branch) => {
					branch.modules = removeAtId(branch.modules, id)
					return branch
				})
			} else if (mod.value.type == 'branchone') {
				mod.value.branches = mod.value.branches.map((branch) => {
					branch.modules = removeAtId(branch.modules, id)
					return branch
				})
				mod.value.default = removeAtId(mod.value.default, id)
			}
			return mod
		})
	}

	let sidebarMode: 'list' | 'graph' = 'graph'

	let minHeight = $state(0)

	export function selectNextId(id: any) {
		if (flowStore.val.value.modules) {
			let allIds = dfs(flowStore.val.value.modules, (mod) => mod.id)
			if (allIds.length > 1) {
				const idx = allIds.indexOf(id)
				$selectedId = idx == 0 ? allIds[0] : allIds[idx - 1]
			} else {
				$selectedId = 'settings-metadata'
			}
		}
	}

	function findModuleById(id: string) {
		return dfsByModule(id, flowStore.val.value.modules)[0]
	}

	export async function addBranch(id: string) {
		push(history, flowStore.val)
		let module = findModuleById(id)

		if (!module) {
			throw new Error(`Node ${id} not found`)
		}

		if (module.value.type === 'branchone' || module.value.type === 'branchall') {
			module.value.branches.splice(module.value.branches.length, 0, {
				summary: '',
				expr: 'false',
				modules: []
			})
		}
	}

	export function removeBranch(id: string, index: number) {
		push(history, flowStore.val)
		let module = findModuleById(id)

		if (!module) {
			throw new Error(`Node ${id} not found`)
		}

		if (module.value.type === 'branchone' || module.value.type === 'branchall') {
			const offset = module.value.type === 'branchone' ? 1 : 0

			if (module.value.branches[index - offset]?.modules) {
				const leaves = dfs(module.value.branches[index - offset].modules, (mod) => mod.id)
				leaves.forEach((leafId: string) => deleteFlowStateById(leafId, flowStateStore))
			}

			module.value.branches.splice(index - offset, 1)
		}
	}

	let deleteCallback: (() => void) | undefined = $state(undefined)
	let dependents: Record<string, string[]> = $state({})

	function shouldRunTutorial(tutorialName: string, name: string, index: number) {
		return (
			$tutorialsToDo.includes(index) &&
			name == tutorialName &&
			!$ignoredTutorials.includes(index) &&
			!tutorialInProgress()
		)
	}

	const dispatch = createEventDispatcher<{
		generateStep: { moduleId: string; instructions: string; lang: ScriptLang }
		change: void
	}>()

	export function setExpr(module: FlowModule, expr: string) {
		if (module.value.type == 'forloopflow') {
			module.value.iterator = { type: 'javascript', expr }
			module.value.parallel = true
		}
	}

	let stepHistoryLoader = getStepHistoryLoaderContext()

	async function loadLastJob(path: string, moduleId: string) {
		if (!path) {
			return
		}
		if (stepHistoryLoader) {
			stepHistoryLoader.stepStates[moduleId] = {
				initial: true,
				loadingJobs: true
			}
		}
		const previousJobId = await JobService.listJobs({
			workspace: $workspaceStore!,
			scriptPathExact: path,
			jobKinds: ['preview', 'script', 'flowpreview', 'flow'].join(','),
			page: 1,
			perPage: 1
		})
		if (previousJobId.length > 0) {
			const getJobResult = await JobService.getCompletedJobResultMaybe({
				workspace: $workspaceStore!,
				id: previousJobId[0].id
			})
			if ('result' in getJobResult) {
				$flowStateStore[moduleId] = {
					...($flowStateStore[moduleId] ?? {}),
					previewResult: getJobResult.result,
					previewJobId: previousJobId[0].id,
					previewWorkspaceId: previousJobId[0].workspace_id,
					previewSuccess: getJobResult.success
				}
				if (stepHistoryLoader) {
					stepHistoryLoader.stepStates[moduleId].loadingJobs = false
				}
			}
			$flowStateStore = $flowStateStore
		}
	}
	$effect(() => {
		sidebarMode == 'graph' ? (sidebarSize = 40) : (sidebarSize = 20)
	})
</script>

<Portal name="flow-module">
	<ConfirmationModal
		title="Confirm deleting step with dependents"
		confirmationText="Delete step"
		open={Boolean(deleteCallback)}
		on:confirmed={() => {
			if (deleteCallback) {
				deleteCallback()
				deleteCallback = undefined
			}
		}}
		on:canceled={() => {
			deleteCallback = undefined
		}}
	>
		<div class="text-primary pb-2"
			>Found the following steps that will require changes after this step is deleted:</div
		>
		{#each Object.entries(dependents) as [k, v]}
			<div class="pb-3">
				<h3 class="text-secondary font-semibold">{k}</h3>
				<ul class="text-sm">
					{#each v as dep}
						<li>{dep}</li>
					{/each}
				</ul>
			</div>
		{/each}
	</ConfirmationModal>
</Portal>
<div class="flex flex-col h-full relative -pt-1">
	<div
		class={`z-50 absolute inline-flex flex-col gap-2 top-3 left-1/2 -translate-x-1/2 flex-initial  items-center transition-colors duration-[400ms] ease-linear bg-surface-100`}
	>
		<FlowStickyNode {disableSettings} {disableStaticInputs} {smallErrorHandler} on:generateStep />
	</div>

	<div class="z-10 flex-auto grow bg-surface-secondary" bind:clientHeight={minHeight}>
		<FlowGraphV2
			earlyStop={flowStore.val.value?.skip_expr !== undefined}
			cache={flowStore.val.value?.cache_ttl !== undefined}
			triggerNode={customUi?.triggers != false}
			path={$pathStore}
			{newFlow}
			{disableAi}
			insertable
			scroll
			{minHeight}
			moving={$moving?.id}
			maxHeight={minHeight}
			modules={flowStore.val.value.modules}
			preprocessorModule={flowStore.val.value?.preprocessor_module}
			{selectedId}
			{workspace}
			editMode
			{onTestUpTo}
			{onEditInput}
			onDelete={(id) => {
				dependents = getDependentComponents(id, flowStore.val)
				const cb = () => {
					push(history, flowStore.val)
					if (id === 'preprocessor') {
						$selectedId = 'Input'
						flowStore.val.value.preprocessor_module = undefined
					} else {
						selectNextId(id)
						removeAtId(flowStore.val.value.modules, id)
					}
					refreshStateStore(flowStore)
				}

				if (Object.keys(dependents).length > 0) {
					deleteCallback = cb
				} else {
					cb()
				}
			}}
			onInsert={async (detail) => {
				if (shouldRunTutorial('forloop', detail.detail, 1)) {
					flowTutorials?.runTutorialById('forloop', detail.index)
				} else if (shouldRunTutorial('branchone', detail.detail, 2)) {
					flowTutorials?.runTutorialById('branchone')
				} else if (shouldRunTutorial('branchall', detail.detail, 3)) {
					flowTutorials?.runTutorialById('branchall')
				} else {
					let originalModules
					let targetModules
					if (
						detail.sourceId == 'Input' ||
						detail.targetId == 'result' ||
						detail.kind == 'trigger'
					) {
						targetModules = flowStore.val.value.modules
					}

					dfs(flowStore.val.value.modules, (mod, modules, branches) => {
						// console.log('mod', mod.id, $moving?.id, detail, branches)
						if (mod.id == $moving?.id) {
							originalModules = modules
						}
						if (detail.branch) {
							if (mod.id == detail.branch.rootId) {
								targetModules = branches[detail.branch.branch]
							}
						} else if (mod.id == detail.sourceId || mod.id == detail.targetId) {
							targetModules = modules
						}
					})
					if (flowStore.val.value.modules && Array.isArray(flowStore.val.value.modules)) {
						await tick()
						if ($moving) {
							// console.log('modules', modules, movingModules, movingModule)
							push(history, flowStore.val)
							let indexToRemove = originalModules.findIndex((m) => $moving?.id == m.id)

							let [removedModule] = originalModules.splice(indexToRemove, 1)
							targetModules.splice(detail.index, 0, removedModule)
							$selectedId = removedModule.id
							$moving = undefined
						} else {
							if (detail.isPreprocessor) {
								await insertNewPreprocessorModule(
									flowStore,
									flowStateStore,
									detail.inlineScript,
									detail.script
								)
								$selectedId = 'preprocessor'

								if (detail.inlineScript?.instructions) {
									dispatch('generateStep', {
										moduleId: 'preprocessor',
										lang: detail.inlineScript?.language,
										instructions: detail.inlineScript?.instructions
									})
								}
							} else {
								const index = detail.index ?? 0
								await insertNewModuleAtIndex(
									targetModules,
									index,
									detail.kind,
									detail.script,
									detail.flow,
									detail.inlineScript
								)
								const id = targetModules[index].id
								$selectedId = id

								if (detail.inlineScript?.instructions) {
									dispatch('generateStep', {
										moduleId: id,
										lang: detail.inlineScript?.language,
										instructions: detail.inlineScript?.instructions
									})
								}
								if (detail.kind == 'trigger') {
									await insertNewModuleAtIndex(
										targetModules,
										index + 1,
										'forloop',
										undefined,
										undefined,
										undefined
									)
									setExpr(targetModules[index + 1], `results.${id}`)
									setScheduledPollSchedule(triggersState, triggersCount)
								}

								if (detail.flow?.path) {
									loadLastJob(detail.flow.path, id)
								} else if (detail.script?.path) {
									loadLastJob(detail.script?.path, id)
								}
							}
						}

						if (['branchone', 'branchall'].includes(detail.kind)) {
							await addBranch(targetModules[detail.index ?? 0].id)
						}
						$flowStateStore = $flowStateStore
						refreshStateStore(flowStore)
						dispatch('change')
					}
				}
			}}
			onNewBranch={async (id) => {
				if (id) {
					await addBranch(id)
					refreshStateStore(flowStore)
				}
			}}
			onSelect={(id) => {
				flowPropPickerConfig.set(undefined)
			}}
			onChangeId={(detail) => {
				let { id, newId, deps } = detail
				dfs(flowStore.val.value.modules, (mod) => {
					if (deps[mod.id]) {
						deps[mod.id].forEach((dep) => {
							if (
								mod.value.type == 'rawscript' ||
								mod.value.type == 'script' ||
								mod.value.type == 'flow'
							) {
								mod.value.input_transforms = Object.fromEntries(
									Object.entries(mod.value.input_transforms).map(([k, v]) => {
										if (v.type == 'javascript') {
											return [k, { ...v, expr: replaceId(v.expr, id, newId) }]
										} else {
											return [k, v]
										}
									})
								)
							} else if (mod?.value?.type === 'forloopflow') {
								if (mod.value.iterator.type === 'javascript') {
									mod.value.iterator.expr = replaceId(mod.value.iterator.expr, id, newId)
								}
							} else if (mod?.value?.type === 'branchone') {
								mod.value.branches.forEach((branch) => {
									branch.expr = replaceId(branch.expr, id, newId)
								})
							}
						})
					}
					if (mod.id == id) {
						mod.id = newId
					}
				})
				refreshStateStore(flowStore)
				$selectedId = newId
			}}
			onDeleteBranch={async ({ id, index }) => {
				if (id) {
					await removeBranch(id, index)
					refreshStateStore(flowStore)
					$selectedId = id
				}
			}}
			onMove={(id) => {
				if (!$moving || $moving.id !== id) {
					$moving = { id }
				} else {
					$moving = undefined
				}
			}}
			onUpdateMock={(detail) => {
				let module = findModuleById(detail.id)
				module.mock = $state.snapshot(detail.mock)
				refreshStateStore(flowStore)
			}}
		/>
	</div>
</div>

{#if !disableTutorials}
	<FlowTutorials bind:this={flowTutorials} on:reload />
{/if}<|MERGE_RESOLUTION|>--- conflicted
+++ resolved
@@ -35,11 +35,8 @@
 	import { dfsByModule } from '../previousResults'
 	import type { InlineScript, InsertKind } from '$lib/components/graph/graphBuilder.svelte'
 	import { refreshStateStore } from '$lib/svelte5Utils.svelte'
-<<<<<<< HEAD
 	import FlowStickyNode from './FlowStickyNode.svelte'
-=======
 	import { getStepHistoryLoaderContext } from '$lib/components/stepHistoryLoader.svelte'
->>>>>>> 44457c72
 
 	interface Props {
 		sidebarSize?: number | undefined
