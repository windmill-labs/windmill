--- conflicted
+++ resolved
@@ -3,18 +3,7 @@
 	import { getContext } from 'svelte'
 	import FlowModuleSchemaItem from './FlowModuleSchemaItem.svelte'
 	import Icon from 'svelte-awesome'
-<<<<<<< HEAD
-	import {
-		faBug,
-		faFlagCheckered,
-		faPen,
-		faPlus,
-		faSliders,
-		faSquareRootVariable
-	} from '@fortawesome/free-solid-svg-icons'
-=======
-	import { faPen, faPlus, faSliders } from '@fortawesome/free-solid-svg-icons'
->>>>>>> d71bca74
+	import { faBug, faPen, faPlus, faSliders } from '@fortawesome/free-solid-svg-icons'
 	import { emptyFlowModuleSchema } from '$lib/components/flows/flowStateUtils'
 	import { classNames, emptyModule } from '$lib/utils'
 	import type { FlowModuleState } from '../flowState'
@@ -151,10 +140,10 @@
 	</button>
 	{#if prefix === undefined}
 		<div
-			on:click={() => select('failure-module')}
+			on:click={() => select('failure')}
 			class={classNames(
 				'border w-full rounded-md p-2 bg-white text-sm cursor-pointer flex items-center mt-4',
-				$selectedId.includes('failure-module')
+				$selectedId.includes('failure')
 					? 'outline outline-offset-1 outline-2  outline-slate-900'
 					: ''
 			)}
