--- conflicted
+++ resolved
@@ -26,7 +26,6 @@
 
 	import FlowTutorials from '$lib/components/FlowTutorials.svelte'
 	import { ignoredTutorials } from '$lib/components/tutorials/ignoredTutorials'
-	import { isFlowTainted } from '$lib/components/tutorials/utils'
 
 	export let modules: FlowModule[] | undefined
 	export let sidebarSize: number | undefined = undefined
@@ -144,11 +143,6 @@
 
 	function shouldRunTutorial(tutorialName: string, name: string, index: number) {
 		const svg = document.getElementsByClassName('driver-overlay driver-overlay-animated')
-<<<<<<< HEAD
-		const isTainted = isFlowTainted($flowStore)
-=======
-
->>>>>>> b7ce7f0b
 		return (
 			$tutorialsToDo.includes(index) &&
 			name == tutorialName &&
