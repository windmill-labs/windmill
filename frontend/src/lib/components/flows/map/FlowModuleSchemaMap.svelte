<script lang="ts">
	import type { FlowEditorContext } from '../types'
	import { getContext } from 'svelte'
	import FlowModuleSchemaItem from './FlowModuleSchemaItem.svelte'
	import Icon from 'svelte-awesome'
	import { faPen, faPlus, faSliders } from '@fortawesome/free-solid-svg-icons'
	import { emptyFlowModuleState } from '$lib/components/flows/flowStateUtils'
	import { classNames, emptyModule } from '$lib/utils'
	import type { FlowModuleState } from '../flowState'
	import type { FlowModule } from '$lib/gen'

	import FlowErrorHandlerItem from './FlowErrorHandlerItem.svelte'

	export let prefix: string | undefined = undefined
	export let modules: FlowModule[]
	export let moduleStates: FlowModuleState[]

	const { select, selectedId } = getContext<FlowEditorContext>('FlowEditorContext')

	function insertAtIndex(index: number): void {
		moduleStates.splice(index, 0, emptyFlowModuleState())
		modules.splice(index, 0, emptyModule())
		moduleStates = moduleStates
		modules = modules
		select([prefix, String(index)].filter(Boolean).join('-'))
	}

	function removeAtIndex(index: number): void {
		select('settings')

		modules.splice(index, 1)
		moduleStates.splice(index, 1)
		moduleStates = moduleStates
		modules = modules
	}
</script>

<<<<<<< HEAD
<ul class="w-full">
	{#if prefix === undefined}
		<div
			on:click={() => select('settings')}
			class={classNames(
				'border w-full rounded-md p-2 bg-white text-sm cursor-pointer flex items-center mb-4',
				$selectedId.includes('settings')
					? 'outline outline-offset-1 outline-2 outline-gray-900'
					: ''
			)}
		>
			<Icon data={faSliders} class="mr-2" />
			<span class="font-bold">Settings</span>
		</div>

		<FlowModuleSchemaItem
			on:click={() => select('inputs')}
			isFirst
			hasLine
			selected={$selectedId === 'inputs'}
		>
			<div slot="icon">
				<Icon data={faPen} scale={0.8} />
=======
<div class="flex flex-col justify-between h-full">
	<ul class="w-full">
		{#if prefix === undefined}
			<div
				on:click={() => select('settings')}
				class={classNames(
					'border w-full rounded-md p-2 bg-white text-sm cursor-pointer flex items-center mb-4',
					$selectedId.includes('settings')
						? 'outline outline-offset-1 outline-2  outline-slate-900'
						: ''
				)}
			>
				<Icon data={faSliders} class="mr-2" />
				<span class="font-bold">Settings</span>
>>>>>>> 4e791b03
			</div>

			<FlowModuleSchemaItem
				on:click={() => select('inputs')}
				isFirst
				hasLine
				selected={$selectedId === 'inputs'}
			>
				<div slot="icon">
					<Icon data={faPen} scale={0.8} />
				</div>
				<div slot="content">
					<span>Inputs</span>
				</div>
			</FlowModuleSchemaItem>
		{/if}

		{#each modules as mod, index (index)}
			<button
				on:click={() => insertAtIndex(index)}
				type="button"
				class="text-gray-900 m-0.5 my-0.5 bg-white border border-gray-300 focus:outline-none hover:bg-gray-100 focus:ring-4 focus:ring-gray-200 font-medium rounded-full text-sm w-6 h-6 flex items-center justify-center"
			>
				<Icon data={faPlus} scale={0.8} />
			</button>
			{#if mod.value.type === 'forloopflow'}
				<li>
					<FlowModuleSchemaItem
						deletable
						on:delete={() => removeAtIndex(index)}
						on:click={() => select(['loop', String(index)].join('-'))}
						selected={$selectedId === ['loop', String(index)].join('-')}
					>
						<div slot="icon">
							<span>{index + 1}</span>
						</div>
						<div slot="content">
							<span>For loop</span>
						</div>
					</FlowModuleSchemaItem>

					<div class="flex text-xs">
						<div class="line mr-2 w-8" />

						<div class="w-full mb-2">
							{#if moduleStates[index]?.childFlowModules}
								<svelte:self
									prefix={String(index)}
									moduleStates={moduleStates[index].childFlowModules}
									modules={mod.value.modules}
								/>
							{/if}
						</div>
					</div>

					<div class="italic text-xs pl-10 text-gray-600">
						The loop's result is the list of every iteration's result.
					</div>
				</li>
			{:else}
				<li>
					<FlowModuleSchemaItem
						on:click={() => select([prefix, String(index)].filter(Boolean).join('-'))}
						color={prefix ? 'orange' : 'blue'}
						isLast={index === modules.length - 1}
						selected={$selectedId === [prefix, String(index)].filter(Boolean).join('-')}
						deletable
						on:delete={() => removeAtIndex(index)}
					>
						<div slot="icon">
							<span>{index + 1}</span>
						</div>
						<div slot="content" class="w-full">
							<input
								bind:value={mod.summary}
								placeholder={mod.summary ||
									mod.value.path ||
									(mod.value.type === 'rawscript'
										? `Inline ${mod.value.language}`
										: 'Select a script')}
							/>
						</div>
					</FlowModuleSchemaItem>
				</li>
			{/if}
		{/each}

		<button
			on:click={() => insertAtIndex(modules.length)}
			type="button"
			class="text-gray-900 bg-white border m-0.5 border-gray-300 focus:outline-none hover:bg-gray-100 focus:ring-4 focus:ring-gray-200 font-medium rounded-full text-sm w-6 h-6 flex items-center justify-center"
		>
			<Icon data={faPlus} scale={0.8} />
		</button>
	</ul>
	{#if prefix === undefined}
		<FlowErrorHandlerItem />
	{/if}
</div><|MERGE_RESOLUTION|>--- conflicted
+++ resolved
@@ -35,31 +35,6 @@
 	}
 </script>
 
-<<<<<<< HEAD
-<ul class="w-full">
-	{#if prefix === undefined}
-		<div
-			on:click={() => select('settings')}
-			class={classNames(
-				'border w-full rounded-md p-2 bg-white text-sm cursor-pointer flex items-center mb-4',
-				$selectedId.includes('settings')
-					? 'outline outline-offset-1 outline-2 outline-gray-900'
-					: ''
-			)}
-		>
-			<Icon data={faSliders} class="mr-2" />
-			<span class="font-bold">Settings</span>
-		</div>
-
-		<FlowModuleSchemaItem
-			on:click={() => select('inputs')}
-			isFirst
-			hasLine
-			selected={$selectedId === 'inputs'}
-		>
-			<div slot="icon">
-				<Icon data={faPen} scale={0.8} />
-=======
 <div class="flex flex-col justify-between h-full">
 	<ul class="w-full">
 		{#if prefix === undefined}
@@ -74,7 +49,6 @@
 			>
 				<Icon data={faSliders} class="mr-2" />
 				<span class="font-bold">Settings</span>
->>>>>>> 4e791b03
 			</div>
 
 			<FlowModuleSchemaItem
