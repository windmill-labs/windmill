--- conflicted
+++ resolved
@@ -268,11 +268,6 @@
 				const cb = () => {
 					push(history, $flowStore)
 
-<<<<<<< HEAD
-					console.log('deleting node', e.id)
-
-=======
->>>>>>> 632bd18a
 					selectNextId(e.id)
 
 					removeAtId($flowStore.value.modules, e.id)
