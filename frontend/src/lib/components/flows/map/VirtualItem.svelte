<script lang="ts">
	import { Badge } from '$lib/components/common'

	import VirtualItemWrapper from './VirtualItemWrapper.svelte'
	import OutputPicker from '$lib/components/flows/propPicker/OutputPicker.svelte'
	import OutputPickerInner from '$lib/components/flows/propPicker/OutputPickerInner.svelte'
	import Popover from '$lib/components/Popover.svelte'
	import { fade } from 'svelte/transition'
	import { Database, Square } from 'lucide-svelte'
	import ModuleAcceptReject, {
		aiModuleActionToBgColor,
		getAiModuleAction
	} from '$lib/components/copilot/chat/flow/ModuleAcceptReject.svelte'

	interface Props {
		label?: string | undefined
		bgColor?: string
		bgHoverColor?: string
		selected: boolean
		selectable: boolean
		id?: string | undefined
		center?: boolean
		borderColor?: string | undefined
		hideId?: boolean
		preLabel?: string | undefined
		inputJson?: Object | undefined
		prefix?: string
		alwaysPluggable?: boolean
		cache?: boolean
		earlyStop?: boolean
		editMode?: boolean
		icon?: import('svelte').Snippet
		onUpdateMock?: (mock: { enabled: boolean; return_value?: unknown }) => void
		onEditInput?: (moduleId: string, key: string) => void
	}

	let {
		label = undefined,
		bgColor = '',
		bgHoverColor = '',
		selected,
		selectable,
		id = undefined,
		center = true,
		borderColor = undefined,
		hideId = false,
		preLabel = undefined,
		inputJson = undefined,
		prefix = '',
		alwaysPluggable = false,
		cache = false,
		earlyStop = false,
		editMode = false,
		icon,
		onUpdateMock,
		onEditInput
	}: Props = $props()

<<<<<<< HEAD
	let action = $derived(label === 'Input' ? getAiModuleAction(label) : undefined)
=======
	const outputPickerVisible = $derived(
		(alwaysPluggable || (inputJson && Object.keys(inputJson).length > 0)) && editMode
	)
>>>>>>> 607c23dc
</script>

<VirtualItemWrapper
	{label}
	{bgColor}
	{bgHoverColor}
	{selected}
	{selectable}
	{id}
<<<<<<< HEAD
	on:select
	className={editMode ? aiModuleActionToBgColor(action) : ''}
=======
	outputPickerVisible={outputPickerVisible ?? false}
	on:select
>>>>>>> 607c23dc
>
	{#snippet children({ hover })}
		{#if editMode}
			<ModuleAcceptReject id="Input" {action} />
		{/if}
		<div class="flex flex-col w-full">
			<div
				style={borderColor ? `border-color: ${borderColor};` : 'border: 0'}
				class="flex flex-row gap-1 justify-between {center
					? 'items-center'
					: 'items-baseline'} w-full overflow-hidden rounded-sm border p-2 text-2xs module text-primary border-gray-400 dark:border-gray-600"
			>
				{#if icon}
					{@render icon?.()}
					<span class="mr-2"></span>
				{/if}
				<div class="flex flex-col flex-grow shrink-0 max-w-full min-w-0">
					{#if label}
						<div class="truncate text-center">{label}</div>
					{/if}
					{#if preLabel}
						<div class="truncate text-2xs text-center"><pre>{preLabel}</pre></div>
					{/if}
				</div>
				{#if id && !hideId && !id?.startsWith('subflow:')}
					<div class="flex items-center shrink min-w-0">
						<Badge color="indigo" wrapperClass="w-full" baseClass="max-w-full" title={id}>
							<span class="max-w-full text-2xs truncate">{id}</span>
						</Badge>
					</div>
				{/if}
			</div>
			{#if outputPickerVisible}
				<OutputPicker
					{selected}
					{hover}
					id={id ?? ''}
					isConnectingCandidate={true}
					variant="virtual"
				>
					{#snippet children({ allowCopy, isConnecting, selectConnection })}
						<OutputPickerInner
							{allowCopy}
							{prefix}
							connectingData={isConnecting ? inputJson : undefined}
							onSelect={selectConnection}
							moduleId={''}
							{onUpdateMock}
							hideHeaderBar
							simpleViewer={inputJson}
							rightMargin
							historyOffset={{ mainAxis: 12, crossAxis: -9 }}
							clazz="p-1"
							{onEditInput}
							selectionId={id ?? label ?? ''}
						/>
					{/snippet}
				</OutputPicker>
			{/if}
		</div>
		<div class="absolute text-sm right-12 -bottom-3 flex flex-row gap-1 z-10">
			{#if cache}
				<Popover notClickable>
					<div
						transition:fade|local={{ duration: 200 }}
						class="center-center rounded border bg-surface border-gray-400 text-secondary px-1 py-0.5"
					>
						<Database size={12} />
					</div>
					{#snippet text()}
						Cached
					{/snippet}
				</Popover>
			{/if}
			{#if earlyStop}
				<Popover notClickable>
					<div
						transition:fade|local={{ duration: 200 }}
						class="center-center bg-surface rounded border border-gray-400 text-secondary px-1 py-0.5"
					>
						<Square size={12} />
					</div>
					{#snippet text()}
						Early stop if condition met
					{/snippet}
				</Popover>
			{/if}
		</div>
	{/snippet}
</VirtualItemWrapper><|MERGE_RESOLUTION|>--- conflicted
+++ resolved
@@ -56,13 +56,11 @@
 		onEditInput
 	}: Props = $props()
 
-<<<<<<< HEAD
-	let action = $derived(label === 'Input' ? getAiModuleAction(label) : undefined)
-=======
 	const outputPickerVisible = $derived(
 		(alwaysPluggable || (inputJson && Object.keys(inputJson).length > 0)) && editMode
 	)
->>>>>>> 607c23dc
+
+	let action = $derived(label === 'Input' ? getAiModuleAction(label) : undefined)
 </script>
 
 <VirtualItemWrapper
@@ -72,13 +70,9 @@
 	{selected}
 	{selectable}
 	{id}
-<<<<<<< HEAD
+	outputPickerVisible={outputPickerVisible ?? false}
+	className={editMode ? aiModuleActionToBgColor(action) : ''}
 	on:select
-	className={editMode ? aiModuleActionToBgColor(action) : ''}
-=======
-	outputPickerVisible={outputPickerVisible ?? false}
-	on:select
->>>>>>> 607c23dc
 >
 	{#snippet children({ hover })}
 		{#if editMode}
