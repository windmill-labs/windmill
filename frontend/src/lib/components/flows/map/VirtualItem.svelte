--- conflicted
+++ resolved
@@ -28,39 +28,6 @@
 		icon?: import('svelte').Snippet
 	}
 
-<<<<<<< HEAD
-	const { viewport } = useSvelteFlow()
-
-	$: outputPickerVisible =
-		(alwaysPluggable || (inputJson && Object.keys(inputJson).length > 0)) && editMode
-</script>
-
-<VirtualItemWrapper
-	{label}
-	{bgColor}
-	{bgHoverColor}
-	{selected}
-	{selectable}
-	{id}
-	{outputPickerVisible}
-	on:select
-	let:hover
->
-	<div class="flex flex-col w-full">
-		<div
-			style={borderColor ? `border-color: ${borderColor};` : 'border: 0'}
-			class="flex flex-row gap-1 justify-between {center
-				? 'items-center'
-				: 'items-baseline'} w-full overflow-hidden rounded-sm border p-2 text-2xs module text-primary border-gray-400 dark:border-gray-600"
-		>
-			{#if $$slots.icon}
-				<slot name="icon" />
-				<span class="mr-2"></span>
-			{/if}
-			<div class="flex flex-col flex-grow shrink-0 max-w-full min-w-0">
-				{#if label}
-					<div class="truncate text-center">{label}</div>
-=======
 	let {
 		label = undefined,
 		bgColor = '',
@@ -80,9 +47,22 @@
 		editMode = false,
 		icon
 	}: Props = $props()
+
+	const outputPickerVisible = $derived(
+		(alwaysPluggable || (inputJson && Object.keys(inputJson).length > 0)) && editMode
+	)
 </script>
 
-<VirtualItemWrapper {label} {bgColor} {bgHoverColor} {selected} {selectable} {id} on:select>
+<VirtualItemWrapper
+	{label}
+	{bgColor}
+	{bgHoverColor}
+	{selected}
+	{selectable}
+	{id}
+	{outputPickerVisible}
+	on:select
+>
 	{#snippet children({ hover })}
 		<div class="flex flex-col w-full">
 			<div
@@ -92,9 +72,8 @@
 					: 'items-baseline'} w-full overflow-hidden rounded-sm border p-2 text-2xs module text-primary border-gray-400 dark:border-gray-600"
 			>
 				{#if icon}
-					{@render icon?.()}
+					{@render icon()}
 					<span class="mr-2"></span>
->>>>>>> 0f5ad424
 				{/if}
 				<div class="flex flex-col flex-grow shrink-0 max-w-full min-w-0">
 					{#if label}
@@ -112,8 +91,14 @@
 					</div>
 				{/if}
 			</div>
-			{#if (alwaysPluggable || (inputJson && Object.keys(inputJson).length > 0)) && editMode}
-				<OutputPicker {selected} {hover} isConnectingCandidate={true} variant="virtual">
+			{#if outputPickerVisible}
+				<OutputPicker
+					{selected}
+					{hover}
+					id={id ?? ''}
+					isConnectingCandidate={true}
+					variant="virtual"
+				>
 					{#snippet children({ allowCopy, isConnecting, selectConnection })}
 						<OutputPickerInner
 							{allowCopy}
@@ -132,60 +117,7 @@
 				</OutputPicker>
 			{/if}
 		</div>
-<<<<<<< HEAD
-		{#if outputPickerVisible}
-			<OutputPicker
-				zoom={$viewport?.zoom ?? 1}
-				{selected}
-				{hover}
-				id={id ?? ''}
-				let:allowCopy
-				isConnectingCandidate={true}
-				let:isConnecting
-				let:selectConnection
-				variant="virtual"
-			>
-				<OutputPickerInner
-					{allowCopy}
-					{prefix}
-					connectingData={isConnecting ? inputJson : undefined}
-					on:select={selectConnection}
-					moduleId={''}
-					on:updateMock
-					hideHeaderBar
-					simpleViewer={inputJson}
-					rightMargin
-					historyOffset={{ mainAxis: 12, crossAxis: -9 }}
-					class="p-1"
-				/>
-			</OutputPicker>
-		{/if}
-	</div>
-	<div class="absolute text-sm right-12 -bottom-3 flex flex-row gap-1 z-10">
-		{#if cache}
-			<Popover notClickable>
-				<div
-					transition:fade|local={{ duration: 200 }}
-					class="center-center rounded border bg-surface border-gray-400 text-secondary px-1 py-0.5"
-				>
-					<Database size={12} />
-				</div>
-				<svelte:fragment slot="text">Cached</svelte:fragment>
-			</Popover>
-		{/if}
-		{#if earlyStop}
-			<Popover notClickable>
-				<div
-					transition:fade|local={{ duration: 200 }}
-					class="center-center bg-surface rounded border border-gray-400 text-secondary px-1 py-0.5"
-				>
-					<Square size={12} />
-				</div>
-				<svelte:fragment slot="text">Early stop if condition met</svelte:fragment>
-			</Popover>
-		{/if}
-	</div>
-=======
+
 		<div class="absolute text-sm right-12 -bottom-3 flex flex-row gap-1 z-10">
 			{#if cache}
 				<Popover notClickable>
@@ -215,5 +147,4 @@
 			{/if}
 		</div>
 	{/snippet}
->>>>>>> 0f5ad424
 </VirtualItemWrapper>