--- conflicted
+++ resolved
@@ -123,11 +123,7 @@
 					on:changeId
 					on:move={() => dispatch('move')}
 					on:delete={onDelete}
-<<<<<<< HEAD
-					on:click={() => dispatch('select', mod.id)}
-=======
-					on:pointerdown={() => dispatch('select', mod.id)}
->>>>>>> 58fa4c80
+					on:pointerdown={() => dispatch('select', mod.id)}
 					on:updateMock={({ detail }) => {
 						mod.mock = detail
 						dispatch('updateMock')
