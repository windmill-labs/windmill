--- conflicted
+++ resolved
@@ -175,11 +175,8 @@
 						(mod.value.type === 'rawscript'
 							? `Inline ${prettyLanguage(mod.value.language)}`
 							: 'To be defined')}
-<<<<<<< HEAD
 					path={`path` in mod.value && mod.summary ? mod.value.path : ''}
-=======
 					isTrigger={isTriggerStep(mod)}
->>>>>>> c578ecd1
 				>
 					<div slot="icon">
 						{#if mod.value.type === 'rawscript'}
