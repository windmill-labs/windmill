<script lang="ts">
	import { Button } from '$lib/components/common'
	import type { FlowModule, Job } from '$lib/gen'
	import { createEventDispatcher, getContext } from 'svelte'
	import FlowModuleSchemaItem from './FlowModuleSchemaItem.svelte'
	import FlowModuleIcon from '../FlowModuleIcon.svelte'
	import { prettyLanguage } from '$lib/common'
	import { msToSec } from '$lib/utils'
	import FlowJobsMenu from './FlowJobsMenu.svelte'
	import {
		isTriggerStep,
		type onSelectedIteration
	} from '$lib/components/graph/graphBuilder.svelte'
	import { checkIfParentLoop } from '$lib/components/flows/utils.svelte'
	import type { FlowEditorContext, FlowGraphContext } from '$lib/components/flows/types'
	import { twMerge } from 'tailwind-merge'
	import type { FlowNodeState } from '$lib/components/graph'
<<<<<<< HEAD
	import type { ModuleActionInfo } from '$lib/components/copilot/chat/flow/core'
=======
	import type { AIModuleAction } from '$lib/components/copilot/chat/flow/core'
	import { getGraphContext } from '$lib/components/graph/graphContext'
>>>>>>> dccee1db

	interface Props {
		moduleId: string
		mod: FlowModule
		insertable: boolean
		moduleAction: ModuleActionInfo | undefined
		annotation?: string | undefined
		nodeState?: FlowNodeState
		moving?: string | undefined
		duration_ms?: number | undefined
		retries?: number | undefined
		flowJobs:
			| {
					flowJobs: string[]
					selected: number
					flowJobsSuccess: (boolean | undefined)[]
					selectedManually: boolean | undefined
			  }
			| undefined
		editMode?: boolean
		onSelectedIteration: onSelectedIteration
		onSelect: (id: string | FlowModule) => void
		onTestUpTo?: ((id: string) => void) | undefined
		onUpdateMock?: (detail: {
			id: string
			mock: { enabled: boolean; return_value?: unknown }
		}) => void
		onEditInput?: (moduleId: string, key: string) => void
		flowJob?: Job | undefined
		isOwner?: boolean
		maximizeSubflow?: () => void
	}

	let {
		onSelectedIteration,
		moduleId,
		mod = $bindable(),
		insertable,
		moduleAction = undefined,
		annotation = undefined,
		nodeState,
		moving = undefined,
		duration_ms = undefined,
		retries = undefined,
		flowJobs,
		editMode = false,
		onSelect,
		onTestUpTo,
		onUpdateMock,
		onEditInput,
		flowJob,
		isOwner = false,
		maximizeSubflow
	}: Props = $props()

<<<<<<< HEAD
	const { selectedId, diffManager } = getContext<FlowGraphContext>('FlowGraphContext')
=======
	const { selectionManager } = getGraphContext()
>>>>>>> dccee1db

	const flowEditorContext = getContext<FlowEditorContext | undefined>('FlowEditorContext')
	const { flowStore } = flowEditorContext || {}

	const dispatch = createEventDispatcher<{
		delete: CustomEvent<MouseEvent>
		select: string
		newBranch: { id: string }
		move: { module: FlowModule } | undefined
	}>()

	let itemProps = $derived({
		selected: selectionManager && selectionManager.isNodeSelected(mod.id),
		retry: mod.retry?.constant != undefined || mod.retry?.exponential != undefined,
		earlyStop: mod.stop_after_if != undefined || mod.stop_after_all_iters_if != undefined,
		skip: Boolean(mod.skip_if),
		suspend: Boolean(mod.suspend),
		sleep: Boolean(mod.sleep),
		cache: Boolean(mod.cache_ttl),
		mock: mod.mock,
		concurrency: Boolean(mod?.value?.['concurrent_limit'])
	})

	let parentLoop = $derived(
		flowStore?.val && mod ? checkIfParentLoop(flowStore.val, mod.id) : undefined
	)

	function handlePointerDown(e: CustomEvent<PointerEvent>) {
		// Only handle left clicks (button 0)
		if (e.detail.button === 0) {
			onSelect(mod.id)
		}
	}
</script>

{#if mod}
	<div class="relative">
		{#if moving == mod.id}
			<div class="absolute z-10 right-20 top-0.5 center-center">
				<Button variant="accent" on:click={() => dispatch('move')} size="xs" destructive
					>Cancel move</Button
				>
			</div>
		{/if}

		{#if duration_ms}
			<div
				class={twMerge(
					'absolute z-10 right-0 -top-4 center-center text-primary text-2xs',
					editMode ? 'text-gray-400 dark:text-gray-500 text-2xs font-normal mr-2 right-16' : ''
				)}
			>
				{msToSec(duration_ms)}s
			</div>
		{/if}
		{#if annotation && annotation != ''}
			<div
				class={twMerge(
					'absolute z-10 left-0 -top-5 center-center text-primary',
					editMode ? '-top-4 text-gray-400 dark:text-gray-500 text-xs font-normal' : ''
				)}
			>
				{annotation}
			</div>
		{/if}
		{#if flowJobs && !insertable && (mod.value.type === 'forloopflow' || mod.value.type === 'whileloopflow')}
			<div class="absolute right-8 z-50 -top-5">
				<FlowJobsMenu
					{moduleId}
					id={mod.id}
					{onSelectedIteration}
					flowJobsSuccess={flowJobs.flowJobsSuccess}
					flowJobs={flowJobs.flowJobs}
					selected={flowJobs.selected}
					selectedManually={flowJobs.selectedManually}
				/>
			</div>
		{/if}

		<div class={moving == mod.id ? 'opacity-50' : ''}>
			{#if mod.value.type === 'forloopflow' || mod.value.type === 'whileloopflow'}
				<FlowModuleSchemaItem
					deletable={insertable}
					{editMode}
					{moduleAction}
					label={`${
						mod.summary || (mod.value.type == 'forloopflow' ? 'For loop' : 'While loop')
					}  ${mod.value.parallel ? '(parallel)' : ''} ${
						mod.value.skip_failures ? '(skip failures)' : ''
					}`}
					id={mod.id}
					on:changeId
					on:move
					on:delete
					on:pointerdown={handlePointerDown}
					onUpdateMock={(mock) => {
						mod.mock = mock
						onUpdateMock?.({ id: mod.id, mock })
					}}
					{...itemProps}
					{nodeState}
					warningMessage={mod?.value?.type === 'forloopflow' &&
					mod?.value?.iterator?.type === 'javascript' &&
					mod?.value?.iterator?.expr === ''
						? 'Iterator expression is empty'
						: ''}
					alwaysShowOutputPicker={!mod.id.startsWith('subflow:')}
					loopStatus={{ type: 'self', flow: mod.value.type }}
					{onTestUpTo}
				>
					{#snippet icon()}
						<FlowModuleIcon module={mod} />
					{/snippet}
				</FlowModuleSchemaItem>
			{:else if mod.value.type === 'branchone'}
				<FlowModuleSchemaItem
					deletable={insertable}
					{editMode}
					{moduleAction}
					on:changeId
					on:delete
					on:move
					on:pointerdown={handlePointerDown}
					{...itemProps}
					id={mod.id}
					label={mod.summary || 'Run one branch'}
					{nodeState}
					{onTestUpTo}
				>
					{#snippet icon()}
						<FlowModuleIcon module={mod} />
					{/snippet}
				</FlowModuleSchemaItem>
			{:else if mod.value.type === 'branchall'}
				<FlowModuleSchemaItem
					deletable={insertable}
					{editMode}
					{moduleAction}
					on:changeId
					on:delete
					on:move
					on:pointerdown={handlePointerDown}
					id={mod.id}
					{...itemProps}
					label={mod.summary || `Run all branches${mod.value.parallel ? ' (parallel)' : ''}`}
					{nodeState}
					{onTestUpTo}
				>
					{#snippet icon()}
						<FlowModuleIcon module={mod} />
					{/snippet}
				</FlowModuleSchemaItem>
			{:else}
				<FlowModuleSchemaItem
					{retries}
					{editMode}
					{moduleAction}
					on:changeId
					on:pointerdown={handlePointerDown}
					on:delete
					on:move
					onUpdateMock={(mock) => {
						console.log('onUpdateMock', mock)

						mod.mock = mock
						onUpdateMock?.({ id: mod.id, mock })
					}}
					deletable={insertable}
					id={mod.id}
					{...itemProps}
					modType={mod.value.type}
					{nodeState}
					label={mod.summary ||
						(mod.value.type === 'aiagent' ? 'AI Agent' : undefined) ||
						(mod.id === 'preprocessor'
							? 'Preprocessor'
							: mod.id.startsWith('failure')
								? 'Error Handler'
								: undefined) ||
						(`path` in mod.value ? mod.value.path : undefined) ||
						(mod.value.type === 'rawscript'
							? `Inline ${prettyLanguage(mod.value.language)}`
							: 'To be defined')}
					path={`path` in mod.value ? mod.value.path : ''}
					isTrigger={isTriggerStep(mod)}
					alwaysShowOutputPicker={!mod.id.startsWith('subflow:') && mod.id !== 'preprocessor'}
					loopStatus={parentLoop ? { type: 'inside', flow: parentLoop.type } : undefined}
					inputTransform={mod.value.type !== 'identity' ? mod.value.input_transforms : undefined}
					{onTestUpTo}
					{onEditInput}
					{flowJob}
					{isOwner}
					enableTestRun
					{maximizeSubflow}
				>
					{#snippet icon()}
						{@const size =
							mod.value.type === 'script' && mod.value.path.startsWith('hub/')
								? 20
								: mod.value.type === 'script'
									? 14
									: 16}
						<FlowModuleIcon module={mod} {size} />
					{/snippet}
				</FlowModuleSchemaItem>
			{/if}
		</div>
	</div>
{/if}<|MERGE_RESOLUTION|>--- conflicted
+++ resolved
@@ -15,12 +15,8 @@
 	import type { FlowEditorContext, FlowGraphContext } from '$lib/components/flows/types'
 	import { twMerge } from 'tailwind-merge'
 	import type { FlowNodeState } from '$lib/components/graph'
-<<<<<<< HEAD
 	import type { ModuleActionInfo } from '$lib/components/copilot/chat/flow/core'
-=======
-	import type { AIModuleAction } from '$lib/components/copilot/chat/flow/core'
 	import { getGraphContext } from '$lib/components/graph/graphContext'
->>>>>>> dccee1db
 
 	interface Props {
 		moduleId: string
@@ -76,11 +72,7 @@
 		maximizeSubflow
 	}: Props = $props()
 
-<<<<<<< HEAD
-	const { selectedId, diffManager } = getContext<FlowGraphContext>('FlowGraphContext')
-=======
-	const { selectionManager } = getGraphContext()
->>>>>>> dccee1db
+	const { selectionManager, diffManager } = getGraphContext()
 
 	const flowEditorContext = getContext<FlowEditorContext | undefined>('FlowEditorContext')
 	const { flowStore } = flowEditorContext || {}
