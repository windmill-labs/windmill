--- conflicted
+++ resolved
@@ -34,15 +34,10 @@
 		onTop ? 'z-[901]' : '',
 		'outline-offset-1 outline-gray-600 dark:outline-gray-400'
 	)}
-<<<<<<< HEAD
-	style="width: 275px; max-height: 38px; background-color: {bgColor} !important;"
-	on:click={() => {
-=======
 	style="width: 275px; max-height: 38px; background-color: {hover && bgHoverColor && selectable
 		? bgHoverColor
 		: bgColor};"
 	on:pointerdown={() => {
->>>>>>> 58fa4c80
 		if (selectable) {
 			dispatch('select', id || label || '')
 		}
