--- conflicted
+++ resolved
@@ -13,11 +13,8 @@
 		bgColor: string
 		bgHoverColor?: string
 		children?: import('svelte').Snippet<[any]>
-<<<<<<< HEAD
+		outputPickerVisible?: boolean
 		className?: string
-=======
-		outputPickerVisible?: boolean
->>>>>>> 607c23dc
 	}
 
 	let {
@@ -29,11 +26,8 @@
 		bgColor,
 		bgHoverColor = '',
 		children,
-<<<<<<< HEAD
+		outputPickerVisible = false,
 		className
-=======
-		outputPickerVisible = false
->>>>>>> 607c23dc
 	}: Props = $props()
 
 	const dispatch = createEventDispatcher<{
@@ -52,20 +46,8 @@
 <!-- svelte-ignore a11y_click_events_have_key_events -->
 <!-- svelte-ignore a11y_no_static_element_interactions -->
 <div
-<<<<<<< HEAD
-	class={classNames(
-		'w-full flex relative rounded-sm',
-		selectable ? 'cursor-pointer active:outline active:outline-2' : '',
-		selected ? 'outline outline-2' : '',
-		onTop ? 'z-[901]' : '',
-		'outline-offset-1 outline-gray-600 dark:outline-gray-400',
-		className
-	)}
-	style="width: 275px; max-height: 38px; background-color: {hover && bgHoverColor && selectable
-=======
-	class={classNames('w-full flex relative rounded-sm', onTop ? 'z-[901]' : '')}
+	class={classNames('w-full flex relative rounded-sm', onTop ? 'z-[901]' : '', className)}
 	style="width: 275px; max-height: 34px; background-color: {hover && bgHoverColor && selectable
->>>>>>> 607c23dc
 		? bgHoverColor
 		: bgColor};"
 	onpointerdown={() => {
