--- conflicted
+++ resolved
@@ -113,11 +113,7 @@
 			bind:this={menu}
 			usePointerDownOutside
 		>
-<<<<<<< HEAD
-			{#snippet trigger({ trigger })}
-=======
 			{#snippet triggr({ trigger })}
->>>>>>> ae684d86
 				<MeltButton
 					title="Pick an iteration"
 					id={`flow-editor-iteration picker-${id}`}
