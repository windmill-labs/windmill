--- conflicted
+++ resolved
@@ -71,20 +71,6 @@
 			}`}
 			id={`flow-editor-add-step-${index}`}
 			type="button"
-<<<<<<< HEAD
-			class={buttonClasses !== ''
-				? buttonClasses
-				: twMerge(
-						'w-5 h-5 flex items-center justify-center',
-						'outline-[1px] outline dark:outline-gray-500 outline-gray-300',
-						'text-secondary',
-						'bg-surface focus:outline-none hover:bg-surface-hover rounded '
-				  )}
-			on:pointerdown|preventDefault|stopPropagation={() => {
-				pointerdown()
-				dispatch('select')
-			}}
-=======
 			class={twMerge(
 				'w-5 h-5 flex items-center justify-center',
 				'outline-[1px] outline dark:outline-gray-500 outline-gray-300',
@@ -92,7 +78,6 @@
 				'bg-surface focus:outline-none hover:bg-surface-hover rounded'
 			)}
 			on:pointerdown|preventDefault|stopPropagation={pointerdown}
->>>>>>> c60df3c9
 			on:pointerup={pointerup}
 		>
 			{#if kind === 'trigger'}
