<script lang="ts">
	import { preventDefault, stopPropagation } from 'svelte/legacy'

	import Popover from '$lib/components/Popover.svelte'
	import { classNames, type StateStore } from '$lib/utils'
	import {
		Bed,
		Database,
		Gauge,
		Move,
		PhoneIncoming,
		Repeat,
		Square,
		SkipForward,
		Pin,
		X,
		Play,
		Loader2,
		TriangleAlert,
		Timer,
		DiffIcon,
		Maximize2
	} from 'lucide-svelte'
	import { createEventDispatcher, getContext } from 'svelte'
	import { fade } from 'svelte/transition'
	import type { FlowEditorContext } from '../types'
	import { twMerge } from 'tailwind-merge'
	import IdEditorInput from '$lib/components/IdEditorInput.svelte'
	import { dfs } from '../dfs'
	import { dfs as dfsPreviousResults } from '../previousResults'
	import { Drawer } from '$lib/components/common'
	import DrawerContent from '$lib/components/common/drawer/DrawerContent.svelte'
	import { getDependeeAndDependentComponents } from '../flowExplorer'
	import { replaceId } from '../flowStore.svelte'
	import FlowModuleSchemaItemViewer from './FlowModuleSchemaItemViewer.svelte'
	import type { PropPickerContext } from '$lib/components/prop_picker'
	import OutputPicker from '$lib/components/flows/propPicker/OutputPicker.svelte'
	import OutputPickerInner from '$lib/components/flows/propPicker/OutputPickerInner.svelte'
	import type { FlowState } from '$lib/components/flows/flowState'
	import { Button } from '$lib/components/common'
	import ModuleTest from '$lib/components/ModuleTest.svelte'
	import { getStepHistoryLoaderContext } from '$lib/components/stepHistoryLoader.svelte'
	import { aiModuleActionToBgColor } from '$lib/components/copilot/chat/flow/utils'
	import type { Job } from '$lib/gen'
	import { getNodeColorClasses, type FlowNodeState } from '$lib/components/graph'
	import type { ModuleActionInfo } from '$lib/components/copilot/chat/flow/core'

	interface Props {
		selected?: boolean
		deletable?: boolean
		moduleAction: ModuleActionInfo | undefined
		onShowModuleDiff?: (moduleId: string) => void
		diffManager: ReturnType<typeof import('../flowDiffManager.svelte').createFlowDiffManager>
		retry?: boolean
		cache?: boolean
		earlyStop?: boolean
		skip?: boolean
		suspend?: boolean
		sleep?: boolean
		mock?:
			| {
					enabled?: boolean
					return_value?: unknown
			  }
			| undefined
		bold?: boolean
		id?: string | undefined
		label: string
		path?: string
		modType?: string | undefined
		nodeState?: FlowNodeState
		concurrency?: boolean
		// TODO: Implement for this one. See how concurrency is implemented.
		debouncing?: boolean
		retries?: number | undefined
		warningMessage?: string | undefined
		isTrigger?: boolean
		editMode?: boolean
		alwaysShowOutputPicker?: boolean
		loopStatus?: { type: 'inside' | 'self'; flow: 'forloopflow' | 'whileloopflow' } | undefined
		icon?: import('svelte').Snippet
		onTestUpTo?: ((id: string) => void) | undefined
		inputTransform?: Record<string, any> | undefined
		onUpdateMock?: (mock: { enabled: boolean; return_value?: unknown }) => void
		onEditInput?: (moduleId: string, key: string) => void
		flowJob?: Job | undefined
		isOwner?: boolean
		enableTestRun?: boolean
		maximizeSubflow?: () => void
	}

	let {
		selected = false,
		deletable = false,
		moduleAction = undefined,
		onShowModuleDiff = undefined,
		diffManager,
		retry = false,
		cache = false,
		earlyStop = false,
		skip = false,
		suspend = false,
		sleep = false,
		mock = { enabled: false },
		bold = false,
		id = undefined,
		label,
		path = '',
		modType = undefined,
		nodeState,
		concurrency = false,
		debouncing = false,
		retries = undefined,
		warningMessage = undefined,
		isTrigger = false,
		editMode = false,
		alwaysShowOutputPicker = false,
		loopStatus = undefined,
		icon,
		onTestUpTo,
		inputTransform,
		onUpdateMock,
		onEditInput,
		flowJob,
		enableTestRun = false,
		maximizeSubflow = undefined
	}: Props = $props()

	let colorClasses = $derived(getNodeColorClasses(nodeState, selected))

	let pickableIds: Record<string, any> | undefined = $state(undefined)

	const flowEditorContext = getContext<FlowEditorContext | undefined>('FlowEditorContext')
	const flowInputsStore = flowEditorContext?.flowInputsStore

	const dispatch = createEventDispatcher()

	const propPickerContext = getContext<PropPickerContext>('PropPickerContext')
	const flowPropPickerConfig = propPickerContext?.flowPropPickerConfig
	const pickablePropertiesFiltered = propPickerContext?.pickablePropertiesFiltered

	$effect(() => {
		pickableIds = $pickablePropertiesFiltered?.priorIds
	})

	let editId = $state(false)

	let newId: string = $state(id ?? '')

	let moduleTest: ModuleTest | undefined = $state(undefined)
	let testIsLoading = $state(false)
	let hover = $state(false)
	let connectingData: any | undefined = $state(undefined)
	let outputPicker: OutputPicker | undefined = $state(undefined)
	let testJob: any | undefined = $state(undefined)
	let outputPickerBarOpen = $state(false)

	let flowStateStore = $derived(flowEditorContext?.flowStateStore)

	let stepHistoryLoader = getStepHistoryLoaderContext()

	function updateConnectingData(
		id: string | undefined,
		pickableIds: Record<string, any> | undefined,
		flowPropPickerConfig: any | undefined,
		flowStateStore: StateStore<FlowState> | undefined
	) {
		if (!id) return
		connectingData =
			flowPropPickerConfig && pickableIds && Object.keys(pickableIds).includes(id)
				? pickableIds[id]
				: (flowStateStore?.val?.[id]?.previewResult ?? {})
	}
	$effect(() => {
		updateConnectingData(id, pickableIds, $flowPropPickerConfig, flowStateStore)
	})

	let isConnectingCandidate = $derived(
		!!id && !!$flowPropPickerConfig && !!pickableIds && Object.keys(pickableIds).includes(id)
	)

	const outputPickerVisible = $derived(
		editMode && (isConnectingCandidate || alwaysShowOutputPicker) && !!id
	)

	const icon_render = $derived(icon)

	let testRunDropdownOpen = $state(false)

	let outputPickerInner: OutputPickerInner | undefined = $state(undefined)
	let historyOpen = $derived.by(() => outputPickerInner?.getHistoryOpen?.() ?? false)
</script>

{#if deletable && id && editId}
	{@const flowStore = flowEditorContext?.flowStore ?? undefined}
	{@const getDeps = getDependeeAndDependentComponents(
		id,
		flowStore?.val?.value.modules ?? [],
		flowStore?.val?.value.failure_module
	)}
	<Drawer bind:open={editId}>
		<DrawerContent title="Edit Step Id {id}" on:close={() => (editId = false)}>
			<div>
				<IdEditorInput
					buttonText="Edit Id "
					btnClasses="!ml-1"
					label=""
					initialId={id}
					acceptUnderScores
					reservedIds={dfs(flowStore?.val?.value.modules ?? [], (x) => x.id)}
					bind:value={newId}
					onSave={({ oldId, newId }) => {
						dispatch('changeId', { id: oldId, newId, deps: getDeps?.dependents ?? {} })
						editId = false
					}}
					onClose={() => {
						editId = false
					}}
				/>
				<div class="mt-8">
					<h3>Step Inputs Replacements</h3>
					<div class="text-2xs text-primary pt-0.5">
						Replace all occurrences of `results.<span class="font-bold">{id}</span>` with{' '}
						results.<span class="font-bold">{newId}</span> in the step inputs of all steps that depend
						on it.
					</div>
					<div class="pt-8 flex flex-col gap-y-4">
						{#if Object.keys(getDeps?.dependents ?? {})?.length > 0}
							{#each Object.entries(getDeps?.dependents ?? {}) as dependents}
								<div>
									<h4>{dependents[0]}</h4>
									<div>
										{#each dependents?.[1] as d}
											<div>
												<span class="font-mono text-sm">{d}</span> &rightarrow;
												<span class="font-mono text-sm">{replaceId(d, id, newId)}</span>
											</div>
										{/each}
									</div>
								</div>
							{/each}
						{:else}
							<div class="text-2xs text-primary"> No dependents </div>
						{/if}
					</div>
				</div>
			</div>
		</DrawerContent>
	</Drawer>
{/if}

{#if deletable && id && flowEditorContext?.flowStore && outputPickerVisible}
	{@const flowStore = flowEditorContext?.flowStore.val}
	{@const mod = flowStore?.value ? dfsPreviousResults(id, flowStore, false)[0] : undefined}
	{#if mod && flowStateStore?.val?.[id]}
		<ModuleTest
			bind:this={moduleTest}
			{mod}
			bind:testIsLoading
			bind:testJob
			onJobDone={() => {
				outputPickerInner?.setJobPreview?.()
			}}
		/>
	{/if}
{/if}

<div class="relative">
	<!-- TODO: Use existing function to get module color classes instead of using aiModuleActionToBgColor -->
	<!-- svelte-ignore a11y_click_events_have_key_events -->
	<!-- svelte-ignore a11y_no_static_element_interactions -->
	<div
		class={classNames(
			'w-full module flex rounded-md cursor-pointer max-w-full drop-shadow-base',
			deletable || moduleAction ? aiModuleActionToBgColor(moduleAction?.action) : '',
			colorClasses.bg
		)}
		style="width: 275px; height: 34px;"
		onmouseenter={() => (hover = true)}
		onmouseleave={() => (hover = false)}
		onpointerdown={stopPropagation(preventDefault(() => dispatch('pointerdown')))}
	>
		{#if moduleAction?.pending && id}
			<div class="absolute right-0 left-0 top-0 -translate-y-full flex justify-start gap-1 z-50">
				{#if moduleAction.action === 'modified' && onShowModuleDiff}
					<Button
						class="p-1 bg-surface hover:bg-surface-hover rounded-t-md text-3xs font-normal flex flex-row items-center gap-1 text-orange-800 dark:text-orange-400"
						onClick={() => {
							onShowModuleDiff?.(id)
						}}
						startIcon={{ icon: DiffIcon }}
					>
						Diff
					</Button>
				{/if}
				{#if diffManager.beforeFlow && moduleAction?.pending}
					<Button
						size="xs"
						color="green"
						class="p-1 bg-surface hover:bg-surface-hover rounded-t-md text-3xs font-normal flex flex-row items-center gap-1"
						onClick={() => {
							if (id) diffManager.acceptModule(id, {})
						}}
					>
						✓ Accept
					</Button>
					<Button
						size="xs"
						color="red"
						class="p-1 bg-surface hover:bg-surface-hover rounded-t-md text-3xs font-normal flex flex-row items-center gap-1"
						onClick={() => {
							if (id) diffManager.rejectModule(id, {})
						}}
					>
						✗ Reject
					</Button>
				{/if}
			</div>
		{/if}
		<div
			class={classNames('absolute z-0 rounded-md outline-offset-0', colorClasses.outline)}
			style={`width: 275px; height: 34px;`}
		></div>
		<div
			class="absolute text-sm right-2 flex flex-row gap-1 z-10 transition-all duration-100"
			style={`bottom: ${outputPickerBarOpen ? '-38px' : '-12px'}`}
		>
			{#if retry}
				<Popover notClickable>
					<div
						transition:fade|local={{ duration: 200 }}
						class="center-center rounded border bg-surface border-gray-400 text-secondary px-1 py-0.5"
					>
						{#if retries}<span class="text-red-400 mr-2">{retries}</span>{/if}
						<Repeat size={12} />
					</div>
					{#snippet text()}
						Retries
					{/snippet}
				</Popover>
			{/if}

			{#if concurrency}
				<Popover notClickable>
					<div
						transition:fade|local={{ duration: 200 }}
						class="center-center rounded border bg-surface border-gray-400 text-secondary px-1 py-0.5"
					>
						<Gauge size={12} />
					</div>
					{#snippet text()}
						Concurrency Limits
					{/snippet}
				</Popover>
			{/if}
			{#if debouncing}
				<Popover notClickable>
					<div
						transition:fade|local={{ duration: 200 }}
						class="center-center rounded border bg-surface border-gray-400 text-secondary px-1 py-0.5"
					>
						<Timer size={12} />
					</div>
					{#snippet text()}
						Debouncing
					{/snippet}
				</Popover>
			{/if}
			{#if cache}
				<Popover notClickable>
					<div
						transition:fade|local={{ duration: 200 }}
						class="center-center rounded border bg-surface border-gray-400 text-secondary px-1 py-0.5"
					>
						<Database size={12} />
					</div>
					{#snippet text()}
						Cached
					{/snippet}
				</Popover>
			{/if}
			{#if earlyStop}
				<Popover notClickable>
					<div
						transition:fade|local={{ duration: 200 }}
						class="center-center bg-surface rounded border border-gray-400 text-secondary px-1 py-0.5"
					>
						<Square size={12} />
					</div>
					{#snippet text()}
						{isTrigger ? 'Stop early if there are no new events' : 'Early stop/break'}
					{/snippet}
				</Popover>
			{/if}
			{#if skip}
				<Popover notClickable>
					<div
						transition:fade|local={{ duration: 200 }}
						class="center-center bg-surface rounded border border-gray-400 text-secondary px-1 py-0.5"
					>
						<SkipForward size={12} />
					</div>
					{#snippet text()}
						Skip
					{/snippet}
				</Popover>
			{/if}
			{#if suspend}
				<Popover notClickable>
					<div
						transition:fade|local={{ duration: 200 }}
						class="center-center bg-surface rounded border border-gray-400 text-secondary px-1 py-0.5"
					>
						<PhoneIncoming size={12} />
					</div>
					{#snippet text()}
						Suspend
					{/snippet}
				</Popover>
			{/if}
			{#if sleep}
				<Popover notClickable>
					<div
						transition:fade|local={{ duration: 200 }}
						class="center-center bg-surface rounded border border-gray-400 text-secondary px-1 py-0.5"
					>
						<Bed size={12} />
					</div>
					{#snippet text()}
						Sleep
					{/snippet}
				</Popover>
			{/if}
			{#if mock?.enabled}
				<Popover notClickable>
					<button
						transition:fade|local={{ duration: 200 }}
						class="center-center bg-surface rounded border border-gray-400 text-secondary px-1 py-0.5"
						onclick={() => {
							outputPicker?.toggleOpen()
						}}
						data-popover
					>
						<Pin size={12} />
					</button>
					{#snippet text()}
						Pinned
					{/snippet}
				</Popover>
			{/if}
		</div>

		<div class="flex flex-col w-full">
			<FlowModuleSchemaItemViewer
				{label}
				{path}
				{id}
				{deletable}
				{bold}
				bind:editId
				{hover}
				{colorClasses}
			>
				{#snippet icon()}
					{@render icon_render?.()}
				{/snippet}
			</FlowModuleSchemaItemViewer>

			{#if outputPickerVisible}
				<OutputPicker
					bind:this={outputPicker}
					{selected}
					{hover}
					{isConnectingCandidate}
					{historyOpen}
					{inputTransform}
					id={id ?? ''}
					bind:bottomBarOpen={outputPickerBarOpen}
					{loopStatus}
					{onEditInput}
				>
					{#snippet children({ allowCopy, isConnecting, selectConnection })}
						<OutputPickerInner
							{allowCopy}
							prefix={'results'}
							connectingData={isConnecting ? connectingData : undefined}
							{mock}
							{testJob}
							moduleId={id}
							onSelect={selectConnection}
							{onUpdateMock}
							{path}
							{loopStatus}
							rightMargin
							historyOffset={{ mainAxis: 12, crossAxis: -9 }}
							clazz="p-1"
							isLoading={testIsLoading ||
								(id ? stepHistoryLoader?.stepStates[id]?.loadingJobs : false)}
							initial={id ? stepHistoryLoader?.stepStates[id]?.initial : undefined}
							bind:this={outputPickerInner}
						/>
					{/snippet}
				</OutputPicker>
			{/if}
		</div>

<<<<<<< HEAD
		{#if deletable}
			<div
				class="absolute -translate-y-[100%] top-2 -right-2 flex flex-row gap-1 p-1 min-w-[52px] h-7 group justify-end"
			>
				{#if id !== 'preprocessor'}
=======
		{#if deletable && !action}
			{#if maximizeSubflow !== undefined}
				{@render buttonMaximizeSubflow?.()}
			{/if}

			{#if id !== 'preprocessor'}
				<div class={twMerge('absolute -translate-y-[100%] top-2 right-4 h-7 p-1 min-w-7')}>
>>>>>>> 3dcad574
					<button
						class={twMerge(
							'trash center-center p-1 text-secondary shadow-sm bg-surface duration-0 hover:bg-surface-tertiary',
							hover || selected ? 'block' : '!hidden',
							'shadow-md rounded-md',
							'group-hover:block'
						)}
						onclick={stopPropagation(preventDefault((event) => dispatch('move')))}
						title="Move"
					>
						<Move size={12} />
					</button>
				</div>
			{/if}

			<div class="absolute -translate-y-[100%] top-2 -right-2 h-7 p-1 min-w-7">
				<button
					class={twMerge(
						'trash center-center text-secondary shadow-sm bg-surface duration-0 hover:bg-red-400 hover:text-white p-1',
						selected || hover ? 'block' : '!hidden',
						'group-hover:block',
						'shadow-md rounded-md'
					)}
					title="Delete"
					onclick={stopPropagation(
						preventDefault((event) => dispatch('delete', { id, type: modType }))
					)}
					onpointerdown={stopPropagation(preventDefault(() => {}))}
				>
					<X size={12} />
				</button>
			</div>

			{#if (id && Object.values($flowInputsStore?.[id]?.flowStepWarnings || {}).length > 0) || Boolean(warningMessage)}
				<Popover
					class={twMerge(
						'absolute -translate-y-[100%] top-1 -left-1',
						'flex items-center justify-center rounded-b-none rounded-md p-1 shadow-md  duration-0 ',
						id &&
							Object.values($flowInputsStore?.[id]?.flowStepWarnings || {})?.some(
								(x) => x.type === 'error'
							)
							? 'border-red-600 text-red-600 bg-red-100 hover:bg-red-300'
							: ' text-yellow-600 bg-yellow-100 hover:bg-yellow-300'
					)}
				>
					{#snippet text()}
						<ul class="list-disc px-2">
							{#if id}
								{#each Object.values($flowInputsStore?.[id]?.flowStepWarnings || {}) as m}
									<li>
										{m.message}
									</li>
								{/each}
							{/if}
						</ul>
					{/snippet}

					<TriangleAlert size={12} strokeWidth={2} />
				</Popover>
			{/if}
		{:else if maximizeSubflow !== undefined}
			{@render buttonMaximizeSubflow?.()}
		{/if}
	</div>

	{#if editMode && enableTestRun && flowJob?.type !== 'QueuedJob'}
		<!-- svelte-ignore a11y_no_static_element_interactions -->
		<div
			class="absolute top-1/2 -translate-y-1/2 -translate-x-[100%] -left-[0] flex items-center w-fit px-1 h-9 min-w-9"
			onmouseenter={() => (hover = true)}
			onmouseleave={() => (hover = false)}
		>
			{#if (hover || selected || testRunDropdownOpen) && outputPickerVisible}
				<div transition:fade={{ duration: 100 }}>
					{#if !testIsLoading}
						<Button
							size="xs"
							title="Run"
							variant="default"
							btnClasses="px-1 py-1.5 bg-surface"
							on:click={() => {
								outputPicker?.toggleOpen(true)
								moduleTest?.loadArgsAndRunTest()
							}}
							dropdownItems={[
								{
									label: 'Test up to here',
									onClick: () => {
										if (id) {
											onTestUpTo?.(id)
										}
									}
								}
							]}
							dropdownBtnClasses="!w-3 px-0.5"
							bind:dropdownOpen={testRunDropdownOpen}
						>
							{#if testIsLoading}
								<Loader2 size={12} class="animate-spin" />
							{:else}
								<Play size={12} />
							{/if}
						</Button>
					{:else}
						<Button
							size="xs"
							color="red"
							variant="contained"
							btnClasses="!h-[25.5px] !w-[36px] !p-1.5 gap-0.5"
							on:click={async () => {
								moduleTest?.cancelJob()
							}}
						>
							<Loader2 size={10} class="animate-spin mr-0.5" />
							<X size={14} />
						</Button>
					{/if}
				</div>
			{/if}
		</div>
	{/if}
</div>

{#snippet buttonMaximizeSubflow()}
	<div class="absolute -translate-y-[100%] top-2 right-10 h-7 p-1">
		<button
			title="Expand subflow"
			class={twMerge(
				'center-center text-secondary shadow-sm bg-surface duration-0 hover:bg-surface-tertiary p-1',
				'shadow-md rounded-md',
				hover || selected ? 'opacity-100' : 'opacity-50'
			)}
			onclick={(e) => {
				e.stopPropagation()
				e.preventDefault()
				maximizeSubflow?.()
			}}
			onpointerdown={(e) => {
				e.stopPropagation()
				e.preventDefault()
			}}
		>
			<Maximize2 size={12} />
		</button>
	</div>
{/snippet}

<style>
	.module:hover .trash {
		display: flex !important;
	}
</style><|MERGE_RESOLUTION|>--- conflicted
+++ resolved
@@ -504,21 +504,13 @@
 			{/if}
 		</div>
 
-<<<<<<< HEAD
 		{#if deletable}
-			<div
-				class="absolute -translate-y-[100%] top-2 -right-2 flex flex-row gap-1 p-1 min-w-[52px] h-7 group justify-end"
-			>
-				{#if id !== 'preprocessor'}
-=======
-		{#if deletable && !action}
 			{#if maximizeSubflow !== undefined}
 				{@render buttonMaximizeSubflow?.()}
 			{/if}
 
 			{#if id !== 'preprocessor'}
 				<div class={twMerge('absolute -translate-y-[100%] top-2 right-4 h-7 p-1 min-w-7')}>
->>>>>>> 3dcad574
 					<button
 						class={twMerge(
 							'trash center-center p-1 text-secondary shadow-sm bg-surface duration-0 hover:bg-surface-tertiary',
