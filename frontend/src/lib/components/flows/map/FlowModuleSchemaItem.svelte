--- conflicted
+++ resolved
@@ -70,44 +70,9 @@
 		icon?: import('svelte').Snippet
 		onTestUpTo?: ((id: string) => void) | undefined
 		inputTransform?: Record<string, any> | undefined
-	}
-
-<<<<<<< HEAD
-=======
-	interface Props {
-		selected?: boolean
-		deletable?: boolean
-		retry?: boolean
-		cache?: boolean
-		earlyStop?: boolean
-		skip?: boolean
-		suspend?: boolean
-		sleep?: boolean
-		mock?:
-			| {
-					enabled?: boolean
-					return_value?: unknown
-			  }
-			| undefined
-		bold?: boolean
-		id?: string | undefined
-		label: string
-		path?: string
-		modType?: string | undefined
-		bgColor?: string
-		bgHoverColor?: string
-		concurrency?: boolean
-		retries?: number | undefined
-		warningMessage?: string | undefined
-		isTrigger?: boolean
-		editMode?: boolean
-		alwaysShowOutputPicker?: boolean
-		loopStatus?: { type: 'inside' | 'self'; flow: 'forloopflow' | 'whileloopflow' } | undefined
-		icon?: import('svelte').Snippet
 		onUpdateMock?: (mock: { enabled: boolean; return_value?: unknown }) => void
 	}
 
->>>>>>> ae684d86
 	let {
 		selected = false,
 		deletable = false,
@@ -133,12 +98,9 @@
 		alwaysShowOutputPicker = false,
 		loopStatus = undefined,
 		icon,
-<<<<<<< HEAD
 		onTestUpTo,
-		inputTransform
-=======
+		inputTransform,
 		onUpdateMock
->>>>>>> ae684d86
 	}: Props = $props()
 
 	let pickableIds: Record<string, any> | undefined = $state(undefined)
@@ -158,7 +120,6 @@
 	$effect(() => {
 		pickableIds = $pickablePropertiesFiltered?.priorIds
 	})
-<<<<<<< HEAD
 
 	let editId = $state(false)
 
@@ -174,19 +135,6 @@
 	let testJob: any | undefined = $state(undefined)
 	let outputPickerBarOpen = $state(false)
 
-=======
-
-	let editId = $state(false)
-
-	let newId: string = $state(id ?? '')
-
-	let hover = $state(false)
-	let connectingData: any | undefined = $state(undefined)
-	let lastJob: any | undefined = $state(undefined)
-	let outputPicker: OutputPicker | undefined = $state(undefined)
-	let historyOpen = $state(false)
-
->>>>>>> ae684d86
 	let flowStateStore = $derived(flowEditorContext?.flowStateStore)
 
 	function updateConnectingData(
@@ -223,7 +171,6 @@
 		flowStateStore && $flowStateStore && untrack(() => updateLastJob($flowStateStore))
 	})
 
-<<<<<<< HEAD
 	let nlastJob = $derived.by(() => {
 		if (testJob) {
 			return { ...testJob, preview: true }
@@ -234,19 +181,14 @@
 		return undefined
 	})
 
-=======
->>>>>>> ae684d86
 	let isConnectingCandidate = $derived(
 		!!id && !!$flowPropPickerConfig && !!pickableIds && Object.keys(pickableIds).includes(id)
 	)
 
-<<<<<<< HEAD
 	const outputPickerVisible = $derived(
 		editMode && (isConnectingCandidate || alwaysShowOutputPicker) && !!id
 	)
 
-=======
->>>>>>> ae684d86
 	const icon_render = $derived(icon)
 </script>
 
@@ -308,7 +250,6 @@
 	</Drawer>
 {/if}
 
-<<<<<<< HEAD
 {#if deletable && id && flowEditorContext?.flowStore}
 	{@const flowStore = flowEditorContext?.flowStore ? flowEditorContext?.flowStore.val : undefined}
 	{@const mod = flowStore?.value ? dfsPreviousResults(id, flowStore, false)[0] : undefined}
@@ -325,8 +266,6 @@
 	{/if}
 {/if}
 
-=======
->>>>>>> ae684d86
 <!-- svelte-ignore a11y_click_events_have_key_events -->
 <!-- svelte-ignore a11y_no_static_element_interactions -->
 <div
@@ -485,17 +424,10 @@
 						prefix={'results'}
 						connectingData={isConnecting ? connectingData : undefined}
 						{mock}
-<<<<<<< HEAD
 						lastJob={nlastJob}
-						on:select={selectConnection}
 						moduleId={id}
-						on:updateMock
-=======
-						{lastJob}
 						onSelect={selectConnection}
-						moduleId={id}
 						{onUpdateMock}
->>>>>>> ae684d86
 						{path}
 						{loopStatus}
 						rightMargin
