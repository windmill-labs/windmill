<script lang="ts">
	import { preventDefault, stopPropagation } from 'svelte/legacy'

	import Popover from '$lib/components/Popover.svelte'
	import { classNames } from '$lib/utils'
	import {
		AlertTriangle,
		Bed,
		Database,
		Gauge,
		Move,
		PhoneIncoming,
		Repeat,
		Square,
		SkipForward,
		Pin,
		X,
		Play,
		Loader2
	} from 'lucide-svelte'
	import { createEventDispatcher, getContext, untrack } from 'svelte'
	import { fade } from 'svelte/transition'
	import type { FlowEditorContext } from '../types'
	import { twMerge } from 'tailwind-merge'
	import IdEditorInput from '$lib/components/IdEditorInput.svelte'
	import { dfs } from '../dfs'
	import { dfs as dfsPreviousResults } from '../previousResults'
	import { Drawer } from '$lib/components/common'
	import DrawerContent from '$lib/components/common/drawer/DrawerContent.svelte'
	import { getDependeeAndDependentComponents } from '../flowExplorer'
	import { replaceId } from '../flowStore.svelte'
	import FlowModuleSchemaItemViewer from './FlowModuleSchemaItemViewer.svelte'
	import type { PropPickerContext } from '$lib/components/prop_picker'
	import OutputPicker from '$lib/components/flows/propPicker/OutputPicker.svelte'
	import OutputPickerInner from '$lib/components/flows/propPicker/OutputPickerInner.svelte'
	import type { FlowState } from '$lib/components/flows/flowState'
<<<<<<< HEAD
	import ModuleAcceptReject, {
		aiModuleActionToBgColor,
		getAiModuleAction
	} from '$lib/components/copilot/chat/flow/ModuleAcceptReject.svelte'
=======
	import { Button } from '$lib/components/common'
	import ModuleTest from '$lib/components/ModuleTest.svelte'
>>>>>>> 607c23dc

	interface Props {
		selected?: boolean
		deletable?: boolean
		retry?: boolean
		cache?: boolean
		earlyStop?: boolean
		skip?: boolean
		suspend?: boolean
		sleep?: boolean
		mock?:
			| {
					enabled?: boolean
					return_value?: unknown
			  }
			| undefined
		bold?: boolean
		id?: string | undefined
		label: string
		path?: string
		modType?: string | undefined
		bgColor?: string
		bgHoverColor?: string
		concurrency?: boolean
		retries?: number | undefined
		warningMessage?: string | undefined
		isTrigger?: boolean
		editMode?: boolean
		alwaysShowOutputPicker?: boolean
		loopStatus?: { type: 'inside' | 'self'; flow: 'forloopflow' | 'whileloopflow' } | undefined
		icon?: import('svelte').Snippet
		onTestUpTo?: ((id: string) => void) | undefined
		inputTransform?: Record<string, any> | undefined
		onUpdateMock?: (mock: { enabled: boolean; return_value?: unknown }) => void
		onEditInput?: (moduleId: string, key: string) => void
	}

	let {
		selected = false,
		deletable = false,
		retry = false,
		cache = false,
		earlyStop = false,
		skip = false,
		suspend = false,
		sleep = false,
		mock = { enabled: false },
		bold = false,
		id = undefined,
		label,
		path = '',
		modType = undefined,
		bgColor = '',
		bgHoverColor = '',
		concurrency = false,
		retries = undefined,
		warningMessage = undefined,
		isTrigger = false,
		editMode = false,
		alwaysShowOutputPicker = false,
		loopStatus = undefined,
		icon,
		onTestUpTo,
		inputTransform,
		onUpdateMock,
		onEditInput
	}: Props = $props()

	let pickableIds: Record<string, any> | undefined = $state(undefined)

	const flowEditorContext = getContext<FlowEditorContext | undefined>('FlowEditorContext')
	const flowInputsStore = flowEditorContext?.flowInputsStore

	const dispatch = createEventDispatcher()

	const propPickerContext = getContext<PropPickerContext>('PropPickerContext')
	const flowPropPickerConfig = propPickerContext?.flowPropPickerConfig
	const pickablePropertiesFiltered = propPickerContext?.pickablePropertiesFiltered

	$effect(() => {
		pickableIds = $pickablePropertiesFiltered?.priorIds
	})

	let editId = $state(false)

	let newId: string = $state(id ?? '')

	let moduleTest: ModuleTest | undefined = $state(undefined)
	let testIsLoading = $state(false)
	let hover = $state(false)
	let connectingData: any | undefined = $state(undefined)
	let lastJob: any | undefined = $state(undefined)
	let outputPicker: OutputPicker | undefined = $state(undefined)
	let historyOpen = $state(false)
	let testJob: any | undefined = $state(undefined)
	let outputPickerBarOpen = $state(false)

	let flowStateStore = $derived(flowEditorContext?.flowStateStore)

	function updateConnectingData(
		id: string | undefined,
		pickableIds: Record<string, any> | undefined,
		flowPropPickerConfig: any | undefined,
		flowStateStore: FlowState | undefined
	) {
		if (!id) return
		connectingData =
			flowPropPickerConfig && pickableIds && Object.keys(pickableIds).includes(id)
				? pickableIds[id]
				: (flowStateStore?.[id]?.previewResult ?? {})
	}
	$effect(() => {
		const args = [id, pickableIds, $flowPropPickerConfig, $flowStateStore] as const
		untrack(() => updateConnectingData(...args))
	})

	function updateLastJob(flowStateStore: any | undefined) {
		if (!flowStateStore || !id || flowStateStore[id]?.previewResult === 'never tested this far') {
			return
		}
		lastJob = {
			id: flowStateStore[id]?.previewJobId ?? '',
			result: flowStateStore[id]?.previewResult,
			type: 'CompletedJob' as const,
			workspace_id: flowStateStore[id]?.previewWorkspaceId ?? '',
			success: flowStateStore[id]?.previewSuccess ?? undefined
		}
	}

	$effect(() => {
		flowStateStore && $flowStateStore && untrack(() => updateLastJob($flowStateStore))
	})

	let nlastJob = $derived.by(() => {
		if (testJob) {
			return { ...testJob, preview: true }
		}
		if (lastJob) {
			return { ...lastJob, preview: false }
		}
		return undefined
	})

	let isConnectingCandidate = $derived(
		!!id && !!$flowPropPickerConfig && !!pickableIds && Object.keys(pickableIds).includes(id)
	)

	const outputPickerVisible = $derived(
		editMode && (isConnectingCandidate || alwaysShowOutputPicker) && !!id
	)

	const icon_render = $derived(icon)

	const action = $derived(getAiModuleAction(id))
</script>

{#if deletable && id && editId}
	{@const flowStore = flowEditorContext?.flowStore ?? undefined}
	{@const getDeps = getDependeeAndDependentComponents(
		id,
		flowStore?.val?.value.modules ?? [],
		flowStore?.val?.value.failure_module
	)}
	<Drawer bind:open={editId}>
		<DrawerContent title="Edit Step Id {id}" on:close={() => (editId = false)}>
			<div>
				<IdEditorInput
					buttonText="Edit Id "
					btnClasses="!ml-1"
					label=""
					initialId={id}
					acceptUnderScores
					reservedIds={dfs(flowStore?.val?.value.modules ?? [], (x) => x.id)}
					bind:value={newId}
					on:save={(e) => {
						dispatch('changeId', { id, newId: e.detail, deps: getDeps?.dependents ?? {} })
						editId = false
					}}
					on:close={() => {
						editId = false
					}}
				/>
				<div class="mt-8">
					<h3>Step Inputs Replacements</h3>
					<div class="text-2xs text-tertiary pt-0.5">
						Replace all occurrences of `results.<span class="font-bold">{id}</span>` with{' '}
						results.<span class="font-bold">{newId}</span> in the step inputs of all steps that depend
						on it.
					</div>
					<div class="pt-8 flex flex-col gap-y-4">
						{#if Object.keys(getDeps?.dependents ?? {})?.length > 0}
							{#each Object.entries(getDeps?.dependents ?? {}) as dependents}
								<div>
									<h4>{dependents[0]}</h4>
									<div>
										{#each dependents?.[1] as d}
											<div>
												<span class="font-mono text-sm">{d}</span> &rightarrow;
												<span class="font-mono text-sm">{replaceId(d, id, newId)}</span>
											</div>
										{/each}
									</div>
								</div>
							{/each}
						{:else}
							<div class="text-2xs text-tertiary"> No dependents </div>
						{/if}
					</div>
				</div>
			</div>
		</DrawerContent>
	</Drawer>
{/if}

{#if deletable && id && flowEditorContext?.flowStore && outputPickerVisible}
	{@const flowStore = flowEditorContext?.flowStore.val}
	{@const mod = flowStore?.value ? dfsPreviousResults(id, flowStore, false)[0] : undefined}
	{#if mod && $flowStateStore[id]}
		<ModuleTest bind:this={moduleTest} {mod} bind:testIsLoading bind:testJob />
	{/if}
{/if}

<!-- svelte-ignore a11y_click_events_have_key_events -->
<!-- svelte-ignore a11y_no_static_element_interactions -->
<div
<<<<<<< HEAD
	class={classNames(
		'w-full module flex rounded-sm cursor-pointer max-w-full outline-offset-0 outline-slate-500 dark:outline-gray-400',
		selected ? 'outline outline-2' : 'active:outline active:outline-2',
		'flex relative',
		deletable ? aiModuleActionToBgColor(action) : ''
	)}
	style="width: 275px; height: 38px; background-color: {hover && bgHoverColor
=======
	class={classNames('w-full module flex rounded-sm cursor-pointer max-w-full ', 'flex relative')}
	style="width: 275px; height: 34px; background-color: {hover && bgHoverColor
>>>>>>> 607c23dc
		? bgHoverColor
		: bgColor};"
	onmouseenter={() => (hover = true)}
	onmouseleave={() => (hover = false)}
	onpointerdown={stopPropagation(preventDefault(() => dispatch('pointerdown')))}
>
<<<<<<< HEAD
	{#if deletable}
		<ModuleAcceptReject {action} {id} />
	{/if}
	<div class="absolute text-sm right-12 -bottom-3 flex flex-row gap-1 z-10">
=======
	<div
		class={classNames(
			'absolute rounded-sm outline-offset-0 outline-slate-500 dark:outline-gray-400',
			selected ? 'outline outline-2' : 'active:outline active:outline-2'
		)}
		style={`width: 275px; height: ${outputPickerVisible ? '51px' : '34px'};`}
	></div>
	<div
		class="absolute text-sm right-2 flex flex-row gap-1 z-10 transition-all duration-100"
		style={`bottom: ${outputPickerBarOpen ? '-38px' : '-12px'}`}
	>
>>>>>>> 607c23dc
		{#if retry}
			<Popover notClickable>
				<div
					transition:fade|local={{ duration: 200 }}
					class="center-center rounded border bg-surface border-gray-400 text-secondary px-1 py-0.5"
				>
					{#if retries}<span class="text-red-400 mr-2">{retries}</span>{/if}
					<Repeat size={12} />
				</div>
				{#snippet text()}
					Retries
				{/snippet}
			</Popover>
		{/if}

		{#if concurrency}
			<Popover notClickable>
				<div
					transition:fade|local={{ duration: 200 }}
					class="center-center rounded border bg-surface border-gray-400 text-secondary px-1 py-0.5"
				>
					<Gauge size={12} />
				</div>
				{#snippet text()}
					Concurrency Limits
				{/snippet}
			</Popover>
		{/if}
		{#if cache}
			<Popover notClickable>
				<div
					transition:fade|local={{ duration: 200 }}
					class="center-center rounded border bg-surface border-gray-400 text-secondary px-1 py-0.5"
				>
					<Database size={12} />
				</div>
				{#snippet text()}
					Cached
				{/snippet}
			</Popover>
		{/if}
		{#if earlyStop}
			<Popover notClickable>
				<div
					transition:fade|local={{ duration: 200 }}
					class="center-center bg-surface rounded border border-gray-400 text-secondary px-1 py-0.5"
				>
					<Square size={12} />
				</div>
				{#snippet text()}
					{isTrigger ? 'Stop early if there are no new events' : 'Early stop/break'}
				{/snippet}
			</Popover>
		{/if}
		{#if skip}
			<Popover notClickable>
				<div
					transition:fade|local={{ duration: 200 }}
					class="center-center bg-surface rounded border border-gray-400 text-secondary px-1 py-0.5"
				>
					<SkipForward size={12} />
				</div>
				{#snippet text()}
					Skip
				{/snippet}
			</Popover>
		{/if}
		{#if suspend}
			<Popover notClickable>
				<div
					transition:fade|local={{ duration: 200 }}
					class="center-center bg-surface rounded border border-gray-400 text-secondary px-1 py-0.5"
				>
					<PhoneIncoming size={12} />
				</div>
				{#snippet text()}
					Suspend
				{/snippet}
			</Popover>
		{/if}
		{#if sleep}
			<Popover notClickable>
				<div
					transition:fade|local={{ duration: 200 }}
					class="center-center bg-surface rounded border border-gray-400 text-secondary px-1 py-0.5"
				>
					<Bed size={12} />
				</div>
				{#snippet text()}
					Sleep
				{/snippet}
			</Popover>
		{/if}
		{#if mock?.enabled}
			<Popover notClickable>
				<button
					transition:fade|local={{ duration: 200 }}
					class="center-center bg-surface rounded border border-gray-400 text-secondary px-1 py-0.5"
					onclick={() => {
						outputPicker?.toggleOpen()
					}}
					data-popover
				>
					<Pin size={12} />
				</button>
				{#snippet text()}
					Pinned
				{/snippet}
			</Popover>
		{/if}
	</div>

	<div class={twMerge('flex flex-col w-full', action === 'removed' ? 'opacity-50' : '')}>
		<FlowModuleSchemaItemViewer
			{label}
			{path}
			{id}
			deletable={deletable && !action}
			{bold}
			bind:editId
			{hover}
		>
			{#snippet icon()}
				{@render icon_render?.()}
			{/snippet}
		</FlowModuleSchemaItemViewer>

		{#if outputPickerVisible}
			<OutputPicker
				bind:this={outputPicker}
				{selected}
				{hover}
				{isConnectingCandidate}
				{historyOpen}
				{inputTransform}
				id={id ?? ''}
				bind:bottomBarOpen={outputPickerBarOpen}
				{loopStatus}
				{onEditInput}
			>
				{#snippet children({ allowCopy, isConnecting, selectConnection })}
					<OutputPickerInner
						{allowCopy}
						prefix={'results'}
						connectingData={isConnecting ? connectingData : undefined}
						{mock}
						lastJob={nlastJob}
						moduleId={id}
						onSelect={selectConnection}
						{onUpdateMock}
						{path}
						{loopStatus}
						rightMargin
						bind:derivedHistoryOpen={historyOpen}
						historyOffset={{ mainAxis: 12, crossAxis: -9 }}
						clazz="p-1"
						isLoading={testIsLoading}
					/>
				{/snippet}
			</OutputPicker>
		{/if}
	</div>

<<<<<<< HEAD
	{#if deletable && !action}
=======
	{#if deletable}
		<div
			class="absolute top-1/2 -translate-y-1/2 -translate-x-[100%] -left-[0] flex items-center w-fit px-2 h-9 min-w-14"
		>
			{#if (hover || selected) && outputPickerVisible}
				<div transition:fade={{ duration: 100 }}>
					{#if !testIsLoading}
						<Button
							size="sm"
							color="dark"
							title="Run"
							btnClasses="p-1.5"
							on:click={() => {
								outputPicker?.toggleOpen(true)
								moduleTest?.loadArgsAndRunTest()
							}}
							dropdownItems={[
								{
									label: 'Test up to here',
									onClick: () => {
										if (id) {
											onTestUpTo?.(id)
										}
									}
								}
							]}
							dropdownBtnClasses="!w-4 px-1"
						>
							{#if testIsLoading}
								<Loader2 size={12} class="animate-spin" />
							{:else}
								<Play size={12} />
							{/if}
						</Button>
					{:else}
						<Button
							size="xs"
							color="red"
							variant="contained"
							btnClasses="!h-[25.5px] !w-[44.5px] !p-1.5 gap-0.5"
							on:click={async () => {
								moduleTest?.cancelJob()
							}}
						>
							<Loader2 size={10} class="animate-spin mr-0.5" />
							<X size={14} />
						</Button>
					{/if}
				</div>
			{/if}
		</div>
>>>>>>> 607c23dc
		<button
			class="absolute -top-[10px] -right-[10px] rounded-full h-[20px] w-[20px] trash center-center text-secondary
outline-[1px] outline dark:outline-gray-500 outline-gray-300 bg-surface duration-0 hover:bg-red-400 hover:text-white
 {hover || selected ? '' : '!hidden'}"
			title="Delete"
			onclick={stopPropagation(
				preventDefault((event) => dispatch('delete', { id, type: modType }))
			)}
		>
			<X class="mx-[3px]" size={12} strokeWidth={2} />
		</button>

		{#if id !== 'preprocessor'}
			<button
				class="absolute -top-[10px] right-[60px] rounded-full h-[20px] w-[20px] trash center-center text-secondary
outline-[1px] outline dark:outline-gray-500 outline-gray-300 bg-surface duration-0 hover:bg-blue-400 hover:text-white
 {hover ? '' : '!hidden'}"
				onclick={stopPropagation(preventDefault((event) => dispatch('move')))}
				title="Move"
			>
				<Move class="mx-[3px]" size={12} strokeWidth={2} />
			</button>
		{/if}

		{#if (id && Object.values($flowInputsStore?.[id]?.flowStepWarnings || {}).length > 0) || Boolean(warningMessage)}
			<div class="absolute -top-[10px] -left-[10px]">
				<Popover>
					{#snippet text()}
						<ul class="list-disc px-2">
							{#if id}
								{#each Object.values($flowInputsStore?.[id]?.flowStepWarnings || {}) as m}
									<li>
										{m.message}
									</li>
								{/each}
							{/if}
						</ul>
					{/snippet}
					<div
						class={twMerge(
							'flex items-center justify-center h-full w-full rounded-md p-0.5 border  duration-0 ',
							id &&
								Object.values($flowInputsStore?.[id]?.flowStepWarnings || {})?.some(
									(x) => x.type === 'error'
								)
								? 'border-red-600 text-red-600 bg-red-100 hover:bg-red-300'
								: 'border-yellow-600 text-yellow-600 bg-yellow-100 hover:bg-yellow-300'
						)}
					>
						<AlertTriangle size={14} strokeWidth={2} />
					</div>
				</Popover>
			</div>
		{/if}
	{/if}
</div>

<style>
	.module:hover .trash {
		display: flex !important;
	}
</style><|MERGE_RESOLUTION|>--- conflicted
+++ resolved
@@ -34,15 +34,12 @@
 	import OutputPicker from '$lib/components/flows/propPicker/OutputPicker.svelte'
 	import OutputPickerInner from '$lib/components/flows/propPicker/OutputPickerInner.svelte'
 	import type { FlowState } from '$lib/components/flows/flowState'
-<<<<<<< HEAD
 	import ModuleAcceptReject, {
 		aiModuleActionToBgColor,
 		getAiModuleAction
 	} from '$lib/components/copilot/chat/flow/ModuleAcceptReject.svelte'
-=======
 	import { Button } from '$lib/components/common'
 	import ModuleTest from '$lib/components/ModuleTest.svelte'
->>>>>>> 607c23dc
 
 	interface Props {
 		selected?: boolean
@@ -268,30 +265,21 @@
 <!-- svelte-ignore a11y_click_events_have_key_events -->
 <!-- svelte-ignore a11y_no_static_element_interactions -->
 <div
-<<<<<<< HEAD
 	class={classNames(
-		'w-full module flex rounded-sm cursor-pointer max-w-full outline-offset-0 outline-slate-500 dark:outline-gray-400',
-		selected ? 'outline outline-2' : 'active:outline active:outline-2',
+		'w-full module flex rounded-sm cursor-pointer max-w-full ',
 		'flex relative',
 		deletable ? aiModuleActionToBgColor(action) : ''
 	)}
-	style="width: 275px; height: 38px; background-color: {hover && bgHoverColor
-=======
-	class={classNames('w-full module flex rounded-sm cursor-pointer max-w-full ', 'flex relative')}
 	style="width: 275px; height: 34px; background-color: {hover && bgHoverColor
->>>>>>> 607c23dc
 		? bgHoverColor
 		: bgColor};"
 	onmouseenter={() => (hover = true)}
 	onmouseleave={() => (hover = false)}
 	onpointerdown={stopPropagation(preventDefault(() => dispatch('pointerdown')))}
 >
-<<<<<<< HEAD
 	{#if deletable}
 		<ModuleAcceptReject {action} {id} />
 	{/if}
-	<div class="absolute text-sm right-12 -bottom-3 flex flex-row gap-1 z-10">
-=======
 	<div
 		class={classNames(
 			'absolute rounded-sm outline-offset-0 outline-slate-500 dark:outline-gray-400',
@@ -303,7 +291,6 @@
 		class="absolute text-sm right-2 flex flex-row gap-1 z-10 transition-all duration-100"
 		style={`bottom: ${outputPickerBarOpen ? '-38px' : '-12px'}`}
 	>
->>>>>>> 607c23dc
 		{#if retry}
 			<Popover notClickable>
 				<div
@@ -467,10 +454,7 @@
 		{/if}
 	</div>
 
-<<<<<<< HEAD
 	{#if deletable && !action}
-=======
-	{#if deletable}
 		<div
 			class="absolute top-1/2 -translate-y-1/2 -translate-x-[100%] -left-[0] flex items-center w-fit px-2 h-9 min-w-14"
 		>
@@ -521,7 +505,6 @@
 				</div>
 			{/if}
 		</div>
->>>>>>> 607c23dc
 		<button
 			class="absolute -top-[10px] -right-[10px] rounded-full h-[20px] w-[20px] trash center-center text-secondary
 outline-[1px] outline dark:outline-gray-500 outline-gray-300 bg-surface duration-0 hover:bg-red-400 hover:text-white
