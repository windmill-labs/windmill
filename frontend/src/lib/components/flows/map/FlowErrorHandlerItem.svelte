<script lang="ts">
	import type { FlowEditorContext } from '../types'
	import { createEventDispatcher, getContext } from 'svelte'
	import { Bug, X } from 'lucide-svelte'
	import InsertModulePopover from '$lib/components/flows/map/InsertModulePopover.svelte'
	import { insertNewFailureModule } from '$lib/components/flows/flowStateUtils.svelte'
	import type { RawScript, ScriptLang } from '$lib/gen'
	import { twMerge } from 'tailwind-merge'
	import { refreshStateStore } from '$lib/svelte5Utils.svelte'
	import Button from '$lib/components/common/button/Button.svelte'

	let {
		disableAi,
		small
	}: {
		small: boolean
		disableAi?: boolean
	} = $props()

	const dispatch = createEventDispatcher<{
		generateStep: { moduleId: string; instructions: string; lang: ScriptLang }
	}>()

	const { selectionManager, flowStateStore, flowStore } =
		getContext<FlowEditorContext>('FlowEditorContext')

	async function insertFailureModule(
		inlineScript?: {
			language: RawScript['language']
			subkind: 'pgsql' | 'flow'
			instructions?: string
		},
		wsScript?: { path: string; summary: string; hash: string | undefined }
	) {
		await insertNewFailureModule(flowStore, flowStateStore, inlineScript, wsScript)

		if (inlineScript?.instructions) {
			dispatch('generateStep', {
				moduleId: 'failure',
				instructions: inlineScript.instructions,
				lang: inlineScript.language
			})
		}

		selectionManager.selectId('failure')
		refreshStateStore(flowStore)
	}
</script>

{#if flowStore.val?.value?.failure_module}
	<!-- svelte-ignore a11y_click_events_have_key_events -->
	<!-- svelte-ignore a11y_no_static_element_interactions -->
	<Button
		variant="default"
		unifiedSize="sm"
		wrapperClasses={twMerge('min-w-36', small ? 'max-w-52' : 'max-w-64')}
		id="flow-editor-error-handler"
		selected={selectionManager.getSelectedId()?.includes('failure')}
		onClick={() => {
			if (flowStore.val?.value?.failure_module) {
				selectionManager.selectId('failure')
			}
		}}
	>
		<Bug size={14} class="shrink-0" />

		<div class="truncate grow min-w-0 text-center text-xs">
			{flowStore.val.value.failure_module?.summary ||
				(flowStore.val.value.failure_module?.value.type === 'rawscript'
					? `${flowStore.val.value.failure_module?.value.language}`
					: 'TBD')}
		</div>

<<<<<<< HEAD
		<button
			title="Delete failure script"
			type="button"
			class="ml-1"
			onclick={() => {
				flowStore.val.value.failure_module = undefined
				$selectedId = 'settings-metadata'
			}}
		>
			<X size={12} />
		</button>
=======
		{#if !action}
			<button
				title="Delete failure script"
				type="button"
				class="ml-1"
				onclick={() => {
					flowStore.val.value.failure_module = undefined
					selectionManager.selectId('settings-metadata')
				}}
			>
				<X size={12} />
			</button>
		{/if}
>>>>>>> dccee1db
	</Button>
{:else}
	<!-- Index 0 is used by the tutorial to identify the first "Add step" -->
	<InsertModulePopover
		{disableAi}
		placement={'bottom'}
		on:new={(e) => {
			insertFailureModule(e.detail.inlineScript)
		}}
		on:pickScript={(e) => {
			insertFailureModule(undefined, e.detail)
		}}
		kind="failure"
	>
		{#snippet trigger()}
			<Button
				unifiedSize="sm"
				wrapperClasses="min-w-36"
				title={`Add failure module`}
				variant="default"
				id={`flow-editor-add-step-error-handler-button`}
				nonCaptureEvent
				startIcon={{ icon: Bug }}
			>
				Error Handler
			</Button>
		{/snippet}
	</InsertModulePopover>
{/if}<|MERGE_RESOLUTION|>--- conflicted
+++ resolved
@@ -71,33 +71,17 @@
 					: 'TBD')}
 		</div>
 
-<<<<<<< HEAD
 		<button
 			title="Delete failure script"
 			type="button"
 			class="ml-1"
 			onclick={() => {
 				flowStore.val.value.failure_module = undefined
-				$selectedId = 'settings-metadata'
+				selectionManager.selectId('settings-metadata')
 			}}
 		>
 			<X size={12} />
 		</button>
-=======
-		{#if !action}
-			<button
-				title="Delete failure script"
-				type="button"
-				class="ml-1"
-				onclick={() => {
-					flowStore.val.value.failure_module = undefined
-					selectionManager.selectId('settings-metadata')
-				}}
-			>
-				<X size={12} />
-			</button>
-		{/if}
->>>>>>> dccee1db
 	</Button>
 {:else}
 	<!-- Index 0 is used by the tutorial to identify the first "Add step" -->
