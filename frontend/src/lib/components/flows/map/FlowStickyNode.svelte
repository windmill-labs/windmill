<script lang="ts">
	import type { FlowEditorContext } from '../types'
	import { getContext } from 'svelte'
	import { Badge } from '$lib/components/common'
	import { DollarSign, Settings } from 'lucide-svelte'
	import FlowErrorHandlerItem from './FlowErrorHandlerItem.svelte'
	import FlowAIButton from '$lib/components/copilot/chat/flow/FlowAIButton.svelte'
	import Popover from '$lib/components/Popover.svelte'
	import Button from '$lib/components/common/button/Button.svelte'

	interface Props {
		disableSettings?: boolean
		disableStaticInputs?: boolean
		smallErrorHandler: boolean
		aiChatOpen?: boolean
		showFlowAiButton?: boolean
		toggleAiChat?: () => void
		disableAi?: boolean
	}

	let {
		disableSettings,
		disableStaticInputs,
		smallErrorHandler,
		aiChatOpen,
		showFlowAiButton,
		toggleAiChat,
		disableAi
	}: Props = $props()

	const { selectedId, flowStore } = getContext<FlowEditorContext>('FlowEditorContext')
</script>

<div class="flex flex-row gap-2 p-1 rounded-md bg-surface">
	{#if !disableSettings}
		<Button
			unifiedSize="sm"
			wrapperClasses="min-w-36"
			startIcon={{ icon: Settings }}
			selected={$selectedId?.startsWith('settings')}
			variant="default"
			title="Settings"
			onClick={() => ($selectedId = 'settings')}
		>
			Settings
			{#if flowStore.val.value.same_worker}
				<Badge color="blue" wrapperClass="max-h-[18px]">./shared</Badge>
			{/if}
		</Button>
	{/if}
	<Popover>
		<FlowErrorHandlerItem {disableAi} small={smallErrorHandler} on:generateStep />
		{#snippet text()}
			Error Handler
		{/snippet}
	</Popover>
	{#if !disableStaticInputs}
		<Popover>
			<Button
				wrapperClasses="h-full"
				unifiedSize="sm"
				startIcon={{ icon: DollarSign }}
				selected={$selectedId === 'constants'}
				variant="default"
				iconOnly
				onClick={() => ($selectedId = 'constants')}
			/>
			{#snippet text()}
<<<<<<< HEAD
				Environment Variables
=======
				Static inputs
>>>>>>> 606f8daf
			{/snippet}
		</Popover>
	{/if}
	{#if showFlowAiButton}
		<Popover>
			<FlowAIButton
				togglePanel={() => {
					toggleAiChat?.()
				}}
				selected={aiChatOpen}
			/>
			{#snippet text()}
				Flow AI Chat
			{/snippet}
		</Popover>
	{/if}
</div><|MERGE_RESOLUTION|>--- conflicted
+++ resolved
@@ -66,11 +66,7 @@
 				onClick={() => ($selectedId = 'constants')}
 			/>
 			{#snippet text()}
-<<<<<<< HEAD
 				Environment Variables
-=======
-				Static inputs
->>>>>>> 606f8daf
 			{/snippet}
 		</Popover>
 	{/if}
