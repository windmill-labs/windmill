<script lang="ts">
	import { usersWorkspaceStore } from '$lib/stores'
	import type { TruncatedToken, NewToken } from '$lib/gen'
	import { UserService } from '$lib/gen'
	import { displayDate, copyToClipboard } from '$lib/utils'
	import { faClipboard } from '@fortawesome/free-solid-svg-icons'
	import TableCustom from '$lib/components/TableCustom.svelte'
	import { Button } from '$lib/components/common'
	import Icon from 'svelte-awesome'

	export let scopes: string[] | undefined = undefined

	let newPassword: string | undefined
	let passwordError: string | undefined
	let tokens: TruncatedToken[]
	let newToken: string | undefined
	let newTokenLabel: string | undefined
	let newTokenExpiration: number | undefined
	let displayCreateToken = scopes != undefined
	let login_type = 'none'

	import Drawer from '$lib/components/common/drawer/Drawer.svelte'
	import DrawerContent from '$lib/components/common/drawer/DrawerContent.svelte'
	import { page } from '$app/stores'
	import { goto } from '$app/navigation'
	import { sendUserToast } from '$lib/toast'
	import Tooltip from './Tooltip.svelte'
	import Version from './Version.svelte'
<<<<<<< HEAD
	import { Plus } from 'lucide-svelte'
=======
	import DarkModeToggle from './sidebar/DarkModeToggle.svelte'
>>>>>>> 766badd2

	let drawer: Drawer

	export function openDrawer() {
		loadLoginType()
		listTokens()
		drawer?.openDrawer()
	}

	export function closeDrawer() {
		drawer?.closeDrawer()
		removeHash()
	}

	function removeHash() {
		const index = $page.url.href.lastIndexOf('#')
		if (index === -1) return
		const hashRemoved = $page.url.href.slice(0, index)
		goto(hashRemoved)
	}
	async function setPassword(): Promise<void> {
		if (newPassword) {
			await UserService.setPassword({
				requestBody: {
					password: newPassword
				}
			})
			sendUserToast('Your password was successfully updated')
		} else {
			sendUserToast('Specify a new password value to change your passord', true)
		}
	}

	async function loadLoginType(): Promise<void> {
		login_type = (await UserService.globalWhoami()).login_type
	}

	async function createToken(): Promise<void> {
		newToken = undefined
		let date: Date | undefined
		if (newTokenExpiration) {
			date = new Date()
			date.setDate(date.getDate() + newTokenExpiration)
		}
		newToken = await UserService.createToken({
			requestBody: { label: newTokenLabel, expiration: date?.toISOString(), scopes } as NewToken
		})
		listTokens()
		displayCreateToken = false
	}

	async function listTokens(): Promise<void> {
		tokens = await UserService.listTokens()
	}

	async function deleteToken(tokenPrefix: string) {
		await UserService.deleteToken({ tokenPrefix })
		sendUserToast('Succesfully deleted token')
		listTokens()
	}
</script>

<Drawer bind:this={drawer} size="800px" on:clickAway={removeHash}>
	<DrawerContent title="User Settings" on:close={closeDrawer}>
		<div class="flex flex-col h-full">
			<div>
				<div class="text-xs pt-1 pb-2 text-tertiary flex-col flex">
					Windmill <Version />
				</div>
				<div class="font-semibold flex items-baseline">
					Theme: <DarkModeToggle forcedDarkMode={false} />
				</div>
				{#if scopes == undefined}
					<h2 class="border-b mt-4">User info</h2>
					<div class="">
						{#if passwordError}
							<div class="text-red-600 text-2xs grow">{passwordError}</div>
						{/if}
						<div class="flex flex-col gap-2 w-full">
							<div class="mt-4">
								<label class="block w-60 mb-2 text-tertiary">
									<div class="text-secondary">email</div>
									<input
										type="text"
										disabled
										value={$usersWorkspaceStore?.email}
										class="input mt-1"
									/>
								</label>
								{#if login_type == 'password'}
									<label class="block w-120">
										<div class="text-secondary">password</div>
										<input
											type="password"
											bind:value={newPassword}
											class="
							w-full
							block
							py-1
							px-2
							rounded-md
							border
							border-gray-300
							shadow-sm
							focus:border-indigo-300 focus:ring focus:ring-indigo-200 focus:ring-opacity-50
							text-sm
							"
										/>
										<Button size="sm" btnClasses="mt-4 w-min" on:click={setPassword}
											>Set password</Button
										>
									</label>
								{:else if login_type == 'github'}
									<span>Authentified through Github OAuth2. Cannot set a password.</span>
								{/if}
							</div>
						</div>
					</div>
				{/if}

				<div class="grid grid-cols-2 pt-8 pb-1">
					<h2 class="py-0 my-0 border-b">Tokens</h2>
					<div class="flex justify-end border-b pb-1">
						<Button
							size="sm"
							startIcon={{ icon: Plus }}
							btnClasses={displayCreateToken ? 'hidden' : ''}
							on:click={() => {
								displayCreateToken = !displayCreateToken
								newToken = undefined
								newTokenExpiration = undefined
								newTokenLabel = undefined
							}}
						>
							Create token
						</Button>
					</div>
				</div>
				<div class="text-2xs text-tertiary italic pb-6">
					Authentify to the Windmill API with access tokens.
				</div>

				<div>
					<div
						class="{newToken
							? ''
							: 'hidden'} border rounded-md mb-6 px-2 py-2 bg-green-50 dark:bg-green-200 dark:text-green-800 flex flex-row flex-wrap"
					>
						<div>
							Added token: <button on:click={() => copyToClipboard(newToken ?? '')} class="inline"
								>{newToken} <Icon data={faClipboard} />
							</button>
						</div>
						<div class="pt-1 text-xs ml-2">
							Make sure to copy your personal access token now. You won’t be able to see it again!
						</div>
					</div>

					<!-- Token creation interface -->
					<div
						class="{displayCreateToken
							? ''
							: 'hidden'} py-3 px-3 border rounded-md mb-6 bg-surface-secondary min-w-min"
					>
						<h3 class="pb-3 font-semibold">Add a new token</h3>
						{#if scopes != undefined}
							{#each scopes as scope}
								<div class="flex flex-col mb-4">
									<label for="label"
										>Scope <Tooltip
											>This token can only be used within its scope. For flows and scripts, it
											allows you to share them without fear of being impersonated. Once a script is
											triggered, the script itself uses a new ephemeral token to be able to act on
											behalf of the token owner.</Tooltip
										></label
									>
									<input disabled type="text" value={scope} />
								</div>
							{/each}
						{/if}
						<div class="flex flex-row flex-wrap gap-x-2 w-full justify-between">
							<div class="flex flex-col">
								<label for="label"
									>Label <span class="text-xs text-tertiary">(optional)</span></label
								>
								<input type="text" bind:value={newTokenLabel} />
							</div>
							<div class="flex flex-col">
								<label for="expires"
									>Expires In &nbsp;<span class="text-xs text-tertiary">(optional)</span>
								</label>
								<select bind:value={newTokenExpiration}>
									<option value={undefined}>No expiration</option>
									<option value={7}>7d</option>
									<option value={30}>30d</option>
									<option value={90}>90d</option>
								</select>
							</div>
							<div class="flex items-end">
								<Button btnClasses="!mt-2" on:click={createToken}>New Token</Button>
							</div>
						</div>
					</div>
				</div>
				<div class="overflow-auto">
					<TableCustom>
						<tr slot="header-row">
							<th>prefix</th>
							<th>label</th>
							<th>expiration</th>
							<th>scopes</th>
							<th />
						</tr>
						<tbody slot="body">
							{#if tokens && tokens.length > 0}
								{#each tokens as { token_prefix, expiration, label, scopes }}
									<tr>
										<td class="grow">{token_prefix}****</td>
										<td class="grow">{label ?? ''}</td>
										<td class="grow">{displayDate(expiration ?? '')}</td>
										<td class="grow">{scopes?.join(', ') ?? ''}</td>
										<td class="grow"
											><button
												class="text-red-500 text-xs underline"
												on:click={() => {
													deleteToken(token_prefix)
												}}>Delete</button
											></td
										>
									</tr>
								{/each}
							{:else if tokens && tokens.length === 0}
								<tr class="px-6"
									><td class="text-secondary italic text-xs"> There are no tokens yet</td></tr
								>
							{:else}
								<tr> Loading...</tr>
							{/if}
						</tbody>
					</TableCustom>
				</div>
			</div>
		</div>
	</DrawerContent>
</Drawer><|MERGE_RESOLUTION|>--- conflicted
+++ resolved
@@ -26,11 +26,8 @@
 	import { sendUserToast } from '$lib/toast'
 	import Tooltip from './Tooltip.svelte'
 	import Version from './Version.svelte'
-<<<<<<< HEAD
 	import { Plus } from 'lucide-svelte'
-=======
 	import DarkModeToggle from './sidebar/DarkModeToggle.svelte'
->>>>>>> 766badd2
 
 	let drawer: Drawer
 
