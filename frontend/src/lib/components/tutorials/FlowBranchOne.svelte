--- conflicted
+++ resolved
@@ -1,16 +1,7 @@
 <script lang="ts">
 	import { createEventDispatcher, getContext } from 'svelte'
 	import type { FlowEditorContext } from '../flows/types'
-	import {
-		clickButtonBySelector,
-		triggerAddFlowStep,
-		selectFlowStepKind,
-<<<<<<< HEAD
-		isFlowTainted
-=======
-		updateFlowModuleById
->>>>>>> b7ce7f0b
-	} from './utils'
+	import { clickButtonBySelector, triggerAddFlowStep, selectFlowStepKind } from './utils'
 	import Tutorial from './Tutorial.svelte'
 	import { nextId } from '../flows/flowStateUtils'
 	import { updateProgress } from '$lib/tutorialUtils'
@@ -27,7 +18,6 @@
 
 <Tutorial
 	bind:this={tutorial}
-	tainted={isFlowTainted($flowStore)}
 	index={2}
 	name="branchone"
 	on:error
