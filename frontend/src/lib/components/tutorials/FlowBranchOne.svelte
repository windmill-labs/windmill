--- conflicted
+++ resolved
@@ -21,17 +21,6 @@
 	}
 </script>
 
-<<<<<<< HEAD
-		const branchOneTutorial = driver({
-			showProgress: true,
-			allowClose: true,
-			onPopoverRender: (popover, { config, state }) => {
-				if (state.activeIndex == 0) {
-					const skipThisButton = document.createElement('button')
-					skipThisButton.innerText = 'Skip this tutorial'
-					skipThisButton.addEventListener('click', () => {
-						updateProgress(2)
-=======
 <Tutorial
 	bind:this={tutorial}
 	index={2}
@@ -46,7 +35,6 @@
 					'Learn how to build our first branch to be executed on a condition. You can use arrow keys to navigate'
 			}
 		},
->>>>>>> 11e0bc76
 
 		{
 			popover: {
