<script lang="ts">
	import { createEventDispatcher, getContext } from 'svelte'
	import type { FlowEditorContext } from '../flows/types'
	import { emptyFlowModuleState } from '../flows/utils'
	import {
		clickButtonBySelector,
		setInputBySelector,
		triggerAddFlowStep,
		selectFlowStepKind,
		selectOptionsBySelector
	} from './utils'
	import { updateProgress } from '$lib/tutorialUtils'
	import Tutorial from './Tutorial.svelte'

	const { flowStore, selectedId, flowStateStore } =
		getContext<FlowEditorContext>('FlowEditorContext')

	const dispatch = createEventDispatcher()

	let tutorial: Tutorial | undefined = undefined

<<<<<<< HEAD
		const forloopTutorial = driver({
			showProgress: true,
			allowClose: true,
			onPopoverRender: (popover, { config, state }) => {
				if (state.activeIndex == 0) {
					const skipThisButton = document.createElement('button')
					skipThisButton.innerText = 'Skip this tutorial'
					skipThisButton.addEventListener('click', () => {
						updateProgress(1)
						forloopTutorial.destroy()
=======
	export function runTutorial() {
		tutorial?.runTutorial()
	}
</script>

<Tutorial
	bind:this={tutorial}
	index={1}
	name="forloop"
	on:error
	on:skipAll
	getSteps={(driver) => [
		{
			popover: {
				title: 'Welcome to the Windmil Flow editor',
				description:
					'Learn how to build our first for loop to iterate on. You can use arrow keys to navigate.'
			}
		},

		{
			popover: {
				title: 'Flows inputs',
				description: 'Flows have inputs that can be used in the flow',
				onNextClick: () => {
					clickButtonBySelector('#flow-editor-virtual-Input')

					setTimeout(() => {
						driver.moveNext()
>>>>>>> 11e0bc76
					})
				}
			},
			element: '#svelvet-Input'
		},
		{
			element: '#flow-editor-add-property',
			popover: {
				title: 'Add a property',
				description: 'Click here to add a property to your schema',
				onNextClick: () => {
					clickButtonBySelector('#flow-editor-add-property')

					setTimeout(() => {
						driver.moveNext()
					})
				}
			}
		},
		{
			element: '#schema-modal-name',
			popover: {
				title: 'Name your property',
				description: 'Give a name to your property. Here we will call it firstname',
				onNextClick: () => {
					setInputBySelector('#schema-modal-name', 'array')
					driver.moveNext()
				}
			}
		},
		{
			element: '#schema-modal-type-array',
			popover: {
				title: 'Property type',
				description: 'Choose the type of your property. Here we will choose array',
				onNextClick: () => {
					clickButtonBySelector('#schema-modal-type-array')
					driver.moveNext()
				}
			}
		},
		{
			element: '#array-type-narrowing',
			popover: {
				title: 'Array type narrowing',
				description: 'You can narrow the type of your array. Here we will choose numbers',
				onNextClick: () => {
					selectOptionsBySelector('#array-type-narrowing', 'number')
					driver.moveNext()
				}
			}
		},
		{
			element: '#schema-modal-save',
			popover: {
				title: 'Save your property',
				description: 'Click here to save your property',
				onNextClick: () => {
					clickButtonBySelector('#schema-modal-save')

					setTimeout(() => {
						driver.moveNext()
					})
				}
			}
		},
		{
			element: '#flow-editor-add-step-0',
			popover: {
				title: 'Add a step',
				description: 'Click here to add a step to your flow',
				onNextClick: () => {
					triggerAddFlowStep(0)

					setTimeout(() => {
						driver.moveNext()
					})
				}
			}
		},

		{
			popover: {
				title: 'Steps kind',
				description: "Choose the kind of step you want to add. Let's start with a simple action"
			},
			element: '#flow-editor-insert-module'
		},

		{
			popover: {
				title: 'Insert loop',
				description: "Let's pick forloop",
				onNextClick: () => {
					selectFlowStepKind(4)
					setTimeout(() => {
						driver.moveNext()
					})
				}
			},
			element: '#flow-editor-insert-module > div > button:nth-child(4)'
		},

		{
			element: '#flow-editor-iterator-expression',
			popover: {
				title: 'Iterator expression',
				description:
					'The iterator expression is a javascript expression that respresents the array to iterate on. Here we will iterate on the firstname input letter by letter',
				onNextClick: () => {
					if ($flowStore.value.modules[0].value.type === 'forloopflow') {
						if ($flowStore.value.modules[0].value.iterator.type === 'javascript') {
							$flowStore.value.modules[0].value.iterator.expr = 'flow_input.array'
						}
					}

					$flowStore = $flowStore

					dispatch('reload')

					setTimeout(() => {
						driver.moveNext()
					})
				}
			}
		},

		{
			element: '#flow-editor-iterator-expression',
			popover: {
				title: 'Iterator expression',
				description:
					'We can refer to the result of previous steps using the results object: results.a',
				onNextClick: () => {
					if ($flowStore.value.modules[0].value.type === 'forloopflow') {
						$flowStore.value.modules[0].value.modules = [
							{
								id: 'b',
								value: {
									type: 'rawscript',
									content: 'def main(x: int):\n    return x*2',
									// @ts-ignore
									language: 'python3',
									input_transforms: {
										x: {
											type: 'javascript',
											// @ts-ignore
											value: '',
											expr: ''
										}
									}
								}
							}
						]
					}

					$flowStateStore['b'] = emptyFlowModuleState()

					$flowStateStore['b'].schema.properties = {
						x: {
							type: 'number',
							description: '',
							default: null
						}
					}

					$flowStore = $flowStore

					dispatch('reload')

					setTimeout(() => {
						driver.moveNext()
					})
				}
			}
		},
		{
			element: '#svelvet-c',
			popover: {
				title: 'Step of the loop',
				description: 'We added an action to the loop. Let’s configure it',
				onNextClick: () => {
					$selectedId = 'b'
					$flowStore = $flowStore

					dispatch('reload')
					setTimeout(() => {
						driver.moveNext()
					})
				}
			}
		},
		{
			element: '#flow-editor-editor',
			popover: {
				title: 'Python step',
				description:
					'We can write python code in the editor. In this example we will capitalize the letter'
			}
		},

		{
			element: '#flow-editor-step-input',
			popover: {
				title: 'flow editor',
				description: 'Description'
			}
		},

		{
			element: '#flow-editor-plug',
			popover: {
				title: 'Input configuration',
				description:
					'UI is autogenerated from your code. Let’s connect the input to the letter input',
				onNextClick: () => {
					clickButtonBySelector('#flow-editor-plug')

					setTimeout(() => {
						driver.moveNext()
					})
				}
			}
		},
		{
			element: '.key',
			popover: {
				title: 'Connect',
				description: 'As we did before, we can connect to the iterator of the loop',
				onNextClick: () => {
					if (
						$flowStore.value.modules[0].value.type === 'forloopflow' &&
						$flowStore.value.modules[0].value.modules[0].value.type === 'rawscript'
					) {
						$flowStore.value.modules[0].value.modules[0].value.input_transforms = {
							x: {
								type: 'javascript',
								expr: 'flow_input.iter.value'
							}
						}
					}

					$flowStore = $flowStore
					dispatch('reload')

					setTimeout(() => {
						driver.moveNext()
					})
				}
			}
		},
		{
			element: '#flow-editor-step-input',
			popover: {
				title: 'Iterator',
				description:
					'Loops expose an iterator object that contains the current value of the loop and the index'
			}
		},
		{
			element: '#flow-editor-test-flow',
			popover: {
				title: 'Test your flow',
				description: 'We can now test our flow',
				onNextClick: () => {
					clickButtonBySelector('#flow-editor-test-flow')

					setTimeout(() => {
						driver.moveNext()
					})
				}
			}
		},

		{
			element: 'arg-input-add-item',
			popover: {
				title: 'Flow input',
				description: 'Let’s add an item to our array',
				onNextClick: () => {
					clickButtonBySelector('#arg-input-add-item')

					setTimeout(() => {
						driver.moveNext()
					})
				}
			}
		},
		{
			element: 'arg-input-add-item',
			popover: {
				title: 'Flow input',
				description: 'We can set the value of the item',
				onNextClick: () => {
					setInputBySelector('#arg-input-number-array', '25')

					setTimeout(() => {
						driver.moveNext()
					})
				}
			}
		},

		{
			element: '#flow-editor-test-flow-drawer',
			popover: {
				title: 'Test your flow',
				description: 'Finally we can test our flow, and view the results!',
				onNextClick: () => {
					clickButtonBySelector('#flow-editor-test-flow-drawer')
					setTimeout(() => {
						driver.moveNext()
						updateProgress(1)
					})
				}
			}
		}
	]}
/><|MERGE_RESOLUTION|>--- conflicted
+++ resolved
@@ -19,18 +19,6 @@
 
 	let tutorial: Tutorial | undefined = undefined
 
-<<<<<<< HEAD
-		const forloopTutorial = driver({
-			showProgress: true,
-			allowClose: true,
-			onPopoverRender: (popover, { config, state }) => {
-				if (state.activeIndex == 0) {
-					const skipThisButton = document.createElement('button')
-					skipThisButton.innerText = 'Skip this tutorial'
-					skipThisButton.addEventListener('click', () => {
-						updateProgress(1)
-						forloopTutorial.destroy()
-=======
 	export function runTutorial() {
 		tutorial?.runTutorial()
 	}
@@ -60,7 +48,6 @@
 
 					setTimeout(() => {
 						driver.moveNext()
->>>>>>> 11e0bc76
 					})
 				}
 			},
