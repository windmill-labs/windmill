--- conflicted
+++ resolved
@@ -1,18 +1,7 @@
 <script lang="ts">
 	import { getContext } from 'svelte'
 	import type { FlowEditorContext } from '../flows/types'
-<<<<<<< HEAD
-	import {
-		clickButtonBySelector,
-		triggerAddFlowStep,
-		selectFlowStepKind,
-		isFlowTainted
-	} from './utils'
-	import { updateProgress } from '$lib/tutorialUtils'
-	import { RawScript } from '$lib/gen'
-=======
 	import { triggerAddFlowStep, selectFlowStepKind } from './utils'
->>>>>>> b7ce7f0b
 	import Tutorial from './Tutorial.svelte'
 	import { nextId } from '../flows/flowStateUtils'
 	import { updateProgress } from '$lib/tutorialUtils'
@@ -28,7 +17,6 @@
 
 <Tutorial
 	bind:this={tutorial}
-	tainted={isFlowTainted($flowStore)}
 	index={3}
 	name="branchall"
 	on:error
