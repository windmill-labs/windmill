--- conflicted
+++ resolved
@@ -27,11 +27,7 @@
 		return button
 	}
 
-<<<<<<< HEAD
-	export const runTutorial = () => {
-=======
 	export const runTutorial = (indexToInsertAt?: number | undefined) => {
->>>>>>> b7ce7f0b
 		if (tainted) {
 			dispatch('error', { detail: name })
 			return
