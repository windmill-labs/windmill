<script lang="ts">
	import { type Job, JobService, type RestartedFrom, type OpenFlow } from '$lib/gen'
	import { workspaceStore } from '$lib/stores'
	import { Badge, Button } from './common'
	import Popover from '$lib/components/meltComponents/Popover.svelte'
	import { createEventDispatcher, getContext } from 'svelte'
	import type { FlowEditorContext } from './flows/types'
	import { runFlowPreview } from './flows/utils'
	import SchemaForm from './SchemaForm.svelte'
	import SchemaFormWithArgPicker from './SchemaFormWithArgPicker.svelte'
	import FlowStatusViewer from '../components/FlowStatusViewer.svelte'
	import FlowProgressBar from './flows/FlowProgressBar.svelte'
	import { AlertTriangle, ArrowRight, CornerDownLeft, Play, RefreshCw, X } from 'lucide-svelte'
	import { emptyString, sendUserToast } from '$lib/utils'
	import { dfs } from './flows/dfs'
	import { sliceModules } from './flows/flowStateUtils.svelte'
	import InputSelectedBadge from './schema/InputSelectedBadge.svelte'
	import Toggle from './Toggle.svelte'
	import JsonInputs from './JsonInputs.svelte'
	import FlowHistoryJobPicker from './FlowHistoryJobPicker.svelte'
	import { writable, type Writable } from 'svelte/store'
	import type { DurationStatus, GraphModuleState } from './graph'
<<<<<<< HEAD
	import { getStepHistoryLoaderContext } from './stepHistoryLoader.svelte'
=======
	import { aiChatManager } from './copilot/chat/AIChatManager.svelte'
	import { stateSnapshot } from '$lib/svelte5Utils.svelte'
>>>>>>> 517b61e1

	export let previewMode: 'upTo' | 'whole'
	export let open: boolean
	export let preventEscape = false

	export let jobId: string | undefined = undefined
	export let job: Job | undefined = undefined

	export let selectedJobStep: string | undefined = undefined
	export let selectedJobStepIsTopLevel: boolean | undefined = undefined
	export let selectedJobStepType: 'single' | 'forloop' | 'branchall' = 'single'
	export let rightColumnSelect: 'timeline' | 'node_status' | 'node_definition' | 'user_states' =
		'timeline'

	export let branchOrIterationN: number = 0
	export let scrollTop: number = 0

	export let localModuleStates: Writable<Record<string, GraphModuleState>> = writable({})
	export let localDurationStatuses: Writable<Record<string, DurationStatus>> = writable({})

	let restartBranchNames: [number, string][] = []

	let isRunning: boolean = false
	let jobProgressReset: () => void
	let jsonView: boolean = false
	let jsonEditor: JsonInputs
	let schemaHeight = 0
	let isValid: boolean = true

	export function test() {
		renderCount++
		runPreview(previewArgs.val, undefined)
	}

	const {
		selectedId,
		previewArgs,
		flowStateStore,
		flowStore,
		pathStore,
		initialPathStore,
		fakeInitialPath,
		customUi,
		executionCount
	} = getContext<FlowEditorContext>('FlowEditorContext')
	const dispatch = createEventDispatcher()

	let stepHistoryLoader = getStepHistoryLoaderContext()

	let renderCount: number = 0
	let schemaFormWithArgPicker: SchemaFormWithArgPicker | undefined = undefined
	let currentJobId: string | undefined = undefined

	function extractFlow(previewMode: 'upTo' | 'whole'): OpenFlow {
		const previewFlow = aiChatManager.flowAiChatHelpers?.getPreviewFlow()
		if (previewMode === 'whole') {
			return previewFlow ?? flowStore.val
		} else {
			const flow = previewFlow ?? stateSnapshot(flowStore).val
			const idOrders = dfs(flow.value.modules, (x) => x.id)
			let upToIndex = idOrders.indexOf($selectedId)

			if (upToIndex != -1) {
				flow.value.modules = sliceModules(flow.value.modules, upToIndex, idOrders)
			}
			return flow
		}
	}

	let lastPreviewFlow: undefined | string = undefined
	export async function runPreview(
		args: Record<string, any>,
		restartedFrom: RestartedFrom | undefined
	) {
		if (stepHistoryLoader?.flowJobInitial) {
			stepHistoryLoader?.setFlowJobInitial(false)
		}
		try {
			lastPreviewFlow = JSON.stringify(flowStore.val)
			jobProgressReset()
			const newFlow = extractFlow(previewMode)
			jobId = await runFlowPreview(args, newFlow, $pathStore, restartedFrom)
			isRunning = true
			if (inputSelected) {
				savedArgs = previewArgs.val
				inputSelected = undefined
			}
		} catch (e) {
			sendUserToast('Could not run preview', true, undefined, e.toString())
			isRunning = false
			jobId = undefined
		}
		schemaFormWithArgPicker?.refreshHistory()
	}

	function onKeyDown(event: KeyboardEvent) {
		if (open) {
			switch (event.key) {
				case 'Enter':
					if (event.ctrlKey || event.metaKey) {
						event.preventDefault()
						runPreview(previewArgs.val, undefined)
					}
					break

				case 'Escape':
					if (preventEscape) {
						selectInput(undefined)
						event.preventDefault()
						event.stopPropagation
					}
					break
			}
		}
	}

	function onSelectedJobStepChange() {
		if (selectedJobStep !== undefined && job?.flow_status?.modules !== undefined) {
			selectedJobStepIsTopLevel =
				job?.flow_status?.modules.map((m) => m.id).indexOf(selectedJobStep) >= 0
			let moduleDefinition = job?.raw_flow?.modules.find((m) => m.id == selectedJobStep)
			if (moduleDefinition?.value.type == 'forloopflow') {
				selectedJobStepType = 'forloop'
			} else if (moduleDefinition?.value.type == 'branchall') {
				selectedJobStepType = 'branchall'
				moduleDefinition?.value.branches.forEach((branch, idx) => {
					restartBranchNames.push([
						idx,
						emptyString(branch.summary) ? `Branch #${idx}` : branch.summary!
					])
				})
			} else {
				selectedJobStepType = 'single'
			}
		}
	}

	let savedArgs = previewArgs.val
	let inputSelected: 'captures' | 'history' | 'saved' | undefined = undefined
	async function selectInput(input, type?: 'captures' | 'history' | 'saved' | undefined) {
		if (!input) {
			previewArgs.val = savedArgs
			inputSelected = undefined
			setTimeout(() => {
				preventEscape = false
			}, 100)
		} else {
			previewArgs.val = input
			inputSelected = type
			preventEscape = true
			jsonEditor?.setCode(JSON.stringify(previewArgs.val ?? {}, null, '\t'))
		}
	}

	export function refresh() {
		renderCount++
	}

	$: if (job?.type === 'CompletedJob') {
		isRunning = false
	}

	$: selectedJobStep !== undefined && onSelectedJobStepChange()

	let scrollableDiv: HTMLDivElement | undefined = undefined
	function handleScroll() {
		scrollTop = scrollableDiv?.scrollTop ?? 0
	}

	$: scrollableDiv && onScrollableDivChange()

	function onScrollableDivChange() {
		if (scrollTop != 0 && scrollableDiv) {
			scrollableDiv.scrollTop = scrollTop
		}
	}
</script>

<svelte:window on:keydown={onKeyDown} />

<div class="flex flex-col space-y-2 h-screen bg-surface px-4 py-2 w-full" id="flow-preview-content">
	<div class="flex flex-row w-full items-center gap-x-2">
		<div class="w-8">
			<Button
				on:click={() => dispatch('close')}
				startIcon={{ icon: X }}
				iconOnly
				size="sm"
				color="light"
				btnClasses="hover:bg-surface-hover  bg-surface-secondaryw-8 h-8 rounded-full p-0"
			/>
		</div>

		{#if isRunning}
			<div class="mx-auto">
				<Button
					color="red"
					on:click={async () => {
						isRunning = false
						try {
							jobId &&
								(await JobService.cancelQueuedJob({
									workspace: $workspaceStore ?? '',
									id: jobId,
									requestBody: {}
								}))
						} catch {}
					}}
					size="sm"
					btnClasses="w-full max-w-lg"
					loading={true}
					clickableWhileLoading
				>
					Cancel
				</Button>
			</div>
		{:else}
			<div class="grow justify-center flex flex-row gap-4">
				{#if jobId !== undefined && selectedJobStep !== undefined && selectedJobStepIsTopLevel && aiChatManager.flowAiChatHelpers?.getModuleAction(selectedJobStep) !== 'removed'}
					{#if selectedJobStepType == 'single'}
						<Button
							size="xs"
							color="light"
							variant="border"
							title={`Re-start this flow from step ${selectedJobStep} (included).`}
							on:click={() => {
								runPreview(previewArgs.val, {
									flow_job_id: jobId,
									step_id: selectedJobStep,
									branch_or_iteration_n: 0
								})
							}}
							startIcon={{ icon: Play }}
						>
							Re-start from
							<Badge baseClass="ml-1" color="indigo">
								{selectedJobStep}
							</Badge>
						</Button>
					{:else}
						<Popover
							floatingConfig={{ strategy: 'absolute', placement: 'bottom-start' }}
							contentClasses="p-4"
						>
							<svelte:fragment slot="button">
								<Button
									title={`Re-start this flow from step ${selectedJobStep} (included).`}
									variant="border"
									color="blue"
									startIcon={{ icon: RefreshCw }}
									on:click={() => {
										runPreview(previewArgs.val, {
											flow_job_id: jobId,
											step_id: selectedJobStep,
											branch_or_iteration_n: 0
										})
									}}
									nonCaptureEvent={true}
								>
									Re-start from
									<Badge baseClass="ml-1" color="indigo">
										{selectedJobStep}
									</Badge>
								</Button>
							</svelte:fragment>
							<svelte:fragment slot="content">
								<label class="block text-primary p-4">
									<div class="pb-1 text-sm text-secondary"
										>{selectedJobStepType == 'forloop' ? 'From iteration #:' : 'From branch:'}</div
									>
									<div class="flex w-full">
										{#if selectedJobStepType === 'forloop'}
											<input
												type="number"
												min="0"
												bind:value={branchOrIterationN}
												class="!w-32 grow"
												on:click|stopPropagation={() => {}}
											/>
										{:else}
											<select
												bind:value={branchOrIterationN}
												class="!w-32 grow"
												on:click|stopPropagation={() => {}}
											>
												{#each restartBranchNames as [branchIdx, branchName]}
													<option value={branchIdx}>{branchName}</option>
												{/each}
											</select>
										{/if}
										<Button
											size="xs"
											color="blue"
											buttonType="button"
											btnClasses="!p-1 !w-[34px] !ml-1"
											aria-label="Restart flow"
											on:click|once={() => {
												runPreview(previewArgs.val, {
													flow_job_id: jobId,
													step_id: selectedJobStep,
													branch_or_iteration_n: branchOrIterationN
												})
											}}
										>
											<ArrowRight size={18} />
										</Button>
									</div>
								</label>
							</svelte:fragment>
						</Popover>
					{/if}
				{/if}
				<Button
					variant="contained"
					startIcon={{ icon: isRunning ? RefreshCw : Play }}
					color="dark"
					size="sm"
					btnClasses="w-full max-w-lg"
					on:click={() => runPreview(previewArgs.val, undefined)}
					id="flow-editor-test-flow-drawer"
					shortCut={{ Icon: CornerDownLeft }}
				>
					{#if previewMode == 'upTo'}
						Test up to
						<Badge baseClass="ml-1" color="indigo">
							{$selectedId}
						</Badge>
					{:else}
						Test flow
					{/if}
				</Button>
			</div>
		{/if}
	</div>
	<div class="w-full flex flex-col gap-y-1">
		{#if lastPreviewFlow && JSON.stringify(flowStore.val) != lastPreviewFlow}
			<div class="pt-1">
				<div
					class="bg-orange-200 text-orange-600 border border-orange-600 p-2 flex items-center gap-2 rounded"
				>
					<AlertTriangle size={14} /> Flow changed since last preview
					<div class="flex"></div>
				</div>
			</div>
		{/if}
		<FlowProgressBar {job} bind:reset={jobProgressReset} />
	</div>

	<div
		bind:this={scrollableDiv}
		class="overflow-y-auto grow flex flex-col pt-4"
		on:scroll={(e) => handleScroll()}
	>
		<div class="border-b">
			<SchemaFormWithArgPicker
				bind:this={schemaFormWithArgPicker}
				runnableId={$initialPathStore}
				stablePathForCaptures={$initialPathStore || fakeInitialPath}
				runnableType={'FlowPath'}
				previewArgs={previewArgs.val}
				on:openTriggers
				on:select={(e) => {
					selectInput(e.detail.payload, e.detail?.type)
				}}
				{isValid}
				{jsonView}
			>
				<div class="w-full flex flex-row justify-between">
					<InputSelectedBadge
						onReject={() => schemaFormWithArgPicker?.resetSelected()}
						{inputSelected}
					/>
					<div class="flex flex-row gap-2">
						<Toggle
							bind:checked={jsonView}
							label="JSON View"
							size="xs"
							options={{
								right: 'JSON',
								rightTooltip: 'Fill args from JSON'
							}}
							lightMode
							on:change={(e) => {
								jsonEditor?.setCode(JSON.stringify(previewArgs.val ?? {}, null, '\t'))
								refresh()
							}}
						/>
					</div>
				</div>
				{#if jsonView}
					<div class="py-2" style="height: {Math.max(schemaHeight, 100)}px" data-schema-picker>
						<JsonInputs
							bind:this={jsonEditor}
							on:select={(e) => {
								if (e.detail) {
									previewArgs.val = e.detail
								}
							}}
							updateOnBlur={false}
							placeholder={`Write args as JSON.<br/><br/>Example:<br/><br/>{<br/>&nbsp;&nbsp;"foo": "12"<br/>}`}
						/>
					</div>
				{:else}
					{#key renderCount}
						<div bind:clientHeight={schemaHeight} class="min-h-[40vh]">
							<SchemaForm
								noVariablePicker
								compact
								schema={flowStore.val.schema}
								bind:args={previewArgs.val}
								on:change={() => {
									savedArgs = previewArgs.val
								}}
								bind:isValid
							/>
						</div>
					{/key}
				{/if}
			</SchemaFormWithArgPicker>
		</div>
		<div class="pt-4 flex flex-col grow relative">
			<div
				class="absolute top-[22px] right-2 border p-1.5 hover:bg-surface-hover rounded-md center-center"
			>
				<FlowHistoryJobPicker
					selectInitial={jobId == undefined}
					on:select={(e) => {
						if (!currentJobId) {
							currentJobId = jobId
						}
						const detail = e.detail
						jobId = detail.jobId
						if (detail.initial && stepHistoryLoader?.flowJobInitial === undefined) {
							stepHistoryLoader?.setFlowJobInitial(detail.initial)
						}
					}}
					on:unselect={() => {
						jobId = currentJobId
						currentJobId = undefined
					}}
					path={$initialPathStore == '' ? $pathStore : $initialPathStore}
				/>
			</div>
			{#if jobId}
				{#if stepHistoryLoader?.flowJobInitial}
					<!-- svelte-ignore a11y-click-events-have-key-events -->
					<!-- svelte-ignore a11y-no-static-element-interactions -->
					<div
						on:click={() => {
							stepHistoryLoader?.setFlowJobInitial(false)
						}}
						class="cursor-pointer h-full hover:bg-gray-500/20 dark:hover:bg-gray-500/20 dark:bg-gray-500/80 rounded bg-gray-500/40 absolute top-0 left-0 w-full z-50"
					>
						<div class="text-center text-primary text-lg py-2 pt-20"
							><span class="font-bold border p-2 bg-surface-secondary rounded-md"
								>Previous run of this flow from history</span
							></div
						>
					</div>
				{/if}
				<FlowStatusViewer
					bind:job
					bind:localModuleStates
					bind:localDurationStatuses
					hideDownloadInGraph={customUi?.downloadLogs === false}
					wideResults
					{flowStateStore}
					{jobId}
					on:done={() => {
						$executionCount = $executionCount + 1
					}}
					bind:selectedJobStep
					bind:rightColumnSelect
				/>
			{:else}
				<div class="italic text-tertiary h-full grow"> Flow status will be displayed here </div>
			{/if}
		</div>
	</div>
</div><|MERGE_RESOLUTION|>--- conflicted
+++ resolved
@@ -20,12 +20,9 @@
 	import FlowHistoryJobPicker from './FlowHistoryJobPicker.svelte'
 	import { writable, type Writable } from 'svelte/store'
 	import type { DurationStatus, GraphModuleState } from './graph'
-<<<<<<< HEAD
 	import { getStepHistoryLoaderContext } from './stepHistoryLoader.svelte'
-=======
 	import { aiChatManager } from './copilot/chat/AIChatManager.svelte'
 	import { stateSnapshot } from '$lib/svelte5Utils.svelte'
->>>>>>> 517b61e1
 
 	export let previewMode: 'upTo' | 'whole'
 	export let open: boolean
