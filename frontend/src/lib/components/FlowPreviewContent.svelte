--- conflicted
+++ resolved
@@ -187,11 +187,7 @@
 					`path` in module.value
 						? module.value.path
 						: ($initialPathStore == '' ? $pathStore : $initialPathStore) + '/' + module.id,
-<<<<<<< HEAD
-				jobKinds: ['preview', 'script', 'flowpreview', 'flow'].join(','),
-=======
 				jobKinds: ['preview', 'script', 'flowpreview', 'flow', 'flowscript'].join(','),
->>>>>>> 58fa4c80
 				page: 1,
 				perPage: 1
 			})
