<script lang="ts">
	import EmptyInlineScript from '../apps/editor/inlineScriptsPanel/EmptyInlineScript.svelte'
	import InlineScriptRunnableByPath from '../apps/editor/inlineScriptsPanel/InlineScriptRunnableByPath.svelte'
	import type { RunnableWithFields, StaticAppInput, UserAppInput } from '../apps/inputType'
	import { createEventDispatcher, untrack } from 'svelte'
	import RawAppInlineScriptEditor from './RawAppInlineScriptEditor.svelte'
	import { Pane, Splitpanes } from 'svelte-splitpanes'
	import Tabs from '../common/tabs/Tabs.svelte'
	import { Tab } from '../common'
	import RawAppInputsSpecEditor from './RawAppInputsSpecEditor.svelte'
	import SplitPanesWrapper from '../splitPanes/SplitPanesWrapper.svelte'
	import SchemaForm from '../SchemaForm.svelte'
	import RunnableJobPanelInner from '../apps/editor/RunnableJobPanelInner.svelte'
	import JobLoader from '../JobLoader.svelte'
	import type { Job, ScriptLang } from '$lib/gen'
	import type { InlineScript } from '../apps/types'

	type RunnableWithInlineScript = RunnableWithFields & {
		inlineScript?: InlineScript & { language: ScriptLang }
	}
	export type Runnable = RunnableWithInlineScript | undefined
	interface Props {
		runnable: Runnable
		id: string
		appPath: string
		lastDeployedCode?: string | undefined
	}

	let { runnable = $bindable(), id, appPath, lastDeployedCode }: Props = $props()

	const dispatch = createEventDispatcher()

	async function fork(nrunnable: Runnable) {
		runnable = nrunnable == undefined ? undefined : { ...runnable, ...nrunnable }
	}

	function onPick(o: { runnable: Runnable; fields: Record<string, StaticAppInput> }) {
		runnable =
			o.runnable == undefined
				? undefined
				: {
						...(runnable ?? {}),
						...o.runnable,
						fields: o.fields
					}
	}

	let selectedTab = $state('inputs')
	let args = $state({})

	function getSchema(runnable: RunnableWithFields) {
		if (runnable?.type == 'runnableByPath') {
			return runnable.schema
		} else if (runnable?.type == 'runnableByName' && runnable.inlineScript) {
			return runnable.inlineScript.schema
		}
		return {}
	}

	let jobLoader: JobLoader | undefined = $state()
	let testJob: Job | undefined = $state()
	let testIsLoading = $state(false)
	let scriptProgress = $state(0)

	function onFieldsChange(fields: Record<string, StaticAppInput | UserAppInput>) {
		if (args == undefined) {
			args = {}
		}
		Object.entries(fields ?? {}).forEach(([k, v]) => {
			if (v.type == 'static') {
				args[k] = v.value
			}
		})
	}

	async function testPreview() {
		selectedTab = 'test'
		if (runnable?.type == 'runnableByName') {
			await jobLoader?.runPreview(
				appPath + '/' + id,
				runnable.inlineScript?.content ?? '',
				runnable.inlineScript?.language,
				args,
				undefined
			)
		} else if (runnable?.type == 'runnableByPath') {
			if (jobLoader && runnable?.type == 'runnableByPath') {
				if (runnable.runType == 'flow') {
					await jobLoader.runFlowByPath(runnable.path, args)
				} else if (runnable.runType == 'script' || runnable.runType == 'hubscript') {
					await jobLoader.runScriptByPath(runnable.path, args)
				}
			}
		}
	}
	$effect(() => {
		onFieldsChange(runnable?.fields ?? {})
	})
</script>

<JobLoader
	noCode={true}
	bind:scriptProgress
	bind:this={jobLoader}
	bind:isLoading={testIsLoading}
	bind:job={testJob}
/>

{#if runnable?.type == 'runnableByPath' || (runnable?.type == 'runnableByName' && runnable.inlineScript)}
	<Splitpanes>
		<Pane size={55}>
			{#if runnable?.type === 'runnableByName' && runnable.inlineScript}
<<<<<<< HEAD
				<RawAppInlineScriptEditor
					on:createScriptFromInlineScript={() => dispatch('createScriptFromInlineScript', runnable)}
					{id}
					bind:inlineScript={runnable.inlineScript}
					bind:name={runnable.name}
					bind:fields={runnable.fields}
					{lastDeployedCode}
					isLoading={testIsLoading}
					onRun={testPreview}
					onCancel={async () => {
						if (jobLoader) {
							await jobLoader.cancelJob()
						}
					}}
					on:delete
					path={appPath}
				/>
=======
				{#if runnable.inlineScript.language == 'frontend'}
					<div class="text-sm text-primary">Frontend scripts not supported for raw apps</div>
				{:else}
					<RawAppInlineScriptEditor
						on:createScriptFromInlineScript={() =>
							dispatch('createScriptFromInlineScript', runnable)}
						{id}
						bind:inlineScript={runnable.inlineScript}
						bind:name={runnable.name}
						bind:fields={runnable.fields}
						isLoading={testIsLoading}
						onRun={testPreview}
						onCancel={async () => {
							if (jobLoader) {
								await jobLoader.cancelJob()
							}
						}}
						on:delete
						path={appPath}
					/>
				{/if}
>>>>>>> 3dcad574
			{:else if runnable?.type == 'runnableByPath'}
				<InlineScriptRunnableByPath
					rawApps
					bind:runnable
					bind:fields={runnable.fields}
					on:fork={(e) => fork(e.detail)}
					on:delete
					{id}
					isLoading={testIsLoading}
					onRun={testPreview}
					onCancel={async () => {
						if (jobLoader) {
							await jobLoader.cancelJob()
						}
					}}
				/>
			{/if}
		</Pane>
		<Pane size={45}>
			<Tabs bind:selected={selectedTab}>
				<Tab value="inputs" label="Inputs" />
				<Tab value="test" label="Test" />
				{#snippet content()}
					{#if selectedTab == 'inputs'}
						{#if runnable?.fields}
							<div class="w-full flex flex-col gap-4 p-2">
								{#each Object.keys(runnable.fields) as k}
									{@const meta = runnable.fields[k]}
									<RawAppInputsSpecEditor
										key={k}
										bind:componentInput={runnable.fields[k]}
										{id}
										shouldCapitalize
										fieldType={meta?.['fieldType']}
										subFieldType={meta?.['subFieldType']}
										format={meta?.['format']}
										selectOptions={meta?.['selectOptions']}
										tooltip={meta?.['tooltip']}
										placeholder={meta?.['placeholder']}
										customTitle={meta?.['customTitle']}
										loading={meta?.['loading']}
										documentationLink={meta?.['documentationLink']}
										markdownTooltip={meta?.['markdownTooltip']}
										allowTypeChange={meta?.['allowTypeChange']}
										displayType
									/>
								{/each}
							</div>
						{:else}
							<div class="text-primary text-xs">No inputs</div>
						{/if}
					{:else if selectedTab == 'test'}
						<SplitPanesWrapper>
							<Splitpanes horizontal class="grow">
								<Pane size={50}>
									<div class="px-2 py-3 h-full overflow-auto">
										<SchemaForm
											on:keydownCmdEnter={testPreview}
											disabledArgs={Object.entries(runnable?.fields ?? {})
												.filter(([_, v]) => v.type == 'static')
												.map(([k]) => k)}
											schema={runnable ? getSchema(runnable) : {}}
											bind:args
										/>
									</div>
								</Pane>
								<Pane size={50}>
									<RunnableJobPanelInner frontendJob={false} {testJob} {testIsLoading} />
								</Pane>
							</Splitpanes>
						</SplitPanesWrapper>
					{/if}
				{/snippet}
			</Tabs>
		</Pane>
	</Splitpanes>
{:else}
	<EmptyInlineScript
		unusedInlineScripts={[]}
		rawApps
		on:pick={(e) =>
			onPick(e.detail as { runnable: Runnable; fields: Record<string, StaticAppInput> })}
		on:delete
		showScriptPicker
		on:new={(e) => {
			runnable = {
				type: 'runnableByName',
				inlineScript: e.detail,
				name: runnable?.name ?? 'Background Runnable'
			}
		}}
	/>
{/if}<|MERGE_RESOLUTION|>--- conflicted
+++ resolved
@@ -110,25 +110,6 @@
 	<Splitpanes>
 		<Pane size={55}>
 			{#if runnable?.type === 'runnableByName' && runnable.inlineScript}
-<<<<<<< HEAD
-				<RawAppInlineScriptEditor
-					on:createScriptFromInlineScript={() => dispatch('createScriptFromInlineScript', runnable)}
-					{id}
-					bind:inlineScript={runnable.inlineScript}
-					bind:name={runnable.name}
-					bind:fields={runnable.fields}
-					{lastDeployedCode}
-					isLoading={testIsLoading}
-					onRun={testPreview}
-					onCancel={async () => {
-						if (jobLoader) {
-							await jobLoader.cancelJob()
-						}
-					}}
-					on:delete
-					path={appPath}
-				/>
-=======
 				{#if runnable.inlineScript.language == 'frontend'}
 					<div class="text-sm text-primary">Frontend scripts not supported for raw apps</div>
 				{:else}
@@ -150,7 +131,6 @@
 						path={appPath}
 					/>
 				{/if}
->>>>>>> 3dcad574
 			{:else if runnable?.type == 'runnableByPath'}
 				<InlineScriptRunnableByPath
 					rawApps
