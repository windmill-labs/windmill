--- conflicted
+++ resolved
@@ -142,14 +142,8 @@
 				{/if}
 
 				<Button
-<<<<<<< HEAD
-					variant="border"
-					size="xs"
-					color="light"
-=======
 					variant="default"
 					size="xs2"
->>>>>>> 3dcad574
 					on:click={async () => {
 						editor?.format()
 					}}
