--- conflicted
+++ resolved
@@ -28,11 +28,8 @@
 		| 'websocket_trigger'
 		| 'kafka_trigger'
 		| 'nats_trigger'
-<<<<<<< HEAD
 		| 'mqtt_trigger'
-=======
 		| 'sqs_trigger'
->>>>>>> 4ad654fc
 		| 'postgres_trigger'
 	let kind: Kind
 
