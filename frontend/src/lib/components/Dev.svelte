<script lang="ts">
	import SchemaForm from '$lib/components/SchemaForm.svelte'
	import JobLoader from '$lib/components/JobLoader.svelte'
	import { Button } from '$lib/components/common'
	import { WindmillIcon } from '$lib/components/icons'
	import LogPanel from '$lib/components/scriptEditor/LogPanel.svelte'
	import {
		type CompletedJob,
		type Job,
		JobService,
		OpenAPI,
		type Preview,
		type OpenFlow,
		WorkspaceService,
		type InputTransform,
		type TriggersCount
	} from '$lib/gen'
	import { inferArgs } from '$lib/infer'
	import { setCopilotInfo, userStore, workspaceStore } from '$lib/stores'
	import { emptySchema, readFieldsRecursively, sendUserToast, type StateStore } from '$lib/utils'
	import { Pane, Splitpanes } from 'svelte-splitpanes'
	import { onDestroy, onMount, setContext, untrack } from 'svelte'
	import DarkModeToggle from '$lib/components/sidebar/DarkModeToggle.svelte'
	import { page } from '$app/stores'
	import { getUserExt } from '$lib/user'
	import FlowPreviewButtons from './flows/header/FlowPreviewButtons.svelte'
	import FlowModuleSchemaMap from './flows/map/FlowModuleSchemaMap.svelte'
	import FlowEditorPanel from './flows/content/FlowEditorPanel.svelte'
	import { deepEqual } from 'fast-equals'
	import { writable } from 'svelte/store'
	import type { FlowState } from './flows/flowState'
	import { initHistory } from '$lib/history.svelte'
	import type { FlowEditorContext, FlowInput, FlowInputEditorState } from './flows/types'
	import { dfs } from './flows/dfs'
	import { loadSchemaFromModule } from './flows/flowInfers'
	import { CornerDownLeft, Play } from 'lucide-svelte'
	import Toggle from './Toggle.svelte'
	import { setLicense } from '$lib/enterpriseUtils'
	import type { FlowCopilotContext } from './copilot/flow'
	import {
		approximateFindPythonRelativePath,
		isTypescriptRelativePath,
		parseTypescriptDeps
	} from '$lib/relative_imports'
	import Tooltip from './Tooltip.svelte'
	import type { TriggerContext } from './triggers'
	import { workspaceAIClients } from './copilot/lib'
	import type { FlowPropPickerConfig, PropPickerContext } from './prop_picker'
	import type { PickableProperties } from './flows/previousResults'
	import { Triggers } from './triggers/triggers.svelte'
	import { StepsInputArgs } from './flows/stepsInputArgs.svelte'
	import { ModulesTestStates } from './modulesTest.svelte'
	import type { GraphModuleState } from './graph'

	let {
		initial = undefined
	}: {
		initial?:
			| {
					type: 'script'
					script: LastEditScript
			  }
			| {
					type: 'flow'
					flow: LastEditFlow
			  }
			| undefined
	} = $props()

	let flowCopilotContext: FlowCopilotContext = {
		shouldUpdatePropertyType: writable<{
			[key: string]: 'static' | 'javascript' | undefined
		}>({}),
		exprsToSet: writable<{
			[key: string]: InputTransform | any | undefined
		}>({}),
		generatedExprs: writable<{
			[key: string]: string | undefined
		}>({}),
		stepInputsLoading: writable<boolean>(false)
	}

	setContext('FlowCopilotContext', flowCopilotContext)

	async function setupCopilotInfo() {
		if (workspace) {
			workspaceAIClients.init(workspace)
			try {
				const info = await WorkspaceService.getCopilotInfo({ workspace })
				setCopilotInfo(info)
			} catch (err) {
				console.error('Could not get copilot info', err)
				setCopilotInfo({})
			}
		}
	}

	async function loadUser() {
		try {
			const user = await getUserExt(workspace!)
			$userStore = user
		} catch (e) {
			sendUserToast(`Failed to load user ${e}`, true)
		}
	}

	let darkModeToggle: DarkModeToggle | undefined = $state()
	let darkMode: boolean | undefined = $state(undefined)
	let modeInitialized = $state(false)
	function initializeMode() {
		modeInitialized = true
		darkModeToggle?.toggle()
	}

	let jobLoader: JobLoader | undefined = $state()
	let socket: WebSocket | undefined = undefined

	// Test args input
	let args: Record<string, any> = $state({})
	let isValid: boolean = $state(true)

	// Test
	let testIsLoading = $state(false)
	let testJob: Job | undefined = $state()
	let pastPreviews: CompletedJob[] = $state([])
	let validCode = $state(true)

	// Flow preview
	let flowPreviewButtons: FlowPreviewButtons | undefined = $state()
	const flowPreviewContent = $derived(flowPreviewButtons?.getFlowPreviewContent())
	const job: Job | undefined = $derived(flowPreviewContent?.getJob())
	let showJobStatus = $state(false)

	type LastEditScript = {
		content: string
		path: string
		language: Preview['language']
		lock?: string
		isCodebase?: boolean
		tag?: string
	}

	let currentScript: LastEditScript | undefined = $state(undefined)
	let mode: 'script' | 'flow' = $state('script')
	let lastPath: string | undefined = undefined

	let schema = $state(emptySchema())
	const href = window.location.href
	const indexQ = href.indexOf('?')
	const searchParams = indexQ > -1 ? new URLSearchParams(href.substring(indexQ)) : undefined
	let relativePaths: any[] = $state([])

	if (searchParams?.has('local')) {
		connectWs()
	}

	let useLock = $state(false)

	let lockChanges = false
	let timeout: number | undefined = undefined

	let loadingCodebaseButton = $state(false)
	let lastCommandId = ''

	if (initial) {
		if (initial.type == 'script') {
			replaceScript(initial.script)
		} else if (initial.type == 'flow') {
			replaceFlow(initial.flow)
		}
		modeInitialized = true
	}

	const el = (event) => {
		// sendUserToast(`Received message from parent ${event.data.type}`, true)
		if (event.data.type == 'runTest') {
			runTest()
			event.preventDefault()
		} else if (event.data.type == 'replaceScript') {
			replaceScript(event.data)
		} else if (event.data.type == 'testBundle') {
			if (event.data.id == lastCommandId) {
				testBundle(event.data.file, event.data.isTar)
			} else {
				sendUserToast(`Bundle received ${lastCommandId} was obsolete, ignoring`, true)
			}
		} else if (event.data.type == 'testPreviewBundle') {
			if (event.data.id == lastCommandId && currentScript) {
				jobLoader?.runPreview(
					currentScript.path,
					event.data.file,
					currentScript.language,
					args,
					currentScript.tag,
					useLock ? currentScript.lock : undefined,
					undefined,
					{
						done(x) {
							loadPastTests()
						}
					}
				)
			} else {
				sendUserToast(`Bundle received ${lastCommandId} was obsolete, ignoring`, true)
			}
		} else if (event.data.type == 'testBundleError') {
			loadingCodebaseButton = false
			sendUserToast(
				'Error bundling script:' +
					event.data.errorMessage +
					' ' +
					(typeof event.data.error == 'object'
						? JSON.stringify(event.data.error)
						: event.data.error),
				true
			)
		} else if (event.data.type == 'replaceFlow') {
			lockChanges = true
			replaceFlow(event.data)
			timeout && clearTimeout(timeout)
			timeout = setTimeout(() => {
				lockChanges = false
			}, 500)
		} else if (event.data.type == 'error') {
			sendUserToast(event.data.error.message, true)
		}
	}

	setLicense()

	onMount(() => {
		window.addEventListener('message', el, false)
		document.addEventListener('keydown', (e) => {
			const obj = {
				altKey: e.altKey,
				code: e.code,
				ctrlKey: e.ctrlKey,
				isComposing: e.isComposing,
				key: e.key,
				location: e.location,
				metaKey: e.metaKey,
				repeat: e.repeat,
				shiftKey: e.shiftKey
			}

			if ((obj.ctrlKey || obj.metaKey) && obj.key == 'a') {
				e.stopPropagation()
				return
			}
			window.parent?.postMessage({ type: 'keydown', key: JSON.stringify(obj) }, '*')
		})
		window.parent?.postMessage({ type: 'refresh' }, '*')
	})

	async function testBundle(file: string, isTar: boolean) {
		jobLoader?.abstractRun(
			async () => {
				try {
					const form = new FormData()
					form.append(
						'preview',
						JSON.stringify({
							content: currentScript?.content,
							kind: isTar ? 'tarbundle' : 'bundle',
							path: currentScript?.path,
							args,
							language: currentScript?.language,
							tag: currentScript?.tag
						})
					)
					// sendUserToast(JSON.stringify(file))
					if (isTar) {
						var array: number[] = []
						file = atob(file)
						for (var i = 0; i < file.length; i++) {
							array.push(file.charCodeAt(i))
						}
						let blob = new Blob([new Uint8Array(array)], { type: 'application/octet-stream' })

						form.append('file', blob)
					} else {
						form.append('file', file)
					}

					const url = '/api/w/' + workspace + '/jobs/run/preview_bundle'

					const req = await fetch(url, {
						method: 'POST',
						body: form,
						headers: {
							Authorization: 'Bearer ' + token
						}
					})
					if (req.status != 201) {
						throw Error(
							`Script snapshot creation was not successful: ${req.status} - ${
								req.statusText
							} - ${await req.text()}`
						)
					}
					return await req.text()
				} catch (e) {
					sendUserToast(`Failed to send bundle ${e}`, true)
					throw Error(e)
				}
			},
			{
				done(x) {
					loadPastTests()
				}
			}
		)
		loadingCodebaseButton = false
	}
	onDestroy(() => {
		window.removeEventListener('message', el)
		if (socket && socket.readyState === WebSocket.OPEN) {
			socket?.close()
		}
	})

	function connectWs() {
		try {
			if (socket) {
				socket.close()
			}
		} catch (e) {
			console.error('Failed to close websocket', e)
		}
		const port = searchParams?.get('port') || '3001'
		try {
			socket = new WebSocket(`ws://localhost:${port}/ws`)

			// Listen for messages
			socket.addEventListener('message', (event) => {
				replaceData(event.data)
			})

			function replaceData(msg: string) {
				let data: any | undefined = undefined
				try {
					data = JSON.parse(msg)
				} catch {
					console.log('Received invalid JSON: ' + msg)
					return
				}
				if (data.type == 'script') {
					replaceScript(data)
				} else if (data.type == 'flow') {
					replaceFlow(data)
				} else {
					sendUserToast(`Received invalid message type ${data.type}`, true)
				}
			}
		} catch (e) {
			sendUserToast('Failed to connect to local server', true)
			console.error(e)
		}
	}

	let typescriptBundlePreviewMode = $state(false)
	function runTest() {
		if (mode == 'script') {
			if (!currentScript) {
				return
			}
			if (currentScript.isCodebase) {
				loadingCodebaseButton = true
				lastCommandId = Math.random().toString(36).substring(7)
				window.parent?.postMessage({ type: 'testBundle', id: lastCommandId }, '*')
			} else {
				if (relativePaths.length > 0 && typescriptBundlePreviewMode) {
					lastCommandId = Math.random().toString(36).substring(7)
					window.parent?.postMessage(
						{ type: 'testPreviewBundle', external: ['!/*'], id: lastCommandId },
						'*'
					)
				} else {
					//@ts-ignore
					jobLoader.runPreview(
						currentScript.path,
						currentScript.content,
						currentScript.language,
						args,
						currentScript.tag,
						useLock ? currentScript.lock : undefined
					)
				}
			}
		} else {
			flowPreviewButtons?.openPreview()
		}
	}

	async function loadPastTests(): Promise<void> {
		if (!currentScript) {
			return
		}
		console.log('Loading past tests')
		pastPreviews = await JobService.listCompletedJobs({
			workspace: $workspaceStore!,
			jobKinds: 'preview',
			createdBy: $userStore?.username,
			scriptPathExact: currentScript.path
		})
	}

	async function onKeyDown(event: KeyboardEvent) {
		if ((event.ctrlKey || event.metaKey) && event.code === 'KeyC') {
			document.execCommand('copy')
		} else if ((event.ctrlKey || event.metaKey) && event.code === 'KeyX') {
			document.execCommand('cut')
		} else if ((event.ctrlKey || event.metaKey) && event.code === 'KeyV') {
			event.preventDefault()
			document.execCommand('paste')
		}
	}

	async function replaceScript(lastEdit: LastEditScript) {
		mode = 'script'
		currentScript = lastEdit
		if (lastPath !== lastEdit.path) {
			schema = emptySchema()
			relativePaths = []
		}
		try {
			await inferArgs(lastEdit.language, lastEdit.content, schema)
			if (lastEdit?.language == 'bun') {
				relativePaths = await parseTypescriptDeps(lastEdit.content).filter(isTypescriptRelativePath)
			} else if (lastEdit?.language == 'python3') {
				relativePaths = approximateFindPythonRelativePath(lastEdit.content)
			}
			schema = schema
			lastPath = lastEdit.path
			validCode = true
		} catch (e) {
			console.error(e)
			validCode = false
		}
	}

	const flowStore = $state({
		val: {
			summary: '',
			value: { modules: [] },
			extra_perms: {},
			schema: emptySchema()
		} as OpenFlow
	})

	type LastEditFlow = {
		flow: OpenFlow
		uriPath: string
	}
	let lastUriPath: string | undefined = undefined
	async function replaceFlow(lastEdit: LastEditFlow) {
		mode = 'flow'
		lastUriPath = lastEdit.uriPath
		// sendUserToast(JSON.stringify(lastEdit.flow), true)
		// return
		try {
			if (!deepEqual(lastEdit.flow, flowStore)) {
				if (!lastEdit.flow.summary) {
					lastEdit.flow.summary = 'New flow'
				}
				if (!lastEdit.flow.value?.modules) {
					lastEdit.flow.value = { modules: [] }
				}
				flowStore.val = lastEdit.flow
				inferModuleArgs($selectedIdStore)
			}
		} catch (e) {
			console.error('issue setting new flowstore', e)
		}
	}

	const flowStateStore = $state({ val: {} }) as StateStore<FlowState>

	const previewArgsStore = $state({ val: {} })
	const scriptEditorDrawer = writable(undefined)
	const moving = writable<{ id: string } | undefined>(undefined)
	const history = initHistory(flowStore.val)
	const stepsInputArgs = new StepsInputArgs()
	const selectedIdStore = writable('settings-metadata')
	const triggersCount = writable<TriggersCount | undefined>(undefined)
	const modulesTestStates = new ModulesTestStates((moduleId) => {
		// Update the derived store with test job states
		showJobStatus = false
	})
	const outputPickerOpenFns: Record<string, () => void> = $state({})

	setContext<TriggerContext>('TriggerContext', {
		triggersCount: triggersCount,
		simplifiedPoll: writable(false),
		showCaptureHint: writable(undefined),
		triggersState: new Triggers()
	})
	setContext<FlowEditorContext>('FlowEditorContext', {
		selectedId: selectedIdStore,
		previewArgs: previewArgsStore,
		scriptEditorDrawer,
		moving,
		history,
		pathStore: writable(''),
		flowStateStore,
		flowStore,
		stepsInputArgs,
		saveDraft: () => {},
		initialPathStore: writable(''),
		fakeInitialPath: '',
		flowInputsStore: writable<FlowInput>({}),
		customUi: {},
		insertButtonOpen: writable(false),
		executionCount: writable(0),
		flowInputEditorState: writable<FlowInputEditorState>({
			selectedTab: undefined,
			editPanelSize: undefined,
			payloadData: undefined
		}),
		currentEditor: writable(undefined),
		modulesTestStates,
		outputPickerOpenFns
	})
	setContext<PropPickerContext>('PropPickerContext', {
		flowPropPickerConfig: writable<FlowPropPickerConfig | undefined>(undefined),
		pickablePropertiesFiltered: writable<PickableProperties | undefined>(undefined)
	})

	let lastSent: OpenFlow | undefined = undefined
	function updateFlow(flow: OpenFlow) {
		if (lockChanges) {
			return
		}
		if (!deepEqual(flow, lastSent)) {
			lastSent = $state.snapshot(flow)
			window?.parent.postMessage({ type: 'flow', flow: lastSent, uriPath: lastUriPath }, '*')
		}
	}

	let reload = $state(0)

	async function inferModuleArgs(selectedIdStore: string) {
		if (selectedIdStore == '') {
			return
		}
		//@ts-ignore
		dfs(flowStore.val.value.modules, async (mod) => {
			if (mod.id == selectedIdStore) {
				if (
					mod.value.type == 'rawscript' ||
					mod.value.type === 'script' ||
					mod.value.type === 'flow'
				) {
					const { input_transforms, schema } = await loadSchemaFromModule(mod)
					if (mod.value.type == 'rawscript' && mod.value.lock != undefined) {
						mod.value.lock = undefined
					}

					mod.value.input_transforms = input_transforms
					if (!deepEqual(schema, flowStateStore.val[mod.id]?.schema)) {
						if (!flowStateStore.val[mod.id]) {
							flowStateStore.val[mod.id] = { schema }
						} else {
							flowStateStore.val[mod.id].schema = schema
						}
						reload++
					}
				}
			}
		})
	}
	let token = $derived($page.url.searchParams.get('wm_token') ?? undefined)
	let workspace = $derived($page.url.searchParams.get('workspace') ?? undefined)
	let themeDarkRaw = $derived($page.url.searchParams.get('activeColorTheme'))
	let themeDark = $derived(themeDarkRaw == '2' || themeDarkRaw == '4')

	$effect(() => {
		setContext<{ token?: string }>('AuthToken', { token })
	})
	$effect.pre(() => {
		if (token) {
			OpenAPI.WITH_CREDENTIALS = true
			OpenAPI.TOKEN = token
		}
	})
	$effect.pre(() => {
		if (workspace) {
			$workspaceStore = workspace
		}
	})
	$effect.pre(() => {
		if (workspace && token) {
			untrack(() => loadUser())
			untrack(() => setupCopilotInfo())
		}
	})
	$effect(() => {
		darkModeToggle &&
			themeDark != darkMode &&
			darkMode != undefined &&
			!modeInitialized &&
			untrack(() => initializeMode())
	})
	$effect(() => {
		readFieldsRecursively(flowStore.val)
		flowStore.val && untrack(() => updateFlow(flowStore.val))
	})
	$effect(() => {
		$selectedIdStore && untrack(() => inferModuleArgs($selectedIdStore))
	})

	let localModuleStates: Record<string, GraphModuleState> = $state({})

	let suspendStatus: StateStore<Record<string, { job: Job; nb: number }>> = $state({ val: {} })

	// Create a derived store that only shows the module states when showModuleStatus is true
	// this store can also be updated

	let flowModuleSchemaMap: FlowModuleSchemaMap | undefined = $state()
	function onJobDone() {
		if (!job) {
			return
		}
		// job was running and is now stopped
		if (!flowPreviewButtons?.getPreviewOpen()) {
			if (
				job.type === 'CompletedJob' &&
				job.success &&
				flowPreviewButtons?.getPreviewMode() === 'whole'
			) {
				if (flowModuleSchemaMap?.isNodeVisible('result') && $selectedIdStore !== 'Result') {
					outputPickerOpenFns['Result']?.()
				}
			} else {
				// Find last module with a job in flow_status
				const lastModuleWithJob = job.flow_status?.modules
					?.slice()
					.reverse()
					.find((module) => 'job' in module)
				if (
					lastModuleWithJob &&
					lastModuleWithJob.id &&
					flowModuleSchemaMap?.isNodeVisible(lastModuleWithJob.id)
				) {
					outputPickerOpenFns[lastModuleWithJob.id]?.()
				}
			}
		}
	}

	function resetModulesStates() {
		showJobStatus = false
	}

	const flowHasChanged = $derived(flowPreviewContent?.flowHasChanged())
</script>

<svelte:window onkeydown={onKeyDown} />

<JobLoader noCode={true} bind:this={jobLoader} bind:isLoading={testIsLoading} bind:job={testJob} />

<main class="h-screen w-full">
	{#if mode == 'script'}
		<div class="flex flex-col min-h-full min-h-screen overflow-auto">
			<div class="absolute top-0 left-2">
				<DarkModeToggle bind:darkMode bind:this={darkModeToggle} forcedDarkMode={false} />
			</div>
			<div class="text-center w-full text-lg truncate py-1 text-primary">
				{currentScript?.path ?? 'Not editing a script'}
				<span class="text-2xs text-secondary">{currentScript?.language ?? ''}</span><span
					class="text-2xs text-secondary">{currentScript?.isCodebase ? ' (codebase)' : ''}</span
				>
			</div>

			<div class="absolute top-2 right-2 !text-tertiary text-xs">
				{#if $userStore != undefined}
					As {$userStore?.username} in {$workspaceStore}
				{:else}
					<span class="text-red-600">Unable to login</span>
				{/if}
			</div>

			{#if !validCode}
				<div class="text-center w-full text-lg truncate py-1 text-red-500">Invalid code</div>
			{/if}
			<div class="flex flex-row-reverse py-1">
				<Toggle
					size="xs"
					bind:checked={useLock}
					options={{ left: 'Infer lockfile', right: 'Use current lockfile' }}
				/>
			</div>
			{#if (currentScript?.language == 'bun' || currentScript?.language == 'python3') && currentScript?.content != undefined}
				{#if relativePaths.length > 0}
					<div class="flex flex-row-reverse py-1">
						{#if currentScript?.language == 'bun' && !currentScript?.isCodebase}
							<Toggle
								size="xs"
								bind:checked={typescriptBundlePreviewMode}
								options={{
									left: '',
									right: 'bundle relative paths for preview',
									rightTooltip:
										'(Beta) Instead of only sending the current file for preview and rely on already deployed code for the common logic, bundle all code that is imported in relative paths'
								}}
							/>
						{:else if currentScript?.language == 'python3'}
							<div class="text-xs text-yellow-500"
								>relative imports detected<Tooltip
									>Beware that when using relative imports, the code used in preview for those is
									the one that is already deployed. If you make update to the common logic, you will
									need to `wmill sync push` to see it reflected in the preview runs.</Tooltip
								></div
							>
						{/if}
					</div>
				{/if}
			{/if}
			<div class="flex justify-center pt-1">
				{#if testIsLoading}
					<Button on:click={jobLoader?.cancelJob} btnClasses="w-full" color="red" size="xs">
						<WindmillIcon
							white={true}
							class="mr-2 text-white"
							height="20px"
							width="20px"
							spin="fast"
						/>
						Cancel
					</Button>
				{:else}
					<Button
						disabled={currentScript === undefined}
						color="dark"
						on:click={(e) => {
							runTest()
						}}
						btnClasses="w-full"
						size="xs"
						startIcon={{
							icon: Play,
							classes: 'animate-none'
						}}
						shortCut={{ Icon: CornerDownLeft, hide: testIsLoading }}
					>
						{#if loadingCodebaseButton}
							Bundle is building...
						{:else if testIsLoading}
							Running
						{:else}
							Test
						{/if}
					</Button>
				{/if}
			</div>
<<<<<<< HEAD
			<div class="grow bg-red-500">
				<Splitpanes horizontal class="min-h-full bg-red-400">
					<Pane size={33}>
						<div class="px-2">
							<div class="break-words relative font-sans">
								<SchemaForm compact {schema} bind:args bind:isValid />
							</div>
=======
			<Splitpanes horizontal style="height: 1000px;">
				<Pane size={33}>
					<div class="px-2">
						<div class="break-words relative font-sans">
							<SchemaForm compact {schema} bind:args bind:isValid />
>>>>>>> 3e5057d1
						</div>
					</Pane>
					<Pane size={67}>
						<LogPanel
							{workspace}
							lang={currentScript?.language}
							previewJob={testJob}
							{pastPreviews}
							previewIsLoading={testIsLoading}
						/>
					</Pane>
				</Splitpanes>
			</div>
		</div>
	{:else}
		<!-- <div class="h-full w-full grid grid-cols-2"> -->
		<div class="h-full w-full">
			<div class="flex flex-col max-h-screen h-full relative">
				<div class="absolute top-0 left-2">
					<DarkModeToggle bind:darkMode bind:this={darkModeToggle} forcedDarkMode={false} />
					{#if $userStore}
						As {$userStore?.username} in {$workspaceStore}
					{:else}
						<span class="text-red-600">Unable to login on {$workspaceStore}</span>
					{/if}
				</div>

				<div class="flex justify-center pt-1 z-50 absolute -translate-x-[100%] right-2 top-2 gap-2">
					<FlowPreviewButtons
						bind:this={flowPreviewButtons}
						{onJobDone}
						onRunPreview={() => {
							localModuleStates = {}
							showJobStatus = true
						}}
					/>
				</div>
				<Splitpanes horizontal class="h-full max-h-screen grow">
					<Pane size={67}>
						{#if flowStore.val?.value?.modules}
							<div id="flow-editor"></div>
							<FlowModuleSchemaMap
								bind:this={flowModuleSchemaMap}
								disableAi
								disableTutorials
								smallErrorHandler={true}
								disableStaticInputs
								{localModuleStates}
								onTestUpTo={flowPreviewButtons?.testUpTo}
								testModuleStates={modulesTestStates}
								isOwner={flowPreviewContent?.getIsOwner?.()}
								onTestFlow={flowPreviewButtons?.runPreview}
								isRunning={flowPreviewContent?.getIsRunning?.()}
								onCancelTestFlow={flowPreviewContent?.cancelTest}
								onOpenPreview={flowPreviewButtons?.openPreview}
								onHideJobStatus={resetModulesStates}
								flowJob={job}
								{showJobStatus}
								onDelete={(id) => {
									delete localModuleStates[id]
									delete modulesTestStates.states[id]
								}}
								{flowHasChanged}
							/>
						{:else}
							<div class="text-red-400 mt-20">Missing flow modules</div>
						{/if}
					</Pane>
					<Pane size={33}>
						{#key reload}
							<FlowEditorPanel
								enableAi
								noEditor
								on:applyArgs={(ev) => {
									if (ev.detail.kind === 'preprocessor') {
										stepsInputArgs.setStepArgs('preprocessor', ev.detail.args ?? {})
										$selectedIdStore = 'preprocessor'
									} else {
										previewArgsStore.val = ev.detail.args ?? {}
										flowPreviewButtons?.openPreview()
									}
								}}
								onTestFlow={flowPreviewButtons?.runPreview}
								{job}
								isOwner={flowPreviewContent?.getIsOwner()}
								{suspendStatus}
								onOpenDetails={flowPreviewButtons?.openPreview}
								previewOpen={flowPreviewButtons?.getPreviewOpen()}
							/>
						{/key}
					</Pane>
				</Splitpanes>
			</div>
		</div>
	{/if}
</main><|MERGE_RESOLUTION|>--- conflicted
+++ resolved
@@ -753,34 +753,24 @@
 					</Button>
 				{/if}
 			</div>
-<<<<<<< HEAD
-			<div class="grow bg-red-500">
-				<Splitpanes horizontal class="min-h-full bg-red-400">
-					<Pane size={33}>
-						<div class="px-2">
-							<div class="break-words relative font-sans">
-								<SchemaForm compact {schema} bind:args bind:isValid />
-							</div>
-=======
 			<Splitpanes horizontal style="height: 1000px;">
 				<Pane size={33}>
 					<div class="px-2">
 						<div class="break-words relative font-sans">
 							<SchemaForm compact {schema} bind:args bind:isValid />
->>>>>>> 3e5057d1
 						</div>
-					</Pane>
-					<Pane size={67}>
-						<LogPanel
-							{workspace}
-							lang={currentScript?.language}
-							previewJob={testJob}
-							{pastPreviews}
-							previewIsLoading={testIsLoading}
-						/>
-					</Pane>
-				</Splitpanes>
-			</div>
+					</div></Splitpanes>Pane
+				>
+				<Pane size={67}>
+					<LogPanel
+						{workspace}
+						lang={currentScript?.language}
+						previewJob={testJob}
+						{pastPreviews}
+						previewIsLoading={testIsLoading}
+					/>
+				</Pane>
+			</Splitpanes>
 		</div>
 	{:else}
 		<!-- <div class="h-full w-full grid grid-cols-2"> -->
