<script lang="ts">
	import { goto } from '$app/navigation'
	import { page } from '$app/stores'
	import { FlowService, ScheduleService, type Flow } from '$lib/gen'
	import { clearPreviewResults, workspaceStore } from '$lib/stores'
	import {
		encodeState,
		formatCron,
		loadHubScripts,
		sendUserToast,
		setQueryWithoutLoad
	} from '$lib/utils'
	import { Breadcrumb, BreadcrumbItem } from 'flowbite-svelte'
	import { onMount } from 'svelte'
	import { OFFSET } from './CronInput.svelte'
	import FlowEditor from './FlowEditor.svelte'
	import { flowStore, mode } from './flows/flowStore'
	import { flowToMode } from './flows/utils'

	import ScriptSchema from './ScriptSchema.svelte'

	export let initialPath: string = ''
	let pathError = ''

	let scheduleArgs: Record<string, any>
	let scheduleEnabled
	let scheduleCron: string

	$: step = Number($page.url.searchParams.get('step')) || 1

	async function createSchedule(path: string) {
		await ScheduleService.createSchedule({
			workspace: $workspaceStore!,
			requestBody: {
				path: path,
				schedule: formatCron(scheduleCron),
				offset: OFFSET,
				script_path: path,
				is_flow: true,
				args: scheduleArgs,
				enabled: scheduleEnabled
			}
		})
	}
	async function saveFlow(): Promise<void> {
		const flow = flowToMode($flowStore, $mode)

		if (initialPath === '') {
			await FlowService.createFlow({
				workspace: $workspaceStore!,
				requestBody: {
					path: flow.path,
					summary: flow.summary,
					description: flow.description ?? '',
					value: flow.value,
					schema: flow.schema
				}
			})
			if ($mode == 'pull') {
				await createSchedule(flow.path)
			}
		} else {
			await FlowService.updateFlow({
				workspace: $workspaceStore!,
				path: initialPath,
				requestBody: {
					path: flow.path,
					summary: flow.summary,
					description: flow.description ?? '',
					value: flow.value,
					schema: flow.schema
				}
			})
			const scheduleExists = await ScheduleService.existsSchedule({
				workspace: $workspaceStore ?? '',
				path: initialPath
			})
			if (scheduleExists) {
				const schedule = await ScheduleService.getSchedule({
					workspace: $workspaceStore ?? '',
					path: initialPath
				})
				if (
					schedule.path != flow.path ||
					JSON.stringify(schedule.args) != JSON.stringify(scheduleArgs) ||
					schedule.schedule != scheduleCron
				) {
					await ScheduleService.updateSchedule({
						workspace: $workspaceStore ?? '',
						path: initialPath,
						requestBody: {
							schedule: formatCron(scheduleCron),
							script_path: flow.path,
							is_flow: true,
							args: scheduleArgs
						}
					})
				}
				if (scheduleEnabled != schedule.enabled) {
					await ScheduleService.setScheduleEnabled({
						workspace: $workspaceStore ?? '',
						path: flow.path,
						requestBody: { enabled: scheduleEnabled }
					})
				}
			} else {
				await createSchedule(flow.path)
			}
		}
		sendUserToast(`Success! flow saved at ${$flowStore.path}`)
		goto(`/flows/get/${$flowStore.path}`)
	}

	async function changeStep(step: number) {
		goto(`?step=${step}`)
	}

	flowStore.subscribe((flow: Flow) => {
		if (flow) {
			setQueryWithoutLoad($page.url, 'state', encodeState(flowToMode(flow, $mode)))
		}
	})

	onMount(() => {
		loadHubScripts()
		clearPreviewResults()
	})
</script>

<div class="flex flex-col max-w-screen-lg w-full mb-96">
	<!-- Nav between steps-->
	<div class="justify-between flex flex-row w-full">
		<Breadcrumb>
			<BreadcrumbItem on:click={() => changeStep(1)} variation={step === 1 ? 'solid' : null}>
				Flow Editor
			</BreadcrumbItem>
			<BreadcrumbItem on:click={() => changeStep(2)} variation={step === 2 ? 'solid' : null}>
				UI customisation
			</BreadcrumbItem>
		</Breadcrumb>
		<div class="flex flex-row-reverse ml-2">
			{#if step == 1}
				<button
					disabled={pathError != ''}
					class="default-button px-6 max-h-8"
					on:click={() => changeStep(2)}
				>
					Next
				</button>
				<button
					disabled={pathError != ''}
					class="default-button-secondary px-6 max-h-8 mr-2"
					on:click={saveFlow}
				>
<<<<<<< HEAD
					Save
				</button>
			{:else}
				<button class="default-button px-6 self-end" on:click={saveFlow}>Save</button>
			{/if}
=======
			</div>
			<div class="flex flex-row-reverse ml-2">
				{#if step == 1}
					<button
						disabled={pathError != ''}
						class="default-button px-6 max-h-8"
						on:click={() => {
							changeStep(step + 1)
						}}
					>
						Next
					</button>
					<button
						disabled={pathError != ''}
						class="default-button-secondary px-6 max-h-8 mr-2"
						on:click={saveFlow}
					>
						Save
					</button>
				{:else}
					<button class="default-button px-6 self-end" on:click={saveFlow}>Save</button>
				{/if}
			</div>
		</div>

		<div class="flex flex-row-reverse">
			<span class="my-1 text-sm text-gray-500 italic">
				{#if initialPath && initialPath != $flowStore?.path} {initialPath} &rightarrow; {/if}
				{$flowStore?.path}
			</span>
>>>>>>> e2788a20
		</div>
	</div>
	<div class="flex flex-row-reverse">
		<span class="my-1 text-sm text-gray-500 italic">
			{#if initialPath && initialPath != $flowStore?.path} {initialPath} &rightarrow; {/if}
			{$flowStore?.path}
		</span>
	</div>

	<!-- metadata -->

	{#if $flowStore}
		{#if step === 1}
			<FlowEditor
				bind:pathError
				bind:initialPath
				bind:scheduleEnabled
				bind:scheduleCron
				bind:scheduleArgs
			/>
		{:else if step === 2}
			<ScriptSchema
				synchronizedHeader={false}
				bind:summary={$flowStore.summary}
				bind:description={$flowStore.description}
				bind:schema={$flowStore.schema}
			/>
		{/if}
	{:else}
		<p>Loading</p>
	{/if}
</div><|MERGE_RESOLUTION|>--- conflicted
+++ resolved
@@ -152,44 +152,11 @@
 					class="default-button-secondary px-6 max-h-8 mr-2"
 					on:click={saveFlow}
 				>
-<<<<<<< HEAD
 					Save
 				</button>
 			{:else}
 				<button class="default-button px-6 self-end" on:click={saveFlow}>Save</button>
 			{/if}
-=======
-			</div>
-			<div class="flex flex-row-reverse ml-2">
-				{#if step == 1}
-					<button
-						disabled={pathError != ''}
-						class="default-button px-6 max-h-8"
-						on:click={() => {
-							changeStep(step + 1)
-						}}
-					>
-						Next
-					</button>
-					<button
-						disabled={pathError != ''}
-						class="default-button-secondary px-6 max-h-8 mr-2"
-						on:click={saveFlow}
-					>
-						Save
-					</button>
-				{:else}
-					<button class="default-button px-6 self-end" on:click={saveFlow}>Save</button>
-				{/if}
-			</div>
-		</div>
-
-		<div class="flex flex-row-reverse">
-			<span class="my-1 text-sm text-gray-500 italic">
-				{#if initialPath && initialPath != $flowStore?.path} {initialPath} &rightarrow; {/if}
-				{$flowStore?.path}
-			</span>
->>>>>>> e2788a20
 		</div>
 	</div>
 	<div class="flex flex-row-reverse">
