<script lang="ts">
	import { run } from 'svelte/legacy'

	import {
		FlowService,
		type Flow,
		DraftService,
		type PathScript,
		type OpenFlow,
		type InputTransform,
		type TriggersCount,
		CaptureService
	} from '$lib/gen'
	import { initHistory, redo, undo } from '$lib/history'
	import {
		enterpriseLicense,
		tutorialsToDo,
		userStore,
		workspaceStore,
		usedTriggerKinds
	} from '$lib/stores'
	import {
		cleanValueProperties,
		encodeState,
		generateRandomString,
		orderedJsonStringify,
		replaceFalseWithUndefined,
		type StateStore,
		type Value
	} from '$lib/utils'
	import { sendUserToast } from '$lib/toast'
	import { Drawer } from '$lib/components/common'
	import DeployOverrideConfirmationModal from '$lib/components/common/confirmationModal/DeployOverrideConfirmationModal.svelte'

	import { onMount, setContext, type ComponentType } from 'svelte'
	import { writable, type Writable } from 'svelte/store'
	import CenteredPage from './CenteredPage.svelte'
	import { Badge, Button, UndoRedo } from './common'
	import FlowEditor from './flows/FlowEditor.svelte'
	import ScriptEditorDrawer from './flows/content/ScriptEditorDrawer.svelte'
	import type { FlowState } from './flows/flowState'
	import { dfs as dfsApply } from './flows/dfs'
	import FlowImportExportMenu from './flows/header/FlowImportExportMenu.svelte'
	import FlowPreviewButtons from './flows/header/FlowPreviewButtons.svelte'
	import type { FlowEditorContext, FlowInput, FlowInputEditorState } from './flows/types'
	import { cleanInputs } from './flows/utils'
	import { Calendar, Pen, Save, DiffIcon, HistoryIcon, FileJson, type Icon } from 'lucide-svelte'
	import { createEventDispatcher } from 'svelte'
	import Awareness from './Awareness.svelte'
	import { getAllModules } from './flows/flowExplorer'
	import { type FlowCopilotContext } from './copilot/flow'
	import FlowAIButton from './copilot/chat/flow/FlowAIButton.svelte'
	import { loadFlowModuleState } from './flows/flowStateUtils.svelte'
	import FlowBuilderTutorials from './FlowBuilderTutorials.svelte'
	import Dropdown from '$lib/components/DropdownV2.svelte'
	import FlowTutorials from './FlowTutorials.svelte'
	import { ignoredTutorials } from './tutorials/ignoredTutorials'
	import type DiffDrawer from './DiffDrawer.svelte'
	import FlowHistory from './flows/FlowHistory.svelte'
	import Summary from './Summary.svelte'
	import type { FlowBuilderWhitelabelCustomUi } from './custom_ui'
	import FlowYamlEditor from './flows/header/FlowYamlEditor.svelte'
	import { type TriggerContext, type ScheduleTrigger } from './triggers'
	import type { SavedAndModifiedValue } from './common/confirmationModal/unsavedTypes'
	import DeployButton from './DeployButton.svelte'
	import type { FlowWithDraftAndDraftTriggers, Trigger } from './triggers/utils'
	import {
		deployTriggers,
		filterDraftTriggers,
		handleSelectTriggerFromKind
	} from './triggers/utils'
	import DraftTriggersConfirmationModal from './common/confirmationModal/DraftTriggersConfirmationModal.svelte'
	import { Triggers } from './triggers/triggers.svelte'
	import { aiChatManager } from './copilot/chat/AIChatManager.svelte'

	interface Props {
		initialPath?: string
		pathStoreInit?: string | undefined
		newFlow: boolean
		selectedId: string | undefined
		initialArgs?: Record<string, any>
		loading?: boolean
		flowStore: StateStore<OpenFlow>
		flowStateStore: Writable<FlowState>
		savedFlow?: FlowWithDraftAndDraftTriggers | undefined
		diffDrawer?: DiffDrawer | undefined
		customUi?: FlowBuilderWhitelabelCustomUi
		disableAi?: boolean
		disabledFlowInputs?: boolean
		savedPrimarySchedule?: ScheduleTrigger | undefined // used to set the primary schedule in the legacy primaryScheduleStore
		version?: number | undefined
		setSavedraftCb?: ((cb: () => void) => void) | undefined
		draftTriggersFromUrl?: Trigger[] | undefined
		selectedTriggerIndexFromUrl?: number | undefined
		children?: import('svelte').Snippet
	}

	let {
		initialPath = $bindable(''),
		pathStoreInit = undefined,
		newFlow,
		selectedId,
		initialArgs = {},
		loading = false,
		flowStore,
		flowStateStore,
		savedFlow = $bindable(undefined),
		diffDrawer = undefined,
		customUi = {},
		disableAi = false,
		disabledFlowInputs = false,
		savedPrimarySchedule = undefined,
		version = undefined,
		setSavedraftCb = undefined,
		draftTriggersFromUrl = undefined,
		selectedTriggerIndexFromUrl = undefined,
		children
	}: Props = $props()

	let initialPathStore = writable(initialPath)

	// used for new flows for captures
	let fakeInitialPath =
		'u/' +
		($userStore?.username?.includes('@')
			? $userStore!.username.split('@')[0].replace(/[^a-zA-Z0-9_]/g, '')
			: $userStore!.username!) +
		'/' +
		generateRandomString(12)

	// Used by multiplayer deploy collision warning
	let deployedValue: Value | undefined = $state(undefined) // Value to diff against
	let deployedBy: string | undefined = $state(undefined) // Author
	let confirmCallback: () => void = $state(() => {}) // What happens when user clicks `override` in warning
	let open: boolean = $state(false) // Is confirmation modal open

	// Draft triggers confirmation modal
	let draftTriggersModalOpen = $state(false)
	let confirmDeploymentCallback: (triggersToDeploy: Trigger[]) => void = () => {}

	async function handleDraftTriggersConfirmed(event: CustomEvent<{ selectedTriggers: Trigger[] }>) {
		const { selectedTriggers } = event.detail
		// Continue with saving the flow
		draftTriggersModalOpen = false
		confirmDeploymentCallback(selectedTriggers)
	}

	export function getInitialAndModifiedValues(): SavedAndModifiedValue {
		return {
			savedValue: savedFlow,
			modifiedValue: {
				...flowStore.val,
				draft_triggers: structuredClone(triggersState.getDraftTriggersSnapshot())
			}
		}
	}
	let onLatest = true
	async function compareVersions() {
		if (version === undefined) {
			return
		}
		try {
			if (initialPath && initialPath != '') {
				const flowVersion = await FlowService.getFlowLatestVersion({
					workspace: $workspaceStore!,
					path: initialPath
				})

				onLatest = version === flowVersion?.id
			} else {
				onLatest = true
			}
		} catch (err) {
			console.error('Error comparing versions', err)
			onLatest = true
		}
	}

	const dispatch = createEventDispatcher()

	const primaryScheduleStore = writable<ScheduleTrigger | undefined | false>(savedPrimarySchedule) // kept for legacy reasons
	const triggersCount = writable<TriggersCount | undefined>(undefined)
	const simplifiedPoll = writable(false)

	// used to set the primary schedule in the legacy primaryScheduleStore
	export function setPrimarySchedule(schedule: ScheduleTrigger | undefined | false) {
		primaryScheduleStore.set(schedule)
	}

	export function setDraftTriggers(triggers: Trigger[] | undefined) {
		triggersState.setTriggers([
			...(triggers ?? []),
			...triggersState.triggers.filter((t) => !t.draftConfig)
		])
		loadTriggers()
	}

	export function setSelectedTriggerIndex(index: number | undefined) {
		triggersState.selectedTriggerIndex = index
	}

	let loadingSave = $state(false)
	let loadingDraft = $state(false)

	export async function saveDraft(forceSave = false): Promise<void> {
		if (!newFlow && !savedFlow) {
			return
		}
		if (savedFlow) {
			const draftOrDeployed = cleanValueProperties(savedFlow.draft || savedFlow)
			const currentDraftTriggers = structuredClone(triggersState.getDraftTriggersSnapshot())
			const current = cleanValueProperties(
				$state.snapshot({
					...flowStore.val,
					path: $pathStore,
					draft_triggers: currentDraftTriggers
				})
			)
			if (!forceSave && orderedJsonStringify(draftOrDeployed) === orderedJsonStringify(current)) {
				sendUserToast('No changes detected, ignoring', false, [
					{
						label: 'Save anyway',
						callback: () => {
							saveDraft(true)
						}
					}
				])
				return
			}
		}
		loadingDraft = true
		try {
			const flow = cleanInputs(flowStore.val)
			try {
				localStorage.removeItem('flow')
				localStorage.removeItem(`flow-${$pathStore}`)
			} catch (e) {
				console.error('error interacting with local storage', e)
			}
			if (newFlow || savedFlow?.draft_only) {
				if (savedFlow?.draft_only) {
					await FlowService.deleteFlowByPath({
						workspace: $workspaceStore!,
						path: initialPath,
						keepCaptures: true
					})
				}
				if (!initialPath || $pathStore != initialPath) {
					await CaptureService.moveCapturesAndConfigs({
						workspace: $workspaceStore!,
						path: initialPath || fakeInitialPath,
						requestBody: {
							new_path: $pathStore
						},
						runnableKind: 'flow'
					})
				}
				await FlowService.createFlow({
					workspace: $workspaceStore!,
					requestBody: {
						path: $pathStore,
						summary: flow.summary ?? '',
						description: flow.description ?? '',
						value: flow.value,
						schema: flow.schema,
						tag: flow.tag,
						draft_only: true,
						ws_error_handler_muted: flow.ws_error_handler_muted,
						visible_to_runner_only: flow.visible_to_runner_only,
						on_behalf_of_email: flow.on_behalf_of_email
					}
				})
			}
			await DraftService.createDraft({
				workspace: $workspaceStore!,
				requestBody: {
					path: newFlow || savedFlow?.draft_only ? $pathStore : initialPath,
					typ: 'flow',
					value: {
						...flow,
						path: $pathStore,
						draft_triggers: triggersState.getDraftTriggersSnapshot()
					}
				}
			})

			savedFlow = {
				...(newFlow || savedFlow?.draft_only
					? {
							...structuredClone($state.snapshot(flowStore.val)),
							path: $pathStore,
							draft_only: true
						}
					: savedFlow),
				draft: {
					...structuredClone($state.snapshot(flowStore.val)),
					path: $pathStore,
					draft_triggers: structuredClone(triggersState.getDraftTriggersSnapshot())
				}
			} as FlowWithDraftAndDraftTriggers

			let savedAtNewPath = false
			if (newFlow) {
				dispatch('saveInitial', $pathStore)
			} else if (savedFlow?.draft_only && $pathStore !== initialPath) {
				savedAtNewPath = true
				initialPath = $pathStore
				// this is so we can use the flow builder outside of sveltekit
				dispatch('saveDraftOnlyAtNewPath', { path: $pathStore, selectedId: getSelectedId() })
			}
			dispatch('saveDraft', { path: $pathStore, savedAtNewPath, newFlow })
			sendUserToast('Saved as draft')
		} catch (error) {
			sendUserToast(`Error while saving the flow as a draft: ${error.body || error.message}`, true)
			dispatch('saveDraftError', error)
		}
		loadingDraft = false
	}

	onMount(() => {
		setSavedraftCb?.(() => saveDraft())
	})

	export function computeUnlockedSteps(flow: Flow) {
		return Object.fromEntries(
			getAllModules(flow.value.modules, flow.value.failure_module)
				.filter((m) => m.value.type == 'script' && m.value.hash == null)
				.map((m) => [m.id, (m.value as PathScript).path])
		)
	}

	async function handleSaveFlow(deploymentMsg?: string) {
		await compareVersions()
		if (onLatest || initialPath == '' || savedFlow?.draft_only) {
			// Handle directly
			await saveFlow(deploymentMsg)
		} else {
			// We need it for diff
			await syncWithDeployed()

			if (
				deployedValue &&
				flowStore.val &&
				orderedJsonStringify(deployedValue) ===
					orderedJsonStringify(replaceFalseWithUndefined({ ...flowStore.val, path: $pathStore }))
			) {
				await saveFlow(deploymentMsg)
			} else {
				// Handle through confirmation modal
				confirmCallback = async () => {
					await saveFlow(deploymentMsg)
				}
				// Open confirmation modal
				open = true
			}
		}
	}
	async function syncWithDeployed() {
		const flow = await FlowService.getFlowByPath({
			workspace: $workspaceStore!,
			path: initialPath,
			withStarredInfo: true
		})
		deployedValue = replaceFalseWithUndefined({
			...flow,
			edited_at: undefined,
			edited_by: undefined,
			workspace_id: undefined
		})
		deployedBy = flow.edited_by
	}

	async function saveFlow(deploymentMsg?: string, triggersToDeploy?: Trigger[]): Promise<void> {
		if (!triggersToDeploy) {
			// Check if there are draft triggers that need confirmation
			const draftTriggers = triggersState.triggers.filter((trigger) => trigger.draftConfig)
			if (draftTriggers.length > 0) {
				draftTriggersModalOpen = true
				confirmDeploymentCallback = async (triggersToDeploy: Trigger[]) => {
					await saveFlow(deploymentMsg, triggersToDeploy)
				}
				return
			}
		}

		loadingSave = true
		try {
			const flow = cleanInputs(flowStore.val)
			// console.log('flow', computeUnlockedSteps(flow)) // del
			// loadingSave = false // del
			// return

			if (newFlow) {
				try {
					localStorage.removeItem('flow')
					localStorage.removeItem(`flow-${$pathStore}`)
				} catch (e) {
					console.error('error interacting with local storage', e)
				}
				await FlowService.createFlow({
					workspace: $workspaceStore!,
					requestBody: {
						path: $pathStore,
						summary: flow.summary ?? '',
						description: flow.description ?? '',
						value: flow.value,
						schema: flow.schema,
						ws_error_handler_muted: flow.ws_error_handler_muted,
						tag: flow.tag,
						dedicated_worker: flow.dedicated_worker,
						visible_to_runner_only: flow.visible_to_runner_only,
						on_behalf_of_email: flow.on_behalf_of_email,
						deployment_message: deploymentMsg || undefined
					}
				})
				await CaptureService.moveCapturesAndConfigs({
					workspace: $workspaceStore!,
					path: fakeInitialPath,
					requestBody: {
						new_path: $pathStore
					},
					runnableKind: 'flow'
				})
				if (triggersToDeploy) {
					await deployTriggers(
						triggersToDeploy,
						$workspaceStore,
						!!$userStore?.is_admin || !!$userStore?.is_super_admin,
						usedTriggerKinds,
						$pathStore,
						true
					)
				}
			} else {
				try {
					localStorage.removeItem(`flow-${initialPath}`)
				} catch (e) {
					console.error('error interacting with local storage', e)
				}

				if (triggersToDeploy) {
					await deployTriggers(
						triggersToDeploy,
						$workspaceStore,
						!!$userStore?.is_admin || !!$userStore?.is_super_admin,
						usedTriggerKinds,
						initialPath
					)
				}

				await FlowService.updateFlow({
					workspace: $workspaceStore!,
					path: initialPath,
					requestBody: {
						path: $pathStore,
						summary: flow.summary,
						description: flow.description ?? '',
						value: flow.value,
						schema: flow.schema,
						tag: flow.tag,
						dedicated_worker: flow.dedicated_worker,
						ws_error_handler_muted: flow.ws_error_handler_muted,
						visible_to_runner_only: flow.visible_to_runner_only,
						on_behalf_of_email: flow.on_behalf_of_email,
						deployment_message: deploymentMsg || undefined
					}
				})
			}

			const { draft_triggers: _, ...newSavedFlow } = flowStore.val as OpenFlow & {
				draft_triggers: Trigger[]
			}
			savedFlow = {
				...structuredClone($state.snapshot(newSavedFlow)),
				path: $pathStore
			} as Flow
			setDraftTriggers([])
			loadingSave = false
			dispatch('deploy', $pathStore)
		} catch (err) {
			dispatch('deployError', err)
			sendUserToast(`The flow could not be saved: ${err.body ?? err}`, true)
			loadingSave = false
		}
	}

	let timeout: NodeJS.Timeout | undefined = undefined

	function saveSessionDraft() {
		timeout && clearTimeout(timeout)
		timeout = setTimeout(() => {
			try {
				localStorage.setItem(
					initialPath && initialPath != '' ? `flow-${initialPath}` : 'flow',
					encodeState({
						flow: flowStore.val,
						path: $pathStore,
						selectedId: $selectedIdStore,
						draft_triggers: triggersState.getDraftTriggersSnapshot(),
						selected_trigger: triggersState.getSelectedTriggerSnapshot()
					})
				)
			} catch (err) {
				console.error(err)
			}
		}, 500)
	}

	const selectedIdStore = writable<string>(selectedId ?? 'settings-metadata')

	export function getSelectedId() {
		return $selectedIdStore
	}

	const previewArgsStore = writable<Record<string, any>>(initialArgs)
	const scriptEditorDrawer = writable<ScriptEditorDrawer | undefined>(undefined)
	const moving = writable<{ id: string } | undefined>(undefined)
	const history = initHistory(flowStore.val)
	const pathStore = writable<string>(pathStoreInit ?? initialPath)
	const captureOn = writable<boolean>(false)
	const showCaptureHint = writable<boolean | undefined>(undefined)
	const flowInputEditorStateStore = writable<FlowInputEditorState>({
		selectedTab: undefined,
		editPanelSize: 0,
		payloadData: undefined
	})

	const testStepStore = writable<Record<string, any>>({})

	function select(selectedId: string) {
		selectedIdStore.set(selectedId)
	}

	let insertButtonOpen = writable<boolean>(false)

	setContext<FlowEditorContext>('FlowEditorContext', {
		selectedId: selectedIdStore,
		currentEditor: writable(undefined),
		previewArgs: previewArgsStore,
		scriptEditorDrawer,
		moving,
		history,
		flowStateStore,
		flowStore,
		pathStore,
		testStepStore,
		saveDraft,
		initialPathStore,
		fakeInitialPath,
		flowInputsStore: writable<FlowInput>({}),
		customUi,
		insertButtonOpen,
		executionCount: writable(0),
		flowInputEditorState: flowInputEditorStateStore
	})

	// Add triggers context store
	const triggersState = $state(
		new Triggers(
			[
				{ type: 'webhook', path: '', isDraft: false },
				{ type: 'email', path: '', isDraft: false },
				...(draftTriggersFromUrl ?? savedFlow?.draft?.draft_triggers ?? [])
			],
			selectedTriggerIndexFromUrl,
			saveSessionDraft
		)
	)

	setContext<TriggerContext>('TriggerContext', {
		triggersCount,
		simplifiedPoll,
		showCaptureHint,
		triggersState
	})

	export async function loadTriggers() {
		if (initialPath == '') return
		$triggersCount = await FlowService.getTriggersCountOfFlow({
			workspace: $workspaceStore!,
			path: initialPath
		})

		// Initialize triggers using utility function
		await triggersState.fetchTriggers(
			triggersCount,
			$workspaceStore,
			initialPath,
			true,
			$primaryScheduleStore,
			$userStore
		)

		if (savedFlow && savedFlow.draft) {
			savedFlow = filterDraftTriggers(savedFlow, triggersState) as FlowWithDraftAndDraftTriggers
		}
	}

	function onKeyDown(event: KeyboardEvent) {
		let classes = event.target?.['className']
		if (
			(typeof classes === 'string' && classes.includes('inputarea')) ||
			['INPUT', 'TEXTAREA'].includes(document.activeElement?.tagName!)
		) {
			return
		}

		switch (event.key) {
			case 'Z':
				if (event.ctrlKey || event.metaKey) {
					flowStore.val = redo(history)
					event.preventDefault()
				}
				break
			case 'z':
				if (event.ctrlKey || event.metaKey) {
					flowStore.val = undo(history, flowStore.val)
					$selectedIdStore = 'Input'
					event.preventDefault()
				}
				break
			case 's':
				if (event.ctrlKey || event.metaKey) {
					saveDraft()
					event.preventDefault()
				}
				break
			case 'ArrowDown': {
				if (!$insertButtonOpen) {
					let ids = generateIds()
					let idx = ids.indexOf($selectedIdStore)
					if (idx > -1 && idx < ids.length - 1) {
						$selectedIdStore = ids[idx + 1]
						event.preventDefault()
					}
				}
				break
			}
			case 'ArrowUp': {
				if (!$insertButtonOpen) {
					let ids = generateIds()
					let idx = ids.indexOf($selectedIdStore)
					if (idx > 0 && idx < ids.length) {
						$selectedIdStore = ids[idx - 1]
						event.preventDefault()
					}
				}
				break
			}
		}
	}

	function generateIds() {
		return [
			'settings-metadata',
			'constants',
			'preprocessor',
			...dfsApply(flowStore.val.value.modules, (module) => module.id)
		]
	}

	const dropdownItems: Array<{
		label: string
		onClick: () => void
	}> = []

	if (customUi.topBar?.extraDeployOptions != false) {
		if (savedFlow?.draft_only === false || savedFlow?.draft_only === undefined) {
			dropdownItems.push({
				label: 'Exit & see details',
				onClick: () => dispatch('details', $pathStore)
			})
		}

		if (!newFlow) {
			dropdownItems.push({
				label: 'Fork',
				onClick: () => window.open(`/flows/add?template=${initialPath}`)
			})
		}
	}

	let flowCopilotContext: FlowCopilotContext = $state({
		shouldUpdatePropertyType: writable<{
			[key: string]: 'static' | 'javascript' | undefined
		}>({}),
		exprsToSet: writable<{
			[key: string]: InputTransform | any | undefined
		}>({}),
		generatedExprs: writable<{
			[key: string]: string | undefined
		}>({}),
		stepInputsLoading: writable<boolean>(false)
	})

	setContext('FlowCopilotContext', flowCopilotContext)

	let renderCount = $state(0)
	let flowTutorials: FlowTutorials | undefined = $state(undefined)

	let jsonViewerDrawer: Drawer | undefined = $state(undefined)
	let yamlEditorDrawer: Drawer | undefined = $state(undefined)
	let flowHistory: FlowHistory | undefined = $state(undefined)

	export function triggerTutorial() {
		const urlParams = new URLSearchParams(window.location.search)
		const tutorial = urlParams.get('tutorial')

		if (tutorial) {
			flowTutorials?.runTutorialById(tutorial)
		} else if ($tutorialsToDo.includes(0) && !$ignoredTutorials.includes(0)) {
			flowTutorials?.runTutorialById('action')
		}
	}

	let moreItems: {
		displayName: string
		icon: ComponentType<Icon>
		action: () => void
		disabled?: boolean
	}[] = $state([])

	function onCustomUiChange(customUi: FlowBuilderWhitelabelCustomUi | undefined) {
		moreItems = [
			...(customUi?.topBar?.history != false
				? [
						{
							displayName: 'Deployment History',
							icon: HistoryIcon,
							action: () => {
								flowHistory?.open()
							},
							disabled: newFlow
						}
					]
				: []),
			...(customUi?.topBar?.history != false
				? [
						{
							displayName: 'Export',
							icon: FileJson,
							action: () => jsonViewerDrawer?.openDrawer()
						},
						{
							displayName: 'Edit in YAML',
							icon: FileJson,
							action: () => yamlEditorDrawer?.openDrawer()
						}
					]
				: [])
		]
	}

	function handleDeployTrigger(trigger: Trigger) {
		const { id, path, type } = trigger
		//Update the saved flow to remove the draft trigger that is deployed
		if (savedFlow && savedFlow.draft && savedFlow.draft.draft_triggers) {
			const newSavedDraftTrigers = savedFlow.draft.draft_triggers.filter(
				(t) => t.id !== id || t.path !== path || t.type !== type
			)
			savedFlow.draft.draft_triggers =
				newSavedDraftTrigers.length > 0 ? newSavedDraftTrigers : undefined
		}
	}

<<<<<<< HEAD
	let flowPreviewButtons: FlowPreviewButtons | undefined = $state()

	let flowEditor: FlowEditor | undefined = $state(undefined)
	run(() => {
		initialPathStore.set(initialPath)
	})
	run(() => {
		setContext('customUi', customUi)
	})
	run(() => {
		if (flowStore.val || $selectedIdStore) {
			saveSessionDraft()
		}
	})
	run(() => {
		initialPath && ($pathStore = initialPath)
	})
	run(() => {
		selectedId && select(selectedId)
	})
	run(() => {
		initialPath && initialPath != '' && $workspaceStore && loadTriggers()
	})
	run(() => {
		onCustomUiChange(customUi)
	})
	run(() => {
		if (flowEditor) {
			flowCopilotContext.toggleAiPanel = flowEditor.toggleAiPanel
			flowCopilotContext.addSelectedLinesToAiChat = flowEditor.addSelectedLinesToAiChat
		}
	})
=======
	let flowPreviewButtons: FlowPreviewButtons
>>>>>>> ae81b4f4
</script>

<svelte:window onkeydown={onKeyDown} />

{@render children?.()}

<DeployOverrideConfirmationModal
	bind:deployedBy
	bind:confirmCallback
	bind:open
	{diffDrawer}
	bind:deployedValue
	currentValue={flowStore.val}
/>

<DraftTriggersConfirmationModal
	bind:open={draftTriggersModalOpen}
	draftTriggers={triggersState.triggers.filter((t) => t.draftConfig)}
	isFlow={true}
	on:canceled={() => {
		draftTriggersModalOpen = false
	}}
	on:confirmed={handleDraftTriggersConfirmed}
/>

{#key renderCount}
	{#if !$userStore?.operator}
		{#if $pathStore}
			<FlowHistory bind:this={flowHistory} path={$pathStore} on:historyRestore />
		{/if}
		<FlowYamlEditor bind:drawer={yamlEditorDrawer} />
		<FlowImportExportMenu bind:drawer={jsonViewerDrawer} />
		<ScriptEditorDrawer bind:this={$scriptEditorDrawer} />

		<div class="flex flex-col flex-1 h-screen">
			<!-- Nav between steps-->
			<div
				class="justify-between flex flex-row items-center pl-2.5 pr-6 space-x-4 scrollbar-hidden overflow-x-auto max-h-12 h-full relative"
			>
				<div class="flex w-full max-w-md gap-4 items-center">
					<Summary
						disabled={customUi?.topBar?.editableSummary == false}
						bind:value={flowStore.val.summary}
					/>

					<UndoRedo
						undoProps={{ disabled: $history.index === 0 }}
						redoProps={{ disabled: $history.index === $history.history.length - 1 }}
						on:undo={() => {
							const currentModules = flowStore.val?.value?.modules

							flowStore.val = undo(history, flowStore.val)

							const newModules = flowStore.val?.value?.modules
							const restoredModules = newModules?.filter(
								(node) => !currentModules?.some((currentNode) => currentNode?.id === node?.id)
							)

							for (const mod of restoredModules) {
								if (mod) {
									try {
										loadFlowModuleState(mod).then((state) => ($flowStateStore[mod.id] = state))
									} catch (e) {
										console.error('Error loading state for restored node', e)
									}
								}
							}

							$selectedIdStore = 'Input'
						}}
						on:redo={() => {
							flowStore.val = redo(history)
						}}
					/>
				</div>

				<div class="gap-4 flex-row hidden md:flex w-full max-w-md">
					{#if triggersState.triggers?.some((t) => t.type === 'schedule')}
						{@const primaryScheduleIndex = triggersState.triggers.findIndex((t) => t.isPrimary)}
						{@const scheduleIndex = triggersState.triggers.findIndex((t) => t.type === 'schedule')}
						<Button
							btnClasses="hidden lg:inline-flex"
							startIcon={{ icon: Calendar }}
							variant="contained"
							color="light"
							size="xs"
							on:click={async () => {
								select('triggers')
								const selected = primaryScheduleIndex ?? scheduleIndex
								if (selected) {
									triggersState.selectedTriggerIndex = selected
								}
							}}
						>
							{triggersState.triggers[primaryScheduleIndex]?.draftConfig?.schedule ??
								triggersState.triggers[primaryScheduleIndex]?.lightConfig?.schedule ??
								''}
						</Button>
					{/if}

					{#if customUi?.topBar?.path != false}
						<div class="flex justify-start w-full">
							<div>
								<button
									onclick={async () => {
										select('settings-metadata')
										document.getElementById('path')?.focus()
									}}
								>
									<Badge
										color="gray"
										class="center-center !bg-gray-300 !text-tertiary dark:!bg-gray-700 dark:!text-gray-300 !h-[28px]  !w-[70px] rounded-r-none"
									>
										<Pen size={12} class="mr-2" /> Path
									</Badge>
								</button>
							</div>
							<input
								type="text"
								readonly
								value={$pathStore && $pathStore != '' ? $pathStore : 'Choose a path'}
								class="font-mono !text-xs !min-w-[96px] !max-w-[300px] !w-full !h-[28px] !my-0 !py-0 !border-l-0 !rounded-l-none"
								onfocus={({ currentTarget }) => {
									currentTarget.select()
								}}
							/>
						</div>
					{/if}
				</div>
				<div class="flex flex-row gap-2 items-center">
					{#if $enterpriseLicense && !newFlow}
						<Awareness />
					{/if}
					<div>
						{#if moreItems?.length > 0}
							<Dropdown items={moreItems} />
						{/if}
					</div>
					{#if customUi?.topBar?.tutorials != false}
						<FlowBuilderTutorials
							on:reload={() => {
								renderCount += 1
							}}
						/>
					{/if}
					{#if customUi?.topBar?.diff != false}
						<Button
							color="light"
							variant="border"
							size="xs"
							on:click={async () => {
								if (!savedFlow) {
									return
								}

								await syncWithDeployed()

								const currentDraftTriggers = structuredClone(
									triggersState.getDraftTriggersSnapshot()
								)

								diffDrawer?.openDrawer()
								diffDrawer?.setDiff({
									mode: 'normal',
									deployed: deployedValue ?? savedFlow,
									draft: savedFlow?.draft,
									current: {
										...flowStore.val,
										path: $pathStore,
										draft_triggers: currentDraftTriggers
									}
								})
							}}
							disabled={!savedFlow}
						>
							<div class="flex flex-row gap-2 items-center">
								<DiffIcon size={14} />
								Diff
							</div>
						</Button>
					{/if}
					{#if !disableAi && customUi?.topBar?.aiBuilder != false && !aiChatManager.open}
						<FlowAIButton openPanel={() => aiChatManager.openChat()} />
					{/if}
					<FlowPreviewButtons
						on:openTriggers={(e) => {
							select('triggers')
							handleSelectTriggerFromKind(triggersState, triggersCount, initialPath, e.detail.kind)
							captureOn.set(true)
							showCaptureHint.set(true)
						}}
						bind:this={flowPreviewButtons}
						{loading}
					/>
					<Button
						loading={loadingDraft}
						size="xs"
						startIcon={{ icon: Save }}
						on:click={() => saveDraft()}
						disabled={(!newFlow && !savedFlow) || loading}
						shortCut={{
							key: 'S'
						}}
					>
						Draft
					</Button>

					<DeployButton
						on:save={async ({ detail }) => await handleSaveFlow(detail)}
						{loading}
						{loadingSave}
						{newFlow}
						{dropdownItems}
					/>
				</div>
			</div>

			<!-- metadata -->
			{#if $flowStateStore}
				<FlowEditor
					{disabledFlowInputs}
					disableAi={disableAi || customUi?.stepInputs?.ai == false}
					disableSettings={customUi?.settingsPanel === false}
					{loading}
					on:reload={() => {
						renderCount += 1
					}}
					{newFlow}
					on:applyArgs={(ev) => {
						if (ev.detail.kind === 'preprocessor') {
							$testStepStore['preprocessor'] = ev.detail.args ?? {}
							$selectedIdStore = 'preprocessor'
						}
					}}
					on:testWithArgs={(e) => {
						$previewArgsStore = JSON.parse(JSON.stringify(e.detail))
						flowPreviewButtons?.openPreview(true)
					}}
					{savedFlow}
					onDeployTrigger={handleDeployTrigger}
				/>
			{:else}
				<CenteredPage>Loading...</CenteredPage>
			{/if}
		</div>
	{:else}
		Flow Builder not available to operators
	{/if}
{/key}

<FlowTutorials
	bind:this={flowTutorials}
	on:reload={() => {
		renderCount += 1
	}}
/><|MERGE_RESOLUTION|>--- conflicted
+++ resolved
@@ -763,7 +763,6 @@
 		}
 	}
 
-<<<<<<< HEAD
 	let flowPreviewButtons: FlowPreviewButtons | undefined = $state()
 
 	let flowEditor: FlowEditor | undefined = $state(undefined)
@@ -796,9 +795,6 @@
 			flowCopilotContext.addSelectedLinesToAiChat = flowEditor.addSelectedLinesToAiChat
 		}
 	})
-=======
-	let flowPreviewButtons: FlowPreviewButtons
->>>>>>> ae81b4f4
 </script>
 
 <svelte:window onkeydown={onKeyDown} />
