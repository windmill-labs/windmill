<script lang="ts">
	import {
		FlowService,
		ScheduleService,
		type Flow,
		type FlowModule,
		DraftService,
		type PathScript,
		ScriptService,
		Script,
		type HubScriptKind,
		type OpenFlow
	} from '$lib/gen'
	import { initHistory, push, redo, undo } from '$lib/history'
	import {
		copilotInfo,
		enterpriseLicense,
		tutorialsToDo,
		userStore,
		workspaceStore
	} from '$lib/stores'
	import {
		cleanValueProperties,
		encodeState,
		formatCron,
		orderedJsonStringify,
		sleep
	} from '$lib/utils'
	import { sendUserToast } from '$lib/toast'
	import type { Drawer } from '$lib/components/common'

	import { setContext, tick } from 'svelte'
	import { writable, type Writable } from 'svelte/store'
	import CenteredPage from './CenteredPage.svelte'
	import { Badge, Button, Kbd, UndoRedo } from './common'
	import FlowEditor from './flows/FlowEditor.svelte'
	import ScriptEditorDrawer from './flows/content/ScriptEditorDrawer.svelte'
	import type { FlowState } from './flows/flowState'
	import { dfs as dfsApply } from './flows/dfs'
	import { dfs, getPreviousIds } from './flows/previousResults'
	import FlowImportExportMenu from './flows/header/FlowImportExportMenu.svelte'
	import FlowPreviewButtons from './flows/header/FlowPreviewButtons.svelte'
	import { loadFlowSchedule, type Schedule } from './flows/scheduleUtils'
	import type { FlowEditorContext } from './flows/types'
	import { cleanInputs, emptyFlowModuleState } from './flows/utils'
<<<<<<< HEAD
	import { Calendar, Pen, Save } from 'lucide-svelte'
=======
	import { DiffIcon, Pen } from 'lucide-svelte'
>>>>>>> 766badd2
	import { createEventDispatcher } from 'svelte'
	import Awareness from './Awareness.svelte'
	import { getAllModules } from './flows/flowExplorer'
	import {
		stepCopilot,
		type FlowCopilotModule,
		glueCopilot,
		type FlowCopilotContext
	} from './copilot/flow'
	import type { Schema, SchemaProperty } from '$lib/common'
	import FlowCopilotDrawer from './copilot/FlowCopilotDrawer.svelte'
	import FlowCopilotStatus from './copilot/FlowCopilotStatus.svelte'
	import { fade } from 'svelte/transition'
	import { loadFlowModuleState } from './flows/flowStateUtils'
	import FlowCopilotInputsModal from './copilot/FlowCopilotInputsModal.svelte'
	import { snakeCase } from 'lodash'
	import FlowBuilderTutorials from './FlowBuilderTutorials.svelte'

	import FlowTutorials from './FlowTutorials.svelte'
	import { ignoredTutorials } from './tutorials/ignoredTutorials'
	import type DiffDrawer from './DiffDrawer.svelte'
	import UnsavedConfirmationModal from './common/confirmationModal/UnsavedConfirmationModal.svelte'
	import { cloneDeep } from 'lodash'

	export let initialPath: string = ''
	export let newFlow: boolean
	export let selectedId: string | undefined
	export let initialArgs: Record<string, any> = {}
	export let loading = false
	export let flowStore: Writable<OpenFlow>
	export let flowStateStore: Writable<FlowState>
	export let savedFlow:
		| (Flow & {
				draft?: Flow | undefined
		  })
		| undefined = undefined
	export let diffDrawer: DiffDrawer | undefined = undefined

	const dispatch = createEventDispatcher()

	async function createSchedule(path: string) {
		const { cron, timezone, args, enabled } = $scheduleStore

		try {
			await ScheduleService.createSchedule({
				workspace: $workspaceStore!,
				requestBody: {
					path: path,
					schedule: formatCron(cron),
					timezone,
					script_path: path,
					is_flow: true,
					args,
					enabled
				}
			})
		} catch (err) {
			sendUserToast(`The primary schedule could not be created: ${err}`, true)
		}
	}

	let loadingSave = false
	let loadingDraft = false

	async function saveDraft(): Promise<void> {
		const flow = cleanInputs($flowStore)
		if (savedFlow) {
			const draftOrDeployed = cleanValueProperties(savedFlow.draft || savedFlow)
			const current = cleanValueProperties(flow)
			if (orderedJsonStringify(draftOrDeployed) === orderedJsonStringify(current)) {
				return
			}
		}
		loadingDraft = true
		try {
			localStorage.removeItem('flow')
			localStorage.removeItem(`flow-${$pathStore}`)

			if (newFlow) {
				await FlowService.createFlow({
					workspace: $workspaceStore!,
					requestBody: {
						path: $pathStore,
						summary: flow.summary,
						description: flow.description ?? '',
						value: flow.value,
						schema: flow.schema,
						tag: flow.tag,
						draft_only: true,
						ws_error_handler_muted: flow.ws_error_handler_muted
					}
				})
			}
			await DraftService.createDraft({
				workspace: $workspaceStore!,
				requestBody: {
					path: newFlow ? $pathStore : initialPath,
					typ: 'flow',
					value: flow
				}
			})

			savedFlow = {
				...cloneDeep(flow),
				path: newFlow ? $pathStore : initialPath,
				draft: {
					...cloneDeep(flow),
					path: newFlow ? $pathStore : initialPath
				}
			} as Flow & {
				draft?: Flow
			}

			if (newFlow) {
				dispatch('saveInitial', $pathStore)
			}
			sendUserToast('Saved as draft')
		} catch (error) {
			sendUserToast(`Error while saving the flow as a draft: ${error.body || error.message}`, true)
		}
		loadingDraft = false
	}

	export function computeUnlockedSteps(flow: Flow) {
		return Object.fromEntries(
			getAllModules(flow.value.modules, flow.value.failure_module)
				.filter((m) => m.value.type == 'script' && m.value.hash == null)
				.map((m) => [m.id, (m.value as PathScript).path])
		)
	}

	async function saveFlow(): Promise<void> {
		loadingSave = true

		const flow = cleanInputs($flowStore)
		savedFlow = {
			...cloneDeep(flow),
			path: $pathStore
		} as Flow
		try {
			// console.log('flow', computeUnlockedSteps(flow)) // del
			// loadingSave = false // del
			// return
			const { cron, timezone, args, enabled } = $scheduleStore
			if (newFlow) {
				localStorage.removeItem('flow')
				localStorage.removeItem(`flow-${$pathStore}`)
				await FlowService.createFlow({
					workspace: $workspaceStore!,
					requestBody: {
						path: $pathStore,
						summary: flow.summary,
						description: flow.description ?? '',
						value: flow.value,
						schema: flow.schema,
						ws_error_handler_muted: flow.ws_error_handler_muted
					}
				})
				if (enabled) {
					await createSchedule($pathStore)
				}
			} else {
				localStorage.removeItem(`flow-${initialPath}`)
				await FlowService.updateFlow({
					workspace: $workspaceStore!,
					path: initialPath,
					requestBody: {
						path: $pathStore,
						summary: flow.summary,
						description: flow.description ?? '',
						value: flow.value,
						schema: flow.schema,
						tag: flow.tag,
						ws_error_handler_muted: flow.ws_error_handler_muted
					}
				})
				const scheduleExists = await ScheduleService.existsSchedule({
					workspace: $workspaceStore ?? '',
					path: $pathStore
				})
				if (scheduleExists) {
					const schedule = await ScheduleService.getSchedule({
						workspace: $workspaceStore ?? '',
						path: $pathStore
					})
					if (JSON.stringify(schedule.args) != JSON.stringify(args) || schedule.schedule != cron) {
						await ScheduleService.updateSchedule({
							workspace: $workspaceStore ?? '',
							path: $pathStore,
							requestBody: {
								schedule: formatCron(cron),
								timezone,
								args
							}
						})
					}
					if (enabled != schedule.enabled) {
						await ScheduleService.setScheduleEnabled({
							workspace: $workspaceStore ?? '',
							path: $pathStore,
							requestBody: { enabled }
						})
					}
				} else if (enabled) {
					await createSchedule($pathStore)
				}
			}
			loadingSave = false
			dispatch('deploy', $pathStore)
		} catch (err) {
			sendUserToast(`The flow could not be saved: ${err.body}`, true)
			loadingSave = false
		}
	}

	let timeout: NodeJS.Timeout | undefined = undefined

	$: {
		if ($flowStore || $selectedIdStore) {
			saveSessionDraft()
		}
	}

	function saveSessionDraft() {
		timeout && clearTimeout(timeout)
		timeout = setTimeout(() => {
			try {
				localStorage.setItem(
					initialPath && initialPath != '' ? `flow-${initialPath}` : 'flow',
					encodeState({
						flow: $flowStore,
						selectedId: $selectedIdStore
					})
				)
			} catch (err) {
				console.error(err)
			}
		}, 500)
	}

	const selectedIdStore = writable<string>(selectedId ?? 'settings-metadata')

	export function getSelectedId() {
		return $selectedIdStore
	}

	const scheduleStore = writable<Schedule>({
		args: {},
		cron: '',
		timezone: Intl.DateTimeFormat().resolvedOptions().timeZone,
		enabled: false
	})
	const previewArgsStore = writable<Record<string, any>>(initialArgs)
	const scriptEditorDrawer = writable<ScriptEditorDrawer | undefined>(undefined)
	const moving = writable<{ module: FlowModule; modules: FlowModule[] } | undefined>(undefined)
	const history = initHistory($flowStore)
	const pathStore = writable<string>(initialPath)

	$: $pathStore = initialPath

	const testStepStore = writable<Record<string, any>>({})

	function select(selectedId: string) {
		selectedIdStore.set(selectedId)
	}

	setContext<FlowEditorContext>('FlowEditorContext', {
		selectedId: selectedIdStore,
		schedule: scheduleStore,
		previewArgs: previewArgsStore,
		scriptEditorDrawer,
		moving,
		history,
		flowStateStore,
		flowStore,
		pathStore,
		testStepStore,
		saveDraft,
		initialPath
	})

	async function loadSchedule() {
		loadFlowSchedule(initialPath, $workspaceStore)
			.then((schedule: Schedule) => {
				scheduleStore.set(schedule)
			})
			.catch(() => {
				scheduleStore.set({
					cron: '0 */5 * * *',
					timezone: 'UTC',
					args: {},
					enabled: false
				})
			})
	}

	$: selectedId && select(selectedId)

	$: initialPath && initialPath != '' && $workspaceStore && loadSchedule()

	function onKeyDown(event: KeyboardEvent) {
		let classes = event.target?.['className']
		if (
			(typeof classes === 'string' && classes.includes('inputarea')) ||
			['INPUT', 'TEXTAREA'].includes(document.activeElement?.tagName!)
		) {
			return
		}

		switch (event.key) {
			case 'Z':
				if (event.ctrlKey || event.metaKey) {
					$flowStore = redo(history)
					event.preventDefault()
				}
				break
			case 'z':
				if (event.ctrlKey || event.metaKey) {
					$flowStore = undo(history, $flowStore)
					$selectedIdStore = 'Input'
					event.preventDefault()
				}
				break
			case 's':
				if (event.ctrlKey || event.metaKey) {
					saveDraft()
					event.preventDefault()
				}
				break
			case 'ArrowDown': {
				let ids = generateIds()
				let idx = ids.indexOf($selectedIdStore)
				if (idx > -1 && idx < ids.length - 1) {
					$selectedIdStore = ids[idx + 1]
					event.preventDefault()
				}
				break
			}
			case 'ArrowUp': {
				let ids = generateIds()
				let idx = ids.indexOf($selectedIdStore)
				if (idx > 0 && idx < ids.length) {
					$selectedIdStore = ids[idx - 1]
					event.preventDefault()
				}
				break
			}
		}
	}

	function generateIds() {
		return [
			'settings-metadata',
			'constants',
			...dfsApply($flowStore.value.modules, (module) => module.id)
		]
	}

	const dropdownItems: Array<{
		label: string
		onClick: () => void
	}> = [
		{
			label: 'Exit & see details',
			onClick: () => dispatch('details', $pathStore)
		}
	]

	if (!newFlow) {
		dropdownItems.push({
			label: 'Fork',
			onClick: () => window.open(`/flows/add?template=${initialPath}`)
		})
	}

	let flowCopilotContext: FlowCopilotContext = {
		drawerStore: writable<Drawer | undefined>(undefined),
		modulesStore: writable<FlowCopilotModule[]>([]),
		currentStepStore: writable<string | undefined>(undefined),
		genFlow: undefined
	}

	setContext('FlowCopilotContext', flowCopilotContext)

	const {
		drawerStore: copilotDrawerStore,
		modulesStore: copilotModulesStore,
		currentStepStore: copilotCurrentStepStore
	} = flowCopilotContext

	let doneTs = 0
	async function getHubCompletions(text: string, idx: number, type: 'trigger' | 'script') {
		try {
			// make sure we display the results of the last request last
			const ts = Date.now()
			const scripts = (
				await ScriptService.queryHubScripts({
					text: `${text}`,
					limit: 3,
					kind: type
				})
			).map((s) => ({
				...s,
				path: `hub/${s.version_id}/${s.app}/${s.summary.toLowerCase().replaceAll(/\s+/g, '_')}`,
				summary: `${s.summary} (${s.app})`
			}))
			if (ts < doneTs) return
			doneTs = ts

			$copilotModulesStore[idx].hubCompletions = scripts as {
				path: string
				summary: string
				kind: HubScriptKind
				app: string
				ask_id: number
			}[]
		} catch (err) {
			if (err.name !== 'CancelError') throw err
		}
	}

	let abortController: AbortController | undefined = undefined
	let copilotLoading = false
	let flowCopilotMode: 'trigger' | 'sequence' = 'sequence'
	let copilotStatus: string = ''
	let copilotFlowInputs: Record<string, SchemaProperty> = {}
	let copilotFlowRequiredInputs: string[] = []
	let openCopilotInputsModal = false

	function setInitCopilotModules(mode: typeof flowCopilotMode) {
		$copilotModulesStore = [
			{
				id: 'a',
				type: mode === 'trigger' ? 'trigger' : 'script',
				description: '',
				code: '',
				hubCompletions: [],
				selectedCompletion: undefined,
				source: undefined,
				lang: undefined
			},
			{
				id: 'b',
				type: 'script',
				description: '',
				code: '',
				hubCompletions: [],
				selectedCompletion: undefined,
				source: undefined,
				lang: undefined
			}
		]
	}

	$: setInitCopilotModules(flowCopilotMode)

	function applyCopilotFlowInputs() {
		const properties = {
			...($flowStore.schema?.properties as Record<string, SchemaProperty> | undefined),
			...copilotFlowInputs
		}
		const required = [
			...(($flowStore.schema?.required as string[] | undefined) ?? []),
			...copilotFlowRequiredInputs
		]
		$flowStore.schema = {
			$schema: 'https://json-schema.org/draft/2020-12/schema',
			properties,
			required,
			type: 'object'
		}
	}

	function clearFlowInputsFromStep(id: string | undefined) {
		const module: FlowModule | undefined = dfs(id, $flowStore)[0]
		if (module?.value.type === 'rawscript') {
			// clear step inputs that start with flow_input. but not flow_input.iter
			for (const key in module.value.input_transforms) {
				const input = module.value.input_transforms[key]
				if (
					input.type === 'javascript' &&
					input.expr.includes('flow_input.') &&
					!input.expr.includes('flow_input.iter')
				) {
					module.value.input_transforms[key] = {
						type: 'static',
						value: undefined
					}
				}
			}
		}
		$flowStore = $flowStore
	}

	async function finishStepGen() {
		copilotFlowInputs = {}
		copilotFlowRequiredInputs = []
		setInitCopilotModules(flowCopilotMode)
		copilotStatus = "Done! Just check the step's inputs and you're good to go!"
		await sleep(3000)
		copilotStatus = ''
	}

	async function genFlow(idx: number, flowModules: FlowModule[], stepOnly = false) {
		try {
			push(history, $flowStore)
			let module = stepOnly ? $copilotModulesStore[0] : $copilotModulesStore[idx]

			copilotLoading = true
			copilotStatus = "Generating code for step '" + module.id + "'..."
			$copilotCurrentStepStore = module.id
			focusCopilot()

			if (!stepOnly && flowModules.length > idx) {
				select('')
				await tick()
				flowModules.splice(idx, flowModules.length - idx)
				$flowStore = $flowStore
				focusCopilot()
			}

			if (idx === 0 && !stepOnly) {
				$flowStore.schema = {
					$schema: 'https://json-schema.org/draft/2020-12/schema',
					properties: {},
					required: [],
					type: 'object'
				}
			}

			if (module.type === 'trigger') {
				if (!$scheduleStore.cron) {
					$scheduleStore.cron = '0 */15 * * *'
				}
				$scheduleStore.enabled = true
			}

			let hubScript:
				| {
						content: string
						lockfile?: string | undefined
						schema?: any
						language: string
						summary?: string | undefined
				  }
				| undefined = undefined

			if (module.source === 'hub' && module.selectedCompletion) {
				hubScript = await ScriptService.getHubScriptByPath({
					path: module.selectedCompletion.path
				})
			}

			const flowModule = {
				id: module.id,
				stop_after_if:
					module.type === 'trigger'
						? {
								expr: 'result == undefined || Array.isArray(result) && result.length == 0',
								skip_if_stopped: true
						  }
						: undefined,
				value: {
					input_transforms: {},
					content: '',
					language: (hubScript ? hubScript.language : module.lang ?? 'bun') as Script.language,
					type: 'rawscript' as const
				},
				summary: module.selectedCompletion?.summary ?? module.description
			}

			$flowStateStore[module.id] = emptyFlowModuleState()
			if (stepOnly) {
				flowModules.splice(idx, 0, flowModule)
			} else if (idx === 1 && $copilotModulesStore[idx - 1].type === 'trigger') {
				const loopModule: FlowModule = {
					id: module.id + '_loop',
					value: {
						type: 'forloopflow',
						iterator: {
							type: 'javascript',
							expr: 'results.a'
						},
						skip_failures: true,
						modules: [flowModule]
					}
				}
				const loopState = await loadFlowModuleState(loopModule)
				$flowStateStore[loopModule.id] = loopState
				flowModules.push(loopModule)
			} else {
				flowModules.push(flowModule)
			}

			$copilotDrawerStore?.closeDrawer()
			select(module.id)
			await tick()
			focusCopilot()

			let isFirstInLoop = false
			const parents = dfs(module.id, $flowStore).slice(1)
			if (
				parents[0]?.value.type === 'forloopflow' &&
				parents[0].value.modules[0].id === module.id
			) {
				isFirstInLoop = true
			}
			const prevNodeId = getPreviousIds(module.id, $flowStore, false)[0]
			const pastModule: FlowModule | undefined = dfs(prevNodeId, $flowStore, false)[0]

			if (hubScript) {
				module.editor?.setCode(hubScript.content)
			} else if (module.source === 'custom') {
				module.editor?.setCode('')
				const deltaStore = writable<string>('')
				const unsubscribe = deltaStore.subscribe(async (delta) => {
					module.editor?.append(delta)
				})

				abortController = new AbortController()
				await stepCopilot(
					module,
					deltaStore,
					pastModule?.value.type === 'rawscript' ? pastModule.value.content : '',
					pastModule?.value.type === 'rawscript' ? pastModule.value.language : undefined,
					pastModule === undefined,
					isFirstInLoop,
					abortController
				)
				unsubscribe()
			} else {
				throw new Error('Invalid copilot module source')
			}

			copilotStatus = "Generating inputs for step '" + module.id + "'..."
			await sleep(500) // make sure code was parsed

			try {
				if (flowModule.value.type === 'rawscript') {
					const stepSchema: Schema = JSON.parse(JSON.stringify($flowStateStore[module.id].schema)) // deep copy
					if (
						module.source === 'hub' &&
						pastModule !== undefined &&
						$copilotInfo.exists_openai_resource_path
					) {
						// ask AI to set step inputs
						abortController = new AbortController()
						const inputs = await glueCopilot(
							Object.keys(flowModule.value.input_transforms),
							pastModule.value.type === 'rawscript' ? pastModule.value.content : '',
							pastModule.value.type === 'rawscript' ? pastModule.value.language : undefined,
							isFirstInLoop,
							abortController
						)

						// create flow inputs used by AI for autocompletion
						copilotFlowInputs = {}
						copilotFlowRequiredInputs = []
						Object.entries(inputs).forEach(([key, expr]) => {
							const snakeKey = snakeCase(key)
							if (
								key in stepSchema.properties &&
								expr.includes('flow_input.') &&
								!expr.includes('flow_input.iter') &&
								(!$flowStore.schema || !(snakeKey in $flowStore.schema.properties)) // prevent overriding flow inputs
							) {
								copilotFlowInputs[snakeKey] = stepSchema.properties[snakeKey]
								if (stepSchema.required.includes(snakeKey)) {
									copilotFlowRequiredInputs.push(snakeKey)
								}
							}
						})
						if (!stepOnly) {
							applyCopilotFlowInputs()
						}

						// set step inputs
						Object.entries(inputs).forEach(([key, expr]) => {
							flowModule.value.input_transforms[key] = {
								type: 'javascript',
								expr: expr.replaceAll(/flow_input\.([A-Za-z0-9_]+)/g, (_, p1) => 'flow_input.' + p1)
							}
						})
					} else {
						if (
							module.source === 'hub' &&
							pastModule !== undefined &&
							!$copilotInfo.exists_openai_resource_path
						) {
							sendUserToast(
								'For better input generation, enable Windmill AI in the workspace settings',
								true
							)
						}

						// create possible flow inputs for autocompletion
						copilotFlowInputs = {}
						copilotFlowRequiredInputs = []
						Object.keys(flowModule.value.input_transforms).forEach((key) => {
							if (key !== 'prev_output') {
								const schema = $flowStateStore[module.id].schema
								const schemaProperty = Object.entries(schema.properties).find(
									(x) => x[0] === key
								)?.[1]
								const snakeKey = snakeCase(key)
								if (
									schemaProperty &&
									(!$flowStore.schema || !(snakeKey in $flowStore.schema.properties)) // prevent overriding flow inputs
								) {
									copilotFlowInputs[snakeKey] = schemaProperty
									if (schema.required.includes(snakeKey)) {
										copilotFlowRequiredInputs.push(snakeKey)
									}
								}
							}
						})
						if (!stepOnly) {
							applyCopilotFlowInputs()
						}

						// programatically set step inputs
						for (const key of Object.keys(flowModule.value.input_transforms)) {
							const snakeKey = snakeCase(key)
							flowModule.value.input_transforms[key] = {
								type: 'javascript',
								expr:
									key === 'prev_output'
										? isFirstInLoop
											? 'flow_input.iter.value'
											: pastModule
											? 'results.' + pastModule.id
											: 'flow_input.' + snakeKey
										: 'flow_input.' + snakeKey
							}
						}
					}

					$flowStore = $flowStore // force rerendering
				}
			} catch (err) {
				console.error(err)
			}

			if (stepOnly) {
				$copilotCurrentStepStore = undefined
				copilotLoading = false
				copilotStatus = ''
				if (Object.keys(copilotFlowInputs).length > 0) {
					openCopilotInputsModal = true
				} else {
					finishStepGen()
				}
			} else {
				copilotStatus =
					"Waiting for the user to validate code and inputs of step '" + module.id + "'"
			}
		} catch (err) {
			if (stepOnly) {
				copilotStatus = ''
				$copilotCurrentStepStore = undefined
				setInitCopilotModules(flowCopilotMode)
			}
			if (err?.message) {
				sendUserToast('Failed to generate code: ' + err.message, true)
			} else {
				sendUserToast('Failed to generate code', true)
				console.error(err)
			}
		} finally {
			copilotLoading = false
		}
	}

	flowCopilotContext.genFlow = genFlow

	async function finishCopilotFlowBuilder() {
		copilotLoading = true
		select('Input')
		$copilotCurrentStepStore = 'Input'
		copilotStatus = 'Setting flow inputs...'

		// filter out unused flow inputs
		const flowInputs: Record<string, SchemaProperty> = {}
		const required = new Set<string>()
		function getFlowInputs(modules: FlowModule[]) {
			for (const module of modules) {
				if (module.value.type === 'rawscript') {
					for (const moduleAttr of Object.keys(module.value.input_transforms)) {
						const input = module.value.input_transforms[moduleAttr]
						if (
							input.type === 'javascript' &&
							input.expr.includes('flow_input.') &&
							!input.expr.includes('flow_input.iter')
						) {
							const flowAttr = input.expr.split('.')[1]
							const schema = $flowStateStore[module.id].schema
							const schemaProperty = Object.entries(schema.properties).find(
								(x) => x[0] === moduleAttr
							)?.[1]
							if (schemaProperty) {
								flowInputs[flowAttr] = schemaProperty
								required.add(flowAttr)
							}
						}
					}
				} else if (module.value.type === 'forloopflow') {
					getFlowInputs(module.value.modules)
				}
			}
		}
		getFlowInputs($flowStore.value.modules)

		$flowStore.schema = {
			$schema: 'https://json-schema.org/draft/2020-12/schema',
			properties: flowInputs,
			required: Array.from(required),
			type: 'object'
		}

		copilotStatus = "Done! Just check the flow's inputs and you're good to go!"
		$copilotCurrentStepStore = undefined
		copilotLoading = false
		await sleep(3000)
		copilotStatus = ''
	}

	function focusCopilot() {
		document.querySelectorAll('.splitpanes__splitter').forEach((el) => {
			el.classList.add('hidden')
		})
		document.querySelectorAll('#flow-graph *').forEach((el) => {
			if (el instanceof HTMLElement) {
				el.style.pointerEvents = 'none'
			}
		})
	}

	function blurCopilot() {
		document.querySelectorAll('.splitpanes__splitter').forEach((el) => {
			el.classList.remove('hidden')
		})
		document.querySelectorAll('#flow-graph *').forEach((el) => {
			if (el instanceof HTMLElement) {
				el.style.pointerEvents = ''
			}
		})
	}

	$: $copilotCurrentStepStore === undefined && blurCopilot()

	let renderCount = 0
	let flowTutorials: FlowTutorials | undefined = undefined

	export function triggerTutorial() {
		const urlParams = new URLSearchParams(window.location.search)
		const tutorial = urlParams.get('tutorial')

		if (tutorial) {
			flowTutorials?.runTutorialById(tutorial)
		} else if ($tutorialsToDo.includes(0) && !$ignoredTutorials.includes(0)) {
			flowTutorials?.runTutorialById('action')
		}
	}
</script>

<svelte:window on:keydown={onKeyDown} />

<UnsavedConfirmationModal
	{diffDrawer}
	savedValue={savedFlow}
	modifiedValue={{
		...$flowStore,
		path: $pathStore
	}}
/>

{#key renderCount}
	{#if !$userStore?.operator}
		<FlowCopilotDrawer {getHubCompletions} {genFlow} bind:flowCopilotMode />
		<FlowCopilotInputsModal
			on:confirmed={async () => {
				applyCopilotFlowInputs()
				finishStepGen()
			}}
			on:canceled={async () => {
				clearFlowInputsFromStep($copilotModulesStore[0]?.id)
				finishStepGen()
			}}
			bind:open={openCopilotInputsModal}
			inputs={Object.keys(copilotFlowInputs)}
		/>
		<ScriptEditorDrawer bind:this={$scriptEditorDrawer} />

		<div class="flex flex-col flex-1 h-screen">
			<!-- Nav between steps-->
			<div
				class="justify-between flex flex-row items-center pl-2.5 pr-6 space-x-4 scrollbar-hidden max-h-12 h-full relative"
			>
				{#if $copilotCurrentStepStore !== undefined}
					<div transition:fade class="absolute inset-0 bg-gray-500 bg-opacity-75 z-[900] !m-0" />
				{/if}
				<div class="flex w-full max-w-md gap-4 items-center">
					<div class="min-w-64 w-full">
						<input
							type="text"
							placeholder="Flow summary"
							class="text-sm w-full font-semibold"
							bind:value={$flowStore.summary}
						/>
					</div>
					<UndoRedo
						undoProps={{ disabled: $history.index === 0 }}
						redoProps={{ disabled: $history.index === $history.history.length - 1 }}
						on:undo={() => {
							$flowStore = undo(history, $flowStore)
							$selectedIdStore = 'Input'
						}}
						on:redo={() => {
							$flowStore = redo(history)
						}}
					/>
				</div>

				<div class="gap-4 flex-row hidden md:flex w-full max-w-md">
					{#if $scheduleStore.enabled}
						<Button
							btnClasses="hidden lg:inline-flex"
							startIcon={{ icon: Calendar }}
							variant="contained"
							color="light"
							size="xs"
							on:click={async () => {
								select('settings-schedule')
							}}
						>
							{$scheduleStore.cron ?? ''}
						</Button>
					{/if}
					<div class="flex justify-start w-full">
						<div>
							<button
								on:click={async () => {
									select('settings-metadata')
									document.getElementById('path')?.focus()
								}}
							>
								<Badge
									color="gray"
									class="center-center !bg-gray-300 !text-tertiary dark:!bg-gray-700 dark:!text-gray-300 !h-[28px]  !w-[70px] rounded-r-none"
								>
									<Pen size={12} class="mr-2" /> Path
								</Badge>
							</button>
						</div>
						<input
							type="text"
							readonly
							value={$pathStore && $pathStore != '' ? $pathStore : 'Choose a path'}
							class="font-mono !text-xs !min-w-[96px] !max-w-[300px] !w-full !h-[28px] !my-0 !py-0 !border-l-0 !rounded-l-none"
							on:focus={({ currentTarget }) => {
								currentTarget.select()
							}}
						/>
					</div>
				</div>
				<div class="flex flex-row space-x-2">
					{#if $enterpriseLicense && !newFlow}
						<Awareness />
					{/if}
					<FlowBuilderTutorials
						on:reload={() => {
							renderCount += 1
						}}
					/>
					<Button
						color="light"
						variant="border"
						size="xs"
						on:click={() => {
							if (!savedFlow) {
								return
							}
							diffDrawer?.openDrawer()
							diffDrawer?.setDiff({
								mode: 'normal',
								deployed: savedFlow,
								draft: savedFlow['draft'],
								current: $flowStore
							})
						}}
						disabled={!savedFlow}
					>
						<div class="flex flex-row gap-2 items-center">
							<DiffIcon size={14} />
							Diff
						</div>
					</Button>

					<FlowCopilotStatus
						{copilotLoading}
						bind:copilotStatus
						{genFlow}
						{finishCopilotFlowBuilder}
						{abortController}
					/>

					<FlowImportExportMenu />

					<FlowPreviewButtons />
					<Button
						loading={loadingDraft}
						size="xs"
						startIcon={{ icon: Save }}
						on:click={() => saveDraft()}
					>
						Save draft&nbsp;<Kbd small>Ctrl</Kbd><Kbd small>S</Kbd>
					</Button>
					<Button
						loading={loadingSave}
						size="xs"
						startIcon={{ icon: Save }}
						on:click={() => saveFlow()}
						dropdownItems={!newFlow ? dropdownItems : undefined}
					>
						Deploy
					</Button>
				</div>
			</div>

			<!-- metadata -->
			{#if $flowStateStore}
				<FlowEditor
					{loading}
					on:reload={() => {
						renderCount += 1
					}}
				/>
			{:else}
				<CenteredPage>Loading...</CenteredPage>
			{/if}
		</div>
	{:else}
		Flow Builder not available to operators
	{/if}
{/key}

<FlowTutorials
	bind:this={flowTutorials}
	on:reload={() => {
		renderCount += 1
	}}
/><|MERGE_RESOLUTION|>--- conflicted
+++ resolved
@@ -43,11 +43,7 @@
 	import { loadFlowSchedule, type Schedule } from './flows/scheduleUtils'
 	import type { FlowEditorContext } from './flows/types'
 	import { cleanInputs, emptyFlowModuleState } from './flows/utils'
-<<<<<<< HEAD
-	import { Calendar, Pen, Save } from 'lucide-svelte'
-=======
-	import { DiffIcon, Pen } from 'lucide-svelte'
->>>>>>> 766badd2
+	import { Calendar, Pen, Save, DiffIcon } from 'lucide-svelte'
 	import { createEventDispatcher } from 'svelte'
 	import Awareness from './Awareness.svelte'
 	import { getAllModules } from './flows/flowExplorer'
