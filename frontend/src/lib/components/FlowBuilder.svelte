<script lang="ts">
	import { run } from 'svelte/legacy'

	import {
		FlowService,
		type Flow,
		DraftService,
		type PathScript,
		type OpenFlow,
		type InputTransform,
		type TriggersCount,
		CaptureService
	} from '$lib/gen'
	import { initHistory, redo, undo } from '$lib/history'
	import {
		enterpriseLicense,
		tutorialsToDo,
		userStore,
		workspaceStore,
		usedTriggerKinds
	} from '$lib/stores'
	import {
		cleanValueProperties,
		encodeState,
		generateRandomString,
		orderedJsonStringify,
		readFieldsRecursively,
		replaceFalseWithUndefined,
		type StateStore,
		type Value
	} from '$lib/utils'
	import { sendUserToast } from '$lib/toast'
	import { Drawer } from '$lib/components/common'
	import DeployOverrideConfirmationModal from '$lib/components/common/confirmationModal/DeployOverrideConfirmationModal.svelte'

	import { onMount, setContext, untrack, type ComponentType } from 'svelte'
	import { writable, type Writable } from 'svelte/store'
	import CenteredPage from './CenteredPage.svelte'
	import { Badge, Button, UndoRedo } from './common'
	import FlowEditor from './flows/FlowEditor.svelte'
	import ScriptEditorDrawer from './flows/content/ScriptEditorDrawer.svelte'
	import type { FlowState } from './flows/flowState'
	import { dfs as dfsApply } from './flows/dfs'
	import FlowImportExportMenu from './flows/header/FlowImportExportMenu.svelte'
	import FlowPreviewButtons from './flows/header/FlowPreviewButtons.svelte'
	import type { FlowEditorContext, FlowInput, FlowInputEditorState } from './flows/types'
	import { cleanInputs } from './flows/utils'
	import { Calendar, Pen, Save, DiffIcon, HistoryIcon, FileJson, type Icon } from 'lucide-svelte'
	import { createEventDispatcher } from 'svelte'
	import Awareness from './Awareness.svelte'
	import { getAllModules } from './flows/flowExplorer'
	import { type FlowCopilotContext } from './copilot/flow'
	import FlowAIButton from './copilot/chat/flow/FlowAIButton.svelte'
	import { loadFlowModuleState } from './flows/flowStateUtils.svelte'
	import FlowBuilderTutorials from './FlowBuilderTutorials.svelte'
	import Dropdown from '$lib/components/DropdownV2.svelte'
	import FlowTutorials from './FlowTutorials.svelte'
	import { ignoredTutorials } from './tutorials/ignoredTutorials'
	import type DiffDrawer from './DiffDrawer.svelte'
	import FlowHistory from './flows/FlowHistory.svelte'
	import Summary from './Summary.svelte'
	import type { FlowBuilderWhitelabelCustomUi } from './custom_ui'
	import FlowYamlEditor from './flows/header/FlowYamlEditor.svelte'
	import { type TriggerContext, type ScheduleTrigger } from './triggers'
	import type { SavedAndModifiedValue } from './common/confirmationModal/unsavedTypes'
	import DeployButton from './DeployButton.svelte'
	import type { FlowWithDraftAndDraftTriggers, Trigger } from './triggers/utils'
	import {
		deployTriggers,
		filterDraftTriggers,
		handleSelectTriggerFromKind
	} from './triggers/utils'
	import DraftTriggersConfirmationModal from './common/confirmationModal/DraftTriggersConfirmationModal.svelte'
	import { Triggers } from './triggers/triggers.svelte'
<<<<<<< HEAD
	import {
		SplitPanesLayout,
		setSplitPanesLayoutContext
	} from './splitPanes/SplitPanesLayout.svelte'
	import type { PanesLayout } from './splitPanes/types'
	import { setTabStateContext, TabsState } from './common/tabs/tabsState.svelte'
=======
	import { TestSteps } from './flows/testSteps.svelte'
>>>>>>> 6ac004ec
	import { aiChatManager } from './copilot/chat/AIChatManager.svelte'

	interface Props {
		initialPath?: string
		pathStoreInit?: string | undefined
		newFlow: boolean
		selectedId: string | undefined
		initialArgs?: Record<string, any>
		loading?: boolean
		flowStore: StateStore<OpenFlow>
		flowStateStore: Writable<FlowState>
		savedFlow?: FlowWithDraftAndDraftTriggers | undefined
		diffDrawer?: DiffDrawer | undefined
		customUi?: FlowBuilderWhitelabelCustomUi
		disableAi?: boolean
		disabledFlowInputs?: boolean
		savedPrimarySchedule?: ScheduleTrigger | undefined // used to set the primary schedule in the legacy primaryScheduleStore
		version?: number | undefined
		setSavedraftCb?: ((cb: () => void) => void) | undefined
		draftTriggersFromUrl?: Trigger[] | undefined
		selectedTriggerIndexFromUrl?: number | undefined
		savedSplitPanesLayout?: Record<string, PanesLayout> | undefined
		tabsStateFromUrl?: Record<string, string> | undefined
		children?: import('svelte').Snippet
	}

	let {
		initialPath = $bindable(''),
		pathStoreInit = undefined,
		newFlow,
		selectedId,
		initialArgs = {},
		loading = false,
		flowStore,
		flowStateStore,
		savedFlow = $bindable(undefined),
		diffDrawer = undefined,
		customUi = {},
		disableAi = false,
		disabledFlowInputs = false,
		savedPrimarySchedule = undefined,
		version = undefined,
		setSavedraftCb = undefined,
		draftTriggersFromUrl = undefined,
		selectedTriggerIndexFromUrl = undefined,
		savedSplitPanesLayout = undefined,
		tabsStateFromUrl = undefined,
		children
	}: Props = $props()

	let initialPathStore = writable(initialPath)

	// used for new flows for captures
	let fakeInitialPath =
		'u/' +
		($userStore?.username?.includes('@')
			? $userStore!.username.split('@')[0].replace(/[^a-zA-Z0-9_]/g, '')
			: $userStore!.username!) +
		'/' +
		generateRandomString(12)

	// Used by multiplayer deploy collision warning
	let deployedValue: Value | undefined = $state(undefined) // Value to diff against
	let deployedBy: string | undefined = $state(undefined) // Author
	let confirmCallback: () => void = $state(() => {}) // What happens when user clicks `override` in warning
	let open: boolean = $state(false) // Is confirmation modal open

	// Draft triggers confirmation modal
	let draftTriggersModalOpen = $state(false)
	let confirmDeploymentCallback: (triggersToDeploy: Trigger[]) => void = () => {}

	async function handleDraftTriggersConfirmed(event: CustomEvent<{ selectedTriggers: Trigger[] }>) {
		const { selectedTriggers } = event.detail
		// Continue with saving the flow
		draftTriggersModalOpen = false
		confirmDeploymentCallback(selectedTriggers)
	}

	const splitPanesLayout = new SplitPanesLayout(savedSplitPanesLayout ?? {}, saveSessionDraft)
	setSplitPanesLayoutContext(splitPanesLayout)

	const tabsState = new TabsState(tabsStateFromUrl ?? {}, saveSessionDraft)
	setTabStateContext(tabsState)

	export function setSplitPanesLayout(layout: Record<string, PanesLayout> | undefined) {
		if (layout !== undefined) {
			splitPanesLayout.layout = layout
		}
	}

	export function setTabsState(newTabsState: Record<string, string> | undefined) {
		if (newTabsState !== undefined) {
			tabsState.selected = newTabsState
		}
	}

	export function getInitialAndModifiedValues(): SavedAndModifiedValue {
		return {
			savedValue: savedFlow,
			modifiedValue: {
				...flowStore.val,
				draft_triggers: structuredClone(triggersState.getDraftTriggersSnapshot())
			}
		}
	}
	let onLatest = true
	async function compareVersions() {
		if (version === undefined) {
			return
		}
		try {
			if (initialPath && initialPath != '') {
				const flowVersion = await FlowService.getFlowLatestVersion({
					workspace: $workspaceStore!,
					path: initialPath
				})

				onLatest = version === flowVersion?.id
			} else {
				onLatest = true
			}
		} catch (err) {
			console.error('Error comparing versions', err)
			onLatest = true
		}
	}

	const dispatch = createEventDispatcher()

	const primaryScheduleStore = writable<ScheduleTrigger | undefined | false>(savedPrimarySchedule) // kept for legacy reasons
	const triggersCount = writable<TriggersCount | undefined>(undefined)
	const simplifiedPoll = writable(false)

	// used to set the primary schedule in the legacy primaryScheduleStore
	export function setPrimarySchedule(schedule: ScheduleTrigger | undefined | false) {
		primaryScheduleStore.set(schedule)
	}

	export function setDraftTriggers(triggers: Trigger[] | undefined) {
		triggersState.setTriggers([
			...(triggers ?? []),
			...triggersState.triggers.filter((t) => !t.draftConfig)
		])
		loadTriggers()
	}

	export function setSelectedTriggerIndex(index: number | undefined) {
		selectedTriggerIndexFromUrl = index
	}

	let loadingSave = $state(false)
	let loadingDraft = $state(false)

	export async function saveDraft(forceSave = false): Promise<void> {
		if (!newFlow && !savedFlow) {
			return
		}
		if (savedFlow) {
			const draftOrDeployed = cleanValueProperties(savedFlow.draft || savedFlow)
			const currentDraftTriggers = structuredClone(triggersState.getDraftTriggersSnapshot())
			const current = cleanValueProperties(
				$state.snapshot({
					...flowStore.val,
					path: $pathStore,
					draft_triggers: currentDraftTriggers
				})
			)
			if (!forceSave && orderedJsonStringify(draftOrDeployed) === orderedJsonStringify(current)) {
				sendUserToast('No changes detected, ignoring', false, [
					{
						label: 'Save anyway',
						callback: () => {
							saveDraft(true)
						}
					}
				])
				return
			}
		}
		loadingDraft = true
		try {
			const flow = cleanInputs(flowStore.val)
			try {
				localStorage.removeItem('flow')
				localStorage.removeItem(`flow-${$pathStore}`)
			} catch (e) {
				console.error('error interacting with local storage', e)
			}
			if (newFlow || savedFlow?.draft_only) {
				if (savedFlow?.draft_only) {
					await FlowService.deleteFlowByPath({
						workspace: $workspaceStore!,
						path: initialPath,
						keepCaptures: true
					})
				}
				if (!initialPath || $pathStore != initialPath) {
					await CaptureService.moveCapturesAndConfigs({
						workspace: $workspaceStore!,
						path: initialPath || fakeInitialPath,
						requestBody: {
							new_path: $pathStore
						},
						runnableKind: 'flow'
					})
				}
				await FlowService.createFlow({
					workspace: $workspaceStore!,
					requestBody: {
						path: $pathStore,
						summary: flow.summary ?? '',
						description: flow.description ?? '',
						value: flow.value,
						schema: flow.schema,
						tag: flow.tag,
						draft_only: true,
						ws_error_handler_muted: flow.ws_error_handler_muted,
						visible_to_runner_only: flow.visible_to_runner_only,
						on_behalf_of_email: flow.on_behalf_of_email
					}
				})
			}
			await DraftService.createDraft({
				workspace: $workspaceStore!,
				requestBody: {
					path: newFlow || savedFlow?.draft_only ? $pathStore : initialPath,
					typ: 'flow',
					value: {
						...flow,
						path: $pathStore,
						draft_triggers: triggersState.getDraftTriggersSnapshot()
					}
				}
			})

			savedFlow = {
				...(newFlow || savedFlow?.draft_only
					? {
							...structuredClone($state.snapshot(flowStore.val)),
							path: $pathStore,
							draft_only: true
						}
					: savedFlow),
				draft: {
					...structuredClone($state.snapshot(flowStore.val)),
					path: $pathStore,
					draft_triggers: structuredClone(triggersState.getDraftTriggersSnapshot())
				}
			} as FlowWithDraftAndDraftTriggers

			let savedAtNewPath = false
			if (newFlow) {
				dispatch('saveInitial', $pathStore)
			} else if (savedFlow?.draft_only && $pathStore !== initialPath) {
				savedAtNewPath = true
				initialPath = $pathStore
				// this is so we can use the flow builder outside of sveltekit
				dispatch('saveDraftOnlyAtNewPath', { path: $pathStore, selectedId: getSelectedId() })
			}
			dispatch('saveDraft', { path: $pathStore, savedAtNewPath, newFlow })
			sendUserToast('Saved as draft')
		} catch (error) {
			sendUserToast(`Error while saving the flow as a draft: ${error.body || error.message}`, true)
			dispatch('saveDraftError', error)
		}
		loadingDraft = false
	}

	onMount(() => {
		setSavedraftCb?.(() => saveDraft())
	})

	export function computeUnlockedSteps(flow: Flow) {
		return Object.fromEntries(
			getAllModules(flow.value.modules, flow.value.failure_module)
				.filter((m) => m.value.type == 'script' && m.value.hash == null)
				.map((m) => [m.id, (m.value as PathScript).path])
		)
	}

	async function handleSaveFlow(deploymentMsg?: string) {
		await compareVersions()
		if (onLatest || initialPath == '' || savedFlow?.draft_only) {
			// Handle directly
			await saveFlow(deploymentMsg)
		} else {
			// We need it for diff
			await syncWithDeployed()

			if (
				deployedValue &&
				flowStore.val &&
				orderedJsonStringify(deployedValue) ===
					orderedJsonStringify(replaceFalseWithUndefined({ ...flowStore.val, path: $pathStore }))
			) {
				await saveFlow(deploymentMsg)
			} else {
				// Handle through confirmation modal
				confirmCallback = async () => {
					await saveFlow(deploymentMsg)
				}
				// Open confirmation modal
				open = true
			}
		}
	}
	async function syncWithDeployed() {
		const flow = await FlowService.getFlowByPath({
			workspace: $workspaceStore!,
			path: initialPath,
			withStarredInfo: true
		})
		deployedValue = replaceFalseWithUndefined({
			...flow,
			edited_at: undefined,
			edited_by: undefined,
			workspace_id: undefined
		})
		deployedBy = flow.edited_by
	}

	async function saveFlow(deploymentMsg?: string, triggersToDeploy?: Trigger[]): Promise<void> {
		if (!triggersToDeploy) {
			// Check if there are draft triggers that need confirmation
			const draftTriggers = triggersState.triggers.filter((trigger) => trigger.draftConfig)
			if (draftTriggers.length > 0) {
				draftTriggersModalOpen = true
				confirmDeploymentCallback = async (triggersToDeploy: Trigger[]) => {
					await saveFlow(deploymentMsg, triggersToDeploy)
				}
				return
			}
		}

		loadingSave = true
		try {
			const flow = cleanInputs(flowStore.val)
			// console.log('flow', computeUnlockedSteps(flow)) // del
			// loadingSave = false // del
			// return

			if (newFlow) {
				try {
					localStorage.removeItem('flow')
					localStorage.removeItem(`flow-${$pathStore}`)
				} catch (e) {
					console.error('error interacting with local storage', e)
				}
				await FlowService.createFlow({
					workspace: $workspaceStore!,
					requestBody: {
						path: $pathStore,
						summary: flow.summary ?? '',
						description: flow.description ?? '',
						value: flow.value,
						schema: flow.schema,
						ws_error_handler_muted: flow.ws_error_handler_muted,
						tag: flow.tag,
						dedicated_worker: flow.dedicated_worker,
						visible_to_runner_only: flow.visible_to_runner_only,
						on_behalf_of_email: flow.on_behalf_of_email,
						deployment_message: deploymentMsg || undefined
					}
				})
				await CaptureService.moveCapturesAndConfigs({
					workspace: $workspaceStore!,
					path: fakeInitialPath,
					requestBody: {
						new_path: $pathStore
					},
					runnableKind: 'flow'
				})
				if (triggersToDeploy) {
					await deployTriggers(
						triggersToDeploy,
						$workspaceStore,
						!!$userStore?.is_admin || !!$userStore?.is_super_admin,
						usedTriggerKinds,
						$pathStore,
						true
					)
				}
			} else {
				try {
					localStorage.removeItem(`flow-${initialPath}`)
				} catch (e) {
					console.error('error interacting with local storage', e)
				}

				if (triggersToDeploy) {
					await deployTriggers(
						triggersToDeploy,
						$workspaceStore,
						!!$userStore?.is_admin || !!$userStore?.is_super_admin,
						usedTriggerKinds,
						initialPath
					)
				}

				await FlowService.updateFlow({
					workspace: $workspaceStore!,
					path: initialPath,
					requestBody: {
						path: $pathStore,
						summary: flow.summary,
						description: flow.description ?? '',
						value: flow.value,
						schema: flow.schema,
						tag: flow.tag,
						dedicated_worker: flow.dedicated_worker,
						ws_error_handler_muted: flow.ws_error_handler_muted,
						visible_to_runner_only: flow.visible_to_runner_only,
						on_behalf_of_email: flow.on_behalf_of_email,
						deployment_message: deploymentMsg || undefined
					}
				})
			}

			const { draft_triggers: _, ...newSavedFlow } = flowStore.val as OpenFlow & {
				draft_triggers: Trigger[]
			}
			savedFlow = {
				...structuredClone($state.snapshot(newSavedFlow)),
				path: $pathStore
			} as Flow
			setDraftTriggers([])
			loadingSave = false
			dispatch('deploy', $pathStore)
		} catch (err) {
			dispatch('deployError', err)
			sendUserToast(`The flow could not be saved: ${err.body ?? err}`, true)
			loadingSave = false
		}
	}

	let timeout: NodeJS.Timeout | undefined = undefined

	function saveSessionDraft() {
		timeout && clearTimeout(timeout)
		timeout = setTimeout(() => {
			try {
				localStorage.setItem(
					initialPath && initialPath != '' ? `flow-${initialPath}` : 'flow',
					encodeState({
						flow: flowStore.val,
						path: $pathStore,
						selectedId: $selectedIdStore,
						draft_triggers: triggersState.getDraftTriggersSnapshot(),
						selected_trigger: triggersState.getSelectedTriggerSnapshot(),
						split_panes_layout: splitPanesLayout.getLayoutSnapshot(),
						tabs_state: tabsState.getTabsStateSnapshot()
					})
				)
			} catch (err) {
				console.error(err)
			}
		}, 500)
	}

	const selectedIdStore = writable<string>(selectedId ?? 'settings-metadata')

	export function getSelectedId() {
		return $selectedIdStore
	}

	const previewArgsStore = $state({ val: initialArgs })
	const scriptEditorDrawer = writable<ScriptEditorDrawer | undefined>(undefined)
	const moving = writable<{ id: string } | undefined>(undefined)
	const history = initHistory(flowStore.val)
	const pathStore = writable<string>(pathStoreInit ?? initialPath)
	const captureOn = writable<boolean>(false)
	const showCaptureHint = writable<boolean | undefined>(undefined)
	const flowInputEditorStateStore = writable<FlowInputEditorState>({
		selectedTab: undefined,
		editPanelSize: 0,
		payloadData: undefined
	})

	const testSteps = new TestSteps()

	function select(selectedId: string) {
		selectedIdStore.set(selectedId)
	}

	let insertButtonOpen = writable<boolean>(false)

	setContext<FlowEditorContext>('FlowEditorContext', {
		selectedId: selectedIdStore,
		currentEditor: writable(undefined),
		previewArgs: previewArgsStore,
		scriptEditorDrawer,
		moving,
		history,
		flowStateStore,
		flowStore,
		pathStore,
		testSteps,
		saveDraft,
		initialPathStore,
		fakeInitialPath,
		flowInputsStore: writable<FlowInput>({}),
		customUi,
		insertButtonOpen,
		executionCount: writable(0),
		flowInputEditorState: flowInputEditorStateStore
	})

	// Add triggers context store
	const triggersState = $state(
		new Triggers(
			[
				{ type: 'webhook', path: '', isDraft: false },
				{ type: 'email', path: '', isDraft: false },
				...(draftTriggersFromUrl ?? savedFlow?.draft?.draft_triggers ?? [])
			],
			selectedTriggerIndexFromUrl,
			saveSessionDraft
		)
	)

	setContext<TriggerContext>('TriggerContext', {
		triggersCount,
		simplifiedPoll,
		showCaptureHint,
		triggersState
	})

	export async function loadTriggers() {
		if (initialPath == '') return
		$triggersCount = await FlowService.getTriggersCountOfFlow({
			workspace: $workspaceStore!,
			path: initialPath
		})

		// Initialize triggers using utility function
		await triggersState.fetchTriggers(
			triggersCount,
			$workspaceStore,
			initialPath,
			true,
			$primaryScheduleStore,
			$userStore
		)

		if (savedFlow && savedFlow.draft) {
			savedFlow = filterDraftTriggers(savedFlow, triggersState) as FlowWithDraftAndDraftTriggers
		}

		triggersState.selectedTriggerIndex = selectedTriggerIndexFromUrl
	}

	function onKeyDown(event: KeyboardEvent) {
		let classes = event.target?.['className']
		if (
			(typeof classes === 'string' && classes.includes('inputarea')) ||
			['INPUT', 'TEXTAREA'].includes(document.activeElement?.tagName!)
		) {
			return
		}

		switch (event.key) {
			case 'Z':
				if (event.ctrlKey || event.metaKey) {
					flowStore.val = redo(history)
					event.preventDefault()
				}
				break
			case 'z':
				if (event.ctrlKey || event.metaKey) {
					flowStore.val = undo(history, flowStore.val)
					$selectedIdStore = 'Input'
					event.preventDefault()
				}
				break
			case 's':
				if (event.ctrlKey || event.metaKey) {
					saveDraft()
					event.preventDefault()
				}
				break
			case 'ArrowDown': {
				if (!$insertButtonOpen) {
					let ids = generateIds()
					let idx = ids.indexOf($selectedIdStore)
					if (idx > -1 && idx < ids.length - 1) {
						$selectedIdStore = ids[idx + 1]
						event.preventDefault()
					}
				}
				break
			}
			case 'ArrowUp': {
				if (!$insertButtonOpen) {
					let ids = generateIds()
					let idx = ids.indexOf($selectedIdStore)
					if (idx > 0 && idx < ids.length) {
						$selectedIdStore = ids[idx - 1]
						event.preventDefault()
					}
				}
				break
			}
		}
	}

	function generateIds() {
		return [
			'settings-metadata',
			'constants',
			'preprocessor',
			...dfsApply(flowStore.val.value.modules, (module) => module.id)
		]
	}

	const dropdownItems: Array<{
		label: string
		onClick: () => void
	}> = []

	if (customUi.topBar?.extraDeployOptions != false) {
		if (savedFlow?.draft_only === false || savedFlow?.draft_only === undefined) {
			dropdownItems.push({
				label: 'Exit & see details',
				onClick: () => dispatch('details', $pathStore)
			})
		}

		if (!newFlow) {
			dropdownItems.push({
				label: 'Fork',
				onClick: () => window.open(`/flows/add?template=${initialPath}`)
			})
		}
	}

	let flowCopilotContext: FlowCopilotContext = $state({
		shouldUpdatePropertyType: writable<{
			[key: string]: 'static' | 'javascript' | undefined
		}>({}),
		exprsToSet: writable<{
			[key: string]: InputTransform | any | undefined
		}>({}),
		generatedExprs: writable<{
			[key: string]: string | undefined
		}>({}),
		stepInputsLoading: writable<boolean>(false)
	})

	setContext('FlowCopilotContext', flowCopilotContext)

	let renderCount = $state(0)
	let flowTutorials: FlowTutorials | undefined = $state(undefined)

	let jsonViewerDrawer: Drawer | undefined = $state(undefined)
	let yamlEditorDrawer: Drawer | undefined = $state(undefined)
	let flowHistory: FlowHistory | undefined = $state(undefined)

	export function triggerTutorial() {
		const urlParams = new URLSearchParams(window.location.search)
		const tutorial = urlParams.get('tutorial')

		if (tutorial) {
			flowTutorials?.runTutorialById(tutorial)
		} else if ($tutorialsToDo.includes(0) && !$ignoredTutorials.includes(0)) {
			flowTutorials?.runTutorialById('action')
		}
	}

	let moreItems: {
		displayName: string
		icon: ComponentType<Icon>
		action: () => void
		disabled?: boolean
	}[] = $state([])

	function onCustomUiChange(customUi: FlowBuilderWhitelabelCustomUi | undefined) {
		moreItems = [
			...(customUi?.topBar?.history != false
				? [
						{
							displayName: 'Deployment History',
							icon: HistoryIcon,
							action: () => {
								flowHistory?.open()
							},
							disabled: newFlow
						}
					]
				: []),
			...(customUi?.topBar?.history != false
				? [
						{
							displayName: 'Export',
							icon: FileJson,
							action: () => jsonViewerDrawer?.openDrawer()
						},
						{
							displayName: 'Edit in YAML',
							icon: FileJson,
							action: () => yamlEditorDrawer?.openDrawer()
						}
					]
				: [])
		]
	}

	function handleDeployTrigger(trigger: Trigger) {
		const { id, path, type } = trigger
		//Update the saved flow to remove the draft trigger that is deployed
		if (savedFlow && savedFlow.draft && savedFlow.draft.draft_triggers) {
			const newSavedDraftTrigers = savedFlow.draft.draft_triggers.filter(
				(t) => t.id !== id || t.path !== path || t.type !== type
			)
			savedFlow.draft.draft_triggers =
				newSavedDraftTrigers.length > 0 ? newSavedDraftTrigers : undefined
		}
	}

	let flowPreviewButtons: FlowPreviewButtons | undefined = $state()

	let forceTestTab: Record<string, boolean> = $state({})
	let highlightArg: Record<string, string | undefined> = $state({})

	run(() => {
		initialPathStore.set(initialPath)
	})
	run(() => {
		setContext('customUi', customUi)
	})
	run(() => {
		if (flowStore.val || $selectedIdStore) {
			readFieldsRecursively(flowStore.val)
			untrack(() => saveSessionDraft())
		}
	})
	run(() => {
		initialPath && ($pathStore = initialPath)
	})
	run(() => {
		selectedId && untrack(() => select(selectedId))
	})
	run(() => {
		initialPath && initialPath != '' && $workspaceStore && untrack(() => loadTriggers())
	})
	run(() => {
		customUi && untrack(() => onCustomUiChange(customUi))
	})
</script>

<svelte:window onkeydown={onKeyDown} />

{@render children?.()}

<DeployOverrideConfirmationModal
	bind:deployedBy
	bind:confirmCallback
	bind:open
	{diffDrawer}
	bind:deployedValue
	currentValue={flowStore.val}
/>

<DraftTriggersConfirmationModal
	bind:open={draftTriggersModalOpen}
	draftTriggers={triggersState.triggers.filter((t) => t.draftConfig)}
	isFlow={true}
	on:canceled={() => {
		draftTriggersModalOpen = false
	}}
	on:confirmed={handleDraftTriggersConfirmed}
/>

{#key renderCount}
	{#if !$userStore?.operator}
		{#if $pathStore}
			<FlowHistory bind:this={flowHistory} path={$pathStore} on:historyRestore />
		{/if}
		<FlowYamlEditor bind:drawer={yamlEditorDrawer} />
		<FlowImportExportMenu bind:drawer={jsonViewerDrawer} />
		<ScriptEditorDrawer bind:this={$scriptEditorDrawer} />

		<div class="flex flex-col flex-1 h-screen">
			<!-- Nav between steps-->
			<div
				class="justify-between flex flex-row items-center pl-2.5 pr-6 space-x-4 scrollbar-hidden overflow-x-auto max-h-12 h-full relative"
			>
				<div class="flex w-full max-w-md gap-4 items-center">
					<Summary
						disabled={customUi?.topBar?.editableSummary == false}
						bind:value={flowStore.val.summary}
					/>

					<UndoRedo
						undoProps={{ disabled: $history.index === 0 }}
						redoProps={{ disabled: $history.index === $history.history.length - 1 }}
						on:undo={() => {
							const currentModules = flowStore.val?.value?.modules

							flowStore.val = undo(history, flowStore.val)

							const newModules = flowStore.val?.value?.modules
							const restoredModules = newModules?.filter(
								(node) => !currentModules?.some((currentNode) => currentNode?.id === node?.id)
							)

							for (const mod of restoredModules) {
								if (mod) {
									try {
										loadFlowModuleState(mod).then((state) => ($flowStateStore[mod.id] = state))
									} catch (e) {
										console.error('Error loading state for restored node', e)
									}
								}
							}

							$selectedIdStore = 'Input'
						}}
						on:redo={() => {
							flowStore.val = redo(history)
						}}
					/>
				</div>

				<div class="gap-4 flex-row hidden md:flex w-full max-w-md">
					{#if triggersState.triggers?.some((t) => t.type === 'schedule')}
						{@const primaryScheduleIndex = triggersState.triggers.findIndex((t) => t.isPrimary)}
						{@const scheduleIndex = triggersState.triggers.findIndex((t) => t.type === 'schedule')}
						<Button
							btnClasses="hidden lg:inline-flex"
							startIcon={{ icon: Calendar }}
							variant="contained"
							color="light"
							size="xs"
							on:click={async () => {
								select('triggers')
								const selected = primaryScheduleIndex ?? scheduleIndex
								if (selected) {
									triggersState.selectedTriggerIndex = selected
								}
							}}
						>
							{triggersState.triggers[primaryScheduleIndex]?.draftConfig?.schedule ??
								triggersState.triggers[primaryScheduleIndex]?.lightConfig?.schedule ??
								''}
						</Button>
					{/if}

					{#if customUi?.topBar?.path != false}
						<div class="flex justify-start w-full">
							<div>
								<button
									onclick={async () => {
										select('settings-metadata')
										document.getElementById('path')?.focus()
									}}
								>
									<Badge
										color="gray"
										class="center-center !bg-gray-300 !text-tertiary dark:!bg-gray-700 dark:!text-gray-300 !h-[28px]  !w-[70px] rounded-r-none"
									>
										<Pen size={12} class="mr-2" /> Path
									</Badge>
								</button>
							</div>
							<input
								type="text"
								readonly
								value={$pathStore && $pathStore != '' ? $pathStore : 'Choose a path'}
								class="font-mono !text-xs !min-w-[96px] !max-w-[300px] !w-full !h-[28px] !my-0 !py-0 !border-l-0 !rounded-l-none"
								onfocus={({ currentTarget }) => {
									currentTarget.select()
								}}
							/>
						</div>
					{/if}
				</div>
				<div class="flex flex-row gap-2 items-center">
					{#if $enterpriseLicense && !newFlow}
						<Awareness />
					{/if}
					<div>
						{#if moreItems?.length > 0}
							<Dropdown items={moreItems} />
						{/if}
					</div>
					{#if customUi?.topBar?.tutorials != false}
						<FlowBuilderTutorials
							on:reload={() => {
								renderCount += 1
							}}
						/>
					{/if}
					{#if customUi?.topBar?.diff != false}
						<Button
							color="light"
							variant="border"
							size="xs"
							on:click={async () => {
								if (!savedFlow) {
									return
								}

								await syncWithDeployed()

								const currentDraftTriggers = structuredClone(
									triggersState.getDraftTriggersSnapshot()
								)

								diffDrawer?.openDrawer()
								diffDrawer?.setDiff({
									mode: 'normal',
									deployed: deployedValue ?? savedFlow,
									draft: savedFlow?.draft,
									current: {
										...flowStore.val,
										path: $pathStore,
										draft_triggers: currentDraftTriggers
									}
								})
							}}
							disabled={!savedFlow}
						>
							<div class="flex flex-row gap-2 items-center">
								<DiffIcon size={14} />
								Diff
							</div>
						</Button>
					{/if}
					{#if !disableAi && customUi?.topBar?.aiBuilder != false && !aiChatManager.open}
						<FlowAIButton openPanel={() => aiChatManager.openChat()} />
					{/if}
					<FlowPreviewButtons
						on:openTriggers={(e) => {
							select('triggers')
							handleSelectTriggerFromKind(triggersState, triggersCount, initialPath, e.detail.kind)
							captureOn.set(true)
							showCaptureHint.set(true)
						}}
						bind:this={flowPreviewButtons}
						{loading}
					/>
					<Button
						loading={loadingDraft}
						size="xs"
						startIcon={{ icon: Save }}
						on:click={() => saveDraft()}
						disabled={(!newFlow && !savedFlow) || loading}
						shortCut={{
							key: 'S'
						}}
					>
						Draft
					</Button>

					<DeployButton
						on:save={async ({ detail }) => await handleSaveFlow(detail)}
						{loading}
						{loadingSave}
						{newFlow}
						{dropdownItems}
					/>
				</div>
			</div>

			<!-- metadata -->
			{#if $flowStateStore}
				<FlowEditor
					{disabledFlowInputs}
					disableAi={disableAi || customUi?.stepInputs?.ai == false}
					disableSettings={customUi?.settingsPanel === false}
					{loading}
					on:reload={() => {
						renderCount += 1
					}}
					{newFlow}
					on:applyArgs={(ev) => {
						if (ev.detail.kind === 'preprocessor') {
							testSteps.setStepArgs('preprocessor', ev.detail.args ?? {})
							$selectedIdStore = 'preprocessor'
						}
					}}
					on:testWithArgs={(e) => {
						previewArgsStore.val = JSON.parse(JSON.stringify(e.detail))
						flowPreviewButtons?.openPreview(true)
					}}
					onTestUpTo={() => {
						flowPreviewButtons?.testUpTo()
					}}
					{savedFlow}
					onDeployTrigger={handleDeployTrigger}
					onEditInput={(moduleId, key) => {
						selectedIdStore.set(moduleId)
						// Use new prop-based system
						forceTestTab[moduleId] = true
						highlightArg[moduleId] = key
						// Reset the force flag after a short delay to allow re-triggering
						setTimeout(() => {
							forceTestTab[moduleId] = false
							highlightArg[moduleId] = undefined
						}, 500)
					}}
					{forceTestTab}
					{highlightArg}
				/>
			{:else}
				<CenteredPage>Loading...</CenteredPage>
			{/if}
		</div>
	{:else}
		Flow Builder not available to operators
	{/if}
{/key}

<FlowTutorials
	bind:this={flowTutorials}
	on:reload={() => {
		renderCount += 1
	}}
/><|MERGE_RESOLUTION|>--- conflicted
+++ resolved
@@ -72,16 +72,13 @@
 	} from './triggers/utils'
 	import DraftTriggersConfirmationModal from './common/confirmationModal/DraftTriggersConfirmationModal.svelte'
 	import { Triggers } from './triggers/triggers.svelte'
-<<<<<<< HEAD
 	import {
 		SplitPanesLayout,
 		setSplitPanesLayoutContext
 	} from './splitPanes/SplitPanesLayout.svelte'
 	import type { PanesLayout } from './splitPanes/types'
 	import { setTabStateContext, TabsState } from './common/tabs/tabsState.svelte'
-=======
 	import { TestSteps } from './flows/testSteps.svelte'
->>>>>>> 6ac004ec
 	import { aiChatManager } from './copilot/chat/AIChatManager.svelte'
 
 	interface Props {
