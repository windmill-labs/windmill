<script lang="ts">
	import {
		FlowService,
		ScheduleService,
		type Flow,
		type FlowModule,
		DraftService,
		type PathScript,
		ScriptService,
		type OpenFlow,
		type RawScript,
		type InputTransform,
		type TriggersCount
	} from '$lib/gen'
	import { initHistory, push, redo, undo } from '$lib/history'
	import {
		copilotInfo,
		enterpriseLicense,
		tutorialsToDo,
		userStore,
		workspaceStore
	} from '$lib/stores'
	import {
		cleanValueProperties,
		encodeState,
		formatCron,
		orderedJsonStringify,
		sleep,
		type Value
	} from '$lib/utils'
	import { sendUserToast } from '$lib/toast'
	import { Drawer } from '$lib/components/common'
	import DeployOverrideConfirmationModal from '$lib/components/common/confirmationModal/DeployOverrideConfirmationModal.svelte'

	import { setContext, tick, type ComponentType } from 'svelte'
	import { writable, type Writable } from 'svelte/store'
	import CenteredPage from './CenteredPage.svelte'
	import { Badge, Button, UndoRedo } from './common'
	import FlowEditor from './flows/FlowEditor.svelte'
	import ScriptEditorDrawer from './flows/content/ScriptEditorDrawer.svelte'
	import type { FlowState } from './flows/flowState'
	import { dfs as dfsApply } from './flows/dfs'
	import { dfs, getPreviousIds } from './flows/previousResults'
	import FlowImportExportMenu from './flows/header/FlowImportExportMenu.svelte'
	import FlowPreviewButtons from './flows/header/FlowPreviewButtons.svelte'
	import type { FlowEditorContext, FlowInput } from './flows/types'
	import { cleanInputs, emptyFlowModuleState } from './flows/utils'
	import {
		Calendar,
		Pen,
		Save,
		DiffIcon,
		MoreVertical,
		HistoryIcon,
		FileJson,
		type Icon,
		CornerDownLeft
	} from 'lucide-svelte'
	import { createEventDispatcher } from 'svelte'
	import Awareness from './Awareness.svelte'
	import { getAllModules } from './flows/flowExplorer'
	import {
		stepCopilot,
		type FlowCopilotModule,
		glueCopilot,
		type FlowCopilotContext
	} from './copilot/flow'
	import type { Schema, SchemaProperty } from '$lib/common'
	import FlowCopilotDrawer from './copilot/FlowCopilotDrawer.svelte'
	import FlowCopilotStatus from './copilot/FlowCopilotStatus.svelte'
	import { fade } from 'svelte/transition'
	import { loadFlowModuleState, pickScript } from './flows/flowStateUtils'
	import FlowCopilotInputsModal from './copilot/FlowCopilotInputsModal.svelte'
	import FlowBuilderTutorials from './FlowBuilderTutorials.svelte'

	import FlowTutorials from './FlowTutorials.svelte'
	import { ignoredTutorials } from './tutorials/ignoredTutorials'
	import type DiffDrawer from './DiffDrawer.svelte'
	import FlowHistory from './flows/FlowHistory.svelte'
	import ButtonDropdown from './common/button/ButtonDropdown.svelte'
	import { MenuItem } from '@rgossiaux/svelte-headlessui'
	import { twMerge } from 'tailwind-merge'
	import CustomPopover from './CustomPopover.svelte'
	import Summary from './Summary.svelte'
	import type { FlowBuilderWhitelabelCustomUi } from './custom_ui'
	import FlowYamlEditor from './flows/header/FlowYamlEditor.svelte'
	import { type TriggerContext, type ScheduleTrigger } from './triggers'

	export let initialPath: string = ''
	export let pathStoreInit: string | undefined = undefined
	export let newFlow: boolean
	export let selectedId: string | undefined
	export let initialArgs: Record<string, any> = {}
	export let loading = false
	export let flowStore: Writable<OpenFlow>
	export let flowStateStore: Writable<FlowState>
	export let savedFlow:
		| (Flow & {
				draft?: Flow | undefined
		  })
		| undefined = undefined
	export let diffDrawer: DiffDrawer | undefined = undefined
	export let customUi: FlowBuilderWhitelabelCustomUi = {}
	export let disableAi: boolean = false
	export let disabledFlowInputs = false
	export let savedPrimarySchedule: ScheduleTrigger | undefined = undefined
	export let version: number | undefined = undefined

	// Used by multiplayer deploy collision warning
	let deployedValue: Value | undefined = undefined // Value to diff against
	let deployedBy: string | undefined = undefined // Author
	let confirmCallback: () => void = () => {} // What happens when user clicks `override` in warning
	let open: boolean = false // Is confirmation modal open

	$: setContext('customUi', customUi)

	let onLatest = true
	async function compareVersions() {
		if (version === undefined) {
			return
		}
		const flowVersion = await FlowService.getFlowLatestVersion({
			workspace: $workspaceStore!,
			path: $pathStore
		})

<<<<<<< HEAD
		onLatest = version === flowVersion?.id
=======
		onLatest = version === flowVersion.id
>>>>>>> ce80d6b0
	}

	const dispatch = createEventDispatcher()

	const primaryScheduleStore = writable<ScheduleTrigger | undefined | false>(savedPrimarySchedule)
	const triggersCount = writable<TriggersCount | undefined>(
		savedPrimarySchedule
			? { schedule_count: 1, primary_schedule: { schedule: savedPrimarySchedule.cron } }
			: undefined
	)

	export function setPrimarySchedule(schedule: ScheduleTrigger | undefined | false) {
		primaryScheduleStore.set(schedule)
		loadTriggers()
	}

	async function createSchedule(path: string) {
		if ($primaryScheduleStore) {
			const { cron, timezone, args, enabled, summary } = $primaryScheduleStore

			try {
				await ScheduleService.createSchedule({
					workspace: $workspaceStore!,
					requestBody: {
						path: path,
						schedule: formatCron(cron),
						timezone,
						script_path: path,
						is_flow: true,
						args,
						enabled,
						summary
					}
				})
			} catch (err) {
				sendUserToast(`The primary schedule could not be created: ${err}`, true)
			}
		} else {
			sendUserToast('The primary schedule could not be created: no schedule data', true)
		}
	}

	let loadingSave = false
	let loadingDraft = false

	async function saveDraft(forceSave = false): Promise<void> {
		if (!newFlow && !savedFlow) {
			return
		}
		if (savedFlow) {
			const draftOrDeployed = cleanValueProperties(savedFlow.draft || savedFlow)
			const current = cleanValueProperties({ ...$flowStore, path: $pathStore })
			if (!forceSave && orderedJsonStringify(draftOrDeployed) === orderedJsonStringify(current)) {
				sendUserToast('No changes detected, ignoring', false, [
					{
						label: 'Save anyway',
						callback: () => {
							saveDraft(true)
						}
					}
				])
				return
			}
		}
		loadingDraft = true
		try {
			const flow = cleanInputs($flowStore)
			try {
				localStorage.removeItem('flow')
				localStorage.removeItem(`flow-${$pathStore}`)
			} catch (e) {
				console.error('error interacting with local storage', e)
			}
			if (newFlow || savedFlow?.draft_only) {
				if (savedFlow?.draft_only) {
					await FlowService.deleteFlowByPath({
						workspace: $workspaceStore!,
						path: initialPath
					})
				}
				await FlowService.createFlow({
					workspace: $workspaceStore!,
					requestBody: {
						path: $pathStore,
						summary: flow.summary,
						description: flow.description ?? '',
						value: flow.value,
						schema: flow.schema,
						tag: flow.tag,
						draft_only: true,
						ws_error_handler_muted: flow.ws_error_handler_muted,
						visible_to_runner_only: flow.visible_to_runner_only
					}
				})
			}
			await DraftService.createDraft({
				workspace: $workspaceStore!,
				requestBody: {
					path: newFlow || savedFlow?.draft_only ? $pathStore : initialPath,
					typ: 'flow',
					value: {
						...flow,
						path: $pathStore,
						primary_schedule: $primaryScheduleStore
					}
				}
			})

			savedFlow = {
				...(newFlow || savedFlow?.draft_only
					? {
							...structuredClone($flowStore),
							path: $pathStore,
							draft_only: true
					  }
					: savedFlow),
				draft: {
					...structuredClone($flowStore),
					path: $pathStore
				}
			} as Flow & {
				draft?: Flow
			}

			let savedAtNewPath = false
			if (newFlow) {
				dispatch('saveInitial', $pathStore)
			} else if (savedFlow?.draft_only && $pathStore !== initialPath) {
				savedAtNewPath = true
				initialPath = $pathStore
				// this is so we can use the flow builder outside of sveltekit
				dispatch('saveDraftOnlyAtNewPath', { path: $pathStore, selectedId: getSelectedId() })
			}
			dispatch('saveDraft', { path: $pathStore, savedAtNewPath, newFlow })
			sendUserToast('Saved as draft')
		} catch (error) {
			sendUserToast(`Error while saving the flow as a draft: ${error.body || error.message}`, true)
			dispatch('saveDraftError', error)
		}
		loadingDraft = false
	}

	export function computeUnlockedSteps(flow: Flow) {
		return Object.fromEntries(
			getAllModules(flow.value.modules, flow.value.failure_module)
				.filter((m) => m.value.type == 'script' && m.value.hash == null)
				.map((m) => [m.id, (m.value as PathScript).path])
		)
	}

	async function handleSaveFlow(deploymentMsg?: string) {

		await compareVersions();
		if (onLatest) {
			// Handle directly
			await saveFlow(deploymentMsg)
		} else {
			// We need it for diff
			await syncWithDeployed()

			// Handle through confirmation modal
			confirmCallback = async () => {
				await saveFlow(deploymentMsg)
			}
			// Open confirmation modal
			open = true
		}
	}
	async function syncWithDeployed(){
			const flow = await FlowService.getFlowByPath({
				workspace: $workspaceStore!,
				path: $pathStore,
				withStarredInfo: true
			})
			deployedValue = {
				...flow,
				starred: undefined,
				id: undefined,
				edited_at: undefined,
				edited_by: undefined,
				workspace_id: undefined,
				archived: undefined,
				same_worker: undefined,
				visible_to_runner_only: undefined,
				ws_error_handler_muted: undefined,
			}
			deployedBy = flow.edited_by
	}


	async function saveFlow(deploymentMsg?: string): Promise<void> {
		loadingSave = true
		try {
			const flow = cleanInputs($flowStore)
			// console.log('flow', computeUnlockedSteps(flow)) // del
			// loadingSave = false // del
			// return

			if (newFlow) {
				try {
					localStorage.removeItem('flow')
					localStorage.removeItem(`flow-${$pathStore}`)
				} catch (e) {
					console.error('error interacting with local storage', e)
				}
				await FlowService.createFlow({
					workspace: $workspaceStore!,
					requestBody: {
						path: $pathStore,
						summary: flow.summary,
						description: flow.description ?? '',
						value: flow.value,
						schema: flow.schema,
						ws_error_handler_muted: flow.ws_error_handler_muted,
						tag: flow.tag,
						dedicated_worker: flow.dedicated_worker,
						visible_to_runner_only: flow.visible_to_runner_only,
						deployment_message: deploymentMsg || undefined
					}
				})
				if ($primaryScheduleStore && $primaryScheduleStore.enabled) {
					await createSchedule($pathStore)
				}
			} else {
				try {
					localStorage.removeItem(`flow-${initialPath}`)
				} catch (e) {
					console.error('error interacting with local storage', e)
				}

				const scheduleExists = await ScheduleService.existsSchedule({
					workspace: $workspaceStore ?? '',
					path: initialPath
				})

				if (scheduleExists) {
					const schedule = await ScheduleService.getSchedule({
						workspace: $workspaceStore ?? '',
						path: initialPath
					})
					if ($primaryScheduleStore) {
						const { cron, timezone, args, enabled, summary } = $primaryScheduleStore

						if (
							JSON.stringify(schedule.args) != JSON.stringify(args) ||
							schedule.schedule != cron ||
							schedule.timezone != timezone ||
							schedule.summary != summary
						) {
							await ScheduleService.updateSchedule({
								workspace: $workspaceStore ?? '',
								path: initialPath,
								requestBody: {
									schedule: formatCron(cron),
									timezone,
									args,
									summary
								}
							})
						}
						if (enabled != schedule.enabled) {
							await ScheduleService.setScheduleEnabled({
								workspace: $workspaceStore ?? '',
								path: initialPath,
								requestBody: { enabled }
							})
						}
					} else if (scheduleExists && !$triggersCount?.primary_schedule) {
						await ScheduleService.deleteSchedule({
							workspace: $workspaceStore ?? '',
							path: $pathStore
						})
					}
				} else if ($primaryScheduleStore && $primaryScheduleStore.enabled) {
					await createSchedule(initialPath)
				}

				await FlowService.updateFlow({
					workspace: $workspaceStore!,
					path: initialPath,
					requestBody: {
						path: $pathStore,
						summary: flow.summary,
						description: flow.description ?? '',
						value: flow.value,
						schema: flow.schema,
						tag: flow.tag,
						dedicated_worker: flow.dedicated_worker,
						ws_error_handler_muted: flow.ws_error_handler_muted,
						visible_to_runner_only: flow.visible_to_runner_only,
						deployment_message: deploymentMsg || undefined
					}
				})
			}
			savedFlow = {
				...structuredClone($flowStore),
				path: $pathStore
			} as Flow
			loadingSave = false
			dispatch('deploy', $pathStore)
		} catch (err) {
			dispatch('deployError', err)
			sendUserToast(`The flow could not be saved: ${err.body}`, true)
			loadingSave = false
		}
	}

	let timeout: NodeJS.Timeout | undefined = undefined

	$: {
		if ($flowStore || $selectedIdStore) {
			saveSessionDraft()
		}
	}

	function saveSessionDraft() {
		timeout && clearTimeout(timeout)
		timeout = setTimeout(() => {
			try {
				localStorage.setItem(
					initialPath && initialPath != '' ? `flow-${initialPath}` : 'flow',
					encodeState({
						flow: $flowStore,
						path: $pathStore,
						selectedId: $selectedIdStore,
						primarySchedule: $primaryScheduleStore
					})
				)
			} catch (err) {
				console.error(err)
			}
		}, 500)
	}

	const selectedIdStore = writable<string>(selectedId ?? 'settings-metadata')
	const selectedTriggerStore = writable<'webhooks' | 'emails' | 'schedules' | 'cli' | 'routes'>(
		'webhooks'
	)

	export function getSelectedId() {
		return $selectedIdStore
	}

	const previewArgsStore = writable<Record<string, any>>(initialArgs)
	const scriptEditorDrawer = writable<ScriptEditorDrawer | undefined>(undefined)
	const moving = writable<{ module: FlowModule; modules: FlowModule[] } | undefined>(undefined)
	const history = initHistory($flowStore)
	const pathStore = writable<string>(pathStoreInit ?? initialPath)

	$: initialPath && ($pathStore = initialPath)

	const testStepStore = writable<Record<string, any>>({})

	function select(selectedId: string) {
		selectedIdStore.set(selectedId)
	}

	function selectTrigger(selectedTrigger: 'webhooks' | 'emails' | 'schedules' | 'cli' | 'routes') {
		selectedTriggerStore.set(selectedTrigger)
	}

	let insertButtonOpen = writable<boolean>(false)

	setContext<FlowEditorContext>('FlowEditorContext', {
		selectedId: selectedIdStore,
		previewArgs: previewArgsStore,
		scriptEditorDrawer,
		moving,
		history,
		flowStateStore,
		flowStore,
		pathStore,
		testStepStore,
		saveDraft,
		initialPath,
		flowInputsStore: writable<FlowInput>({}),
		customUi,
		insertButtonOpen
	})

	setContext<TriggerContext>('TriggerContext', {
		selectedTrigger: selectedTriggerStore,
		primarySchedule: primaryScheduleStore,
		triggersCount
	})

	async function loadTriggers() {
		$triggersCount = await FlowService.getTriggersCountOfFlow({
			workspace: $workspaceStore!,
			path: initialPath
		})
		if ($primaryScheduleStore && $triggersCount.primary_schedule == undefined) {
			$triggersCount = {
				...($triggersCount ?? {}),
				schedule_count: ($triggersCount.schedule_count ?? 0) + 1,
				primary_schedule: {
					schedule: $primaryScheduleStore.cron
				}
			}
		}
	}

	$: selectedId && select(selectedId)

	$: initialPath && initialPath != '' && $workspaceStore && loadTriggers()

	function onKeyDown(event: KeyboardEvent) {
		let classes = event.target?.['className']
		if (
			(typeof classes === 'string' && classes.includes('inputarea')) ||
			['INPUT', 'TEXTAREA'].includes(document.activeElement?.tagName!)
		) {
			return
		}

		switch (event.key) {
			case 'Z':
				if (event.ctrlKey || event.metaKey) {
					$flowStore = redo(history)
					event.preventDefault()
				}
				break
			case 'z':
				if (event.ctrlKey || event.metaKey) {
					$flowStore = undo(history, $flowStore)
					$selectedIdStore = 'Input'
					event.preventDefault()
				}
				break
			case 's':
				if (event.ctrlKey || event.metaKey) {
					saveDraft()
					event.preventDefault()
				}
				break
			case 'ArrowDown': {
				if (!$insertButtonOpen) {
					let ids = generateIds()
					let idx = ids.indexOf($selectedIdStore)
					if (idx > -1 && idx < ids.length - 1) {
						$selectedIdStore = ids[idx + 1]
						event.preventDefault()
					}
				}
				break
			}
			case 'ArrowUp': {
				if (!$insertButtonOpen) {
					let ids = generateIds()
					let idx = ids.indexOf($selectedIdStore)
					if (idx > 0 && idx < ids.length) {
						$selectedIdStore = ids[idx - 1]
						event.preventDefault()
					}
				}
				break
			}
		}
	}

	function generateIds() {
		return [
			'settings-metadata',
			'constants',
			'preprocessor',
			...dfsApply($flowStore.value.modules, (module) => module.id)
		]
	}

	const dropdownItems: Array<{
		label: string
		onClick: () => void
	}> = []

	if (customUi.topBar?.extraDeployOptions != false) {
		if (savedFlow?.draft_only === false || savedFlow?.draft_only === undefined) {
			dropdownItems.push({
				label: 'Exit & see details',
				onClick: () => dispatch('details', $pathStore)
			})
		}

		if (!newFlow) {
			dropdownItems.push({
				label: 'Fork',
				onClick: () => window.open(`/flows/add?template=${initialPath}`)
			})
		}
	}

	let flowCopilotContext: FlowCopilotContext = {
		drawerStore: writable<Drawer | undefined>(undefined),
		modulesStore: writable<FlowCopilotModule[]>([]),
		currentStepStore: writable<string | undefined>(undefined),
		genFlow: undefined,
		shouldUpdatePropertyType: writable<{
			[key: string]: 'static' | 'javascript' | undefined
		}>({}),
		exprsToSet: writable<{
			[key: string]: InputTransform | any | undefined
		}>({}),
		generatedExprs: writable<{
			[key: string]: string | undefined
		}>({}),
		stepInputsLoading: writable<boolean>(false)
	}

	setContext('FlowCopilotContext', flowCopilotContext)

	const {
		drawerStore: copilotDrawerStore,
		modulesStore: copilotModulesStore,
		currentStepStore: copilotCurrentStepStore,
		shouldUpdatePropertyType
	} = flowCopilotContext

	let doneTs = 0
	async function getHubCompletions(text: string, idx: number, type: 'trigger' | 'script') {
		try {
			// make sure we display the results of the last request last
			const ts = Date.now()
			const scripts = (
				await ScriptService.queryHubScripts({
					text: `${text}`,
					limit: 3,
					kind: type
				})
			).map((s) => ({
				...s,
				path: `hub/${s.version_id}/${s.app}/${s.summary.toLowerCase().replaceAll(/\s+/g, '_')}`
			}))
			if (ts < doneTs) return
			doneTs = ts

			$copilotModulesStore[idx].hubCompletions = scripts as {
				path: string
				summary: string
				kind: string
				app: string
				ask_id: number
				id: number
				version_id: number
			}[]
		} catch (err) {
			if (err.name !== 'CancelError') throw err
		}
	}

	let abortController: AbortController | undefined = undefined
	let copilotLoading = false
	let flowCopilotMode: 'trigger' | 'sequence' = 'sequence'
	let copilotStatus: string = ''
	let copilotFlowInputs: Record<string, SchemaProperty> = {}
	let copilotFlowRequiredInputs: string[] = []
	let openCopilotInputsModal = false

	function setInitCopilotModules(mode: typeof flowCopilotMode) {
		$copilotModulesStore = [
			{
				id: 'a',
				type: mode === 'trigger' ? 'trigger' : 'script',
				description: '',
				code: '',
				hubCompletions: [],
				selectedCompletion: undefined,
				source: undefined,
				lang: undefined
			},
			{
				id: 'b',
				type: 'script',
				description: '',
				code: '',
				hubCompletions: [],
				selectedCompletion: undefined,
				source: undefined,
				lang: undefined
			}
		]
	}

	$: setInitCopilotModules(flowCopilotMode)

	function applyCopilotFlowInputs() {
		const properties = {
			...($flowStore.schema?.properties as Record<string, SchemaProperty> | undefined),
			...copilotFlowInputs
		}
		const required = [
			...(($flowStore.schema?.required as string[] | undefined) ?? []),
			...copilotFlowRequiredInputs
		]
		$flowStore.schema = {
			$schema: 'https://json-schema.org/draft/2020-12/schema',
			properties,
			required,
			type: 'object'
		}
	}

	function clearFlowInputsFromStep(id: string | undefined) {
		const module: FlowModule | undefined = dfs(id, $flowStore)[0]
		if (module?.value.type === 'rawscript' || module?.value.type === 'script') {
			// clear step inputs that start with flow_input. but not flow_input.iter
			for (const key in module.value.input_transforms) {
				const input = module.value.input_transforms[key]
				if (
					input.type === 'javascript' &&
					input.expr.includes('flow_input.') &&
					!input.expr.includes('flow_input.iter')
				) {
					module.value.input_transforms[key] = {
						type: 'static',
						value: undefined
					}
					$shouldUpdatePropertyType[key] = 'static'
				}
			}
		}
		$flowStore = $flowStore
	}

	async function finishStepGen() {
		copilotFlowInputs = {}
		copilotFlowRequiredInputs = []
		setInitCopilotModules(flowCopilotMode)
		copilotStatus = "Done! Just check the step's inputs and you're good to go!"
		await sleep(3000)
		copilotStatus = ''
	}

	function snakeCase(e: string): string {
		if (e.toLowerCase() === e) {
			return e
		}

		return (
			e
				.match(/([A-Z])/g)
				?.reduce((str, c) => str.replace(new RegExp(c), '_' + c.toLowerCase()), e)
				?.substring(e.slice(0, 1).match(/([A-Z])/g) ? 1 : 0) ?? e
		)
	}
	async function genFlow(idx: number, flowModules: FlowModule[], stepOnly = false) {
		try {
			push(history, $flowStore)
			let module = stepOnly ? $copilotModulesStore[0] : $copilotModulesStore[idx]

			copilotLoading = true
			copilotStatus = "Generating code for step '" + module.id + "'..."
			$copilotCurrentStepStore = module.id
			focusCopilot()

			if (!stepOnly && flowModules.length > idx) {
				select('')
				await tick()
				flowModules.splice(idx, flowModules.length - idx)
				$flowStore = $flowStore
				focusCopilot()
			}

			if (idx === 0 && !stepOnly) {
				$flowStore.schema = {
					$schema: 'https://json-schema.org/draft/2020-12/schema',
					properties: {},
					required: [],
					type: 'object'
				}
			}

			if (module.type === 'trigger') {
				$primaryScheduleStore = {
					summary: 'Scheduled poll of flow',
					args: {},
					cron: '0 */15 * * *',
					timezone: Intl.DateTimeFormat().resolvedOptions().timeZone,
					enabled: true
				}
			}

			const flowModule: FlowModule & {
				value: RawScript | PathScript
			} = {
				id: module.id,
				stop_after_if:
					module.type === 'trigger'
						? {
								expr: 'result == undefined || Array.isArray(result) && result.length == 0',
								skip_if_stopped: true
						  }
						: undefined,
				value: {
					input_transforms: {},
					content: '',
					language: module.lang ?? 'bun',
					type: 'rawscript'
				},
				summary: module.description
			}

			let isHubStep = false
			if (module.source === 'hub' && module.selectedCompletion) {
				isHubStep = true
				const [hubScriptModule, hubScriptState] = await pickScript(
					module.selectedCompletion.path,
					`${module.selectedCompletion.summary} (${module.selectedCompletion.app})`,
					module.id,
					undefined
				)
				flowModule.value = hubScriptModule.value
				flowModule.summary = hubScriptModule.summary
				$flowStateStore[module.id] = hubScriptState
			} else {
				$flowStateStore[module.id] = emptyFlowModuleState()
			}

			if (stepOnly) {
				flowModules.splice(idx, 0, flowModule)
			} else if (idx === 1 && $copilotModulesStore[idx - 1].type === 'trigger') {
				const loopModule: FlowModule = {
					id: module.id + '_loop',
					value: {
						type: 'forloopflow',
						iterator: {
							type: 'javascript',
							expr: 'results.a'
						},
						skip_failures: true,
						modules: [flowModule]
					}
				}
				const loopState = await loadFlowModuleState(loopModule)
				$flowStateStore[loopModule.id] = loopState
				flowModules.push(loopModule)
			} else {
				flowModules.push(flowModule)
			}

			$copilotDrawerStore?.closeDrawer()
			await tick()
			select(module.id)
			await tick()
			await tick()
			focusCopilot()

			let isFirstInLoop = false
			const parents = dfs(module.id, $flowStore).slice(1)
			if (
				parents[0]?.value.type === 'forloopflow' &&
				parents[0].value.modules[0].id === module.id
			) {
				isFirstInLoop = true
			}
			const prevNodeId = getPreviousIds(module.id, $flowStore, false)[0] as string | undefined
			const pastModule = dfs(prevNodeId, $flowStore, false)[0] as FlowModule | undefined

			if (!module.source) {
				throw new Error('Invalid copilot module source')
			}

			if (module.source === 'custom') {
				const deltaStore = writable<string>('')
				const unsubscribe = deltaStore.subscribe(async (delta) => {
					module.editor?.append(delta)
				})

				abortController = new AbortController()
				await stepCopilot(
					module,
					deltaStore,
					$workspaceStore!,
					pastModule?.value.type === 'rawscript' || pastModule?.value.type === 'script'
						? (pastModule as FlowModule & {
								value: RawScript | PathScript
						  })
						: undefined,
					isFirstInLoop,
					abortController
				)
				unsubscribe()
			}

			copilotStatus = "Generating inputs for step '" + module.id + "'..."
			await sleep(500) // make sure code was parsed

			try {
				if (
					(flowModule.value.type === 'rawscript' || flowModule.value.type === 'script') &&
					(pastModule === undefined ||
						pastModule.value.type === 'rawscript' ||
						pastModule.value.type === 'script')
				) {
					const stepSchema: Schema = JSON.parse(JSON.stringify($flowStateStore[module.id].schema)) // deep copy
					if (isHubStep && pastModule !== undefined && $copilotInfo.exists_openai_resource_path) {
						// ask AI to set step inputs
						abortController = new AbortController()
						const { inputs, allExprs } = await glueCopilot(
							flowModule.value.input_transforms,
							$workspaceStore!,
							pastModule as FlowModule & {
								value: RawScript | PathScript
							},
							isFirstInLoop,
							abortController
						)

						// create flow inputs used by AI for autocompletion
						copilotFlowInputs = {}
						copilotFlowRequiredInputs = []
						Object.entries(allExprs).forEach(([key, expr]) => {
							if (expr.includes('flow_input.') && !expr.includes('flow_input.iter.')) {
								const flowInputKey = expr.match(/flow_input\.([A-Za-z0-9_]+)/)?.[1]
								if (
									flowInputKey !== undefined &&
									(!$flowStore.schema ||
										!(flowInputKey in (($flowStore.schema.properties as any) ?? {}))) // prevent overriding flow inputs
								) {
									if (key in stepSchema.properties) {
										copilotFlowInputs[flowInputKey] = stepSchema.properties[key]
										if (stepSchema.required.includes(key)) {
											copilotFlowRequiredInputs.push(flowInputKey)
										}
									} else {
										// when the key is nested (e.g. body.content)
										const [firstKey, ...rest] = key.split('.')
										const restKey = rest.join('.')
										const firstKeyProperties = stepSchema.properties[firstKey]?.properties
										if (firstKeyProperties !== undefined && restKey in firstKeyProperties) {
											copilotFlowInputs[flowInputKey] = firstKeyProperties[restKey]
											if (firstKeyProperties[restKey].required?.includes(flowInputKey)) {
												copilotFlowRequiredInputs.push(flowInputKey)
											}
										}
									}
								}
							}
						})

						if (!stepOnly) {
							applyCopilotFlowInputs()
						}

						// set step inputs
						Object.entries(inputs).forEach(([key, expr]) => {
							flowModule.value.input_transforms[key] = {
								type: 'javascript',
								expr
							}
							$shouldUpdatePropertyType[key] = 'javascript'
						})
					} else {
						if (
							isHubStep &&
							pastModule !== undefined &&
							!$copilotInfo.exists_openai_resource_path
						) {
							sendUserToast(
								'For better input generation, enable Windmill AI in the workspace settings',
								true
							)
						}

						// create possible flow inputs for autocompletion
						copilotFlowInputs = {}
						copilotFlowRequiredInputs = []
						Object.keys(flowModule.value.input_transforms).forEach((key) => {
							if (key !== 'prev_output') {
								const schema = $flowStateStore[module.id].schema
								const schemaProperty = Object.entries(schema?.properties ?? {}).find(
									(x) => x[0] === key
								)?.[1]
								const snakeKey = snakeCase(key)
								if (
									schemaProperty &&
									(!$flowStore.schema ||
										!(snakeKey in ($flowStore?.schema?.properties ?? ({} as any)))) // prevent overriding flow inputs
								) {
									copilotFlowInputs[snakeKey] = schemaProperty
									if (schema?.required.includes(snakeKey)) {
										copilotFlowRequiredInputs.push(snakeKey)
									}
								}
							}
						})
						if (!stepOnly) {
							applyCopilotFlowInputs()
						}

						// programatically set step inputs
						for (const key of Object.keys(flowModule.value.input_transforms)) {
							const snakeKey = snakeCase(key)
							flowModule.value.input_transforms[key] = {
								type: 'javascript',
								expr:
									key === 'prev_output'
										? isFirstInLoop
											? 'flow_input.iter.value'
											: pastModule
											? 'results.' + pastModule.id
											: 'flow_input.' + snakeKey
										: 'flow_input.' + snakeKey
							}
							$shouldUpdatePropertyType[key] = 'javascript'
						}
					}

					$flowStore = $flowStore // force rerendering
				} else {
					if (
						pastModule !== undefined &&
						pastModule.value.type !== 'rawscript' &&
						pastModule.value.type !== 'script'
					) {
						sendUserToast(
							`Linking to previous step ${pastModule.id} of type ${pastModule.value.type} is not yet supported`,
							true
						)
					} else {
						sendUserToast('Something went wrong, could not generate step inputs', true)
					}
				}
			} catch (err) {
				console.error(err)
			}

			if (stepOnly) {
				$copilotCurrentStepStore = undefined
				copilotLoading = false
				copilotStatus = ''
				if (Object.keys(copilotFlowInputs).length > 0) {
					openCopilotInputsModal = true
				} else {
					finishStepGen()
				}
			} else {
				copilotStatus =
					"Waiting for the user to validate code and inputs of step '" + module.id + "'"
			}
		} catch (err) {
			if (stepOnly) {
				copilotStatus = ''
				$copilotCurrentStepStore = undefined
				setInitCopilotModules(flowCopilotMode)
			}
			if (err?.message) {
				sendUserToast('Failed to generate code: ' + err.message, true)
			} else {
				sendUserToast('Failed to generate code', true)
				console.error(err)
			}
		} finally {
			copilotLoading = false
		}
	}

	flowCopilotContext.genFlow = genFlow

	async function finishCopilotFlowBuilder() {
		copilotLoading = true
		select('Input')
		$copilotCurrentStepStore = 'Input'

		copilotStatus = "Done! Just check the flow's inputs and you're good to go!"
		$copilotCurrentStepStore = undefined
		copilotLoading = false
		await sleep(3000)
		copilotStatus = ''
	}

	function focusCopilot() {
		document.querySelectorAll('.splitpanes__splitter').forEach((el) => {
			el.classList.add('hidden')
		})
		document.querySelectorAll('#flow-graph *').forEach((el) => {
			if (el instanceof HTMLElement) {
				el.style.pointerEvents = 'none'
			}
		})
	}

	function blurCopilot() {
		document.querySelectorAll('.splitpanes__splitter').forEach((el) => {
			el.classList.remove('hidden')
		})
		document.querySelectorAll('#flow-graph *').forEach((el) => {
			if (el instanceof HTMLElement) {
				el.style.pointerEvents = ''
			}
		})
	}

	$: $copilotCurrentStepStore === undefined && blurCopilot()

	let renderCount = 0
	let flowTutorials: FlowTutorials | undefined = undefined

	let jsonViewerDrawer: Drawer | undefined = undefined
	let yamlEditorDrawer: Drawer | undefined = undefined
	let flowHistory: FlowHistory | undefined = undefined

	export function triggerTutorial() {
		const urlParams = new URLSearchParams(window.location.search)
		const tutorial = urlParams.get('tutorial')

		if (tutorial) {
			flowTutorials?.runTutorialById(tutorial)
		} else if ($tutorialsToDo.includes(0) && !$ignoredTutorials.includes(0)) {
			flowTutorials?.runTutorialById('action')
		}
	}

	let moreItems: {
		displayName: string
		icon: ComponentType<Icon>
		action: () => void
		disabled?: boolean
	}[] = []

	$: onCustomUiChange(customUi)

	function onCustomUiChange(customUi: FlowBuilderWhitelabelCustomUi | undefined) {
		moreItems = [
			...(customUi?.topBar?.history != false
				? [
						{
							displayName: 'Deployment History',
							icon: HistoryIcon,
							action: () => {
								flowHistory?.open()
							},
							disabled: newFlow
						}
				  ]
				: []),
			...(customUi?.topBar?.history != false
				? [
						{
							displayName: 'Export',
							icon: FileJson,
							action: () => jsonViewerDrawer?.openDrawer()
						},
						{
							displayName: 'Edit in YAML',
							icon: FileJson,
							action: () => yamlEditorDrawer?.openDrawer()
						}
				  ]
				: [])
		]
	}

	let deploymentMsg = ''
	let msgInput: HTMLInputElement | undefined = undefined
</script>

<svelte:window on:keydown={onKeyDown} />

<slot />

<DeployOverrideConfirmationModal
	bind:deployedBy
	bind:confirmCallback
	bind:open
	{diffDrawer}
	bind:deployedValue
	currentValue={$flowStore}
/>

{#key renderCount}
	{#if !$userStore?.operator}
		<FlowCopilotDrawer {getHubCompletions} {genFlow} bind:flowCopilotMode />
		{#if $pathStore}
			<FlowHistory bind:this={flowHistory} path={$pathStore} on:historyRestore />
		{/if}
		<FlowYamlEditor bind:drawer={yamlEditorDrawer} />
		<FlowImportExportMenu bind:drawer={jsonViewerDrawer} />
		<FlowCopilotInputsModal
			on:confirmed={async () => {
				applyCopilotFlowInputs()
				finishStepGen()
			}}
			on:canceled={async () => {
				clearFlowInputsFromStep($copilotModulesStore[0]?.id)
				finishStepGen()
			}}
			bind:open={openCopilotInputsModal}
			inputs={Object.keys(copilotFlowInputs)}
		/>
		<ScriptEditorDrawer bind:this={$scriptEditorDrawer} />

		<div class="flex flex-col flex-1 h-screen">
			<!-- Nav between steps-->
			<div
				class="justify-between flex flex-row items-center pl-2.5 pr-6 space-x-4 scrollbar-hidden overflow-x-auto max-h-12 h-full relative"
			>
				{#if $copilotCurrentStepStore !== undefined}
					<div transition:fade class="absolute inset-0 bg-gray-500 bg-opacity-75 z-[900] !m-0" />
				{/if}
				<div class="flex w-full max-w-md gap-4 items-center">
					<Summary
						disabled={customUi?.topBar?.editableSummary == false}
						bind:value={$flowStore.summary}
					/>

					<UndoRedo
						undoProps={{ disabled: $history.index === 0 }}
						redoProps={{ disabled: $history.index === $history.history.length - 1 }}
						on:undo={() => {
							const currentModules = $flowStore?.value?.modules

							$flowStore = undo(history, $flowStore)

							const newModules = $flowStore?.value?.modules
							const restoredModules = newModules?.filter(
								(node) => !currentModules?.some((currentNode) => currentNode?.id === node?.id)
							)

							for (const mod of restoredModules) {
								if (mod) {
									try {
										loadFlowModuleState(mod).then((state) => ($flowStateStore[mod.id] = state))
									} catch (e) {
										console.error('Error loading state for restored node', e)
									}
								}
							}

							$selectedIdStore = 'Input'
						}}
						on:redo={() => {
							$flowStore = redo(history)
						}}
					/>
				</div>

				<div class="gap-4 flex-row hidden md:flex w-full max-w-md">
					{#if $primaryScheduleStore != undefined ? $primaryScheduleStore && $primaryScheduleStore?.enabled : $triggersCount?.primary_schedule}
						<Button
							btnClasses="hidden lg:inline-flex"
							startIcon={{ icon: Calendar }}
							variant="contained"
							color="light"
							size="xs"
							on:click={async () => {
								select('triggers')
								selectTrigger('schedules')
							}}
						>
							{$primaryScheduleStore != undefined
								? $primaryScheduleStore
									? $primaryScheduleStore?.cron
									: ''
								: $triggersCount?.primary_schedule?.schedule}
						</Button>
					{/if}

					{#if customUi?.topBar?.path != false}
						<div class="flex justify-start w-full">
							<div>
								<button
									on:click={async () => {
										select('settings-metadata')
										document.getElementById('path')?.focus()
									}}
								>
									<Badge
										color="gray"
										class="center-center !bg-gray-300 !text-tertiary dark:!bg-gray-700 dark:!text-gray-300 !h-[28px]  !w-[70px] rounded-r-none"
									>
										<Pen size={12} class="mr-2" /> Path
									</Badge>
								</button>
							</div>
							<input
								type="text"
								readonly
								value={$pathStore && $pathStore != '' ? $pathStore : 'Choose a path'}
								class="font-mono !text-xs !min-w-[96px] !max-w-[300px] !w-full !h-[28px] !my-0 !py-0 !border-l-0 !rounded-l-none"
								on:focus={({ currentTarget }) => {
									currentTarget.select()
								}}
							/>
						</div>
					{/if}
				</div>
				<div class="flex flex-row gap-2 items-center">
					{#if $enterpriseLicense && !newFlow}
						<Awareness />
					{/if}
					<div>
						{#if moreItems?.length > 0}
							<ButtonDropdown hasPadding={false}>
								<svelte:fragment slot="buttonReplacement">
									<Button nonCaptureEvent size="xs" color="light">
										<div class="flex flex-row items-center">
											<MoreVertical size={14} />
										</div>
									</Button>
								</svelte:fragment>
								<svelte:fragment slot="items">
									{#each moreItems as item}
										<MenuItem
											on:click={item.action}
											disabled={item.disabled}
											class={item.disabled ? 'opacity-50' : ''}
										>
											<div
												class={twMerge(
													'text-primary flex flex-row items-center text-left px-4 py-2 gap-2 cursor-pointer hover:bg-surface-hover !text-xs font-semibold'
												)}
											>
												<svelte:component this={item.icon} size={14} />
												{item.displayName}
											</div>
										</MenuItem>
									{/each}
								</svelte:fragment>
							</ButtonDropdown>
						{/if}
					</div>
					{#if customUi?.topBar?.tutorials != false}
						<FlowBuilderTutorials
							on:reload={() => {
								renderCount += 1
							}}
						/>
					{/if}
					{#if customUi?.topBar?.diff != false}
						<Button
							color="light"
							variant="border"
							size="xs"
							on:click={async () => {
								if (!savedFlow) {
									return
								}

								await syncWithDeployed()

								diffDrawer?.openDrawer()
								diffDrawer?.setDiff({
									mode: 'normal',
									deployed: deployedValue ?? savedFlow,
									draft: savedFlow['draft'],
									current: { ...$flowStore, path: $pathStore }
								})
							}}
							disabled={!savedFlow}
						>
							<div class="flex flex-row gap-2 items-center">
								<DiffIcon size={14} />
								Diff
							</div>
						</Button>
					{/if}
					{#if !disableAi && customUi?.topBar?.aiBuilder != false}
						<FlowCopilotStatus
							{copilotLoading}
							bind:copilotStatus
							{genFlow}
							{finishCopilotFlowBuilder}
							{abortController}
						/>
					{/if}
					<FlowPreviewButtons />
					<Button
						loading={loadingDraft}
						size="xs"
						startIcon={{ icon: Save }}
						on:click={() => saveDraft()}
						disabled={(!newFlow && !savedFlow) || loading}
						shortCut={{
							key: 'S'
						}}
					>
						Draft
					</Button>

					<CustomPopover appearTimeout={0} focusEl={msgInput}>
						<Button
							disabled={loading}
							loading={loadingSave}
							size="xs"
							startIcon={{ icon: Save }}
							on:click={async () => {
								await handleSaveFlow()
							}}
							dropdownItems={!newFlow ? dropdownItems : undefined}
						>
							Deploy
						</Button>
						<svelte:fragment slot="overlay">
							<div class="flex flex-row gap-2 w-80">
								<input
									type="text"
									placeholder="Deployment message"
									bind:value={deploymentMsg}
									on:keydown={async (e) => {
										if (e.key === 'Enter') {
											await handleSaveFlow(deploymentMsg)
										}
									}}
									bind:this={msgInput}
								/>
								<Button
									size="xs"
									on:click={async () => await handleSaveFlow(deploymentMsg)}
									endIcon={{ icon: CornerDownLeft }}
									loading={loadingSave}
								>
									Deploy
								</Button>
							</div>
						</svelte:fragment>
					</CustomPopover>
				</div>
			</div>

			<!-- metadata -->
			{#if $flowStateStore}
				<FlowEditor
					{disabledFlowInputs}
					disableAi={disableAi || customUi?.stepInputs?.ai == false}
					disableSettings={customUi?.settingsPanel === false}
					{loading}
					on:reload={() => {
						renderCount += 1
					}}
					{newFlow}
				/>
			{:else}
				<CenteredPage>Loading...</CenteredPage>
			{/if}
		</div>
	{:else}
		Flow Builder not available to operators
	{/if}
{/key}

<FlowTutorials
	bind:this={flowTutorials}
	on:reload={() => {
		renderCount += 1
	}}
/><|MERGE_RESOLUTION|>--- conflicted
+++ resolved
@@ -124,11 +124,8 @@
 			path: $pathStore
 		})
 
-<<<<<<< HEAD
 		onLatest = version === flowVersion?.id
-=======
-		onLatest = version === flowVersion.id
->>>>>>> ce80d6b0
+
 	}
 
 	const dispatch = createEventDispatcher()
