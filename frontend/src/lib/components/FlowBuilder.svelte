<script lang="ts">
	import {
		FlowService,
		type Flow,
		type FlowModule,
		DraftService,
		type PathScript,
		type OpenFlow,
		type InputTransform,
		type TriggersCount,
		CaptureService
	} from '$lib/gen'
	import { initHistory, redo, undo } from '$lib/history'
	import {
		enterpriseLicense,
		tutorialsToDo,
		userStore,
		workspaceStore,
		usedTriggerKinds,
		globalChatOpen
	} from '$lib/stores'
	import {
		cleanValueProperties,
		encodeState,
		generateRandomString,
		orderedJsonStringify,
		replaceFalseWithUndefined,
		type Value
	} from '$lib/utils'
	import { sendUserToast } from '$lib/toast'
	import { Drawer } from '$lib/components/common'
	import DeployOverrideConfirmationModal from '$lib/components/common/confirmationModal/DeployOverrideConfirmationModal.svelte'

	import { onMount, setContext, type ComponentType } from 'svelte'
	import { writable, type Writable } from 'svelte/store'
	import CenteredPage from './CenteredPage.svelte'
	import { Badge, Button, UndoRedo } from './common'
	import FlowEditor from './flows/FlowEditor.svelte'
	import ScriptEditorDrawer from './flows/content/ScriptEditorDrawer.svelte'
	import type { FlowState } from './flows/flowState'
	import { dfs as dfsApply } from './flows/dfs'
	import FlowImportExportMenu from './flows/header/FlowImportExportMenu.svelte'
	import FlowPreviewButtons from './flows/header/FlowPreviewButtons.svelte'
	import type { FlowEditorContext, FlowInput, FlowInputEditorState } from './flows/types'
	import { cleanInputs } from './flows/utils'
	import { Calendar, Pen, Save, DiffIcon, HistoryIcon, FileJson, type Icon } from 'lucide-svelte'
	import { createEventDispatcher } from 'svelte'
	import Awareness from './Awareness.svelte'
	import { getAllModules } from './flows/flowExplorer'
	import { type FlowCopilotContext } from './copilot/flow'
	import FlowAIButton from './copilot/chat/flow/FlowAIButton.svelte'
	import { loadFlowModuleState } from './flows/flowStateUtils'
	import FlowBuilderTutorials from './FlowBuilderTutorials.svelte'
	import Dropdown from '$lib/components/DropdownV2.svelte'
	import FlowTutorials from './FlowTutorials.svelte'
	import { ignoredTutorials } from './tutorials/ignoredTutorials'
	import type DiffDrawer from './DiffDrawer.svelte'
	import FlowHistory from './flows/FlowHistory.svelte'
	import Summary from './Summary.svelte'
	import type { FlowBuilderWhitelabelCustomUi } from './custom_ui'
	import FlowYamlEditor from './flows/header/FlowYamlEditor.svelte'
	import { type TriggerContext, type ScheduleTrigger } from './triggers'
	import type { SavedAndModifiedValue } from './common/confirmationModal/unsavedTypes'
	import DeployButton from './DeployButton.svelte'
	import type { FlowWithDraftAndDraftTriggers, Trigger } from './triggers/utils'
	import {
		deployTriggers,
		filterDraftTriggers,
		handleSelectTriggerFromKind
	} from './triggers/utils'
	import DraftTriggersConfirmationModal from './common/confirmationModal/DraftTriggersConfirmationModal.svelte'
	import { Triggers } from './triggers/triggers.svelte'

	export let initialPath: string = ''
	export let pathStoreInit: string | undefined = undefined
	export let newFlow: boolean
	export let selectedId: string | undefined
	export let initialArgs: Record<string, any> = {}
	export let loading = false
	export let flowStore: Writable<OpenFlow>
	export let flowStateStore: Writable<FlowState>
	export let savedFlow: FlowWithDraftAndDraftTriggers | undefined = undefined
	export let diffDrawer: DiffDrawer | undefined = undefined
	export let customUi: FlowBuilderWhitelabelCustomUi = {}
	export let disableAi: boolean = false
	export let disabledFlowInputs = false
	export let savedPrimarySchedule: ScheduleTrigger | undefined = undefined // used to set the primary schedule in the legacy primaryScheduleStore
	export let version: number | undefined = undefined
	export let setSavedraftCb: ((cb: () => void) => void) | undefined = undefined
	export let draftTriggersFromUrl: Trigger[] | undefined = undefined
	export let selectedTriggerIndexFromUrl: number | undefined = undefined

	let initialPathStore = writable(initialPath)
	$: initialPathStore.set(initialPath)

	// used for new flows for captures
	let fakeInitialPath =
		'u/' +
		($userStore?.username?.includes('@')
			? $userStore!.username.split('@')[0].replace(/[^a-zA-Z0-9_]/g, '')
			: $userStore!.username!) +
		'/' +
		generateRandomString(12)

	// Used by multiplayer deploy collision warning
	let deployedValue: Value | undefined = undefined // Value to diff against
	let deployedBy: string | undefined = undefined // Author
	let confirmCallback: () => void = () => {} // What happens when user clicks `override` in warning
	let open: boolean = false // Is confirmation modal open

	// Draft triggers confirmation modal
	let draftTriggersModalOpen = false
	let confirmDeploymentCallback: (triggersToDeploy: Trigger[]) => void = () => {}

	async function handleDraftTriggersConfirmed(event: CustomEvent<{ selectedTriggers: Trigger[] }>) {
		const { selectedTriggers } = event.detail
		// Continue with saving the flow
		draftTriggersModalOpen = false
		confirmDeploymentCallback(selectedTriggers)
	}

	$: setContext('customUi', customUi)

	export function getInitialAndModifiedValues(): SavedAndModifiedValue {
		return {
			savedValue: savedFlow,
			modifiedValue: {
				...$flowStore,
				draft_triggers: structuredClone(triggersState.getDraftTriggersSnapshot())
			}
		}
	}
	let onLatest = true
	async function compareVersions() {
		if (version === undefined) {
			return
		}
		try {
			if (initialPath && initialPath != '') {
				const flowVersion = await FlowService.getFlowLatestVersion({
					workspace: $workspaceStore!,
					path: initialPath
				})

				onLatest = version === flowVersion?.id
			} else {
				onLatest = true
			}
		} catch (err) {
			console.error('Error comparing versions', err)
			onLatest = true
		}
	}

	const dispatch = createEventDispatcher()

	const primaryScheduleStore = writable<ScheduleTrigger | undefined | false>(savedPrimarySchedule) // kept for legacy reasons
	const triggersCount = writable<TriggersCount | undefined>(undefined)
	const simplifiedPoll = writable(false)

	// used to set the primary schedule in the legacy primaryScheduleStore
	export function setPrimarySchedule(schedule: ScheduleTrigger | undefined | false) {
		primaryScheduleStore.set(schedule)
	}

	export function setDraftTriggers(triggers: Trigger[] | undefined) {
		triggersState.setTriggers([
			...(triggers ?? []),
			...triggersState.triggers.filter((t) => !t.draftConfig)
		])
		loadTriggers()
	}

	export function setSelectedTriggerIndex(index: number | undefined) {
		triggersState.selectedTriggerIndex = index
	}

	let loadingSave = false
	let loadingDraft = false

	export async function saveDraft(forceSave = false): Promise<void> {
		if (!newFlow && !savedFlow) {
			return
		}
		if (savedFlow) {
			const draftOrDeployed = cleanValueProperties(savedFlow.draft || savedFlow)
			const currentDraftTriggers = structuredClone(triggersState.getDraftTriggersSnapshot())
			const current = cleanValueProperties({
				...$flowStore,
				path: $pathStore,
				draft_triggers: currentDraftTriggers
			})
			if (!forceSave && orderedJsonStringify(draftOrDeployed) === orderedJsonStringify(current)) {
				sendUserToast('No changes detected, ignoring', false, [
					{
						label: 'Save anyway',
						callback: () => {
							saveDraft(true)
						}
					}
				])
				return
			}
		}
		loadingDraft = true
		try {
			const flow = cleanInputs($flowStore)
			try {
				localStorage.removeItem('flow')
				localStorage.removeItem(`flow-${$pathStore}`)
			} catch (e) {
				console.error('error interacting with local storage', e)
			}
			if (newFlow || savedFlow?.draft_only) {
				if (savedFlow?.draft_only) {
					await FlowService.deleteFlowByPath({
						workspace: $workspaceStore!,
						path: initialPath,
						keepCaptures: true
					})
				}
				if (!initialPath || $pathStore != initialPath) {
					await CaptureService.moveCapturesAndConfigs({
						workspace: $workspaceStore!,
						path: initialPath || fakeInitialPath,
						requestBody: {
							new_path: $pathStore
						},
						runnableKind: 'flow'
					})
				}
				await FlowService.createFlow({
					workspace: $workspaceStore!,
					requestBody: {
						path: $pathStore,
						summary: flow.summary ?? '',
						description: flow.description ?? '',
						value: flow.value,
						schema: flow.schema,
						tag: flow.tag,
						draft_only: true,
						ws_error_handler_muted: flow.ws_error_handler_muted,
						visible_to_runner_only: flow.visible_to_runner_only,
						on_behalf_of_email: flow.on_behalf_of_email
					}
				})
			}
			await DraftService.createDraft({
				workspace: $workspaceStore!,
				requestBody: {
					path: newFlow || savedFlow?.draft_only ? $pathStore : initialPath,
					typ: 'flow',
					value: {
						...flow,
						path: $pathStore,
						draft_triggers: triggersState.getDraftTriggersSnapshot()
					}
				}
			})

			savedFlow = {
				...(newFlow || savedFlow?.draft_only
					? {
							...structuredClone($flowStore),
							path: $pathStore,
							draft_only: true
						}
					: savedFlow),
				draft: {
					...structuredClone($flowStore),
					path: $pathStore,
					draft_triggers: structuredClone(triggersState.getDraftTriggersSnapshot())
				}
			} as FlowWithDraftAndDraftTriggers

			let savedAtNewPath = false
			if (newFlow) {
				dispatch('saveInitial', $pathStore)
			} else if (savedFlow?.draft_only && $pathStore !== initialPath) {
				savedAtNewPath = true
				initialPath = $pathStore
				// this is so we can use the flow builder outside of sveltekit
				dispatch('saveDraftOnlyAtNewPath', { path: $pathStore, selectedId: getSelectedId() })
			}
			dispatch('saveDraft', { path: $pathStore, savedAtNewPath, newFlow })
			sendUserToast('Saved as draft')
		} catch (error) {
			sendUserToast(`Error while saving the flow as a draft: ${error.body || error.message}`, true)
			dispatch('saveDraftError', error)
		}
		loadingDraft = false
	}

	onMount(() => {
		setSavedraftCb?.(() => saveDraft())
	})

	export function computeUnlockedSteps(flow: Flow) {
		return Object.fromEntries(
			getAllModules(flow.value.modules, flow.value.failure_module)
				.filter((m) => m.value.type == 'script' && m.value.hash == null)
				.map((m) => [m.id, (m.value as PathScript).path])
		)
	}

	async function handleSaveFlow(deploymentMsg?: string) {
		await compareVersions()
		if (onLatest || initialPath == '' || savedFlow?.draft_only) {
			// Handle directly
			await saveFlow(deploymentMsg)
		} else {
			// We need it for diff
			await syncWithDeployed()

			if (
				deployedValue &&
				$flowStore &&
				orderedJsonStringify(deployedValue) ===
					orderedJsonStringify(replaceFalseWithUndefined({ ...$flowStore, path: $pathStore }))
			) {
				await saveFlow(deploymentMsg)
			} else {
				// Handle through confirmation modal
				confirmCallback = async () => {
					await saveFlow(deploymentMsg)
				}
				// Open confirmation modal
				open = true
			}
		}
	}
	async function syncWithDeployed() {
		const flow = await FlowService.getFlowByPath({
			workspace: $workspaceStore!,
			path: initialPath,
			withStarredInfo: true
		})
		deployedValue = replaceFalseWithUndefined({
			...flow,
			edited_at: undefined,
			edited_by: undefined,
			workspace_id: undefined
		})
		deployedBy = flow.edited_by
	}

	async function saveFlow(deploymentMsg?: string, triggersToDeploy?: Trigger[]): Promise<void> {
		if (!triggersToDeploy) {
			// Check if there are draft triggers that need confirmation
			const draftTriggers = triggersState.triggers.filter((trigger) => trigger.draftConfig)
			if (draftTriggers.length > 0) {
				draftTriggersModalOpen = true
				confirmDeploymentCallback = async (triggersToDeploy: Trigger[]) => {
					await saveFlow(deploymentMsg, triggersToDeploy)
				}
				return
			}
		}

		loadingSave = true
		try {
			const flow = cleanInputs($flowStore)
			// console.log('flow', computeUnlockedSteps(flow)) // del
			// loadingSave = false // del
			// return

			if (newFlow) {
				try {
					localStorage.removeItem('flow')
					localStorage.removeItem(`flow-${$pathStore}`)
				} catch (e) {
					console.error('error interacting with local storage', e)
				}
				await FlowService.createFlow({
					workspace: $workspaceStore!,
					requestBody: {
						path: $pathStore,
						summary: flow.summary ?? '',
						description: flow.description ?? '',
						value: flow.value,
						schema: flow.schema,
						ws_error_handler_muted: flow.ws_error_handler_muted,
						tag: flow.tag,
						dedicated_worker: flow.dedicated_worker,
						visible_to_runner_only: flow.visible_to_runner_only,
						on_behalf_of_email: flow.on_behalf_of_email,
						deployment_message: deploymentMsg || undefined
					}
				})
				await CaptureService.moveCapturesAndConfigs({
					workspace: $workspaceStore!,
					path: fakeInitialPath,
					requestBody: {
						new_path: $pathStore
					},
					runnableKind: 'flow'
				})
				if (triggersToDeploy) {
					await deployTriggers(
						triggersToDeploy,
						$workspaceStore,
						!!$userStore?.is_admin || !!$userStore?.is_super_admin,
						usedTriggerKinds,
						$pathStore,
						true
					)
				}
			} else {
				try {
					localStorage.removeItem(`flow-${initialPath}`)
				} catch (e) {
					console.error('error interacting with local storage', e)
				}

				if (triggersToDeploy) {
					await deployTriggers(
						triggersToDeploy,
						$workspaceStore,
						!!$userStore?.is_admin || !!$userStore?.is_super_admin,
						usedTriggerKinds,
						initialPath
					)
				}

				await FlowService.updateFlow({
					workspace: $workspaceStore!,
					path: initialPath,
					requestBody: {
						path: $pathStore,
						summary: flow.summary,
						description: flow.description ?? '',
						value: flow.value,
						schema: flow.schema,
						tag: flow.tag,
						dedicated_worker: flow.dedicated_worker,
						ws_error_handler_muted: flow.ws_error_handler_muted,
						visible_to_runner_only: flow.visible_to_runner_only,
						on_behalf_of_email: flow.on_behalf_of_email,
						deployment_message: deploymentMsg || undefined
					}
				})
			}

			const { draft_triggers: _, ...newSavedFlow } = $flowStore as OpenFlow & {
				draft_triggers: Trigger[]
			}
			savedFlow = {
				...structuredClone(newSavedFlow),
				path: $pathStore
			} as Flow
			setDraftTriggers([])
			loadingSave = false
			dispatch('deploy', $pathStore)
		} catch (err) {
			dispatch('deployError', err)
			sendUserToast(`The flow could not be saved: ${err.body}`, true)
			loadingSave = false
		}
	}

	let timeout: NodeJS.Timeout | undefined = undefined

	$: {
		if ($flowStore || $selectedIdStore) {
			saveSessionDraft()
		}
	}

	function saveSessionDraft() {
		timeout && clearTimeout(timeout)
		timeout = setTimeout(() => {
			try {
				localStorage.setItem(
					initialPath && initialPath != '' ? `flow-${initialPath}` : 'flow',
					encodeState({
						flow: $flowStore,
						path: $pathStore,
						selectedId: $selectedIdStore,
						draft_triggers: triggersState.getDraftTriggersSnapshot(),
						selected_trigger: triggersState.getSelectedTriggerSnapshot()
					})
				)
			} catch (err) {
				console.error(err)
			}
		}, 500)
	}

	const selectedIdStore = writable<string>(selectedId ?? 'settings-metadata')

	export function getSelectedId() {
		return $selectedIdStore
	}

	const previewArgsStore = writable<Record<string, any>>(initialArgs)
	const scriptEditorDrawer = writable<ScriptEditorDrawer | undefined>(undefined)
	const moving = writable<{ module: FlowModule; modules: FlowModule[] } | undefined>(undefined)
	const history = initHistory($flowStore)
	const pathStore = writable<string>(pathStoreInit ?? initialPath)
	const captureOn = writable<boolean>(false)
	const showCaptureHint = writable<boolean | undefined>(undefined)
	const flowInputEditorStateStore = writable<FlowInputEditorState>({
		selectedTab: undefined,
		editPanelSize: 0,
		payloadData: undefined
	})
	$: initialPath && ($pathStore = initialPath)

	const testStepStore = writable<Record<string, any>>({})

	function select(selectedId: string) {
		selectedIdStore.set(selectedId)
	}

	let insertButtonOpen = writable<boolean>(false)

	setContext<FlowEditorContext>('FlowEditorContext', {
		selectedId: selectedIdStore,
		currentEditor: writable(undefined),
		previewArgs: previewArgsStore,
		scriptEditorDrawer,
		moving,
		history,
		flowStateStore,
		flowStore,
		pathStore,
		testStepStore,
		saveDraft,
		initialPathStore,
		fakeInitialPath,
		flowInputsStore: writable<FlowInput>({}),
		customUi,
		insertButtonOpen,
		executionCount: writable(0),
		flowInputEditorState: flowInputEditorStateStore
	})

	// Add triggers context store
	const triggersState = new Triggers(
		[
			{ type: 'webhook', path: '', isDraft: false },
			{ type: 'email', path: '', isDraft: false },
			...(draftTriggersFromUrl ?? savedFlow?.draft?.draft_triggers ?? [])
		],
		selectedTriggerIndexFromUrl,
		saveSessionDraft
	)

	setContext<TriggerContext>('TriggerContext', {
		triggersCount,
		simplifiedPoll,
		showCaptureHint,
		triggersState
	})

	export async function loadTriggers() {
		if (initialPath == '') return
		$triggersCount = await FlowService.getTriggersCountOfFlow({
			workspace: $workspaceStore!,
			path: initialPath
		})

		// Initialize triggers using utility function
		await triggersState.fetchTriggers(
			triggersCount,
			$workspaceStore,
			initialPath,
			true,
			$primaryScheduleStore,
			$userStore
		)

		if (savedFlow && savedFlow.draft) {
			savedFlow = filterDraftTriggers(savedFlow, triggersState) as FlowWithDraftAndDraftTriggers
		}
	}

	$: selectedId && select(selectedId)

	$: initialPath && initialPath != '' && $workspaceStore && loadTriggers()

	function onKeyDown(event: KeyboardEvent) {
		let classes = event.target?.['className']
		if (
			(typeof classes === 'string' && classes.includes('inputarea')) ||
			['INPUT', 'TEXTAREA'].includes(document.activeElement?.tagName!)
		) {
			return
		}

		switch (event.key) {
			case 'Z':
				if (event.ctrlKey || event.metaKey) {
					$flowStore = redo(history)
					event.preventDefault()
				}
				break
			case 'z':
				if (event.ctrlKey || event.metaKey) {
					$flowStore = undo(history, $flowStore)
					$selectedIdStore = 'Input'
					event.preventDefault()
				}
				break
			case 's':
				if (event.ctrlKey || event.metaKey) {
					saveDraft()
					event.preventDefault()
				}
				break
			case 'ArrowDown': {
				if (!$insertButtonOpen) {
					let ids = generateIds()
					let idx = ids.indexOf($selectedIdStore)
					if (idx > -1 && idx < ids.length - 1) {
						$selectedIdStore = ids[idx + 1]
						event.preventDefault()
					}
				}
				break
			}
			case 'ArrowUp': {
				if (!$insertButtonOpen) {
					let ids = generateIds()
					let idx = ids.indexOf($selectedIdStore)
					if (idx > 0 && idx < ids.length) {
						$selectedIdStore = ids[idx - 1]
						event.preventDefault()
					}
				}
				break
			}
		}
	}

	function generateIds() {
		return [
			'settings-metadata',
			'constants',
			'preprocessor',
			...dfsApply($flowStore.value.modules, (module) => module.id)
		]
	}

	const dropdownItems: Array<{
		label: string
		onClick: () => void
	}> = []

	if (customUi.topBar?.extraDeployOptions != false) {
		if (savedFlow?.draft_only === false || savedFlow?.draft_only === undefined) {
			dropdownItems.push({
				label: 'Exit & see details',
				onClick: () => dispatch('details', $pathStore)
			})
		}

		if (!newFlow) {
			dropdownItems.push({
				label: 'Fork',
				onClick: () => window.open(`/flows/add?template=${initialPath}`)
			})
		}
	}

	let flowCopilotContext: FlowCopilotContext = {
		shouldUpdatePropertyType: writable<{
			[key: string]: 'static' | 'javascript' | undefined
		}>({}),
		exprsToSet: writable<{
			[key: string]: InputTransform | any | undefined
		}>({}),
		generatedExprs: writable<{
			[key: string]: string | undefined
		}>({}),
		stepInputsLoading: writable<boolean>(false)
	}

	setContext('FlowCopilotContext', flowCopilotContext)

	let renderCount = 0
	let flowTutorials: FlowTutorials | undefined = undefined

	let jsonViewerDrawer: Drawer | undefined = undefined
	let yamlEditorDrawer: Drawer | undefined = undefined
	let flowHistory: FlowHistory | undefined = undefined

	export function triggerTutorial() {
		const urlParams = new URLSearchParams(window.location.search)
		const tutorial = urlParams.get('tutorial')

		if (tutorial) {
			flowTutorials?.runTutorialById(tutorial)
		} else if ($tutorialsToDo.includes(0) && !$ignoredTutorials.includes(0)) {
			flowTutorials?.runTutorialById('action')
		}
	}

	let moreItems: {
		displayName: string
		icon: ComponentType<Icon>
		action: () => void
		disabled?: boolean
	}[] = []

	$: onCustomUiChange(customUi)

	function onCustomUiChange(customUi: FlowBuilderWhitelabelCustomUi | undefined) {
		moreItems = [
			...(customUi?.topBar?.history != false
				? [
						{
							displayName: 'Deployment History',
							icon: HistoryIcon,
							action: () => {
								flowHistory?.open()
							},
							disabled: newFlow
						}
					]
				: []),
			...(customUi?.topBar?.history != false
				? [
						{
							displayName: 'Export',
							icon: FileJson,
							action: () => jsonViewerDrawer?.openDrawer()
						},
						{
							displayName: 'Edit in YAML',
							icon: FileJson,
							action: () => yamlEditorDrawer?.openDrawer()
						}
					]
				: [])
		]
	}

	function handleDeployTrigger(trigger: Trigger) {
		const { id, path, type } = trigger
		//Update the saved flow to remove the draft trigger that is deployed
		if (savedFlow && savedFlow.draft && savedFlow.draft.draft_triggers) {
			const newSavedDraftTrigers = savedFlow.draft.draft_triggers.filter(
				(t) => t.id !== id || t.path !== path || t.type !== type
			)
			savedFlow.draft.draft_triggers =
				newSavedDraftTrigers.length > 0 ? newSavedDraftTrigers : undefined
		}
	}

	let flowPreviewButtons: FlowPreviewButtons
<<<<<<< HEAD
	let flowEditor: FlowEditor | undefined = undefined
=======

	let flowEditor: FlowEditor | undefined = undefined
	$: if (flowEditor) {
		flowCopilotContext.toggleAiPanel = flowEditor.toggleAiPanel
		flowCopilotContext.addSelectedLinesToAiChat = flowEditor.addSelectedLinesToAiChat
	}
>>>>>>> 697f6605
</script>

<svelte:window on:keydown={onKeyDown} />

<slot />

<DeployOverrideConfirmationModal
	bind:deployedBy
	bind:confirmCallback
	bind:open
	{diffDrawer}
	bind:deployedValue
	currentValue={$flowStore}
/>

<DraftTriggersConfirmationModal
	bind:open={draftTriggersModalOpen}
	draftTriggers={triggersState.triggers.filter((t) => t.draftConfig)}
	isFlow={true}
	on:canceled={() => {
		draftTriggersModalOpen = false
	}}
	on:confirmed={handleDraftTriggersConfirmed}
/>

{#key renderCount}
	{#if !$userStore?.operator}
		{#if $pathStore}
			<FlowHistory bind:this={flowHistory} path={$pathStore} on:historyRestore />
		{/if}
		<FlowYamlEditor bind:drawer={yamlEditorDrawer} />
		<FlowImportExportMenu bind:drawer={jsonViewerDrawer} />
		<ScriptEditorDrawer bind:this={$scriptEditorDrawer} />

		<div class="flex flex-col flex-1 h-screen">
			<!-- Nav between steps-->
			<div
				class="justify-between flex flex-row items-center pl-2.5 pr-6 space-x-4 scrollbar-hidden overflow-x-auto max-h-12 h-full relative"
			>
				<div class="flex w-full max-w-md gap-4 items-center">
					<Summary
						disabled={customUi?.topBar?.editableSummary == false}
						bind:value={$flowStore.summary}
					/>

					<UndoRedo
						undoProps={{ disabled: $history.index === 0 }}
						redoProps={{ disabled: $history.index === $history.history.length - 1 }}
						on:undo={() => {
							const currentModules = $flowStore?.value?.modules

							$flowStore = undo(history, $flowStore)

							const newModules = $flowStore?.value?.modules
							const restoredModules = newModules?.filter(
								(node) => !currentModules?.some((currentNode) => currentNode?.id === node?.id)
							)

							for (const mod of restoredModules) {
								if (mod) {
									try {
										loadFlowModuleState(mod).then((state) => ($flowStateStore[mod.id] = state))
									} catch (e) {
										console.error('Error loading state for restored node', e)
									}
								}
							}

							$selectedIdStore = 'Input'
						}}
						on:redo={() => {
							$flowStore = redo(history)
						}}
					/>
				</div>

				<div class="gap-4 flex-row hidden md:flex w-full max-w-md">
					{#if triggersState.triggers?.some((t) => t.type === 'schedule')}
						{@const primaryScheduleIndex = triggersState.triggers.findIndex((t) => t.isPrimary)}
						{@const scheduleIndex = triggersState.triggers.findIndex((t) => t.type === 'schedule')}
						<Button
							btnClasses="hidden lg:inline-flex"
							startIcon={{ icon: Calendar }}
							variant="contained"
							color="light"
							size="xs"
							on:click={async () => {
								select('triggers')
								const selected = primaryScheduleIndex ?? scheduleIndex
								if (selected) {
									triggersState.selectedTriggerIndex = selected
								}
							}}
						>
							{triggersState.triggers[primaryScheduleIndex]?.draftConfig?.schedule ??
								triggersState.triggers[primaryScheduleIndex]?.lightConfig?.schedule ??
								''}
						</Button>
					{/if}

					{#if customUi?.topBar?.path != false}
						<div class="flex justify-start w-full">
							<div>
								<button
									on:click={async () => {
										select('settings-metadata')
										document.getElementById('path')?.focus()
									}}
								>
									<Badge
										color="gray"
										class="center-center !bg-gray-300 !text-tertiary dark:!bg-gray-700 dark:!text-gray-300 !h-[28px]  !w-[70px] rounded-r-none"
									>
										<Pen size={12} class="mr-2" /> Path
									</Badge>
								</button>
							</div>
							<input
								type="text"
								readonly
								value={$pathStore && $pathStore != '' ? $pathStore : 'Choose a path'}
								class="font-mono !text-xs !min-w-[96px] !max-w-[300px] !w-full !h-[28px] !my-0 !py-0 !border-l-0 !rounded-l-none"
								on:focus={({ currentTarget }) => {
									currentTarget.select()
								}}
							/>
						</div>
					{/if}
				</div>
				<div class="flex flex-row gap-2 items-center">
					{#if $enterpriseLicense && !newFlow}
						<Awareness />
					{/if}
					<div>
						{#if moreItems?.length > 0}
							<Dropdown items={moreItems} />
						{/if}
					</div>
					{#if customUi?.topBar?.tutorials != false}
						<FlowBuilderTutorials
							on:reload={() => {
								renderCount += 1
							}}
						/>
					{/if}
					{#if customUi?.topBar?.diff != false}
						<Button
							color="light"
							variant="border"
							size="xs"
							on:click={async () => {
								if (!savedFlow) {
									return
								}

								await syncWithDeployed()

								const currentDraftTriggers = structuredClone(
									triggersState.getDraftTriggersSnapshot()
								)

								diffDrawer?.openDrawer()
								diffDrawer?.setDiff({
									mode: 'normal',
									deployed: deployedValue ?? savedFlow,
									draft: savedFlow?.draft,
									current: { ...$flowStore, path: $pathStore, draft_triggers: currentDraftTriggers }
								})
							}}
							disabled={!savedFlow}
						>
							<div class="flex flex-row gap-2 items-center">
								<DiffIcon size={14} />
								Diff
							</div>
						</Button>
					{/if}
<<<<<<< HEAD
					{#if !disableAi && customUi?.topBar?.aiBuilder != false && !$globalChatOpen}
						<FlowAIButton openPanel={() => globalChatOpen.set(true)} />
=======
					{#if !disableAi && customUi?.topBar?.aiBuilder != false && flowEditor?.getIsAiPanelClosed()}
						<FlowAIButton openPanel={() => flowEditor?.toggleAiPanel()} />
>>>>>>> 697f6605
					{/if}
					<FlowPreviewButtons
						on:openTriggers={(e) => {
							select('triggers')
							handleSelectTriggerFromKind(triggersState, triggersCount, initialPath, e.detail.kind)
							captureOn.set(true)
							showCaptureHint.set(true)
						}}
						bind:this={flowPreviewButtons}
						{loading}
					/>
					<Button
						loading={loadingDraft}
						size="xs"
						startIcon={{ icon: Save }}
						on:click={() => saveDraft()}
						disabled={(!newFlow && !savedFlow) || loading}
						shortCut={{
							key: 'S'
						}}
					>
						Draft
					</Button>

					<DeployButton
						on:save={async ({ detail }) => await handleSaveFlow(detail)}
						{loading}
						{loadingSave}
						{newFlow}
						{dropdownItems}
					/>
				</div>
			</div>

			<!-- metadata -->
			{#if $flowStateStore}
				<FlowEditor
					bind:this={flowEditor}
					{disabledFlowInputs}
					disableAi={disableAi || customUi?.stepInputs?.ai == false}
					disableSettings={customUi?.settingsPanel === false}
					{loading}
					on:reload={() => {
						renderCount += 1
					}}
					{newFlow}
					on:applyArgs={(ev) => {
						if (ev.detail.kind === 'preprocessor') {
							$testStepStore['preprocessor'] = ev.detail.args ?? {}
							$selectedIdStore = 'preprocessor'
						}
					}}
					on:testWithArgs={(e) => {
						$previewArgsStore = JSON.parse(JSON.stringify(e.detail))
						flowPreviewButtons?.openPreview(true)
					}}
					{savedFlow}
					onDeployTrigger={handleDeployTrigger}
				/>
			{:else}
				<CenteredPage>Loading...</CenteredPage>
			{/if}
		</div>
	{:else}
		Flow Builder not available to operators
	{/if}
{/key}

<FlowTutorials
	bind:this={flowTutorials}
	on:reload={() => {
		renderCount += 1
	}}
/><|MERGE_RESOLUTION|>--- conflicted
+++ resolved
@@ -749,16 +749,12 @@
 	}
 
 	let flowPreviewButtons: FlowPreviewButtons
-<<<<<<< HEAD
-	let flowEditor: FlowEditor | undefined = undefined
-=======
 
 	let flowEditor: FlowEditor | undefined = undefined
 	$: if (flowEditor) {
 		flowCopilotContext.toggleAiPanel = flowEditor.toggleAiPanel
 		flowCopilotContext.addSelectedLinesToAiChat = flowEditor.addSelectedLinesToAiChat
 	}
->>>>>>> 697f6605
 </script>
 
 <svelte:window on:keydown={onKeyDown} />
@@ -936,13 +932,8 @@
 							</div>
 						</Button>
 					{/if}
-<<<<<<< HEAD
 					{#if !disableAi && customUi?.topBar?.aiBuilder != false && !$globalChatOpen}
 						<FlowAIButton openPanel={() => globalChatOpen.set(true)} />
-=======
-					{#if !disableAi && customUi?.topBar?.aiBuilder != false && flowEditor?.getIsAiPanelClosed()}
-						<FlowAIButton openPanel={() => flowEditor?.toggleAiPanel()} />
->>>>>>> 697f6605
 					{/if}
 					<FlowPreviewButtons
 						on:openTriggers={(e) => {
