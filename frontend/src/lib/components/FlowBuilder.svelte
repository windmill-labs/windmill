<script lang="ts">
	import {
		FlowService,
		type Flow,
		DraftService,
		type PathScript,
		type OpenFlow,
		type InputTransform,
		type TriggersCount,
		CaptureService,
		type Job
	} from '$lib/gen'
	import { initHistory, redo, undo } from '$lib/history'
	import {
		enterpriseLicense,
		tutorialsToDo,
		userStore,
		workspaceStore,
		usedTriggerKinds
	} from '$lib/stores'
	import {
		cleanValueProperties,
		encodeState,
		generateRandomString,
		orderedJsonStringify,
		readFieldsRecursively,
		replaceFalseWithUndefined,
		type Value
	} from '$lib/utils'
	import { sendUserToast } from '$lib/toast'
	import { Drawer } from '$lib/components/common'
	import DeployOverrideConfirmationModal from '$lib/components/common/confirmationModal/DeployOverrideConfirmationModal.svelte'
	import AIChangesWarningModal from '$lib/components/copilot/chat/flow/AIChangesWarningModal.svelte'

	import { onMount, setContext, untrack, type ComponentType } from 'svelte'
	import { writable } from 'svelte/store'
	import CenteredPage from './CenteredPage.svelte'
	import { Badge, Button, UndoRedo } from './common'
	import FlowEditor from './flows/FlowEditor.svelte'
	import ScriptEditorDrawer from './flows/content/ScriptEditorDrawer.svelte'
	import { dfs as dfsApply } from './flows/dfs'
	import FlowImportExportMenu from './flows/header/FlowImportExportMenu.svelte'
	import FlowPreviewButtons from './flows/header/FlowPreviewButtons.svelte'
	import type { FlowEditorContext, FlowInput, FlowInputEditorState } from './flows/types'
	import { cleanInputs } from './flows/utils'
	import {
		Calendar,
		Pen,
		Save,
		DiffIcon,
		HistoryIcon,
		FileJson,
		type Icon,
		Settings
	} from 'lucide-svelte'
	import Awareness from './Awareness.svelte'
	import { getAllModules } from './flows/flowExplorer'
	import { type FlowCopilotContext } from './copilot/flow'
	import { loadFlowModuleState } from './flows/flowStateUtils.svelte'
	import FlowBuilderTutorials from './FlowBuilderTutorials.svelte'
	import Dropdown from '$lib/components/DropdownV2.svelte'
	import FlowTutorials from './FlowTutorials.svelte'
	import { ignoredTutorials } from './tutorials/ignoredTutorials'
	import FlowHistory from './flows/FlowHistory.svelte'
	import Summary from './Summary.svelte'
	import type { FlowBuilderWhitelabelCustomUi } from './custom_ui'
	import FlowYamlEditor from './flows/header/FlowYamlEditor.svelte'
	import { type TriggerContext, type ScheduleTrigger } from './triggers'
	import type { SavedAndModifiedValue } from './common/confirmationModal/unsavedTypes'
	import DeployButton from './DeployButton.svelte'
	import type { FlowWithDraftAndDraftTriggers, Trigger } from './triggers/utils'
	import {
		deployTriggers,
		filterDraftTriggers,
		handleSelectTriggerFromKind
	} from './triggers/utils'
	import DraftTriggersConfirmationModal from './common/confirmationModal/DraftTriggersConfirmationModal.svelte'
	import { Triggers } from './triggers/triggers.svelte'
	import { TestSteps } from './flows/testSteps.svelte'
	import { aiChatManager } from './copilot/chat/AIChatManager.svelte'
	import type { DurationStatus, GraphModuleState } from './graph'
	import {
		setStepHistoryLoaderContext,
		StepHistoryLoader,
		type stepState
	} from './stepHistoryLoader.svelte'
<<<<<<< HEAD
	import { ModulesTestStates } from './modulesTest.svelte'

	interface Props {
		initialPath?: string
		pathStoreInit?: string | undefined
		newFlow: boolean
		selectedId: string | undefined
		initialArgs?: Record<string, any>
		loading?: boolean
		flowStore: StateStore<OpenFlow>
		flowStateStore: Writable<FlowState>
		savedFlow?: FlowWithDraftAndDraftTriggers | undefined
		diffDrawer?: DiffDrawer | undefined
		customUi?: FlowBuilderWhitelabelCustomUi
		disableAi?: boolean
		disabledFlowInputs?: boolean
		savedPrimarySchedule?: ScheduleTrigger | undefined // used to set the primary schedule in the legacy primaryScheduleStore
		version?: number | undefined
		setSavedraftCb?: ((cb: () => void) => void) | undefined
		draftTriggersFromUrl?: Trigger[] | undefined
		selectedTriggerIndexFromUrl?: number | undefined
		children?: import('svelte').Snippet
		loadedFromHistoryFromUrl?: {
			flowJobInitial: boolean | undefined
			stepsState: Record<string, stepState>
		}
		noInitial?: boolean
		onSaveInitial?: ({ path, id }: { path: string; id: string }) => void
		onSaveDraft?: ({
			path,
			savedAtNewPath,
			newFlow
		}: {
			path: string
			savedAtNewPath: boolean
			newFlow: boolean
		}) => void
	}
=======
	import type { FlowBuilderProps } from './flow_builder'
>>>>>>> 4482e9d8

	let {
		initialPath = $bindable(''),
		pathStoreInit = undefined,
		newFlow,
		selectedId,
		initialArgs = {},
		loading = false,
		flowStore,
		flowStateStore,
		savedFlow = $bindable(undefined),
		diffDrawer = undefined,
		customUi = {},
		disableAi = false,
		disabledFlowInputs = false,
		savedPrimarySchedule = undefined,
		version = undefined,
		setSavedraftCb = undefined,
		draftTriggersFromUrl = undefined,
		selectedTriggerIndexFromUrl = undefined,
		children,
		loadedFromHistoryFromUrl,
		noInitial = false,
		onSaveInitial,
		onSaveDraft,
		onDeploy,
		onDeployError,
		onDetails,
		onSaveDraftError,
		onSaveDraftOnlyAtNewPath,
		onHistoryRestore
	}: FlowBuilderProps = $props()

	let initialPathStore = writable(initialPath)

	// used for new flows for captures
	let fakeInitialPath =
		'u/' +
		($userStore?.username?.includes('@')
			? $userStore!.username.split('@')[0].replace(/[^a-zA-Z0-9_]/g, '')
			: $userStore?.username) +
		'/' +
		generateRandomString(12)

	// Used by multiplayer deploy collision warning
	let deployedValue: Value | undefined = $state(undefined) // Value to diff against
	let deployedBy: string | undefined = $state(undefined) // Author
	let confirmCallback: () => void = $state(() => {}) // What happens when user clicks `override` in warning
	let open: boolean = $state(false) // Is confirmation modal open

	// Draft triggers confirmation modal
	let draftTriggersModalOpen = $state(false)
	let confirmDeploymentCallback: (triggersToDeploy: Trigger[]) => void = () => {}

	// AI changes warning modal
	let aiChangesWarningOpen = $state(false)
	let aiChangesConfirmCallback = $state<() => void>(() => {})

	let job: Job | undefined = $state(undefined)
	let showJobStatus = $state(false)
	const previewJob: Job | undefined = $derived(showJobStatus ? job : undefined)

	async function handleDraftTriggersConfirmed(event: CustomEvent<{ selectedTriggers: Trigger[] }>) {
		const { selectedTriggers } = event.detail
		// Continue with saving the flow
		draftTriggersModalOpen = false
		confirmDeploymentCallback(selectedTriggers)
	}

	function hasAIChanges(): boolean {
		return aiChatManager.flowAiChatHelpers?.hasDiff() ?? false
	}

	function withAIChangesWarning(callback: () => void) {
		if (hasAIChanges()) {
			aiChangesConfirmCallback = () => {
				aiChatManager.flowAiChatHelpers?.rejectAllModuleActions()
				callback()
			}
			aiChangesWarningOpen = true
		} else {
			callback()
		}
	}

	export function getInitialAndModifiedValues(): SavedAndModifiedValue {
		return {
			savedValue: savedFlow,
			modifiedValue: {
				...flowStore.val,
				draft_triggers: structuredClone(triggersState.getDraftTriggersSnapshot())
			}
		}
	}
	let onLatest = true
	async function compareVersions() {
		if (version === undefined) {
			return
		}
		try {
			if (initialPath && initialPath != '') {
				const flowVersion = await FlowService.getFlowLatestVersion({
					workspace: $workspaceStore!,
					path: initialPath
				})

				onLatest = version === flowVersion?.id
			} else {
				onLatest = true
			}
		} catch (err) {
			console.error('Error comparing versions', err)
			onLatest = true
		}
	}

	const primaryScheduleStore = writable<ScheduleTrigger | undefined | false>(savedPrimarySchedule) // kept for legacy reasons
	const triggersCount = writable<TriggersCount | undefined>(undefined)
	const simplifiedPoll = writable(false)

	// used to set the primary schedule in the legacy primaryScheduleStore
	export function setPrimarySchedule(schedule: ScheduleTrigger | undefined | false) {
		primaryScheduleStore.set(schedule)
	}

	export function setDraftTriggers(triggers: Trigger[] | undefined) {
		triggersState.setTriggers([
			...(triggers ?? []),
			...triggersState.triggers.filter((t) => !t.draftConfig)
		])
		loadTriggers()
	}

	export function setSelectedTriggerIndex(index: number | undefined) {
		triggersState.selectedTriggerIndex = index
	}

	let loadingSave = $state(false)
	let loadingDraft = $state(false)

	export async function saveDraft(forceSave = false): Promise<void> {
		withAIChangesWarning(async () => {
			await saveDraftInternal(forceSave)
		})
	}

	async function saveDraftInternal(forceSave = false): Promise<void> {
		if (!newFlow && !savedFlow) {
			return
		}

		if (savedFlow) {
			const draftOrDeployed = cleanValueProperties(savedFlow.draft || savedFlow)
			const currentDraftTriggers = structuredClone(triggersState.getDraftTriggersSnapshot())
			const current = cleanValueProperties(
				$state.snapshot({
					...flowStore.val,
					path: $pathStore,
					draft_triggers: currentDraftTriggers
				})
			)
			if (!forceSave && orderedJsonStringify(draftOrDeployed) === orderedJsonStringify(current)) {
				sendUserToast('No changes detected, ignoring', false, [
					{
						label: 'Save anyway',
						callback: () => {
							saveDraftInternal(true)
						}
					}
				])
				return
			}
		}
		loadingDraft = true
		try {
			const flow = cleanInputs(flowStore.val)
			try {
				localStorage.removeItem('flow')
				localStorage.removeItem(`flow-${$pathStore}`)
			} catch (e) {
				console.error('error interacting with local storage', e)
			}
			if (newFlow || savedFlow?.draft_only) {
				if (savedFlow?.draft_only) {
					await FlowService.deleteFlowByPath({
						workspace: $workspaceStore!,
						path: initialPath,
						keepCaptures: true
					})
				}
				if (!initialPath || $pathStore != initialPath) {
					await CaptureService.moveCapturesAndConfigs({
						workspace: $workspaceStore!,
						path: initialPath || fakeInitialPath,
						requestBody: {
							new_path: $pathStore
						},
						runnableKind: 'flow'
					})
				}
				await FlowService.createFlow({
					workspace: $workspaceStore!,
					requestBody: {
						path: $pathStore,
						summary: flow.summary ?? '',
						description: flow.description ?? '',
						value: flow.value,
						schema: flow.schema,
						tag: flow.tag,
						draft_only: true,
						ws_error_handler_muted: flow.ws_error_handler_muted,
						visible_to_runner_only: flow.visible_to_runner_only,
						on_behalf_of_email: flow.on_behalf_of_email
					}
				})
			}
			await DraftService.createDraft({
				workspace: $workspaceStore!,
				requestBody: {
					path: newFlow || savedFlow?.draft_only ? $pathStore : initialPath,
					typ: 'flow',
					value: {
						...flow,
						path: $pathStore,
						draft_triggers: triggersState.getDraftTriggersSnapshot()
					}
				}
			})

			savedFlow = {
				...(newFlow || savedFlow?.draft_only
					? {
							...structuredClone($state.snapshot(flowStore.val)),
							path: $pathStore,
							draft_only: true
						}
					: savedFlow),
				draft: {
					...structuredClone($state.snapshot(flowStore.val)),
					path: $pathStore,
					draft_triggers: structuredClone(triggersState.getDraftTriggersSnapshot())
				}
			} as FlowWithDraftAndDraftTriggers

			let savedAtNewPath = false
			if (newFlow) {
				onSaveInitial?.({ path: $pathStore, id: getSelectedId() })
			} else if (savedFlow?.draft_only && $pathStore !== initialPath) {
				savedAtNewPath = true
				initialPath = $pathStore
				onSaveDraftOnlyAtNewPath?.({ path: $pathStore, selectedId: getSelectedId() })
				// this is so we can use the flow builder outside of sveltekit
			}
			onSaveDraft?.({ path: $pathStore, savedAtNewPath, newFlow })
			sendUserToast('Saved as draft')
		} catch (error) {
			sendUserToast(`Error while saving the flow as a draft: ${error.body || error.message}`, true)
			onSaveDraftError?.({ error })
		}
		loadingDraft = false
	}

	onMount(() => {
		setSavedraftCb?.(() => saveDraft())
	})

	export function computeUnlockedSteps(flow: Flow) {
		return Object.fromEntries(
			getAllModules(flow.value.modules, flow.value.failure_module)
				.filter((m) => m.value.type == 'script' && m.value.hash == null)
				.map((m) => [m.id, (m.value as PathScript).path])
		)
	}

	async function handleSaveFlow(deploymentMsg?: string) {
		withAIChangesWarning(async () => {
			await handleSaveFlowInternal(deploymentMsg)
		})
	}

	async function handleSaveFlowInternal(deploymentMsg?: string) {
		await compareVersions()
		if (onLatest || initialPath == '' || savedFlow?.draft_only) {
			// Handle directly
			await saveFlow(deploymentMsg)
		} else {
			// We need it for diff
			await syncWithDeployed()

			if (
				deployedValue &&
				flowStore.val &&
				orderedJsonStringify(deployedValue) ===
					orderedJsonStringify(replaceFalseWithUndefined({ ...flowStore.val, path: $pathStore }))
			) {
				await saveFlow(deploymentMsg)
			} else {
				// Handle through confirmation modal
				confirmCallback = async () => {
					await saveFlow(deploymentMsg)
				}
				// Open confirmation modal
				open = true
			}
		}
	}
	async function syncWithDeployed() {
		const flow = await FlowService.getFlowByPath({
			workspace: $workspaceStore!,
			path: initialPath,
			withStarredInfo: true
		})
		deployedValue = replaceFalseWithUndefined({
			...flow,
			edited_at: undefined,
			edited_by: undefined,
			workspace_id: undefined
		})
		deployedBy = flow.edited_by
	}

	async function saveFlow(deploymentMsg?: string, triggersToDeploy?: Trigger[]): Promise<void> {
		if (!triggersToDeploy) {
			// Check if there are draft triggers that need confirmation
			const draftTriggers = triggersState.triggers.filter((trigger) => trigger.draftConfig)
			if (draftTriggers.length > 0) {
				draftTriggersModalOpen = true
				confirmDeploymentCallback = async (triggersToDeploy: Trigger[]) => {
					await saveFlow(deploymentMsg, triggersToDeploy)
				}
				return
			}
		}

		loadingSave = true
		try {
			const flow = cleanInputs(flowStore.val)
			// console.log('flow', computeUnlockedSteps(flow)) // del
			// loadingSave = false // del
			// return

			if (newFlow) {
				try {
					localStorage.removeItem('flow')
					localStorage.removeItem(`flow-${$pathStore}`)
				} catch (e) {
					console.error('error interacting with local storage', e)
				}
				await FlowService.createFlow({
					workspace: $workspaceStore!,
					requestBody: {
						path: $pathStore,
						summary: flow.summary ?? '',
						description: flow.description ?? '',
						value: flow.value,
						schema: flow.schema,
						ws_error_handler_muted: flow.ws_error_handler_muted,
						tag: flow.tag,
						dedicated_worker: flow.dedicated_worker,
						visible_to_runner_only: flow.visible_to_runner_only,
						on_behalf_of_email: flow.on_behalf_of_email,
						deployment_message: deploymentMsg || undefined
					}
				})
				await CaptureService.moveCapturesAndConfigs({
					workspace: $workspaceStore!,
					path: fakeInitialPath,
					requestBody: {
						new_path: $pathStore
					},
					runnableKind: 'flow'
				})
				if (triggersToDeploy) {
					await deployTriggers(
						triggersToDeploy,
						$workspaceStore,
						!!$userStore?.is_admin || !!$userStore?.is_super_admin,
						usedTriggerKinds,
						$pathStore,
						true
					)
				}
			} else {
				try {
					localStorage.removeItem(`flow-${initialPath}`)
				} catch (e) {
					console.error('error interacting with local storage', e)
				}

				if (triggersToDeploy) {
					await deployTriggers(
						triggersToDeploy,
						$workspaceStore,
						!!$userStore?.is_admin || !!$userStore?.is_super_admin,
						usedTriggerKinds,
						initialPath
					)
				}

				await FlowService.updateFlow({
					workspace: $workspaceStore!,
					path: initialPath,
					requestBody: {
						path: $pathStore,
						summary: flow.summary,
						description: flow.description ?? '',
						value: flow.value,
						schema: flow.schema,
						tag: flow.tag,
						dedicated_worker: flow.dedicated_worker,
						ws_error_handler_muted: flow.ws_error_handler_muted,
						visible_to_runner_only: flow.visible_to_runner_only,
						on_behalf_of_email: flow.on_behalf_of_email,
						deployment_message: deploymentMsg || undefined
					}
				})
			}

			const { draft_triggers: _, ...newSavedFlow } = flowStore.val as OpenFlow & {
				draft_triggers: Trigger[]
			}
			savedFlow = {
				...structuredClone($state.snapshot(newSavedFlow)),
				path: $pathStore
			} as Flow
			setDraftTriggers([])
			loadingSave = false
			onDeploy?.({ path: $pathStore })
		} catch (err) {
			onDeployError?.({ error: err })
			// this is so we can use the flow builder outside of sveltekit
			sendUserToast(`The flow could not be saved: ${err.body ?? err}`, true)
			loadingSave = false
		}
	}

	let timeout: NodeJS.Timeout | undefined = undefined

	function saveSessionDraft() {
		timeout && clearTimeout(timeout)
		timeout = setTimeout(() => {
			try {
				localStorage.setItem(
					initialPath && initialPath != '' ? `flow-${initialPath}` : 'flow',
					encodeState({
						flow: flowStore.val,
						path: $pathStore,
						selectedId: $selectedIdStore,
						draft_triggers: triggersState.getDraftTriggersSnapshot(),
						selected_trigger: triggersState.getSelectedTriggerSnapshot(),
						loadedFromHistory: {
							flowJobInitial: stepHistoryLoader.flowJobInitial,
							stepsState: stepHistoryLoader.stepStates
						}
					})
				)
			} catch (err) {
				console.error(err)
			}
		}, 500)
	}

	const selectedIdStore = writable<string>(selectedId ?? 'settings-metadata')

	export function getSelectedId() {
		return $selectedIdStore
	}

	const previewArgsStore = $state({ val: initialArgs })
	const scriptEditorDrawer = writable<ScriptEditorDrawer | undefined>(undefined)
	const moving = writable<{ id: string } | undefined>(undefined)
	const history = initHistory(flowStore.val)
	const pathStore = writable<string>(pathStoreInit ?? initialPath)
	const captureOn = writable<boolean>(false)
	const showCaptureHint = writable<boolean | undefined>(undefined)
	const flowInputEditorStateStore = writable<FlowInputEditorState>({
		selectedTab: undefined,
		editPanelSize: 0,
		payloadData: undefined
	})

	const testSteps = new TestSteps()

	function select(selectedId: string) {
		selectedIdStore.set(selectedId)
	}

	let insertButtonOpen = writable<boolean>(false)
	let testModuleId: string | undefined = $state(undefined)
	let modulesTestStates = new ModulesTestStates((moduleId) => {
		// Update the derived store with test job states
		delete $derivedModuleStates[moduleId]
		testModuleId = moduleId
		showJobStatus = false
	})
	let outputPickerOpenFns: Record<string, () => void> = $state({})

	setContext<FlowEditorContext>('FlowEditorContext', {
		selectedId: selectedIdStore,
		currentEditor: writable(undefined),
		previewArgs: previewArgsStore,
		scriptEditorDrawer,
		moving,
		history,
		flowStateStore,
		flowStore,
		pathStore,
		testSteps,
		saveDraft,
		initialPathStore,
		fakeInitialPath,
		flowInputsStore: writable<FlowInput>({}),
		customUi,
		insertButtonOpen,
		executionCount: writable(0),
		flowInputEditorState: flowInputEditorStateStore,
		modulesTestStates,
		getPreviewJob: () => previewJob,
		outputPickerOpenFns
	})

	// Add triggers context store
	const triggersState = $state(
		new Triggers(
			[
				{ type: 'webhook', path: '', isDraft: false },
				{ type: 'email', path: '', isDraft: false },
				...(draftTriggersFromUrl ?? savedFlow?.draft?.draft_triggers ?? [])
			],
			selectedTriggerIndexFromUrl,
			saveSessionDraft
		)
	)

	setContext<TriggerContext>('TriggerContext', {
		triggersCount,
		simplifiedPoll,
		showCaptureHint,
		triggersState
	})

	export async function loadTriggers() {
		if (initialPath == '') return
		$triggersCount = await FlowService.getTriggersCountOfFlow({
			workspace: $workspaceStore!,
			path: initialPath
		})

		// Initialize triggers using utility function
		await triggersState.fetchTriggers(
			triggersCount,
			$workspaceStore,
			initialPath,
			true,
			$primaryScheduleStore,
			$userStore
		)

		if (savedFlow && savedFlow.draft) {
			savedFlow = filterDraftTriggers(savedFlow, triggersState) as FlowWithDraftAndDraftTriggers
		}
	}

	function onKeyDown(event: KeyboardEvent) {
		let classes = event.target?.['className']
		if (
			(typeof classes === 'string' && classes.includes('inputarea')) ||
			['INPUT', 'TEXTAREA'].includes(document.activeElement?.tagName!)
		) {
			return
		}

		switch (event.key) {
			case 'Z':
				if (event.ctrlKey || event.metaKey) {
					flowStore.val = redo(history)
					event.preventDefault()
				}
				break
			case 'z':
				if (event.ctrlKey || event.metaKey) {
					flowStore.val = undo(history, flowStore.val)
					$selectedIdStore = 'Input'
					event.preventDefault()
				}
				break
			case 's':
				if (event.ctrlKey || event.metaKey) {
					saveDraft()
					event.preventDefault()
				}
				break
			case 'ArrowDown': {
				if (!$insertButtonOpen) {
					let ids = generateIds()
					let idx = ids.indexOf($selectedIdStore)
					if (idx > -1 && idx < ids.length - 1) {
						$selectedIdStore = ids[idx + 1]
						event.preventDefault()
					}
				}
				break
			}
			case 'ArrowUp': {
				if (!$insertButtonOpen) {
					let ids = generateIds()
					let idx = ids.indexOf($selectedIdStore)
					if (idx > 0 && idx < ids.length) {
						$selectedIdStore = ids[idx - 1]
						event.preventDefault()
					}
				}
				break
			}
		}
	}

	function generateIds() {
		return [
			'settings-metadata',
			'constants',
			'preprocessor',
			...dfsApply(flowStore.val.value.modules, (module) => module.id)
		]
	}

	const dropdownItems: Array<{
		label: string
		onClick: () => void
	}> = []

	if (customUi.topBar?.extraDeployOptions != false) {
		if (savedFlow?.draft_only === false || savedFlow?.draft_only === undefined) {
			dropdownItems.push({
				label: 'Exit & see details',
				onClick: () => onDetails?.({ path: $pathStore })
			})
		}

		if (!newFlow) {
			dropdownItems.push({
				label: 'Fork',
				onClick: () => window.open(`/flows/add?template=${initialPath}`)
			})
		}
	}

	let flowCopilotContext: FlowCopilotContext = $state({
		shouldUpdatePropertyType: writable<{
			[key: string]: 'static' | 'javascript' | undefined
		}>({}),
		exprsToSet: writable<{
			[key: string]: InputTransform | any | undefined
		}>({}),
		generatedExprs: writable<{
			[key: string]: string | undefined
		}>({}),
		stepInputsLoading: writable<boolean>(false)
	})

	setContext('FlowCopilotContext', flowCopilotContext)

	let renderCount = $state(0)
	let flowTutorials: FlowTutorials | undefined = $state(undefined)

	let jsonViewerDrawer: Drawer | undefined = $state(undefined)
	let yamlEditorDrawer: Drawer | undefined = $state(undefined)
	let flowHistory: FlowHistory | undefined = $state(undefined)

	export function triggerTutorial() {
		const urlParams = new URLSearchParams(window.location.search)
		const tutorial = urlParams.get('tutorial')

		if (tutorial) {
			flowTutorials?.runTutorialById(tutorial)
		} else if ($tutorialsToDo.includes(0) && !$ignoredTutorials.includes(0)) {
			flowTutorials?.runTutorialById('action')
		}
	}

	let moreItems: {
		displayName: string
		icon: ComponentType<Icon>
		action: () => void
		disabled?: boolean
	}[] = $state([])

	function onCustomUiChange(
		customUi: FlowBuilderWhitelabelCustomUi | undefined,
		hasAiDiff: boolean
	) {
		moreItems = [
			...(customUi?.topBar?.history != false
				? [
						{
							displayName: 'Deployment History',
							icon: HistoryIcon,
							action: () => {
								flowHistory?.open()
							},
							disabled: newFlow
						}
					]
				: []),
			...(customUi?.topBar?.export != false
				? [
						{
							displayName: 'Export',
							icon: FileJson,
							action: () => jsonViewerDrawer?.openDrawer()
						},
						{
							displayName: 'Edit in YAML',
							icon: FileJson,
							action: () => yamlEditorDrawer?.openDrawer(),
							disabled: hasAiDiff
						}
					]
				: []),
			...(customUi?.topBar?.settings != false
				? [
						{
							displayName: 'Flow settings',
							icon: Settings,
							action: () => {
								select('settings-metadata')
							}
						}
					]
				: [])
		]
	}

	function handleDeployTrigger(trigger: Trigger) {
		const { id, path, type } = trigger
		//Update the saved flow to remove the draft trigger that is deployed
		if (savedFlow && savedFlow.draft && savedFlow.draft.draft_triggers) {
			const newSavedDraftTrigers = savedFlow.draft.draft_triggers.filter(
				(t) => t.id !== id || t.path !== path || t.type !== type
			)
			savedFlow.draft.draft_triggers =
				newSavedDraftTrigers.length > 0 ? newSavedDraftTrigers : undefined
		}
	}

	let flowPreviewButtons: FlowPreviewButtons | undefined = $state()

	let forceTestTab: Record<string, boolean> = $state({})
	let highlightArg: Record<string, string | undefined> = $state({})

	$effect.pre(() => {
		initialPathStore.set(initialPath)
	})
	$effect.pre(() => {
		setContext('customUi', customUi)
	})
	$effect.pre(() => {
		if (flowStore.val || $selectedIdStore) {
			readFieldsRecursively(flowStore.val)
			untrack(() => saveSessionDraft())
		}
	})
	$effect.pre(() => {
		initialPath && ($pathStore = initialPath)
	})
	$effect.pre(() => {
		selectedId && untrack(() => select(selectedId))
	})
	$effect.pre(() => {
		initialPath && initialPath != '' && $workspaceStore && untrack(() => loadTriggers())
	})
	$effect.pre(() => {
		const hasAiDiff = aiChatManager.flowAiChatHelpers?.hasDiff() ?? false
		customUi && untrack(() => onCustomUiChange(customUi, hasAiDiff))
	})

	let localModuleStates: Writable<Record<string, GraphModuleState>> = $state(writable({}))
	let localDurationStatuses: Writable<Record<string, DurationStatus>> = $state(writable({}))
	let suspendStatus: Writable<Record<string, { job: Job; nb: number }>> = $state(writable({}))

	export async function loadFlowState() {
		await stepHistoryLoader.loadIndividualStepsStates(
			flowStore.val as Flow,
			flowStateStore,
			$workspaceStore!,
			$initialPathStore,
			$pathStore
		)
	}

	let stepHistoryLoader = new StepHistoryLoader(
		loadedFromHistoryFromUrl?.stepsState ?? {},
		loadedFromHistoryFromUrl?.flowJobInitial,
		saveSessionDraft,
		noInitial
	)
	setStepHistoryLoaderContext(stepHistoryLoader)

	export function setLoadedFromHistory(
		loadedFromHistoryUrl:
			| {
					flowJobInitial: boolean | undefined
					stepsState: Record<string, stepState>
			  }
			| undefined
	) {
		if (!loadedFromHistoryUrl) {
			return
		}

		stepHistoryLoader.setFlowJobInitial(loadedFromHistoryUrl.flowJobInitial)
		stepHistoryLoader.stepStates = loadedFromHistoryUrl.stepsState
	}

	let isOwner = $state(false)
	let isRunning = $state(false)
	let previewOpen = $state(false)
	let jobRunning = $state(false)

	function jobObserver(job: Job) {
		if (isRunning === jobRunning) {
			return
		}
		if (isRunning) {
			jobRunning = true
			return
		}
		if (!previewOpen) {
			if (job.type === 'CompletedJob' && job.success) {
				outputPickerOpenFns['Result']?.()
			} else {
				// Find last module with a job in flow_status
				const lastModuleWithJob = job.flow_status?.modules
					?.slice()
					.reverse()
					.find((module) => 'job' in module)
				if (lastModuleWithJob && lastModuleWithJob.id) {
					outputPickerOpenFns[lastModuleWithJob.id]?.()
				}
			}
		}
		jobRunning = isRunning
	}

	$effect(() => {
		job && jobObserver(job)
	})

	// Create a derived store that only shows the module states when showModuleStatus is true
	// this store can also be updated
	let derivedModuleStates = writable<Record<string, GraphModuleState>>({})
	$effect(() => {
		derivedModuleStates.update((currentStates) => {
			return showJobStatus ? $localModuleStates : currentStates
		})
	})
	$effect(() => {
		updateDerivedModuleStatesFromTestJobs(testModuleId)
	})

	/**
	 * Updates derivedModuleStates based on test job data from modulesTestStates
	 * Extracts job information and converts it to GraphModuleState format
	 */
	function updateDerivedModuleStatesFromTestJobs(moduleId?: string) {
		if (!moduleId) {
			return
		}
		const newStates: Record<string, GraphModuleState> = {}

		const testState = modulesTestStates.states[moduleId]
		if (testState) {
			if (testState.testJob) {
				const job = testState.testJob

				// Create GraphModuleState from job data, similar to onJobsLoaded in FlowStatusViewerInner
				const moduleState: GraphModuleState = {
					args: job.args,
					type: job.type === 'QueuedJob' ? 'InProgress' : job['success'] ? 'Success' : 'Failure',
					job_id: job.id,
					tag: job.tag,
					duration_ms: job['duration_ms'],
					started_at: job.started_at ? new Date(job.started_at).getTime() : undefined
				}

				newStates[moduleId] = moduleState
			} else if (testState.loading) {
				// If test is loading, show as InProgress
				newStates[moduleId] = {
					type: 'InProgress',
					args: {}
				}
			}
		}

		// Update the derived store with test job states
		derivedModuleStates.update((currentStates) => ({
			...currentStates,
			...newStates
		}))
	}

	function resetModulesStates() {
		derivedModuleStates.set({})
		showJobStatus = false
	}

	const individualStepTests = $derived(!previewJob && Object.keys($derivedModuleStates).length > 0)
</script>

<svelte:window onkeydown={onKeyDown} />

{@render children?.()}

<DeployOverrideConfirmationModal
	{deployedBy}
	{confirmCallback}
	bind:open
	{diffDrawer}
	bind:deployedValue
	currentValue={flowStore.val}
/>

<DraftTriggersConfirmationModal
	bind:open={draftTriggersModalOpen}
	draftTriggers={triggersState.triggers.filter((t) => t.draftConfig)}
	isFlow={true}
	on:canceled={() => {
		draftTriggersModalOpen = false
	}}
	on:confirmed={handleDraftTriggersConfirmed}
/>

<AIChangesWarningModal bind:open={aiChangesWarningOpen} onConfirm={aiChangesConfirmCallback} />

{#key renderCount}
	{#if !$userStore?.operator}
		{#if $pathStore}
			<FlowHistory bind:this={flowHistory} path={$pathStore} {onHistoryRestore} />
		{/if}
		<FlowYamlEditor bind:drawer={yamlEditorDrawer} />
		<FlowImportExportMenu bind:drawer={jsonViewerDrawer} />
		<ScriptEditorDrawer bind:this={$scriptEditorDrawer} />

		<div class="flex flex-col flex-1 h-screen">
			<!-- Nav between steps-->
			<div
				class="justify-between flex flex-row items-center pl-2.5 pr-6 space-x-4 scrollbar-hidden overflow-x-auto max-h-12 h-full relative"
			>
				<div class="flex w-full max-w-md gap-4 items-center">
					<Summary
						disabled={customUi?.topBar?.editableSummary == false}
						bind:value={flowStore.val.summary}
					/>

					<UndoRedo
						undoProps={{ disabled: $history.index === 0 }}
						redoProps={{ disabled: $history.index === $history.history.length - 1 }}
						on:undo={() => {
							const currentModules = flowStore.val?.value?.modules

							flowStore.val = undo(history, flowStore.val)

							const newModules = flowStore.val?.value?.modules
							const restoredModules = newModules?.filter(
								(node) => !currentModules?.some((currentNode) => currentNode?.id === node?.id)
							)

							for (const mod of restoredModules) {
								if (mod) {
									try {
										loadFlowModuleState(mod).then((state) => ($flowStateStore[mod.id] = state))
									} catch (e) {
										console.error('Error loading state for restored node', e)
									}
								}
							}

							$selectedIdStore = 'Input'
						}}
						on:redo={() => {
							flowStore.val = redo(history)
						}}
					/>
				</div>

				<div class="gap-4 flex-row hidden md:flex w-full max-w-md">
					{#if triggersState.triggers?.some((t) => t.type === 'schedule')}
						{@const primaryScheduleIndex = triggersState.triggers.findIndex((t) => t.isPrimary)}
						{@const scheduleIndex = triggersState.triggers.findIndex((t) => t.type === 'schedule')}
						<Button
							btnClasses="hidden lg:inline-flex"
							startIcon={{ icon: Calendar }}
							variant="contained"
							color="light"
							size="xs"
							on:click={async () => {
								select('triggers')
								const selected = primaryScheduleIndex ?? scheduleIndex
								if (selected) {
									triggersState.selectedTriggerIndex = selected
								}
							}}
						>
							{triggersState.triggers[primaryScheduleIndex]?.draftConfig?.schedule ??
								triggersState.triggers[primaryScheduleIndex]?.lightConfig?.schedule ??
								''}
						</Button>
					{/if}

					{#if customUi?.topBar?.path != false}
						<div class="flex justify-start w-full">
							<div>
								<button
									onclick={async () => {
										select('settings-metadata')
										document.getElementById('path')?.focus()
									}}
								>
									<Badge
										color="gray"
										class="center-center !bg-gray-300 !text-tertiary dark:!bg-gray-700 dark:!text-gray-300 !h-[28px]  !w-[70px] rounded-r-none"
									>
										<Pen size={12} class="mr-2" /> Path
									</Badge>
								</button>
							</div>
							<input
								type="text"
								readonly
								value={$pathStore && $pathStore != '' ? $pathStore : 'Choose a path'}
								class="font-mono !text-xs !min-w-[96px] !max-w-[300px] !w-full !h-[28px] !my-0 !py-0 !border-l-0 !rounded-l-none"
								onfocus={({ currentTarget }) => {
									currentTarget.select()
								}}
							/>
						</div>
					{/if}
				</div>
				<div class="flex flex-row gap-2 items-center">
					{#if $enterpriseLicense && !newFlow}
						<Awareness />
					{/if}
					<div>
						{#if moreItems?.length > 0}
							<Dropdown items={moreItems} />
						{/if}
					</div>
					{#if customUi?.topBar?.tutorials != false}
						<FlowBuilderTutorials
							on:reload={() => {
								renderCount += 1
							}}
						/>
					{/if}
					{#if customUi?.topBar?.diff != false}
						<Button
							color="light"
							variant="border"
							size="xs"
							on:click={async () => {
								if (!savedFlow) {
									return
								}

								await syncWithDeployed()

								const currentDraftTriggers = structuredClone(
									triggersState.getDraftTriggersSnapshot()
								)

								diffDrawer?.openDrawer()
								const currentFlow =
									aiChatManager.flowAiChatHelpers?.getPreviewFlow() ?? flowStore.val
								diffDrawer?.setDiff({
									mode: 'normal',
									deployed: deployedValue ?? savedFlow,
									draft: savedFlow?.draft,
									current: {
										...currentFlow,
										path: $pathStore,
										draft_triggers: currentDraftTriggers
									}
								})
							}}
							disabled={!savedFlow}
						>
							<div class="flex flex-row gap-2 items-center">
								<DiffIcon size={14} />
								Diff
							</div>
						</Button>
					{/if}
					<FlowPreviewButtons
						bind:localModuleStates
						bind:localDurationStatuses
						bind:suspendStatus
						on:openTriggers={(e) => {
							select('triggers')
							handleSelectTriggerFromKind(triggersState, triggersCount, initialPath, e.detail.kind)
							captureOn.set(true)
							showCaptureHint.set(true)
						}}
						bind:this={flowPreviewButtons}
						{loading}
						bind:job
						bind:isOwner
						onRunPreview={() => {
							localModuleStates.set({})
							showJobStatus = true
						}}
						bind:isRunning
						bind:previewOpen
					/>
					<Button
						loading={loadingDraft}
						size="xs"
						startIcon={{ icon: Save }}
						on:click={() => saveDraft()}
						disabled={(!newFlow && !savedFlow) || loading}
						shortCut={{
							key: 'S'
						}}
					>
						Draft
					</Button>

					<DeployButton
						on:save={async ({ detail }) => await handleSaveFlow(detail)}
						{loading}
						{loadingSave}
						{newFlow}
						{dropdownItems}
					/>
				</div>
			</div>
			<!-- metadata -->
			{#if $flowStateStore}
				<FlowEditor
					{disabledFlowInputs}
					disableAi={disableAi || customUi?.stepInputs?.ai == false}
					disableSettings={customUi?.settingsPanel === false}
					{loading}
					on:reload={() => {
						renderCount += 1
					}}
					{newFlow}
					on:applyArgs={(ev) => {
						if (ev.detail.kind === 'preprocessor') {
							testSteps.setStepArgs('preprocessor', ev.detail.args ?? {})
							$selectedIdStore = 'preprocessor'
						}
					}}
					on:testWithArgs={(e) => {
						previewArgsStore.val = JSON.parse(JSON.stringify(e.detail))
						flowPreviewButtons?.openPreview(true)
					}}
					onTestUpTo={() => {
						flowPreviewButtons?.testUpTo()
					}}
					{savedFlow}
					onDeployTrigger={handleDeployTrigger}
					onEditInput={(moduleId, key) => {
						selectedIdStore.set(moduleId)
						// Use new prop-based system
						forceTestTab[moduleId] = true
						highlightArg[moduleId] = key
						// Reset the force flag after a short delay to allow re-triggering
						setTimeout(() => {
							forceTestTab[moduleId] = false
							highlightArg[moduleId] = undefined
						}, 500)
					}}
					{forceTestTab}
					{highlightArg}
					localModuleStates={derivedModuleStates}
					aiChatOpen={aiChatManager.open}
					showFlowAiButton={!disableAi && customUi?.topBar?.aiBuilder != false}
					toggleAiChat={() => aiChatManager.toggleOpen()}
					{isOwner}
					onTestFlow={() => {
						flowPreviewButtons?.runPreview()
					}}
					{isRunning}
					onCancelTestFlow={() => {
						flowPreviewButtons?.cancelTest()
					}}
					onOpenPreview={() => {
						flowPreviewButtons?.openPreview()
					}}
					onHideJobStatus={resetModulesStates}
					{individualStepTests}
					{job}
					{localDurationStatuses}
					{suspendStatus}
					{showJobStatus}
				/>
			{:else}
				<CenteredPage>Loading...</CenteredPage>
			{/if}
		</div>
	{:else}
		Flow Builder not available to operators
	{/if}
{/key}

<FlowTutorials
	bind:this={flowTutorials}
	on:reload={() => {
		renderCount += 1
	}}
/><|MERGE_RESOLUTION|>--- conflicted
+++ resolved
@@ -33,7 +33,7 @@
 	import AIChangesWarningModal from '$lib/components/copilot/chat/flow/AIChangesWarningModal.svelte'
 
 	import { onMount, setContext, untrack, type ComponentType } from 'svelte'
-	import { writable } from 'svelte/store'
+	import { writable, type Writable } from 'svelte/store'
 	import CenteredPage from './CenteredPage.svelte'
 	import { Badge, Button, UndoRedo } from './common'
 	import FlowEditor from './flows/FlowEditor.svelte'
@@ -84,48 +84,8 @@
 		StepHistoryLoader,
 		type stepState
 	} from './stepHistoryLoader.svelte'
-<<<<<<< HEAD
+	import type { FlowBuilderProps } from './flow_builder'
 	import { ModulesTestStates } from './modulesTest.svelte'
-
-	interface Props {
-		initialPath?: string
-		pathStoreInit?: string | undefined
-		newFlow: boolean
-		selectedId: string | undefined
-		initialArgs?: Record<string, any>
-		loading?: boolean
-		flowStore: StateStore<OpenFlow>
-		flowStateStore: Writable<FlowState>
-		savedFlow?: FlowWithDraftAndDraftTriggers | undefined
-		diffDrawer?: DiffDrawer | undefined
-		customUi?: FlowBuilderWhitelabelCustomUi
-		disableAi?: boolean
-		disabledFlowInputs?: boolean
-		savedPrimarySchedule?: ScheduleTrigger | undefined // used to set the primary schedule in the legacy primaryScheduleStore
-		version?: number | undefined
-		setSavedraftCb?: ((cb: () => void) => void) | undefined
-		draftTriggersFromUrl?: Trigger[] | undefined
-		selectedTriggerIndexFromUrl?: number | undefined
-		children?: import('svelte').Snippet
-		loadedFromHistoryFromUrl?: {
-			flowJobInitial: boolean | undefined
-			stepsState: Record<string, stepState>
-		}
-		noInitial?: boolean
-		onSaveInitial?: ({ path, id }: { path: string; id: string }) => void
-		onSaveDraft?: ({
-			path,
-			savedAtNewPath,
-			newFlow
-		}: {
-			path: string
-			savedAtNewPath: boolean
-			newFlow: boolean
-		}) => void
-	}
-=======
-	import type { FlowBuilderProps } from './flow_builder'
->>>>>>> 4482e9d8
 
 	let {
 		initialPath = $bindable(''),
