--- conflicted
+++ resolved
@@ -9,12 +9,8 @@
 		ScriptService,
 		Script,
 		type HubScriptKind,
-<<<<<<< HEAD
 		type OpenFlow,
 		type FlowMetadata
-=======
-		type OpenFlow
->>>>>>> 0fcebe44
 	} from '$lib/gen'
 	import { initHistory, push, redo, undo } from '$lib/history'
 	import {
@@ -151,19 +147,13 @@
 					value: flow
 				}
 			})
-<<<<<<< HEAD
 
 			savedFlow = await FlowService.getFlowByPathWithDraft({
 				workspace: $workspaceStore!,
-				path: initialPath == '' ? flow.path : initialPath
+				path: newFlow ? $pathStore : initialPath
 			})
-			if (initialPath == '') {
-				dispatch('saveInitial')
-=======
 			if (newFlow) {
-				$dirtyStore = false
 				dispatch('saveInitial', $pathStore)
->>>>>>> 0fcebe44
 			}
 			sendUserToast('Saved as draft')
 		} catch (error) {
@@ -189,12 +179,7 @@
 			// loadingSave = false // del
 			// return
 			const { cron, timezone, args, enabled } = $scheduleStore
-<<<<<<< HEAD
-			if (initialPath === '') {
-=======
-			$dirtyStore = false
 			if (newFlow) {
->>>>>>> 0fcebe44
 				localStorage.removeItem('flow')
 				localStorage.removeItem(`flow-${$pathStore}`)
 				await FlowService.createFlow({
@@ -258,12 +243,7 @@
 				}
 			}
 			loadingSave = false
-<<<<<<< HEAD
 			dispatch('deploy')
-=======
-			$dirtyStore = false
-			dispatch('deploy', $pathStore)
->>>>>>> 0fcebe44
 		} catch (err) {
 			sendUserToast(`The flow could not be saved: ${err.body}`, true)
 			loadingSave = false
