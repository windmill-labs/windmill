--- conflicted
+++ resolved
@@ -119,14 +119,6 @@
 		if (version === undefined) {
 			return
 		}
-<<<<<<< HEAD
-		const flowVersion = await FlowService.getFlowLatestVersion({
-			workspace: $workspaceStore!,
-			path: $pathStore
-		})
-
-		onLatest = version === flowVersion?.id
-=======
 		try {
 			if (initialPath && initialPath != '') {
 				const flowVersion = await FlowService.getFlowLatestVersion({
@@ -142,7 +134,6 @@
 			console.error('Error comparing versions', err)
 			onLatest = true
 		}
->>>>>>> f2d6b47f
 	}
 
 	const dispatch = createEventDispatcher()
@@ -295,11 +286,7 @@
 
 	async function handleSaveFlow(deploymentMsg?: string) {
 		await compareVersions()
-<<<<<<< HEAD
-		if (onLatest) {
-=======
 		if (onLatest || initialPath == '' || savedFlow?.draft_only) {
->>>>>>> f2d6b47f
 			// Handle directly
 			await saveFlow(deploymentMsg)
 		} else {
@@ -317,11 +304,7 @@
 	async function syncWithDeployed() {
 		const flow = await FlowService.getFlowByPath({
 			workspace: $workspaceStore!,
-<<<<<<< HEAD
-			path: $pathStore,
-=======
 			path: initialPath,
->>>>>>> f2d6b47f
 			withStarredInfo: true
 		})
 		deployedValue = {
