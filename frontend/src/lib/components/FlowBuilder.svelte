--- conflicted
+++ resolved
@@ -74,15 +74,12 @@
 	import FlowTutorials from './FlowTutorials.svelte'
 	import { ignoredTutorials } from './tutorials/ignoredTutorials'
 	import type DiffDrawer from './DiffDrawer.svelte'
-<<<<<<< HEAD
 	import FlowHistory from './flows/FlowHistory.svelte'
 	import ButtonDropdown from './common/button/ButtonDropdown.svelte'
 	import { MenuItem } from '@rgossiaux/svelte-headlessui'
 	import { twMerge } from 'tailwind-merge'
 	import CustomPopover from './CustomPopover.svelte'
-=======
 	import Summary from './Summary.svelte'
->>>>>>> 9aee06c2
 
 	export let initialPath: string = ''
 	export let pathStoreInit: string | undefined = undefined
