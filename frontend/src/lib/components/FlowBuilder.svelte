<script lang="ts">
	import { run } from 'svelte/legacy'

	import {
		FlowService,
		type Flow,
		DraftService,
		type PathScript,
		type OpenFlow,
		type InputTransform,
		type TriggersCount,
		CaptureService
	} from '$lib/gen'
	import { initHistory, redo, undo } from '$lib/history'
	import {
		enterpriseLicense,
		tutorialsToDo,
		userStore,
		workspaceStore,
		usedTriggerKinds
	} from '$lib/stores'
	import {
		cleanValueProperties,
		encodeState,
		generateRandomString,
		orderedJsonStringify,
		readFieldsRecursively,
		replaceFalseWithUndefined,
		type StateStore,
		type Value
	} from '$lib/utils'
	import { sendUserToast } from '$lib/toast'
	import { Drawer } from '$lib/components/common'
	import DeployOverrideConfirmationModal from '$lib/components/common/confirmationModal/DeployOverrideConfirmationModal.svelte'
	import AIChangesWarningModal from '$lib/components/copilot/chat/flow/AIChangesWarningModal.svelte'

	import { onMount, setContext, untrack, type ComponentType } from 'svelte'
	import { writable, type Writable } from 'svelte/store'
	import CenteredPage from './CenteredPage.svelte'
	import { Badge, Button, UndoRedo } from './common'
	import FlowEditor from './flows/FlowEditor.svelte'
	import ScriptEditorDrawer from './flows/content/ScriptEditorDrawer.svelte'
	import type { FlowState } from './flows/flowState'
	import { dfs as dfsApply } from './flows/dfs'
	import FlowImportExportMenu from './flows/header/FlowImportExportMenu.svelte'
	import FlowPreviewButtons from './flows/header/FlowPreviewButtons.svelte'
	import type { FlowEditorContext, FlowInput, FlowInputEditorState } from './flows/types'
	import { cleanInputs } from './flows/utils'
	import { Calendar, Pen, Save, DiffIcon, HistoryIcon, FileJson, type Icon } from 'lucide-svelte'
	import { createEventDispatcher } from 'svelte'
	import Awareness from './Awareness.svelte'
	import { getAllModules } from './flows/flowExplorer'
	import { type FlowCopilotContext } from './copilot/flow'
	import FlowAIButton from './copilot/chat/flow/FlowAIButton.svelte'
	import { loadFlowModuleState } from './flows/flowStateUtils.svelte'
	import FlowBuilderTutorials from './FlowBuilderTutorials.svelte'
	import Dropdown from '$lib/components/DropdownV2.svelte'
	import FlowTutorials from './FlowTutorials.svelte'
	import { ignoredTutorials } from './tutorials/ignoredTutorials'
	import type DiffDrawer from './DiffDrawer.svelte'
	import FlowHistory from './flows/FlowHistory.svelte'
	import Summary from './Summary.svelte'
	import type { FlowBuilderWhitelabelCustomUi } from './custom_ui'
	import FlowYamlEditor from './flows/header/FlowYamlEditor.svelte'
	import { type TriggerContext, type ScheduleTrigger } from './triggers'
	import type { SavedAndModifiedValue } from './common/confirmationModal/unsavedTypes'
	import DeployButton from './DeployButton.svelte'
	import type { FlowWithDraftAndDraftTriggers, Trigger } from './triggers/utils'
	import {
		deployTriggers,
		filterDraftTriggers,
		handleSelectTriggerFromKind
	} from './triggers/utils'
	import DraftTriggersConfirmationModal from './common/confirmationModal/DraftTriggersConfirmationModal.svelte'
	import { Triggers } from './triggers/triggers.svelte'
	import { TestSteps } from './flows/testSteps.svelte'
	import { aiChatManager } from './copilot/chat/AIChatManager.svelte'
	import {
		setStepHistoryLoaderContext,
		StepHistoryLoader,
		type stepState
	} from './stepHistoryLoader.svelte'

	interface Props {
		initialPath?: string
		pathStoreInit?: string | undefined
		newFlow: boolean
		selectedId: string | undefined
		initialArgs?: Record<string, any>
		loading?: boolean
		flowStore: StateStore<OpenFlow>
		flowStateStore: Writable<FlowState>
		savedFlow?: FlowWithDraftAndDraftTriggers | undefined
		diffDrawer?: DiffDrawer | undefined
		customUi?: FlowBuilderWhitelabelCustomUi
		disableAi?: boolean
		disabledFlowInputs?: boolean
		savedPrimarySchedule?: ScheduleTrigger | undefined // used to set the primary schedule in the legacy primaryScheduleStore
		version?: number | undefined
		setSavedraftCb?: ((cb: () => void) => void) | undefined
		draftTriggersFromUrl?: Trigger[] | undefined
		selectedTriggerIndexFromUrl?: number | undefined
		children?: import('svelte').Snippet
		loadedFromHistoryFromUrl?: {
			flowJobInitial: boolean | undefined
			stepsState: Record<string, stepState>
		}
		noInitial?: boolean
	}

	let {
		initialPath = $bindable(''),
		pathStoreInit = undefined,
		newFlow,
		selectedId,
		initialArgs = {},
		loading = false,
		flowStore,
		flowStateStore,
		savedFlow = $bindable(undefined),
		diffDrawer = undefined,
		customUi = {},
		disableAi = false,
		disabledFlowInputs = false,
		savedPrimarySchedule = undefined,
		version = undefined,
		setSavedraftCb = undefined,
		draftTriggersFromUrl = undefined,
		selectedTriggerIndexFromUrl = undefined,
		children,
		loadedFromHistoryFromUrl,
		noInitial = false
	}: Props = $props()

	let initialPathStore = writable(initialPath)

	// used for new flows for captures
	let fakeInitialPath =
		'u/' +
		($userStore?.username?.includes('@')
			? $userStore!.username.split('@')[0].replace(/[^a-zA-Z0-9_]/g, '')
			: $userStore!.username!) +
		'/' +
		generateRandomString(12)

	// Used by multiplayer deploy collision warning
	let deployedValue: Value | undefined = $state(undefined) // Value to diff against
	let deployedBy: string | undefined = $state(undefined) // Author
	let confirmCallback: () => void = $state(() => {}) // What happens when user clicks `override` in warning
	let open: boolean = $state(false) // Is confirmation modal open

	// Draft triggers confirmation modal
	let draftTriggersModalOpen = $state(false)
	let confirmDeploymentCallback: (triggersToDeploy: Trigger[]) => void = () => {}

	// AI changes warning modal
	let aiChangesWarningOpen = $state(false)
	let aiChangesConfirmCallback = $state<() => void>(() => {})

	async function handleDraftTriggersConfirmed(event: CustomEvent<{ selectedTriggers: Trigger[] }>) {
		const { selectedTriggers } = event.detail
		// Continue with saving the flow
		draftTriggersModalOpen = false
		confirmDeploymentCallback(selectedTriggers)
	}

	function hasAIChanges(): boolean {
		return aiChatManager.flowAiChatHelpers?.hasDiff() ?? false
	}

	function withAIChangesWarning(callback: () => void) {
		if (hasAIChanges()) {
			aiChangesConfirmCallback = () => {
				aiChatManager.flowAiChatHelpers?.rejectAllModuleActions()
				callback()
			}
			aiChangesWarningOpen = true
		} else {
			callback()
		}
	}

	export function getInitialAndModifiedValues(): SavedAndModifiedValue {
		return {
			savedValue: savedFlow,
			modifiedValue: {
				...flowStore.val,
				draft_triggers: structuredClone(triggersState.getDraftTriggersSnapshot())
			}
		}
	}
	let onLatest = true
	async function compareVersions() {
		if (version === undefined) {
			return
		}
		try {
			if (initialPath && initialPath != '') {
				const flowVersion = await FlowService.getFlowLatestVersion({
					workspace: $workspaceStore!,
					path: initialPath
				})

				onLatest = version === flowVersion?.id
			} else {
				onLatest = true
			}
		} catch (err) {
			console.error('Error comparing versions', err)
			onLatest = true
		}
	}

	const dispatch = createEventDispatcher()

	const primaryScheduleStore = writable<ScheduleTrigger | undefined | false>(savedPrimarySchedule) // kept for legacy reasons
	const triggersCount = writable<TriggersCount | undefined>(undefined)
	const simplifiedPoll = writable(false)

	// used to set the primary schedule in the legacy primaryScheduleStore
	export function setPrimarySchedule(schedule: ScheduleTrigger | undefined | false) {
		primaryScheduleStore.set(schedule)
	}

	export function setDraftTriggers(triggers: Trigger[] | undefined) {
		triggersState.setTriggers([
			...(triggers ?? []),
			...triggersState.triggers.filter((t) => !t.draftConfig)
		])
		loadTriggers()
	}

	export function setSelectedTriggerIndex(index: number | undefined) {
		triggersState.selectedTriggerIndex = index
	}

	let loadingSave = $state(false)
	let loadingDraft = $state(false)

	export async function saveDraft(forceSave = false): Promise<void> {
		withAIChangesWarning(async () => {
			await saveDraftInternal(forceSave)
		})
	}

	async function saveDraftInternal(forceSave = false): Promise<void> {
		if (!newFlow && !savedFlow) {
			return
		}

		if (savedFlow) {
			const draftOrDeployed = cleanValueProperties(savedFlow.draft || savedFlow)
			const currentDraftTriggers = structuredClone(triggersState.getDraftTriggersSnapshot())
			const current = cleanValueProperties(
				$state.snapshot({
					...flowStore.val,
					path: $pathStore,
					draft_triggers: currentDraftTriggers
				})
			)
			if (!forceSave && orderedJsonStringify(draftOrDeployed) === orderedJsonStringify(current)) {
				sendUserToast('No changes detected, ignoring', false, [
					{
						label: 'Save anyway',
						callback: () => {
							saveDraftInternal(true)
						}
					}
				])
				return
			}
		}
		loadingDraft = true
		try {
			const flow = cleanInputs(flowStore.val)
			try {
				localStorage.removeItem('flow')
				localStorage.removeItem(`flow-${$pathStore}`)
			} catch (e) {
				console.error('error interacting with local storage', e)
			}
			if (newFlow || savedFlow?.draft_only) {
				if (savedFlow?.draft_only) {
					await FlowService.deleteFlowByPath({
						workspace: $workspaceStore!,
						path: initialPath,
						keepCaptures: true
					})
				}
				if (!initialPath || $pathStore != initialPath) {
					await CaptureService.moveCapturesAndConfigs({
						workspace: $workspaceStore!,
						path: initialPath || fakeInitialPath,
						requestBody: {
							new_path: $pathStore
						},
						runnableKind: 'flow'
					})
				}
				await FlowService.createFlow({
					workspace: $workspaceStore!,
					requestBody: {
						path: $pathStore,
						summary: flow.summary ?? '',
						description: flow.description ?? '',
						value: flow.value,
						schema: flow.schema,
						tag: flow.tag,
						draft_only: true,
						ws_error_handler_muted: flow.ws_error_handler_muted,
						visible_to_runner_only: flow.visible_to_runner_only,
						on_behalf_of_email: flow.on_behalf_of_email
					}
				})
			}
			await DraftService.createDraft({
				workspace: $workspaceStore!,
				requestBody: {
					path: newFlow || savedFlow?.draft_only ? $pathStore : initialPath,
					typ: 'flow',
					value: {
						...flow,
						path: $pathStore,
						draft_triggers: triggersState.getDraftTriggersSnapshot()
					}
				}
			})

			savedFlow = {
				...(newFlow || savedFlow?.draft_only
					? {
							...structuredClone($state.snapshot(flowStore.val)),
							path: $pathStore,
							draft_only: true
						}
					: savedFlow),
				draft: {
					...structuredClone($state.snapshot(flowStore.val)),
					path: $pathStore,
					draft_triggers: structuredClone(triggersState.getDraftTriggersSnapshot())
				}
			} as FlowWithDraftAndDraftTriggers

			let savedAtNewPath = false
			if (newFlow) {
				dispatch('saveInitial', $pathStore)
			} else if (savedFlow?.draft_only && $pathStore !== initialPath) {
				savedAtNewPath = true
				initialPath = $pathStore
				// this is so we can use the flow builder outside of sveltekit
				dispatch('saveDraftOnlyAtNewPath', { path: $pathStore, selectedId: getSelectedId() })
			}
			dispatch('saveDraft', { path: $pathStore, savedAtNewPath, newFlow })
			sendUserToast('Saved as draft')
		} catch (error) {
			sendUserToast(`Error while saving the flow as a draft: ${error.body || error.message}`, true)
			dispatch('saveDraftError', error)
		}
		loadingDraft = false
	}

	let loadingJobs: boolean = $state(false)
	onMount(() => {
		setSavedraftCb?.(() => saveDraft())
	})

	export function computeUnlockedSteps(flow: Flow) {
		return Object.fromEntries(
			getAllModules(flow.value.modules, flow.value.failure_module)
				.filter((m) => m.value.type == 'script' && m.value.hash == null)
				.map((m) => [m.id, (m.value as PathScript).path])
		)
	}

	async function handleSaveFlow(deploymentMsg?: string) {
		withAIChangesWarning(async () => {
			await handleSaveFlowInternal(deploymentMsg)
		})
	}

	async function handleSaveFlowInternal(deploymentMsg?: string) {
		await compareVersions()
		if (onLatest || initialPath == '' || savedFlow?.draft_only) {
			// Handle directly
			await saveFlow(deploymentMsg)
		} else {
			// We need it for diff
			await syncWithDeployed()

			if (
				deployedValue &&
				flowStore.val &&
				orderedJsonStringify(deployedValue) ===
					orderedJsonStringify(replaceFalseWithUndefined({ ...flowStore.val, path: $pathStore }))
			) {
				await saveFlow(deploymentMsg)
			} else {
				// Handle through confirmation modal
				confirmCallback = async () => {
					await saveFlow(deploymentMsg)
				}
				// Open confirmation modal
				open = true
			}
		}
	}
	async function syncWithDeployed() {
		const flow = await FlowService.getFlowByPath({
			workspace: $workspaceStore!,
			path: initialPath,
			withStarredInfo: true
		})
		deployedValue = replaceFalseWithUndefined({
			...flow,
			edited_at: undefined,
			edited_by: undefined,
			workspace_id: undefined
		})
		deployedBy = flow.edited_by
	}

	async function saveFlow(deploymentMsg?: string, triggersToDeploy?: Trigger[]): Promise<void> {
		if (!triggersToDeploy) {
			// Check if there are draft triggers that need confirmation
			const draftTriggers = triggersState.triggers.filter((trigger) => trigger.draftConfig)
			if (draftTriggers.length > 0) {
				draftTriggersModalOpen = true
				confirmDeploymentCallback = async (triggersToDeploy: Trigger[]) => {
					await saveFlow(deploymentMsg, triggersToDeploy)
				}
				return
			}
		}

		loadingSave = true
		try {
			const flow = cleanInputs(flowStore.val)
			// console.log('flow', computeUnlockedSteps(flow)) // del
			// loadingSave = false // del
			// return

			if (newFlow) {
				try {
					localStorage.removeItem('flow')
					localStorage.removeItem(`flow-${$pathStore}`)
				} catch (e) {
					console.error('error interacting with local storage', e)
				}
				await FlowService.createFlow({
					workspace: $workspaceStore!,
					requestBody: {
						path: $pathStore,
						summary: flow.summary ?? '',
						description: flow.description ?? '',
						value: flow.value,
						schema: flow.schema,
						ws_error_handler_muted: flow.ws_error_handler_muted,
						tag: flow.tag,
						dedicated_worker: flow.dedicated_worker,
						visible_to_runner_only: flow.visible_to_runner_only,
						on_behalf_of_email: flow.on_behalf_of_email,
						deployment_message: deploymentMsg || undefined
					}
				})
				await CaptureService.moveCapturesAndConfigs({
					workspace: $workspaceStore!,
					path: fakeInitialPath,
					requestBody: {
						new_path: $pathStore
					},
					runnableKind: 'flow'
				})
				if (triggersToDeploy) {
					await deployTriggers(
						triggersToDeploy,
						$workspaceStore,
						!!$userStore?.is_admin || !!$userStore?.is_super_admin,
						usedTriggerKinds,
						$pathStore,
						true
					)
				}
			} else {
				try {
					localStorage.removeItem(`flow-${initialPath}`)
				} catch (e) {
					console.error('error interacting with local storage', e)
				}

				if (triggersToDeploy) {
					await deployTriggers(
						triggersToDeploy,
						$workspaceStore,
						!!$userStore?.is_admin || !!$userStore?.is_super_admin,
						usedTriggerKinds,
						initialPath
					)
				}

				await FlowService.updateFlow({
					workspace: $workspaceStore!,
					path: initialPath,
					requestBody: {
						path: $pathStore,
						summary: flow.summary,
						description: flow.description ?? '',
						value: flow.value,
						schema: flow.schema,
						tag: flow.tag,
						dedicated_worker: flow.dedicated_worker,
						ws_error_handler_muted: flow.ws_error_handler_muted,
						visible_to_runner_only: flow.visible_to_runner_only,
						on_behalf_of_email: flow.on_behalf_of_email,
						deployment_message: deploymentMsg || undefined
					}
				})
			}

			const { draft_triggers: _, ...newSavedFlow } = flowStore.val as OpenFlow & {
				draft_triggers: Trigger[]
			}
			savedFlow = {
				...structuredClone($state.snapshot(newSavedFlow)),
				path: $pathStore
			} as Flow
			setDraftTriggers([])
			loadingSave = false
			dispatch('deploy', $pathStore)
		} catch (err) {
			dispatch('deployError', err)
			sendUserToast(`The flow could not be saved: ${err.body ?? err}`, true)
			loadingSave = false
		}
	}

	let timeout: NodeJS.Timeout | undefined = undefined

	function saveSessionDraft() {
		timeout && clearTimeout(timeout)
		timeout = setTimeout(() => {
			try {
				localStorage.setItem(
					initialPath && initialPath != '' ? `flow-${initialPath}` : 'flow',
					encodeState({
						flow: flowStore.val,
						path: $pathStore,
						selectedId: $selectedIdStore,
						draft_triggers: triggersState.getDraftTriggersSnapshot(),
						selected_trigger: triggersState.getSelectedTriggerSnapshot(),
						loadedFromHistory: {
							flowJobInitial: stepHistoryLoader.flowJobInitial,
							stepsState: stepHistoryLoader.stepStates
						}
					})
				)
			} catch (err) {
				console.error(err)
			}
		}, 500)
	}

	const selectedIdStore = writable<string>(selectedId ?? 'settings-metadata')

	export function getSelectedId() {
		return $selectedIdStore
	}

	const previewArgsStore = $state({ val: initialArgs })
	const scriptEditorDrawer = writable<ScriptEditorDrawer | undefined>(undefined)
	const moving = writable<{ id: string } | undefined>(undefined)
	const history = initHistory(flowStore.val)
	const pathStore = writable<string>(pathStoreInit ?? initialPath)
	const captureOn = writable<boolean>(false)
	const showCaptureHint = writable<boolean | undefined>(undefined)
	const flowInputEditorStateStore = writable<FlowInputEditorState>({
		selectedTab: undefined,
		editPanelSize: 0,
		payloadData: undefined
	})

	const testSteps = new TestSteps()

	function select(selectedId: string) {
		selectedIdStore.set(selectedId)
	}

	let insertButtonOpen = writable<boolean>(false)

	setContext<FlowEditorContext>('FlowEditorContext', {
		selectedId: selectedIdStore,
		currentEditor: writable(undefined),
		previewArgs: previewArgsStore,
		scriptEditorDrawer,
		moving,
		history,
		flowStateStore,
		flowStore,
		pathStore,
		testSteps,
		saveDraft,
		initialPathStore,
		fakeInitialPath,
		flowInputsStore: writable<FlowInput>({}),
		customUi,
		insertButtonOpen,
		executionCount: writable(0),
		flowInputEditorState: flowInputEditorStateStore
	})

	// Add triggers context store
	const triggersState = $state(
		new Triggers(
			[
				{ type: 'webhook', path: '', isDraft: false },
				{ type: 'email', path: '', isDraft: false },
				...(draftTriggersFromUrl ?? savedFlow?.draft?.draft_triggers ?? [])
			],
			selectedTriggerIndexFromUrl,
			saveSessionDraft
		)
	)

	setContext<TriggerContext>('TriggerContext', {
		triggersCount,
		simplifiedPoll,
		showCaptureHint,
		triggersState
	})

	export async function loadTriggers() {
		if (initialPath == '') return
		$triggersCount = await FlowService.getTriggersCountOfFlow({
			workspace: $workspaceStore!,
			path: initialPath
		})

		// Initialize triggers using utility function
		await triggersState.fetchTriggers(
			triggersCount,
			$workspaceStore,
			initialPath,
			true,
			$primaryScheduleStore,
			$userStore
		)

		if (savedFlow && savedFlow.draft) {
			savedFlow = filterDraftTriggers(savedFlow, triggersState) as FlowWithDraftAndDraftTriggers
		}
	}

	function onKeyDown(event: KeyboardEvent) {
		let classes = event.target?.['className']
		if (
			(typeof classes === 'string' && classes.includes('inputarea')) ||
			['INPUT', 'TEXTAREA'].includes(document.activeElement?.tagName!)
		) {
			return
		}

		switch (event.key) {
			case 'Z':
				if (event.ctrlKey || event.metaKey) {
					flowStore.val = redo(history)
					event.preventDefault()
				}
				break
			case 'z':
				if (event.ctrlKey || event.metaKey) {
					flowStore.val = undo(history, flowStore.val)
					$selectedIdStore = 'Input'
					event.preventDefault()
				}
				break
			case 's':
				if (event.ctrlKey || event.metaKey) {
					saveDraft()
					event.preventDefault()
				}
				break
			case 'ArrowDown': {
				if (!$insertButtonOpen) {
					let ids = generateIds()
					let idx = ids.indexOf($selectedIdStore)
					if (idx > -1 && idx < ids.length - 1) {
						$selectedIdStore = ids[idx + 1]
						event.preventDefault()
					}
				}
				break
			}
			case 'ArrowUp': {
				if (!$insertButtonOpen) {
					let ids = generateIds()
					let idx = ids.indexOf($selectedIdStore)
					if (idx > 0 && idx < ids.length) {
						$selectedIdStore = ids[idx - 1]
						event.preventDefault()
					}
				}
				break
			}
		}
	}

	function generateIds() {
		return [
			'settings-metadata',
			'constants',
			'preprocessor',
			...dfsApply(flowStore.val.value.modules, (module) => module.id)
		]
	}

	const dropdownItems: Array<{
		label: string
		onClick: () => void
	}> = []

	if (customUi.topBar?.extraDeployOptions != false) {
		if (savedFlow?.draft_only === false || savedFlow?.draft_only === undefined) {
			dropdownItems.push({
				label: 'Exit & see details',
				onClick: () => dispatch('details', $pathStore)
			})
		}

		if (!newFlow) {
			dropdownItems.push({
				label: 'Fork',
				onClick: () => window.open(`/flows/add?template=${initialPath}`)
			})
		}
	}

	let flowCopilotContext: FlowCopilotContext = $state({
		shouldUpdatePropertyType: writable<{
			[key: string]: 'static' | 'javascript' | undefined
		}>({}),
		exprsToSet: writable<{
			[key: string]: InputTransform | any | undefined
		}>({}),
		generatedExprs: writable<{
			[key: string]: string | undefined
		}>({}),
		stepInputsLoading: writable<boolean>(false)
	})

	setContext('FlowCopilotContext', flowCopilotContext)

	let renderCount = $state(0)
	let flowTutorials: FlowTutorials | undefined = $state(undefined)

	let jsonViewerDrawer: Drawer | undefined = $state(undefined)
	let yamlEditorDrawer: Drawer | undefined = $state(undefined)
	let flowHistory: FlowHistory | undefined = $state(undefined)

	export function triggerTutorial() {
		const urlParams = new URLSearchParams(window.location.search)
		const tutorial = urlParams.get('tutorial')

		if (tutorial) {
			flowTutorials?.runTutorialById(tutorial)
		} else if ($tutorialsToDo.includes(0) && !$ignoredTutorials.includes(0)) {
			flowTutorials?.runTutorialById('action')
		}
	}

	let moreItems: {
		displayName: string
		icon: ComponentType<Icon>
		action: () => void
		disabled?: boolean
	}[] = $state([])

	function onCustomUiChange(
		customUi: FlowBuilderWhitelabelCustomUi | undefined,
		hasAiDiff: boolean
	) {
		moreItems = [
			...(customUi?.topBar?.history != false
				? [
						{
							displayName: 'Deployment History',
							icon: HistoryIcon,
							action: () => {
								flowHistory?.open()
							},
							disabled: newFlow
						}
					]
				: []),
			...(customUi?.topBar?.history != false
				? [
						{
							displayName: 'Export',
							icon: FileJson,
							action: () => jsonViewerDrawer?.openDrawer()
						},
						{
							displayName: 'Edit in YAML',
							icon: FileJson,
							action: () => yamlEditorDrawer?.openDrawer(),
							disabled: hasAiDiff
						}
					]
				: [])
		]
	}

	function handleDeployTrigger(trigger: Trigger) {
		const { id, path, type } = trigger
		//Update the saved flow to remove the draft trigger that is deployed
		if (savedFlow && savedFlow.draft && savedFlow.draft.draft_triggers) {
			const newSavedDraftTrigers = savedFlow.draft.draft_triggers.filter(
				(t) => t.id !== id || t.path !== path || t.type !== type
			)
			savedFlow.draft.draft_triggers =
				newSavedDraftTrigers.length > 0 ? newSavedDraftTrigers : undefined
		}
	}

	let flowPreviewButtons: FlowPreviewButtons | undefined = $state()

	let forceTestTab: Record<string, boolean> = $state({})
	let highlightArg: Record<string, string | undefined> = $state({})

	run(() => {
		initialPathStore.set(initialPath)
	})
	run(() => {
		setContext('customUi', customUi)
	})
	run(() => {
		if (flowStore.val || $selectedIdStore) {
			readFieldsRecursively(flowStore.val)
			untrack(() => saveSessionDraft())
		}
	})
	run(() => {
		initialPath && ($pathStore = initialPath)
	})
	run(() => {
		selectedId && untrack(() => select(selectedId))
	})
	run(() => {
		initialPath && initialPath != '' && $workspaceStore && untrack(() => loadTriggers())
	})
	run(() => {
		const hasAiDiff = aiChatManager.flowAiChatHelpers?.hasDiff() ?? false
		customUi && untrack(() => onCustomUiChange(customUi, hasAiDiff))
	})

	export async function loadFlowState() {
		await stepHistoryLoader.loadIndividualStepsStates(
			flowStore.val as Flow,
			flowStateStore,
			$workspaceStore!,
			$initialPathStore,
			$pathStore
		)
	}

	let stepHistoryLoader = new StepHistoryLoader(
		loadedFromHistoryFromUrl?.stepsState ?? {},
		loadedFromHistoryFromUrl?.flowJobInitial,
		saveSessionDraft,
		noInitial
	)
	setStepHistoryLoaderContext(stepHistoryLoader)

	export function setLoadedFromHistory(
		loadedFromHistoryUrl:
			| {
					flowJobInitial: boolean | undefined
					stepsState: Record<string, stepState>
			  }
			| undefined
	) {
		if (!loadedFromHistoryUrl) {
			return
		}

		stepHistoryLoader.setFlowJobInitial(loadedFromHistoryUrl.flowJobInitial)
		stepHistoryLoader.stepStates = loadedFromHistoryUrl.stepsState
	}
</script>

<svelte:window onkeydown={onKeyDown} />

{@render children?.()}

<DeployOverrideConfirmationModal
	bind:deployedBy
	bind:confirmCallback
	bind:open
	{diffDrawer}
	bind:deployedValue
	currentValue={flowStore.val}
/>

<DraftTriggersConfirmationModal
	bind:open={draftTriggersModalOpen}
	draftTriggers={triggersState.triggers.filter((t) => t.draftConfig)}
	isFlow={true}
	on:canceled={() => {
		draftTriggersModalOpen = false
	}}
	on:confirmed={handleDraftTriggersConfirmed}
/>

<AIChangesWarningModal bind:open={aiChangesWarningOpen} onConfirm={aiChangesConfirmCallback} />

{#key renderCount}
	{#if !$userStore?.operator}
		{#if $pathStore}
			<FlowHistory bind:this={flowHistory} path={$pathStore} on:historyRestore />
		{/if}
		<FlowYamlEditor bind:drawer={yamlEditorDrawer} />
		<FlowImportExportMenu bind:drawer={jsonViewerDrawer} />
		<ScriptEditorDrawer bind:this={$scriptEditorDrawer} />

		<div class="flex flex-col flex-1 h-screen">
			<!-- Nav between steps-->
			<div
				class="justify-between flex flex-row items-center pl-2.5 pr-6 space-x-4 scrollbar-hidden overflow-x-auto max-h-12 h-full relative"
			>
				<div class="flex w-full max-w-md gap-4 items-center">
					<Summary
						disabled={customUi?.topBar?.editableSummary == false}
						bind:value={flowStore.val.summary}
					/>

					<UndoRedo
						undoProps={{ disabled: $history.index === 0 }}
						redoProps={{ disabled: $history.index === $history.history.length - 1 }}
						on:undo={() => {
							const currentModules = flowStore.val?.value?.modules

							flowStore.val = undo(history, flowStore.val)

							const newModules = flowStore.val?.value?.modules
							const restoredModules = newModules?.filter(
								(node) => !currentModules?.some((currentNode) => currentNode?.id === node?.id)
							)

							for (const mod of restoredModules) {
								if (mod) {
									try {
										loadFlowModuleState(mod).then((state) => ($flowStateStore[mod.id] = state))
									} catch (e) {
										console.error('Error loading state for restored node', e)
									}
								}
							}

							$selectedIdStore = 'Input'
						}}
						on:redo={() => {
							flowStore.val = redo(history)
						}}
					/>
				</div>

				<div class="gap-4 flex-row hidden md:flex w-full max-w-md">
					{#if triggersState.triggers?.some((t) => t.type === 'schedule')}
						{@const primaryScheduleIndex = triggersState.triggers.findIndex((t) => t.isPrimary)}
						{@const scheduleIndex = triggersState.triggers.findIndex((t) => t.type === 'schedule')}
						<Button
							btnClasses="hidden lg:inline-flex"
							startIcon={{ icon: Calendar }}
							variant="contained"
							color="light"
							size="xs"
							on:click={async () => {
								select('triggers')
								const selected = primaryScheduleIndex ?? scheduleIndex
								if (selected) {
									triggersState.selectedTriggerIndex = selected
								}
							}}
						>
							{triggersState.triggers[primaryScheduleIndex]?.draftConfig?.schedule ??
								triggersState.triggers[primaryScheduleIndex]?.lightConfig?.schedule ??
								''}
						</Button>
					{/if}

					{#if customUi?.topBar?.path != false}
						<div class="flex justify-start w-full">
							<div>
								<button
									onclick={async () => {
										select('settings-metadata')
										document.getElementById('path')?.focus()
									}}
								>
									<Badge
										color="gray"
										class="center-center !bg-gray-300 !text-tertiary dark:!bg-gray-700 dark:!text-gray-300 !h-[28px]  !w-[70px] rounded-r-none"
									>
										<Pen size={12} class="mr-2" /> Path
									</Badge>
								</button>
							</div>
							<input
								type="text"
								readonly
								value={$pathStore && $pathStore != '' ? $pathStore : 'Choose a path'}
								class="font-mono !text-xs !min-w-[96px] !max-w-[300px] !w-full !h-[28px] !my-0 !py-0 !border-l-0 !rounded-l-none"
								onfocus={({ currentTarget }) => {
									currentTarget.select()
								}}
							/>
						</div>
					{/if}
				</div>
				<div class="flex flex-row gap-2 items-center">
					{#if $enterpriseLicense && !newFlow}
						<Awareness />
					{/if}
					<div>
						{#if moreItems?.length > 0}
							<Dropdown items={moreItems} />
						{/if}
					</div>
					{#if customUi?.topBar?.tutorials != false}
						<FlowBuilderTutorials
							on:reload={() => {
								renderCount += 1
							}}
						/>
					{/if}
					{#if customUi?.topBar?.diff != false}
						<Button
							color="light"
							variant="border"
							size="xs"
							on:click={async () => {
								if (!savedFlow) {
									return
								}

								await syncWithDeployed()

								const currentDraftTriggers = structuredClone(
									triggersState.getDraftTriggersSnapshot()
								)

								diffDrawer?.openDrawer()
								const currentFlow =
									aiChatManager.flowAiChatHelpers?.getPreviewFlow() ?? flowStore.val
								diffDrawer?.setDiff({
									mode: 'normal',
									deployed: deployedValue ?? savedFlow,
									draft: savedFlow?.draft,
									current: {
										...currentFlow,
										path: $pathStore,
										draft_triggers: currentDraftTriggers
									}
								})
							}}
							disabled={!savedFlow}
						>
							<div class="flex flex-row gap-2 items-center">
								<DiffIcon size={14} />
								Diff
							</div>
						</Button>
					{/if}
					{#if !disableAi && customUi?.topBar?.aiBuilder != false && !aiChatManager.open}
						<FlowAIButton openPanel={() => aiChatManager.openChat()} />
					{/if}
					<FlowPreviewButtons
						on:openTriggers={(e) => {
							select('triggers')
							handleSelectTriggerFromKind(triggersState, triggersCount, initialPath, e.detail.kind)
							captureOn.set(true)
							showCaptureHint.set(true)
						}}
						bind:this={flowPreviewButtons}
						{loading}
					/>
					<Button
						loading={loadingDraft}
						size="xs"
						startIcon={{ icon: Save }}
						on:click={() => saveDraft()}
						disabled={(!newFlow && !savedFlow) || loading}
						shortCut={{
							key: 'S'
						}}
					>
						Draft
					</Button>

					<DeployButton
						on:save={async ({ detail }) => await handleSaveFlow(detail)}
						{loading}
						{loadingSave}
						{newFlow}
						{dropdownItems}
					/>
				</div>
			</div>

			<!-- metadata -->
			{#if $flowStateStore}
				<FlowEditor
					{disabledFlowInputs}
					disableAi={disableAi || customUi?.stepInputs?.ai == false}
					disableSettings={customUi?.settingsPanel === false}
					{loading}
					on:reload={() => {
						renderCount += 1
					}}
					{newFlow}
					on:applyArgs={(ev) => {
						if (ev.detail.kind === 'preprocessor') {
							testSteps.setStepArgs('preprocessor', ev.detail.args ?? {})
							$selectedIdStore = 'preprocessor'
						}
					}}
					on:testWithArgs={(e) => {
						previewArgsStore.val = JSON.parse(JSON.stringify(e.detail))
						flowPreviewButtons?.openPreview(true)
					}}
					onTestUpTo={() => {
						flowPreviewButtons?.testUpTo()
					}}
					{savedFlow}
					onDeployTrigger={handleDeployTrigger}
					onEditInput={(moduleId, key) => {
						selectedIdStore.set(moduleId)
						// Use new prop-based system
						forceTestTab[moduleId] = true
						highlightArg[moduleId] = key
						// Reset the force flag after a short delay to allow re-triggering
						setTimeout(() => {
							forceTestTab[moduleId] = false
							highlightArg[moduleId] = undefined
						}, 500)
					}}
					{forceTestTab}
					{highlightArg}
<<<<<<< HEAD
					onRunPreview={() => {
						flowPreviewButtons?.openPreview(true)
					}}
=======
					{loadingJobs}
>>>>>>> 44457c72
				/>
			{:else}
				<CenteredPage>Loading...</CenteredPage>
			{/if}
		</div>
	{:else}
		Flow Builder not available to operators
	{/if}
{/key}

<FlowTutorials
	bind:this={flowTutorials}
	on:reload={() => {
		renderCount += 1
	}}
/><|MERGE_RESOLUTION|>--- conflicted
+++ resolved
@@ -359,7 +359,6 @@
 		loadingDraft = false
 	}
 
-	let loadingJobs: boolean = $state(false)
 	onMount(() => {
 		setSavedraftCb?.(() => saveDraft())
 	})
@@ -1144,13 +1143,9 @@
 					}}
 					{forceTestTab}
 					{highlightArg}
-<<<<<<< HEAD
 					onRunPreview={() => {
 						flowPreviewButtons?.openPreview(true)
 					}}
-=======
-					{loadingJobs}
->>>>>>> 44457c72
 				/>
 			{:else}
 				<CenteredPage>Loading...</CenteredPage>
