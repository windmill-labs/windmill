<script lang="ts">
	import { displayDate, msToSec } from '$lib/utils'
	import { Loader2 } from 'lucide-svelte'
	import TimelineBar from './TimelineBar.svelte'
	import WaitTimeWarning from './common/waitTimeWarning/WaitTimeWarning.svelte'
	import { TimelineCompute } from '$lib/timelineCompute.svelte'
	import { onMount, untrack } from 'svelte'
	import OnChange from './common/OnChange.svelte'
	import VirtualList from '@tutorlatin/svelte-tiny-virtual-list'
	import { Tween } from 'svelte/motion'

	interface Props {
		selfWaitTime?: number | undefined
		aggregateWaitTime?: number | undefined
		flowModules: string[]
		durationStatuses: Record<
			string,
			{
				byJob: Record<string, { created_at?: number; started_at?: number; duration_ms?: number }>
			}
		>
		flowDone?: boolean
		buildSubflowKey: (key: string) => string
	}

	let {
		selfWaitTime = undefined,
		aggregateWaitTime = undefined,
		flowModules,
		durationStatuses,
		flowDone = false
	}: Props = $props()

	let timelineCompute = $state<TimelineCompute | undefined>(undefined)

	// Initialize timeline compute when we have duration statuses
	onMount(() => {
		timelineCompute = new TimelineCompute(flowModules, durationStatuses, flowDone)
		return () => {
			timelineCompute?.destroy()
		}
	})

	// Derived timeline values
	const min = $derived(timelineCompute?.min ?? undefined)
	const max = $derived(timelineCompute?.max ?? undefined)
	const total = $derived(timelineCompute?.total ?? undefined)
	const items = $derived(timelineCompute?.items ?? undefined)
	const now = $derived(timelineCompute?.now ?? Date.now())
	const duration = new Tween(0, { duration: 1000 })

	$effect(() => {
		duration.set(max && min ? max - min : 0)
	})

	export function reset() {
		timelineCompute?.reset()
	}

<<<<<<< HEAD
	const barHeight = 20
=======
	$effect(() => {
		flowDone
		untrack(() => {
			timelineCompute?.setFlowDone(flowDone)
		})
	})
>>>>>>> acbf5862
</script>

<OnChange
	key={durationStatuses}
	onChange={() => {
		timelineCompute?.updateInputs(flowModules, durationStatuses, flowDone)
	}}
/>

{#if items}
	<div class="divide-y border-b">
		<div class="px-2 py-2 grid grid-cols-12 w-full"
			><div></div>
			<div class="col-span-11 pt-1 px-2 flex text-2xs text-secondary justify-between"
				><div>{min ? displayDate(new Date(min), true) : ''}</div>{#if max && min}<div
<<<<<<< HEAD
						class="hidden lg:block">{msToSec(duration.current, 1)}s</div
=======
						class="hidden lg:block">{msToSec(max - min, 1)}s</div
>>>>>>> acbf5862
					>
				{/if}<div class="flex gap-1 items-center font-mono"
					>{max ? displayDate(new Date(max), true) : ''}{#if !max && min}{#if now}
							{msToSec(now - min, 3)}s
						{/if}<Loader2 size={14} class="animate-spin" />{/if}</div
				></div
			>
		</div>
		<div class="flex flex-row-reverse items-center text-sm text-secondary p-2">
			<div class="flex gap-4 items-center text-2xs">
				<div class="flex gap-2 items-center">
					<div>Waiting for executor/Suspend</div>
					<div class="h-4 w-4 bg-gray-500"></div>
				</div>

				<div class="flex gap-2 items-center">
					<div>Execution</div>
					<div class="h-4 w-4 bg-blue-500/90"></div>
				</div>
			</div>
		</div>
		{#if selfWaitTime}
			<div class="px-2 py-2 grid grid-cols-6 w-full">
				root:
				<WaitTimeWarning
					self_wait_time_ms={selfWaitTime}
					aggregate_wait_time_ms={aggregateWaitTime}
					variant="badge-self-wait"
				/>
			</div>
		{/if}
		{#each Object.values(flowModules) as k (k)}
			<div class="shadow-inner dark:shadow-gray-700 relative">
				<div class="px-2 py-2 grid grid-cols-6 w-full">
					<div class="truncate">{k.startsWith('subflow:') ? k.substring(8) : k}</div>
					<div class="col-span-5 flex">
						{#if min && total}
							<VirtualList
								width="100%"
								height={Math.min(400, (items?.[k]?.length ?? 0) * barHeight)}
								itemCount={items?.[k]?.length ?? 0}
								itemSize={barHeight}
							>
								{#snippet item({ index, style })}
									{@const b = items?.[k]?.[index]}
									{@const waitingLen = b?.created_at
										? b.started_at
											? b.started_at - b?.created_at
											: b.duration_ms
												? 0
												: now - b?.created_at
										: 0}
									<div class="flex w-full p-1 pb-2 pl-12" {style}>
										<TimelineBar
											position="left"
											id={b?.id}
											{total}
											{min}
											gray
											started_at={b.created_at}
											len={waitingLen < 100 ? 0 : waitingLen - 100}
											running={b?.started_at == undefined}
										/>
										{#if b.started_at}
											<TimelineBar
												position={waitingLen < 100 ? 'center' : 'right'}
												id={b?.id}
												{total}
												{min}
												concat
												started_at={b.started_at}
												len={b.started_at ? (b?.duration_ms ?? now - b?.started_at) : 0}
												running={b?.duration_ms == undefined}
											/>
										{/if}
									</div>
								{/snippet}
							</VirtualList>
						{/if}</div
					></div
				>
			</div>
		{/each}
	</div>
{:else}
	<Loader2 class="animate-spin" />
{/if}<|MERGE_RESOLUTION|>--- conflicted
+++ resolved
@@ -7,12 +7,21 @@
 	import { onMount, untrack } from 'svelte'
 	import OnChange from './common/OnChange.svelte'
 	import VirtualList from '@tutorlatin/svelte-tiny-virtual-list'
-	import { Tween } from 'svelte/motion'
+	import type { GraphModuleState } from './graph'
+	import FlowJobsMenu from './flows/map/FlowJobsMenu.svelte'
+	import type { FlowModuleForTimeline } from './FlowStatusViewerInner.svelte'
 
 	interface Props {
 		selfWaitTime?: number | undefined
 		aggregateWaitTime?: number | undefined
-		flowModules: string[]
+		flowModules: FlowModuleForTimeline[]
+		localModuleStates: Record<string, GraphModuleState>
+
+		onSelectedIteration?: (
+			detail:
+				| { id: string; index: number; manuallySet: true; moduleId: string }
+				| { manuallySet: false; moduleId: string }
+		) => Promise<void>
 		durationStatuses: Record<
 			string,
 			{
@@ -28,17 +37,27 @@
 		aggregateWaitTime = undefined,
 		flowModules,
 		durationStatuses,
-		flowDone = false
+		flowDone = false,
+		localModuleStates,
+		onSelectedIteration
 	}: Props = $props()
 
 	let timelineCompute = $state<TimelineCompute | undefined>(undefined)
+	const flowModulesIds = $derived(flowModules.map(({ id }) => id))
 
 	// Initialize timeline compute when we have duration statuses
 	onMount(() => {
-		timelineCompute = new TimelineCompute(flowModules, durationStatuses, flowDone)
+		timelineCompute = new TimelineCompute(flowModulesIds, durationStatuses, flowDone)
 		return () => {
 			timelineCompute?.destroy()
 		}
+	})
+
+	$effect(() => {
+		flowDone
+		untrack(() => {
+			timelineCompute?.setFlowDone(flowDone)
+		})
 	})
 
 	// Derived timeline values
@@ -47,50 +66,31 @@
 	const total = $derived(timelineCompute?.total ?? undefined)
 	const items = $derived(timelineCompute?.items ?? undefined)
 	const now = $derived(timelineCompute?.now ?? Date.now())
-	const duration = new Tween(0, { duration: 1000 })
-
-	$effect(() => {
-		duration.set(max && min ? max - min : 0)
-	})
 
 	export function reset() {
 		timelineCompute?.reset()
 	}
 
-<<<<<<< HEAD
-	const barHeight = 20
-=======
-	$effect(() => {
-		flowDone
-		untrack(() => {
-			timelineCompute?.setFlowDone(flowDone)
-		})
-	})
->>>>>>> acbf5862
+	const barHeight = 32
 </script>
 
 <OnChange
 	key={durationStatuses}
 	onChange={() => {
-		timelineCompute?.updateInputs(flowModules, durationStatuses, flowDone)
+		timelineCompute?.updateInputs(flowModulesIds, durationStatuses, flowDone)
 	}}
 />
-
 {#if items}
 	<div class="divide-y border-b">
 		<div class="px-2 py-2 grid grid-cols-12 w-full"
 			><div></div>
 			<div class="col-span-11 pt-1 px-2 flex text-2xs text-secondary justify-between"
 				><div>{min ? displayDate(new Date(min), true) : ''}</div>{#if max && min}<div
-<<<<<<< HEAD
-						class="hidden lg:block">{msToSec(duration.current, 1)}s</div
-=======
 						class="hidden lg:block">{msToSec(max - min, 1)}s</div
->>>>>>> acbf5862
 					>
 				{/if}<div class="flex gap-1 items-center font-mono"
 					>{max ? displayDate(new Date(max), true) : ''}{#if !max && min}{#if now}
-							{msToSec(now - min, 3)}s
+							{msToSec(now - min, 1)}s
 						{/if}<Loader2 size={14} class="animate-spin" />{/if}</div
 				></div
 			>
@@ -118,51 +118,85 @@
 				/>
 			</div>
 		{/if}
-		{#each Object.values(flowModules) as k (k)}
+		{#each flowModules as { id: k, type: typ } (k)}
+			{@const subItems = items?.[k]?.filter((x) => x.created_at && x.started_at)}
 			<div class="shadow-inner dark:shadow-gray-700 relative">
 				<div class="px-2 py-2 grid grid-cols-6 w-full">
-					<div class="truncate">{k.startsWith('subflow:') ? k.substring(8) : k}</div>
+					<div class="truncate"
+						>{k.startsWith('subflow:') ? k.substring(8) : k}
+						{#if localModuleStates[k]?.selectedForloop && (typ == 'forloopflow' || typ == 'whileloopflow')}
+							<span class="text-xs font-mono font-medium inline-flex items-center -my-2">
+								<button onclick={(e) => e.stopPropagation()}>
+									<FlowJobsMenu
+										moduleId={k}
+										id={k}
+										{onSelectedIteration}
+										flowJobsSuccess={localModuleStates[k]?.flow_jobs_success}
+										flowJobs={localModuleStates[k]?.flow_jobs}
+										selected={localModuleStates[k]?.selectedForloopIndex ?? 0}
+										selectedManually={localModuleStates[k]?.selectedForLoopSetManually ?? false}
+										showIcon={false}
+									/>
+								</button>
+							</span>
+						{/if}
+					</div>
 					<div class="col-span-5 flex">
+						{#if subItems?.length > 1}
+							<div class="text-xs text-secondary absolute top-1 right-2">
+								{subItems?.length} jobs
+							</div>
+						{/if}
 						{#if min && total}
 							<VirtualList
 								width="100%"
-								height={Math.min(400, (items?.[k]?.length ?? 0) * barHeight)}
-								itemCount={items?.[k]?.length ?? 0}
+								height={Math.min(400, (subItems?.length ?? 0) * barHeight)}
+								itemCount={subItems?.length ?? 0}
 								itemSize={barHeight}
+								getKey={(index) => subItems?.[index]?.id}
 							>
 								{#snippet item({ index, style })}
-									{@const b = items?.[k]?.[index]}
-									{@const waitingLen = b?.created_at
-										? b.started_at
-											? b.started_at - b?.created_at
-											: b.duration_ms
-												? 0
-												: now - b?.created_at
-										: 0}
-									<div class="flex w-full p-1 pb-2 pl-12" {style}>
-										<TimelineBar
-											position="left"
-											id={b?.id}
-											{total}
-											{min}
-											gray
-											started_at={b.created_at}
-											len={waitingLen < 100 ? 0 : waitingLen - 100}
-											running={b?.started_at == undefined}
-										/>
-										{#if b.started_at}
+									{@const b = subItems?.[index]}
+									{#if b?.created_at}
+										<!-- <div class="text-xs text-secondary">{JSON.stringify(b)}</div> -->
+										{@const waitingLen = b?.created_at
+											? b.started_at
+												? b.started_at - b?.created_at
+												: b.duration_ms
+													? 0
+													: now - b?.created_at
+											: 0}
+										<div class="flex w-full p-1 pb-2 pl-12" {style}>
 											<TimelineBar
-												position={waitingLen < 100 ? 'center' : 'right'}
+												position="left"
 												id={b?.id}
 												{total}
 												{min}
-												concat
-												started_at={b.started_at}
-												len={b.started_at ? (b?.duration_ms ?? now - b?.started_at) : 0}
-												running={b?.duration_ms == undefined}
+												gray
+												started_at={b.created_at}
+												len={waitingLen < 100 ? 0 : waitingLen - 100}
+												running={b?.started_at == undefined}
 											/>
-										{/if}
-									</div>
+											{#if b.started_at}
+												<TimelineBar
+													position={waitingLen < 100 ? 'center' : 'right'}
+													id={b?.id}
+													{total}
+													{min}
+													concat
+													started_at={b.started_at}
+													len={b.started_at ? (b?.duration_ms ?? now - b?.started_at) : 0}
+													running={b?.duration_ms == undefined}
+												/>
+											{/if}
+										</div>
+									{:else}
+										<div class="flex w-full p-1 pb-2 pl-12">
+											<div class="text-xs text-secondary">
+												<!-- Waiting for executor/Suspend {JSON.stringify(b)} -->
+											</div>
+										</div>
+									{/if}
 								{/snippet}
 							</VirtualList>
 						{/if}</div
