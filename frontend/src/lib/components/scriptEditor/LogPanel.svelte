<script lang="ts">
	import {
		type CompletedJob,
		type Job,
		JobService,
		OpenAPI,
		type Preview,
		type WorkflowStatus
	} from '$lib/gen'
	import { workspaceStore } from '$lib/stores'
	import { displayDate } from '$lib/utils'
	import Tabs from '../common/tabs/Tabs.svelte'
	import Tab from '../common/tabs/Tab.svelte'
	import DisplayResult from '../DisplayResult.svelte'
	import Drawer from '../common/drawer/Drawer.svelte'
	import DrawerContent from '../common/drawer/DrawerContent.svelte'
	import HighlightCode from '../HighlightCode.svelte'
	import LogViewer from '../LogViewer.svelte'
	import { Pane, Splitpanes } from 'svelte-splitpanes'
	import SplitPanesWrapper from '../splitPanes/SplitPanesWrapper.svelte'
	import { CheckCircle2, Loader2, XCircle } from 'lucide-svelte'
	import type Editor from '../Editor.svelte'
	import type DiffEditor from '../DiffEditor.svelte'
	import ScriptFix from '../copilot/ScriptFix.svelte'
	import Cell from '../table/Cell.svelte'
	import DataTable from '../table/DataTable.svelte'
	import Head from '../table/Head.svelte'
	import WorkflowTimeline from '../WorkflowTimeline.svelte'

	export let lang: Preview['language'] | undefined
	export let previewIsLoading = false
	export let previewJob: Job | undefined
	export let pastPreviews: CompletedJob[] = []
	export let editor: Editor | undefined = undefined
	export let diffEditor: DiffEditor | undefined = undefined
	export let args: Record<string, any> | undefined = undefined

	type DrawerContent = {
		mode: 'json' | Preview['language'] | 'plain'
		title: string
		content: any
	}

	let selectedTab = 'logs'
	let drawerOpen: boolean = false
	let drawerContent: DrawerContent | undefined = undefined

	export function setFocusToLogs() {
		selectedTab = 'logs'
	}

	function openDrawer(newContent: DrawerContent) {
		drawerContent = newContent
		drawerOpen = true
	}

	function closeDrawer() {
		drawerOpen = false
	}

	function asWorkflowStatus(x: any): Record<string, WorkflowStatus> {
		return x as Record<string, WorkflowStatus>
	}
</script>

<Drawer bind:open={drawerOpen} size="800px">
	<DrawerContent title={drawerContent?.title} on:close={() => closeDrawer()}>
		{#if drawerContent?.content == undefined}
			<div class="p-2"> <Loader2 class="animate-spin" /> </div>
		{:else if drawerContent?.mode === 'json'}
			<DisplayResult
				workspaceId={previewJob?.workspace_id}
				jobId={previewJob?.id}
				result={drawerContent.content}
			/>
		{:else if drawerContent?.mode === 'plain'}
			<pre
				class="overflow-x-auto break-words relative h-full m-2 text-xs bg-surface shadow-inner p-2"
				>{drawerContent?.content}
			</pre>
		{:else if drawerContent?.mode === 'deno' || drawerContent?.mode === 'python3' || drawerContent?.mode === 'go' || drawerContent?.mode === 'bash' || drawerContent?.mode === 'nativets'}
			<HighlightCode language={drawerContent?.mode} code={drawerContent?.content} />
		{/if}
	</DrawerContent>
</Drawer>

<Tabs bind:selected={selectedTab} class="mt-1">
	<Tab value="logs" size="xs">Logs & Result</Tab>
	<Tab value="history" size="xs">History</Tab>

	<svelte:fragment slot="content">
		<!--
			TabContent would wrap it in an extra div which is undesirable in this situation
			because SplitPanesWrapper uses the parent element as a reference point.
		-->
		{#if selectedTab === 'logs'}
			<SplitPanesWrapper>
				<Splitpanes horizontal>
					{#if previewJob?.is_flow_step == false && previewJob?.flow_status && !(typeof previewJob.flow_status == 'object' && '_metadata' in previewJob.flow_status)}
						<Pane class="relative">
							<WorkflowTimeline
								flow_status={asWorkflowStatus(previewJob.flow_status)}
								flowDone={previewJob.type == 'CompletedJob'}
							/>
						</Pane>
					{/if}
					<Pane class="relative">
						<LogViewer
							jobId={previewJob?.id}
							duration={previewJob?.['duration_ms']}
							mem={previewJob?.['mem_peak']}
							content={previewJob?.logs}
							isLoading={previewIsLoading}
							tag={previewJob?.tag}
						/>
					</Pane>
					<Pane>
						{#if previewJob != undefined && 'result' in previewJob}
							<div class="relative w-full h-full p-2">
<<<<<<< HEAD
								<div class="relative">
									<DisplayResult
										workspaceId={previewJob?.workspace_id}
										jobId={previewJob?.id}
										result={previewJob.result}>
										<svelte:fragment slot="copilot-fix">
											{#if lang && editor && diffEditor && args && previewJob?.result?.error}
												<ScriptFix
													error={JSON.stringify(previewJob.result.error)}
													{lang}
													{editor}
													{diffEditor}
													{args}
												/>
											{/if}
										</svelte:fragment>
									</DisplayResult>
								</div>
=======
								<DisplayResult
									workspaceId={previewJob?.workspace_id}
									jobId={previewJob?.id}
									result={previewJob.result}
								>
									<svelte:fragment slot="copilot-fix">
										{#if lang && editor && diffEditor && args && previewJob?.result && typeof previewJob?.result == 'object' && `error` in previewJob?.result && previewJob?.result.error}
											<ScriptFix
												error={JSON.stringify(previewJob.result.error)}
												{lang}
												{editor}
												{diffEditor}
												{args}
											/>
										{/if}
									</svelte:fragment>
								</DisplayResult>
>>>>>>> c52d9d97
							</div>
						{:else}
							<div class="text-sm text-tertiary p-2 flex justify-between items-center">
								<span>
									{#if previewIsLoading}
										<Loader2 class="animate-spin" />
									{:else}
										Test to see the result here
									{/if}
								</span>
								<button
									class="px-4 py-2 text-xs font-normal"
									on:click={() => window.open('https://www.windmill.dev/docs/core_concepts/rich_display_rendering', '_blank')}>
									Rich Display
								</button>
							</div>
						{/if}
					</Pane>					
				</Splitpanes>
			</SplitPanesWrapper>
		{/if}
		{#if selectedTab === 'history'}
			<div>
				<DataTable size="xs" noBorder>
					<Head>
						<tr>
							<Cell first>Id</Cell>
							<Cell>Created at</Cell>
							<Cell>Success</Cell>
							<Cell>Result</Cell>
							<Cell>Code</Cell>
							<Cell last>Logs</Cell>
						</tr>
					</Head>
					<tbody class="divide-y">
						{#each pastPreviews as { id, created_at, success }}
							<tr>
								<Cell first>
									<a class="pr-3" href="/run/{id}?workspace={$workspaceStore}" target="_blank"
										>{id.substring(30)}</a
									>
								</Cell>
								<Cell>{displayDate(created_at)}</Cell>
								<Cell>
									{#if success}
										<CheckCircle2 size={10} class="text-green-600" />
									{:else}
										<XCircle size={10} class="text-red-700" />
									{/if}
								</Cell>
								<Cell>
									<button
										class="text-xs"
										on:click|preventDefault={() => {
											openDrawer({ mode: 'json', content: undefined, title: 'Result' })
											JobService.getCompletedJobResult({
												workspace: $workspaceStore ?? 'NO_W',
												id
											}).then((res) => {
												drawerContent && (drawerContent.content = res)
											})
										}}
									>
										See Result
									</button>
								</Cell>
								<Cell>
									<button
										class="text-xs"
										on:click|preventDefault={async () => {
											const code = (
												await JobService.getCompletedJob({
													workspace: $workspaceStore ?? 'NO_W',
													id
												})
											).raw_code

											openDrawer({
												mode: lang ?? 'plain',
												content: String(code),
												title: `Code ${lang}`
											})
										}}
									>
										View code
									</button>
								</Cell>
								<Cell last>
									<button
										class="text-xs"
										on:click|preventDefault={async () => {
											const logs = await (
												await fetch(OpenAPI.BASE + `/w/${$workspaceStore}/jobs_u/get_logs/${id}`)
											).text()
											console.log(logs)
											openDrawer({ mode: 'plain', content: String(logs), title: `Logs for ${id}` })
										}}
									>
										View logs
									</button>
								</Cell>
							</tr>
						{/each}
					</tbody>
				</DataTable>
			</div>
		{/if}
	</svelte:fragment>
</Tabs><|MERGE_RESOLUTION|>--- conflicted
+++ resolved
@@ -117,14 +117,14 @@
 					<Pane>
 						{#if previewJob != undefined && 'result' in previewJob}
 							<div class="relative w-full h-full p-2">
-<<<<<<< HEAD
 								<div class="relative">
 									<DisplayResult
 										workspaceId={previewJob?.workspace_id}
 										jobId={previewJob?.id}
-										result={previewJob.result}>
+										result={previewJob.result}
+									>
 										<svelte:fragment slot="copilot-fix">
-											{#if lang && editor && diffEditor && args && previewJob?.result?.error}
+											{#if lang && editor && diffEditor && args && previewJob?.result && typeof previewJob?.result == 'object' && `error` in previewJob?.result && previewJob?.result.error}
 												<ScriptFix
 													error={JSON.stringify(previewJob.result.error)}
 													{lang}
@@ -136,25 +136,6 @@
 										</svelte:fragment>
 									</DisplayResult>
 								</div>
-=======
-								<DisplayResult
-									workspaceId={previewJob?.workspace_id}
-									jobId={previewJob?.id}
-									result={previewJob.result}
-								>
-									<svelte:fragment slot="copilot-fix">
-										{#if lang && editor && diffEditor && args && previewJob?.result && typeof previewJob?.result == 'object' && `error` in previewJob?.result && previewJob?.result.error}
-											<ScriptFix
-												error={JSON.stringify(previewJob.result.error)}
-												{lang}
-												{editor}
-												{diffEditor}
-												{args}
-											/>
-										{/if}
-									</svelte:fragment>
-								</DisplayResult>
->>>>>>> c52d9d97
 							</div>
 						{:else}
 							<div class="text-sm text-tertiary p-2 flex justify-between items-center">
@@ -167,12 +148,17 @@
 								</span>
 								<button
 									class="px-4 py-2 text-xs font-normal"
-									on:click={() => window.open('https://www.windmill.dev/docs/core_concepts/rich_display_rendering', '_blank')}>
+									on:click={() =>
+										window.open(
+											'https://www.windmill.dev/docs/core_concepts/rich_display_rendering',
+											'_blank'
+										)}
+								>
 									Rich Display
 								</button>
 							</div>
 						{/if}
-					</Pane>					
+					</Pane>
 				</Splitpanes>
 			</SplitPanesWrapper>
 		{/if}
