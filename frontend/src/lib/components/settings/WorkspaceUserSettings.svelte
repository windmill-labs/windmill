<script lang="ts">
	import AddUser from '$lib/components/AddUser.svelte'
	import { Badge, Button, Skeleton } from '$lib/components/common'
	import Popover from '$lib/components/meltComponents/Popover.svelte'
	import ToggleButton from '$lib/components/common/toggleButton-v2/ToggleButton.svelte'
	import ToggleButtonGroup from '$lib/components/common/toggleButton-v2/ToggleButtonGroup.svelte'
	import WorkspaceOperatorSettings from '$lib/components/settings/WorkspaceOperatorSettings.svelte'
	import InviteUser from '$lib/components/InviteUser.svelte'
	import PageHeader from '$lib/components/PageHeader.svelte'

	import DataTable from '$lib/components/table/DataTable.svelte'
	import Head from '$lib/components/table/Head.svelte'
	import Toggle from '$lib/components/Toggle.svelte'
	import Tooltip from '$lib/components/Tooltip.svelte'
	import type { CancelablePromise, User, UserUsage } from '$lib/gen'
	import { UserService, WorkspaceService, type WorkspaceInvite } from '$lib/gen'
	import { userStore, workspaceStore } from '$lib/stores'
	import { sendUserToast } from '$lib/toast'
	import { Loader2, Mails, Search } from 'lucide-svelte'
	import SearchItems from '../SearchItems.svelte'
	import Cell from '../table/Cell.svelte'
	import Row from '../table/Row.svelte'
	import ConfirmationModal from '../common/confirmationModal/ConfirmationModal.svelte'
	import { isCloudHosted } from '$lib/cloud'
	import { truncate } from '$lib/utils'
	import { onDestroy } from 'svelte'

	let users: User[] | undefined = undefined
	let invites: WorkspaceInvite[] = []
	let filteredUsers: User[] | undefined = undefined
	let userFilter = ''
	let auto_invite_domain: string | undefined
	let operatorOnly: boolean | undefined = undefined
	let autoAdd: boolean | undefined = undefined
	let nbDisplayed = 30

	async function loadSettings(): Promise<void> {
		const settings = await WorkspaceService.getSettings({ workspace: $workspaceStore! })
		auto_invite_domain = settings.auto_invite_domain
		operatorOnly = settings.auto_invite_operator
		autoAdd = settings.auto_add
	}

	let getUsagePromise: CancelablePromise<UserUsage[]> | undefined = undefined

	let usage: Record<string, number> | undefined = undefined

	async function getUsage() {
		try {
			getUsagePromise = UserService.listUsersUsage({ workspace: $workspaceStore! })
			const res = await getUsagePromise
			usage = res.reduce((acc, { email, executions }) => {
				if (email) {
					acc[email] = executions ?? 0
				}
				return acc
			}, {} as Record<string, number>)
		} catch (e) {
			console.warn(e)
		}
	}

	async function listUsers(): Promise<void> {
		users = await UserService.listUsers({ workspace: $workspaceStore! })
	}

	async function listInvites(): Promise<void> {
		invites = await WorkspaceService.listPendingInvites({ workspace: $workspaceStore! })
	}

	let allowedAutoDomain = false

	async function getDisallowedAutoDomain() {
		allowedAutoDomain = await WorkspaceService.isDomainAllowed()
	}

	$: domain = $userStore?.email.split('@')[1]

	$: {
		if ($workspaceStore) {
			getDisallowedAutoDomain()
			listUsers()
			getUsage()
			listInvites()
			loadSettings()
		}
	}

	onDestroy(() => {
		try {
			getUsagePromise?.cancel()
		} catch (e) {
			console.warn(e)
		}
	})

	let deleteConfirmedCallback: (() => void) | undefined = undefined

	async function removeAllInvitesFromDomain() {
		await Promise.all(
			invites
				.filter((x) =>
					isCloudHosted() ? x.email.endsWith('@' + (auto_invite_domain ?? '')) : true
				)
				.map(({ email, is_admin, operator }) =>
					WorkspaceService.deleteInvite({
						workspace: $workspaceStore ?? '',
						requestBody: {
							email,
							is_admin,
							operator
						}
					})
				)
		)
	}

	let nbInviteDisplayed = 50

	let showInvites = false
	$: showInvites = invites?.length > 0 || (auto_invite_domain != undefined && !autoAdd)
</script>

<SearchItems
	filter={userFilter}
	items={users}
	bind:filteredItems={filteredUsers}
	f={(x) => x.email + ' ' + x.name + ' ' + x.company}
/>
<div class="flex flex-col gap-4 my-8">
	<div class="flex flex-col gap-1">
		<div class="text-tertiary text-xs">
			Add members to your workspace and manage their roles. You can also auto-add users to join your
			workspace.
			<a
				href="https://www.windmill.dev/docs/core_concepts/roles_and_permissions"
				target="_blank"
				class="text-blue-500">Learn more</a
			>.
		</div>
	</div>
</div>
<div class="flex flex-row justify-between items-center pt-2">
	<PageHeader
		title="Members {(filteredUsers?.length ?? users?.length) != undefined
			? `(${filteredUsers?.length ?? users?.length})`
			: ''}"
		primary={true}
		tooltip="Manage users manually or enable SSO authentication."
		documentationLink="https://www.windmill.dev/docs/core_concepts/authentification"
	/>

	<div class="flex flex-row items-center gap-2 relative">
		<input placeholder="Filter members" bind:value={userFilter} class="input !pl-8" />
		<Search class="absolute left-2" size={14} />

		<Popover
			floatingConfig={{ strategy: 'absolute', placement: 'bottom-end' }}
			usePointerDownOutside
		>
			<svelte:fragment slot="trigger">
				<Button
					color={auto_invite_domain != undefined ? 'green' : 'red'}
					variant="border"
					size="xs"
					nonCaptureEvent={true}
					startIcon={{ icon: Mails }}
					>Auto-{showInvites && !autoAdd ? 'invite' : 'add'}: {auto_invite_domain != undefined
						? 'ON'
						: 'OFF'}
				</Button>
			</svelte:fragment>
			<svelte:fragment slot="content">
				<div class="flex flex-col items-start p-4">
					<span class="text-sm leading-6 font-semibold">
						{isCloudHosted()
							? `Auto-add anyone from ${
									auto_invite_domain != undefined ? auto_invite_domain : domain
							  }`
							: `Auto-add anyone joining the instance`}
					</span>

					{#if showInvites}
						<span class="text-xs mb-1 leading-6 pt-2"
							>Mode <Tooltip>Whether to invite or add users directly to the workspace.</Tooltip>
						</span>
						<ToggleButtonGroup
							selected={autoAdd ? 'add' : 'invite'}
							on:selected={async (e) => {
								if (auto_invite_domain != undefined) {
									await removeAllInvitesFromDomain()
									await WorkspaceService.editAutoInvite({
										workspace: $workspaceStore ?? '',
										requestBody: {
											operator: operatorOnly ?? false,
											invite_all: !isCloudHosted(),
											auto_add: e.detail === 'add'
										}
									})
									loadSettings()
									listInvites()
									listUsers()
									autoAdd = e.detail === 'add'
								} else {
									autoAdd = e.detail === 'add'
								}
							}}
<<<<<<< HEAD
							let:item
						>
							<ToggleButton value="invite" size="xs" label="Auto-invite" {item} />
							<ToggleButton value="add" size="xs" label="Auto-add" {item} />
=======
						>
							<ToggleButton value="invite" size="xs" label="Auto-invite" />
							<ToggleButton value="add" size="xs" label="Auto-add" />
>>>>>>> d48b2dd8
						</ToggleButtonGroup>
					{/if}

					<span class="text-xs mb-1 leading-6 pt-2"
						>Role <Tooltip>Role of the auto-added users</Tooltip></span
					>
					<ToggleButtonGroup
						selected={operatorOnly ? 'operator' : 'developer'}
						on:selected={async (e) => {
							if (auto_invite_domain != undefined) {
								await removeAllInvitesFromDomain()
								await WorkspaceService.editAutoInvite({
									workspace: $workspaceStore ?? '',
									requestBody: {
										operator: e.detail === 'operator',
										invite_all: !isCloudHosted(),
										auto_add: showInvites ? autoAdd ?? false : true
									}
								})
								operatorOnly = e.detail === 'operator'
								loadSettings()
								listInvites()
								listUsers()
							} else {
								operatorOnly = e.detail === 'operator'
							}
						}}
						let:item
					>
						<ToggleButton
							value="operator"
<<<<<<< HEAD
							label="Operator"
							tooltip="An operator can only execute and view scripts/flows/apps from your workspace, and only those that he has visibility on."
							{item}
						/>
						<ToggleButton
							value="developer"
							label="Developer"
							tooltip="A Developer can execute and view scripts/flows/apps, but they can also create new ones and edit those they are allowed to by their path (either u/ or Writer or Admin of their folder found at /f)."
							{item}
=======
							size="xs"
							label="Operator"
							tooltip="An operator can only execute and view scripts/flows/apps from your workspace, and only those that he has visibility on."
						/>
						<ToggleButton
							value="developer"
							size="xs"
							label="Developer"
							tooltip="A Developer can execute and view scripts/flows/apps, but they can also create new ones and edit those they are allowed to by their path (either u/ or Writer or Admin of their folder found at /f)."
>>>>>>> d48b2dd8
						/>
					</ToggleButtonGroup>
					<div class="pt-2">
						<Toggle
							size="xs"
							checked={auto_invite_domain != undefined}
							on:change={async (e) => {
								await removeAllInvitesFromDomain()
								await WorkspaceService.editAutoInvite({
									workspace: $workspaceStore ?? '',
									requestBody: e.detail
										? {
												operator: operatorOnly ?? false,
												invite_all: !isCloudHosted(),
												auto_add: showInvites ? autoAdd ?? false : true
										  }
										: { operator: undefined, auto_add: undefined }
								})
								loadSettings()
								listInvites()
								listUsers()
							}}
							disabled={isCloudHosted() && !allowedAutoDomain}
							options={{
								right: 'Enabled'
							}}
						/>
					</div>
					{#if isCloudHosted() && !allowedAutoDomain}
						<div class="text-red-400 text-xs">{domain} domain not allowed for auto-add</div>
					{/if}
				</div>
			</svelte:fragment>
		</Popover>
		<AddUser
			on:new={() => {
				listUsers()
				listInvites()
			}}
		/>
	</div>
</div>

<div class="">
	<DataTable
		shouldLoadMore={(filteredUsers?.length ?? 0) > 30}
		loadMore={30}
		on:loadMore={() => {
			nbDisplayed += 30
		}}
	>
		<Head>
			<tr>
				<Cell head first>Email</Cell>
				<Cell head>Username</Cell>

				<Cell head>
					Executions (<abbr title="past 1w">1w</abbr>)
					<Tooltip>
						An execution is calculated as 1 for any runs of scripts + 1 for each seconds above the
						first one
					</Tooltip>
				</Cell>
				<Cell head>Status</Cell>
				<Cell head>Role</Cell>
				<Cell head last>
					<span class="sr-only">Actions</span>
				</Cell>
			</tr>
		</Head>
		<tbody class="divide-y bg-surface">
			{#if filteredUsers}
				{#each filteredUsers.slice(0, nbDisplayed) as { email, username, is_admin, operator, disabled } (email)}
					<tr class="!hover:bg-surface-hover">
						<Cell first><a href="mailto:{email}">{truncate(email, 20)}</a></Cell>
						<Cell>{truncate(username, 30)}</Cell>
						<Cell
							>{#if usage?.[email] != undefined}{usage?.[email]}{:else}<Loader2
									size={14}
									class="animate-spin"
								/>{/if}</Cell
						>
						<Cell>
							<div class="flex gap-1">
								{#if disabled}
									<Badge color="red">Disabled</Badge>
								{:else}
									<Badge color="green">Enabled</Badge>
								{/if}
							</div>
						</Cell>
						<Cell>
							<div>
								<ToggleButtonGroup
									selected={is_admin ? 'admin' : operator ? 'operator' : 'developer'}
									on:selected={async (e) => {
										if (is_admin && email == $userStore?.email && e.detail != 'admin') {
											sendUserToast(
												'Admins cannot be demoted by themselves, ask another admin to demote you',
												true
											)
											e.preventDefault()
											listUsers()
											return
										}
										const body =
											e.detail == 'admin'
												? { is_admin: true, operator: false }
												: e.detail == 'operator'
												? { is_admin: false, operator: true }
												: { is_admin: false, operator: false }
										await UserService.updateUser({
											workspace: $workspaceStore ?? '',
											username,
											requestBody: body
										})
										listUsers()
									}}
									let:item
								>
									<ToggleButton
										value="operator"
										label="Operator"
										tooltip="An operator can only execute and view scripts/flows/apps from your workspace, and only those that he has visibility on."
										{item}
									/>

									<ToggleButton
										value="developer"
										label="Developer"
										tooltip="A Developer can execute and view scripts/flows/apps, but they can also create new ones and edit those they are allowed to by their path (either u/ or Writer or Admin of their folder found at /f)."
										{item}
									/>

									<ToggleButton
										value="admin"
										label="Admin"
										tooltip="An admin has full control over a specific Windmill workspace, including the ability to manage users, edit entities, and control permissions within the workspace."
										{item}
									/>
								</ToggleButtonGroup>
							</div>
						</Cell>
						<Cell>
							<div class="flex gap-1">
								<Button
									color="light"
									variant="contained"
									size="xs"
									spacingSize="xs2"
									on:click={async () => {
										await UserService.updateUser({
											workspace: $workspaceStore ?? '',
											username,
											requestBody: {
												disabled: !disabled
											}
										})
										listUsers()
									}}
								>
									{disabled ? 'Enable' : 'Disable'}
								</Button>

								<Button
									color="light"
									variant="contained"
									btnClasses="text-red-500"
									size="xs"
									spacingSize="xs2"
									on:click={() => {
										deleteConfirmedCallback = async () => {
											await UserService.deleteUser({
												workspace: $workspaceStore ?? '',
												username
											})
											sendUserToast('User removed')
											listUsers()
										}
									}}
								>
									Remove
								</Button>
							</div>
						</Cell>
					</tr>
				{/each}
			{:else}
				{#each new Array(6) as _}
					<tr class="border">
						<td colspan={6}>
							<Skeleton layout={[[4]]} />
						</td>
					</tr>
				{/each}
			{/if}
		</tbody>
	</DataTable>
</div>

<WorkspaceOperatorSettings />

{#if showInvites}
	<PageHeader
		title="Invites ({invites.length ?? ''})"
		primary={false}
		tooltip="Manage invites on your workspace."
		documentationLink="https://www.windmill.dev/docs/core_concepts/authentification#adding-users-to-a-workspace"
	>
		<div class="flex gap-2 items-center">
			<InviteUser on:new={listInvites} />
		</div>
	</PageHeader>

	<div>
		<DataTable>
			<Head>
				<tr>
					<Cell head first>Email</Cell>
					<Cell head>Role</Cell>
					<Cell head last><span class="sr-only">Actions</span></Cell>
				</tr>
			</Head>
			<tbody class="divide-y bg-surface">
				{#if invites?.length > 0}
					{#each invites.slice(0, nbInviteDisplayed) as { email, is_admin, operator }}
						<Row>
							<Cell first>{email}</Cell>
							<Cell>
								<div>
									<ToggleButtonGroup
										selected={is_admin ? 'admin' : operator ? 'operator' : 'developer'}
										on:selected={async (e) => {
											const body =
												e.detail == 'admin'
													? { is_admin: true, operator: false }
													: e.detail == 'operator'
													? { is_admin: false, operator: true }
													: { is_admin: false, operator: false }
											await WorkspaceService.inviteUser({
												workspace: $workspaceStore ?? '',
												requestBody: {
													email,
													...body
												}
											})
											listUsers()
										}}
										let:item
									>
										<ToggleButton
											value="operator"
											label="Operator"
											tooltip="An operator can only execute and view scripts/flows/apps from your workspace, and only those that he has visibility on."
											{item}
										/>

										<ToggleButton
											value="developer"
											label="Developer"
											tooltip="A Developer can execute and view scripts/flows/apps, but they can also create new ones and edit those they are allowed to by their path (either u/ or Writer or Admin of their folder found at /f)."
											{item}
										/>

										<ToggleButton
											value="admin"
											label="Admin"
											tooltip="An admin has full control over a specific Windmill workspace, including the ability to manage users, edit entities, and control permissions within the workspace."
											{item}
										/>
									</ToggleButtonGroup>
								</div>
							</Cell>
							<Cell last>
								<button
									class="ml-2 text-red-500"
									on:click={async () => {
										await WorkspaceService.deleteInvite({
											workspace: $workspaceStore ?? '',
											requestBody: {
												email,
												is_admin,
												operator
											}
										})
										listInvites()
									}}
								>
									Cancel
								</button>
							</Cell>
						</Row>
					{/each}
				{:else}
					<tr>
						<td colspan="3" class="text-center py-8">
							<div class="text-xs text-secondary"> No invites yet </div>
						</td>
					</tr>
				{/if}
			</tbody>
		</DataTable>
		{#if invites && invites?.length > 50 && nbInviteDisplayed < invites.length}
			<span class="text-xs"
				>{nbInviteDisplayed} invites out of {invites.length}
				<button class="ml-4" on:click={() => (nbInviteDisplayed += 50)}>load 50 more</button></span
			>
		{/if}
	</div>
{/if}

<ConfirmationModal
	open={Boolean(deleteConfirmedCallback)}
	title="Remove user"
	confirmationText="Remove"
	on:canceled={() => {
		deleteConfirmedCallback = undefined
	}}
	on:confirmed={() => {
		if (deleteConfirmedCallback) {
			deleteConfirmedCallback()
		}
		deleteConfirmedCallback = undefined
	}}
>
	<div class="flex flex-col w-full space-y-4">
		<span>Are you sure you want to remove ?</span>
	</div>
</ConfirmationModal><|MERGE_RESOLUTION|>--- conflicted
+++ resolved
@@ -205,16 +205,9 @@
 									autoAdd = e.detail === 'add'
 								}
 							}}
-<<<<<<< HEAD
-							let:item
-						>
-							<ToggleButton value="invite" size="xs" label="Auto-invite" {item} />
-							<ToggleButton value="add" size="xs" label="Auto-add" {item} />
-=======
 						>
 							<ToggleButton value="invite" size="xs" label="Auto-invite" />
 							<ToggleButton value="add" size="xs" label="Auto-add" />
->>>>>>> d48b2dd8
 						</ToggleButtonGroup>
 					{/if}
 
@@ -246,7 +239,6 @@
 					>
 						<ToggleButton
 							value="operator"
-<<<<<<< HEAD
 							label="Operator"
 							tooltip="An operator can only execute and view scripts/flows/apps from your workspace, and only those that he has visibility on."
 							{item}
@@ -256,17 +248,6 @@
 							label="Developer"
 							tooltip="A Developer can execute and view scripts/flows/apps, but they can also create new ones and edit those they are allowed to by their path (either u/ or Writer or Admin of their folder found at /f)."
 							{item}
-=======
-							size="xs"
-							label="Operator"
-							tooltip="An operator can only execute and view scripts/flows/apps from your workspace, and only those that he has visibility on."
-						/>
-						<ToggleButton
-							value="developer"
-							size="xs"
-							label="Developer"
-							tooltip="A Developer can execute and view scripts/flows/apps, but they can also create new ones and edit those they are allowed to by their path (either u/ or Writer or Admin of their folder found at /f)."
->>>>>>> d48b2dd8
 						/>
 					</ToggleButtonGroup>
 					<div class="pt-2">
