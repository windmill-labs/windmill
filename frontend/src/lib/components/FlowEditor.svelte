--- conflicted
+++ resolved
@@ -9,23 +9,6 @@
 	import FlowSettings from './flows/FlowSettings.svelte'
 	import { addModule, flowStore, mode } from './flows/flowStore'
 	import ModuleStep from './ModuleStep.svelte'
-<<<<<<< HEAD
-=======
-	import Path from './Path.svelte'
-	import RadioButtonV2 from './RadioButtonV2.svelte'
-	import SchemaEditor from './SchemaEditor.svelte'
-	import Required from './Required.svelte'
-	import { flowToHubUrl, pathIsEmpty, sendUserToast } from '$lib/utils'
-	import Dropdown from './Dropdown.svelte'
-	import Editor from './Editor.svelte'
-	import Modal from './Modal.svelte'
-	import FlowViewer from './FlowViewer.svelte'
-	import { flowToMode } from './flows/utils'
-	import CronInput from './CronInput.svelte'
-	import CollapseLink from './CollapseLink.svelte'
-	import Toggle from './Toggle.svelte'
-	import SchemaForm from './SchemaForm.svelte'
->>>>>>> 9415dbf1
 	import Tooltip from './Tooltip.svelte'
 
 	export let pathError = ''
@@ -94,198 +77,6 @@
 			<Icon class="text-white mb-1" data={faPlus} />
 			Add step {pathIsEmpty($flowStore?.path) ? '(pick a name first!)' : ''}
 		</button>
-<<<<<<< HEAD
-=======
-	</div></Modal
->
-
-<Modal bind:this={jsonViewer}>
-	<div slot="title">See JSON</div>
-	<div slot="content" class="h-full">
-		<FlowViewer flow={flowToMode($flowStore, $mode)} tab="json" />
-	</div>
-</Modal>
-
-{#if $flowStore}
-	<div class="flow-root bg-gray-50 rounded-xl border  border-gray-200">
-		<ul class="relative -mt-10">
-			<span class="absolute top-0 left-1/2  h-full w-1 bg-gray-400" aria-hidden="true" />
-			<div class="relative">
-				<li class="flex flex-row flex-shrink max-w-full mx-auto mt-20">
-					<div
-						class="bg-white border border-gray xl-rounded shadow-lg w-full max-w-4xl mx-4 md:mx-auto p-4"
-					>
-						<div class="flex flex-row-reverse mr-4">
-							<Dropdown
-								dropdownItems={[
-									{
-										displayName: 'Import from a JSON OpenFlow',
-										icon: faFileImport,
-										action: () => {
-											jsonSetter.openModal()
-										}
-									},
-									{
-										displayName: 'Export to a JSON OpenFlow',
-										icon: faFileExport,
-										action: () => {
-											jsonViewer.openModal()
-										}
-									},
-									{
-										displayName: 'Publish to Hub',
-										icon: faGlobe,
-										action: () => {
-											const url = flowToHubUrl(flowToMode($flowStore, $mode))
-											window.open(url, '_blank')?.focus()
-										}
-									}
-								]}
-								relative={false}
-							/>
-						</div>
-						<div class="mb-8 p-4">
-							<Path
-								bind:error={pathError}
-								bind:path={$flowStore.path}
-								{initialPath}
-								namePlaceholder="my_flow"
-								kind="flow"
-							>
-								<div slot="ownerToolkit">
-									Flow permissions depend on their path. Select the group <span class="font-mono"
-										>all</span
-									>
-									to share your flow, and <span class="font-mono">user</span> to keep it private.
-									<a href="https://docs.windmill.dev/docs/reference/namespaces">docs</a>
-								</div>
-							</Path>
-
-							<label class="block mt-4">
-								<span class="text-gray-700">Summary <Required required={false} /></span>
-								<textarea
-									bind:value={$flowStore.summary}
-									class="
-					mt-1
-					block
-					w-full
-					rounded-md
-					border-gray-300
-					shadow-sm
-					focus:border-indigo-300 focus:ring focus:ring-indigo-200 focus:ring-opacity-50
-					"
-									placeholder="A very short summary of the flow displayed when the flow is listed"
-									rows="1"
-								/>
-							</label>
-						</div>
-						<RadioButtonV2
-							options={[
-								[
-									{
-										title: 'UI or webhook triggered',
-										desc: 'Trigger this flow through the generated UI, a manual schedule or by calling the associated webhook'
-									},
-									'push'
-								],
-								[
-									{
-										title: 'Watching changes regularly',
-										desc: 'The first module of this flow is a trigger script whose purpose is to pull data from an external source and return all new items since last run. This flow is meant to be scheduled very regularly to reduce latency to react to new events. It will trigger the rest of the flow once per item. If no new items, the flow will be skipped.'
-									},
-									'pull'
-								]
-							]}
-							bind:value={$mode}
-						/>
-						{#if $mode == 'pull'}
-							<div class="p-4">
-								<CollapseLink text="set primary schedule" open={true}>
-									<Tooltip
-										>The primary schedule of a flow is simply a schedule that has the same name as a
-										flow. It can be set and enabled directly within the flow editor. "Watching for
-										new changes" flows are meant to be watching regularly for new items in an
-										external systems. The primary schedule purpose is there to set the periodicity
-										at which you want this watcher to operate.
-									</Tooltip> &nbsp;
-									<Toggle
-										bind:checked={scheduleEnabled}
-										options={{
-											left: { label: 'disabled', value: false },
-											right: { label: 'enabled', value: true }
-										}}
-									/>
-									<div class="p-2 mt-2 rounded" class:bg-gray-300={!scheduleEnabled}>
-										{#if !scheduleEnabled}
-											<span class="font-black">No next scheduled run when disabled</span>
-										{/if}
-										<CronInput bind:schedule={scheduleCron} />
-									</div>
-									<SchemaForm schema={$flowStore.schema} bind:args={scheduleArgs} />
-								</CollapseLink>
-							</div>
-						{/if}
-					</div>
-				</li>
-				<li class="flex flex-row flex-shrink max-w-full mx-auto mt-20">
-					<div class="bg-white border border-gray xl-rounded shadow-lg w-full mx-4 xl:mx-20">
-						<div
-							class="flex items-center justify-between flex-wra px-4 py-5 border-b border-gray-200 sm:px-6"
-						>
-							<h3 class="text-lg leading-6 font-medium text-gray-900">Flow Input</h3>
-							<CopyFirstStepSchema />
-						</div>
-						<div class="p-4">
-							<SchemaEditor
-								on:change={() => {
-									$flowStore = $flowStore
-								}}
-								schema={$flowStore.schema}
-							/>
-							<div class="my-4" />
-							<FlowPreview
-								mode={$mode}
-								flow={$flowStore}
-								i={$flowStore?.value.modules.length}
-								bind:args
-							/>
-						</div>
-					</div>
-				</li>
-				{#each $flowStore?.value.modules as mod, i}
-					<li class="relative mt-16">
-						<div class="relative flex justify-center">
-							<button
-								class="default-button h-10 w-10 shadow-blue-600/40  border-blue-600 shadow"
-								on:click={() => {
-									addModule(i)
-									open = i
-								}}
-							>
-								<Icon class="text-white mb-1" data={faPlus} />
-							</button>
-						</div>
-					</li>
-					<ModuleStep bind:open bind:mod bind:args {i} mode={$mode} />
-				{/each}
-				<li class="relative m-20 ">
-					<div class="relative flex justify-center">
-						<button
-							disabled={pathIsEmpty($flowStore.path)}
-							class="default-button h-10 w-10 shadow"
-							on:click={() => {
-								addModule()
-								open = $flowStore?.value.modules.length - 1
-							}}
-						>
-							<Icon class="text-white mb-1" data={faPlus} />
-							Add step {pathIsEmpty($flowStore?.path) ? '(pick a name first!)' : ''}
-						</button>
-					</div>
-				</li>
-			</div>
-		</ul>
->>>>>>> 9415dbf1
 	</div>
 {:else}
 	<h3>Loading flow</h3>
