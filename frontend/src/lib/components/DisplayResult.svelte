<script lang="ts">
	import { Highlight } from 'svelte-highlight'
	import { json } from 'svelte-highlight/languages'
	import { copyToClipboard, roughSizeOfObject } from '$lib/utils'
	import { base } from '$lib/base'
	import { Button, Drawer, DrawerContent } from './common'
	import {
		ClipboardCopy,
		Download,
		PanelRightOpen,
		Table2,
		Braces,
		Highlighter,
		ArrowDownFromLine
	} from 'lucide-svelte'
	import Portal from '$lib/components/Portal.svelte'
	import DisplayResultControlBar from './DisplayResultControlBar.svelte'

	import ObjectViewer from './propertyPicker/ObjectViewer.svelte'
	import S3FilePicker from './S3FilePicker.svelte'
	import Alert from './common/alert/Alert.svelte'
	import AutoDataTable from './table/AutoDataTable.svelte'
	import Markdown from 'svelte-exmarkdown'
	import Toggle from './Toggle.svelte'
	import FileDownload from './common/fileDownload/FileDownload.svelte'

	import ParqetTableRenderer from './ParqetCsvTableRenderer.svelte'
	import ToggleButtonGroup from './common/toggleButton-v2/ToggleButtonGroup.svelte'
	import ToggleButton from './common/toggleButton-v2/ToggleButton.svelte'
	import MapResult from './MapResult.svelte'
	import DownloadCsv from './table/DownloadCsv.svelte'
	import { convertJsonToCsv } from './table/tableUtils'
	import Tooltip from './Tooltip.svelte'
	import HighlightTheme from './HighlightTheme.svelte'
	import PdfViewer from './display/PdfViewer.svelte'
	import type { DisplayResultUi } from './custom_ui'
	import { getContext, hasContext, createEventDispatcher, onDestroy } from 'svelte'
<<<<<<< HEAD
=======
	import { createDispatcherIfMounted } from '$lib/createDispatcherIfMounted'
>>>>>>> 58fa4c80

	export let result: any
	export let requireHtmlApproval = false
	export let filename: string | undefined = undefined
	export let disableExpand = false
	export let jobId: string | undefined = undefined
	export let workspaceId: string | undefined = undefined
	export let hideAsJson: boolean = false
	export let noControls: boolean = false
	export let drawerOpen = false
	export let nodeId: string | undefined = undefined
	export let language: string | undefined = undefined
	export let appPath: string | undefined = undefined
	export let customUi: DisplayResultUi | undefined = undefined
	export let isTest: boolean = true
	export let externalToolbarAvailable: boolean = false

	const IMG_MAX_SIZE = 10000000
	const TABLE_MAX_SIZE = 5000000
	const DISPLAY_MAX_SIZE = 100000

	const dispatch = createEventDispatcher()
<<<<<<< HEAD
=======
	const dispatchIfMounted = createDispatcherIfMounted(dispatch)
>>>>>>> 58fa4c80

	let resultKind:
		| 'json'
		| 'table-col'
		| 'table-row'
		| 'table-row-object'
		| 'html'
		| 'png'
		| 'file'
		| 'jpeg'
		| 'gif'
		| 'error'
		| 'approval'
		| 'svg'
		| 'filename'
		| 's3object'
		| 's3object-list'
		| 'plain'
		| 'markdown'
		| 'map'
		| 'nondisplayable'
		| 'pdf'
		| undefined

	let hasBigInt = false
	$: resultKind = inferResultKind(result)

	export let forceJson = false
	let enableHtml = false
	let s3FileDisplayRawMode = false

	function isTableRow(result: any): boolean {
		return Array.isArray(result) && result.every((x) => Array.isArray(x))
	}

	function isTableCol(result: any, keys: string[]): boolean {
		return (
			!Array.isArray(result) &&
			keys.map((k) => Array.isArray(result[k])).reduce((a, b) => a && b, true)
		)
	}

	function isTableRowObject(json) {
		// check array of objects (with possible a first row of headers)
		return (
			Array.isArray(json) &&
			json.length > 0 &&
			(json.every(
				(item) =>
					item && typeof item === 'object' && Object.keys(item).length > 0 && !Array.isArray(item)
			) ||
				(Array.isArray(json[0]) &&
					json[0].every((item) => typeof item === 'string') &&
					json
						.slice(1)
						.every(
							(item) =>
								item &&
								typeof item === 'object' &&
								Object.keys(item).length > 0 &&
								!Array.isArray(item)
						)))
		)
	}

	let largeObject: boolean | undefined = undefined

	function checkIfS3(result: any, keys: string[]) {
		return keys.includes('s3') && typeof result.s3 === 'string'
	}

	let is_render_all = false
	let download_as_csv = false
	function inferResultKind(result: any) {
		try {
			if (result === 'WINDMILL_TOO_BIG') {
				largeObject = true
				return 'json'
			}
		} catch (err) {
			return 'nondisplayable'
		}

		if (result !== undefined) {
			download_as_csv = false
			if (typeof result === 'string') {
				length = 0
				largeObject = false
				is_render_all = false
				return 'plain'
			}
			try {
				let keys = result && typeof result === 'object' ? Object.keys(result) : []
				is_render_all =
					keys.length == 1 && keys.includes('render_all') && Array.isArray(result['render_all'])

				// Check if the result is an image
				if (['png', 'svg', 'jpeg', 'html', 'gif'].includes(keys[0]) && keys.length == 1) {
					// Check if the image is too large (10mb)
					largeObject = roughSizeOfObject(result) > IMG_MAX_SIZE

					return keys[0] as 'png' | 'svg' | 'jpeg' | 'html' | 'gif'
				}

				let size = roughSizeOfObject(result)
				// Otherwise, check if the result is too large (10kb) for json

				if (size > TABLE_MAX_SIZE) {
					largeObject = true
					if (Array.isArray(result) && isTableRowObject(result)) {
						download_as_csv = true
					}
					return 'json'
				} else {
					largeObject = size > DISPLAY_MAX_SIZE
				}

				if (!largeObject) {
					hasBigInt = checkIfHasBigInt(result)
					if (hasBigInt) {
						return 'json'
					}
				}

				if (Array.isArray(result)) {
					if (result.length === 0) {
						return 'json'
					} else if (
						result.every((elt) => typeof elt === 'object' && checkIfS3(elt, Object.keys(elt)))
					) {
						largeObject = result.length > 100
						if (largeObject) {
							return 'json'
						}
						return 's3object-list'
					} else if (isTableRow(result)) {
						return 'table-row'
					} else if (isTableRowObject(result)) {
						return 'table-row-object'
					} else {
						return 'json'
					}
				} else if (
					keys.length === 1 &&
					['table-row', 'table-row-object', 'table-col'].includes(keys[0])
				) {
					return keys[0] as 'table-row' | 'table-row-object' | 'table-col'
				}

				if (largeObject) {
					return 'json'
				}

				if (keys.length != 0) {
					if (keys.length == 1 && keys[0] === 'html') {
						return 'html'
					} else if (keys.length == 1 && keys[0] === 'map') {
						return 'map'
					} else if (keys.length == 1 && keys[0] === 'pdf') {
						return 'pdf'
					} else if (keys.length == 1 && keys[0] === 'file') {
						return 'file'
					} else if (
						keys.includes('windmill_content_type') &&
						result['windmill_content_type'].startsWith('text/')
					) {
						return 'plain'
					} else if (keys.length == 1 && keys[0] === 'error') {
						return 'error'
					} else if (keys.length === 2 && keys.includes('file') && keys.includes('filename')) {
						return 'file'
					} else if (
						keys.length === 3 &&
						keys.includes('file') &&
						keys.includes('filename') &&
						keys.includes('autodownload')
					) {
						if (result.autodownload) {
							const a = document.createElement('a')

							a.href = 'data:application/octet-stream;base64,' + result.file
							a.download = result.filename
							a.click()
						}
						return 'file'
					} else if (
						keys.includes('resume') &&
						keys.includes('cancel') &&
						keys.includes('approvalPage')
					) {
						return 'approval'
					} else if (checkIfS3(result, keys)) {
						return 's3object'
					} else if (keys.length === 1 && (keys.includes('md') || keys.includes('markdown'))) {
						return 'markdown'
					} else if (isTableCol(result, keys)) {
						return 'table-col'
					}
				}
			} catch (err) {}
		} else {
			largeObject = false
			is_render_all = false
		}
		return 'json'
	}

	let jsonViewer: Drawer
	let s3FileViewer: S3FilePicker

	function toJsonStr(result: any) {
		try {
			// console.log(result)
			return JSON.stringify(result ?? null, null, 4) ?? 'null'
		} catch (e) {
			return 'error stringifying object: ' + e.toString()
		}
	}

	function checkIfHasBigInt(result: any) {
		if (typeof result === 'number' && Number.isInteger(result) && !Number.isSafeInteger(result)) {
			return true
		}

		if (Array.isArray(result)) {
			return result.some(checkIfHasBigInt)
		}

		if (result && typeof result === 'object') {
			return Object.values(result).some(checkIfHasBigInt)
		}
		return false
	}

	function contentOrRootString(obj: string | { filename: string; content: string } | undefined) {
		if (obj == undefined || obj == null) {
			return ''
		}
		if (typeof obj === 'string') {
			return obj
		} else if (typeof obj === 'object') {
			return obj?.['content']
		} else {
			return ''
		}
	}

	function handleArrayOfObjectsHeaders(json: any) {
		// handle possible a first row of headers
		if (
			Array.isArray(json) &&
			json.length > 0 &&
			Array.isArray(json[0]) &&
			json[0].length > 0 &&
			json[0].every((item) => typeof item === 'string') &&
			json
				.slice(1)
				.every(
					(item) =>
						item && typeof item === 'object' && Object.keys(item).length > 0 && !Array.isArray(item)
				)
		) {
			const headers = json[0]
			const rows = json.slice(1)

			const result = rows.map((row) => {
				const obj: { [key: string]: string } = {}

				for (const header of headers) {
					obj[header] = row[header]
				}

				return obj
			})

			return result
		}

		return json
	}

	type InputObject = { [key: string]: number[] }

	function objectOfArraysToObjects(input: InputObject): any[] {
		const maxLength = Math.max(...Object.values(input).map((arr) => arr.length))
		const result: Array<{
			[key: string]: number | null
		}> = []

		for (let i = 0; i < maxLength; i++) {
			const obj: { [key: string]: number | null } = {}

			for (const key of Object.keys(input)) {
				if (i < input[key].length) {
					obj[key] = input[key][i]
				} else {
					obj[key] = null
				}
			}

			result.push(obj)
		}

		return result
	}

	function arrayOfRowsToObjects(input: any) {
		if (Array.isArray(input) && input.length > 0) {
			// handle possible first row of headers
			if (
				input.length > 1 &&
				Array.isArray(input[0]) &&
				input[0].length > 0 &&
				input[0].every((item) => typeof item === 'string')
			) {
				const headers = input[0]
				const rows = input.slice(1)

				return rows.map((row) => {
					const obj: { [key: string]: string } = {}

					for (let i = 0; i < headers.length; i++) {
						obj[headers[i]] = row[i]
					}

					return obj
				})
			} else {
				return input
			}
		}
		return []
	}

	export function openDrawer() {
		jsonViewer.openDrawer()
	}

	let globalForceJson: boolean = false

	let seeS3PreviewFileFromList = ''

	const disableTooltips = hasContext('disableTooltips')
		? getContext('disableTooltips') === true
		: false

	let resultHeaderHeight = 0

	let toolbarLocation: 'self' | 'external' | undefined = undefined
	function chooseToolbarLocation(shouldShowToolbar: boolean, resultHeaderHeight: number) {
		if (!shouldShowToolbar) {
			toolbarLocation = undefined
		} else if (externalToolbarAvailable && resultHeaderHeight < 16) {
			toolbarLocation = 'external'
		} else {
			toolbarLocation = 'self'
		}
<<<<<<< HEAD
		dispatch('toolbar-location-changed', toolbarLocation)
=======
		dispatchIfMounted('toolbar-location-changed', toolbarLocation)
>>>>>>> 58fa4c80
	}

	export function getToolbarLocation() {
		return toolbarLocation
	}

	$: chooseToolbarLocation(
		!is_render_all &&
			resultKind != 'nondisplayable' &&
			result != undefined &&
			length != undefined &&
			largeObject != undefined &&
			!disableExpand &&
			!noControls,
		resultHeaderHeight
	)

	onDestroy(() => {
		dispatch('toolbar-location-changed', undefined)
	})
</script>

<HighlightTheme />
{#if is_render_all}
	<div class="flex flex-col w-full gap-2">
		{#if !noControls}
			<div class="text-tertiary text-sm">
				<ToggleButtonGroup
					class="h-6"
					selected={globalForceJson ? 'json' : 'pretty'}
					on:selected={(ev) => {
						globalForceJson = ev.detail === 'json'
					}}
					let:item
				>
					<ToggleButton class="px-1.5" value="pretty" label="Pretty" icon={Highlighter} {item} />

					<ToggleButton class="px-1.5" value="json" label="JSON" icon={Braces} {item} />
				</ToggleButtonGroup>
			</div>
		{/if}
		<div class="flex flex-col w-full gap-10">
			{#each result['render_all'] as res}
				<svelte:self
					{noControls}
					result={res}
					{requireHtmlApproval}
					{filename}
					{disableExpand}
					{jobId}
					{nodeId}
					{workspaceId}
					forceJson={globalForceJson}
					hideAsJson={true}
				/>
			{/each}
		</div>
	</div>
{:else if resultKind === 'nondisplayable'}
	<div class="text-red-400">Non displayable object</div>
{:else}
	<div
		class="inline-highlight relative grow {['plain', 'markdown'].includes(resultKind ?? '')
			? ''
			: 'min-h-[160px]'}"
	>
		{#if result != undefined && length != undefined && largeObject != undefined}
			<div class="flex justify-between items-center w-full">
				<div
					class="text-tertiary text-sm flex flex-row gap-2 items-center"
					bind:clientHeight={resultHeaderHeight}
				>
					{#if !hideAsJson && !['json', 's3object'].includes(resultKind ?? '') && typeof result === 'object'}<ToggleButtonGroup
							class="h-6"
							selected={forceJson ? 'json' : resultKind?.startsWith('table-') ? 'table' : 'pretty'}
							let:item
							on:selected={(ev) => {
								forceJson = ev.detail === 'json'
							}}
						>
							{#if ['table-col', 'table-row', 'table-row-object'].includes(resultKind ?? '')}
								<ToggleButton class="px-1.5" value="table" label="Table" icon={Table2} {item} />
							{:else}
								<ToggleButton
									class="px-1.5"
									value="pretty"
									label="Pretty"
									icon={Highlighter}
									{item}
								/>
							{/if}
							<ToggleButton class="px-1.5" value="json" label="JSON" icon={Braces} {item} />
						</ToggleButtonGroup>
					{/if}
				</div>

				<div class="text-secondary text-xs flex gap-2.5 z-10 items-center">
					{#if customUi?.disableAiFix !== true}
						<slot name="copilot-fix" />
					{/if}
					{#if toolbarLocation === 'self'}
						<!-- TODO : When svelte 5 is released, use a snippet to pass the toolbar to a parent -->
						<DisplayResultControlBar
							{customUi}
							{filename}
							{workspaceId}
							{jobId}
							{nodeId}
							{base}
							{result}
							{disableTooltips}
							on:open-drawer={() => openDrawer()}
						/>
					{/if}
				</div>
			</div>
			<div class="grow">
				{#if !forceJson && resultKind === 'table-col'}
					{@const data = 'table-col' in result ? result['table-col'] : result}
					<AutoDataTable objects={objectOfArraysToObjects(data)} />
				{:else if !forceJson && resultKind === 'table-row'}
					{@const data = 'table-row' in result ? result['table-row'] : result}
					<AutoDataTable objects={arrayOfRowsToObjects(data)} />
				{:else if !forceJson && resultKind === 'table-row-object'}
					{@const data = 'table-row-object' in result ? result['table-row-object'] : result}
					<AutoDataTable objects={handleArrayOfObjectsHeaders(data)} />
				{:else if !forceJson && resultKind === 'html'}
					<div class="h-full">
						{#if !requireHtmlApproval || enableHtml}
							{@html result.html}
						{:else}
							<div class="font-main text-sm">
								<div class="flex flex-col">
									<div class="bg-red-400 py-1 rounded-t text-white font-bold text-center">
										Warning
									</div>
									<p
										class="text-tertiary mb-2 text-left border-2 !border-t-0 rounded-b border-red-400 overflow-auto p-1"
										>Rendering HTML can expose you to <a
											href="https://owasp.org/www-community/attacks/xss/"
											target="_blank"
											rel="noreferrer"
											class="hover:underline">XSS attacks</a
										>. Only enable it if you trust the author of the script.
									</p>
								</div>
								<div class="center-center">
									<Button size="sm" color="dark" on:click={() => (enableHtml = true)}>
										Enable HTML rendering
									</Button>
								</div>
							</div>
						{/if}
					</div>
				{:else if !forceJson && resultKind === 'map'}
					<div class="h-full" data-interactive>
						<MapResult
							lat={result.map.lat}
							lon={result.map.lon}
							zoom={result.map.zoom}
							markers={result.map.markers}
						/>
					</div>
				{:else if !forceJson && resultKind === 'png'}
					<div class="h-full">
						<img
							alt="png rendered"
							class="w-auto h-full"
							src="data:image/png;base64,{contentOrRootString(result.png)}"
						/>
					</div>
				{:else if !forceJson && resultKind === 'jpeg'}
					<div class="h-full">
						<img
							alt="jpeg rendered"
							class="w-auto h-full"
							src="data:image/jpeg;base64,{contentOrRootString(result.jpeg)}"
						/>
					</div>
				{:else if !forceJson && resultKind === 'svg'}
					<div
						><a download="windmill.svg" href="data:text/plain;base64,{btoa(result.svg)}">Download</a
						>
					</div>
					<div class="h-full overflow-auto">{@html result.svg} </div>
				{:else if !forceJson && resultKind === 'gif'}
					<div class="h-full">
						<img
							alt="gif rendered"
							class="w-auto h-full"
							src="data:image/gif;base64,{contentOrRootString(result.gif)}"
						/>
					</div>
				{:else if !forceJson && resultKind === 'pdf'}
					<div class="h-96 mt-2 border">
						<PdfViewer
							allowFullscreen
							source="data:application/pdf;base64,{contentOrRootString(result.pdf)}"
						/>
					</div>
				{:else if !forceJson && resultKind === 'plain'}<div class="h-full text-2xs"
						><pre class="whitespace-pre-wrap"
							>{typeof result === 'string' ? result : result?.['result']}</pre
						>{#if !noControls}
							<div class="flex">
								<Button
									on:click={() =>
										copyToClipboard(typeof result === 'string' ? result : result?.['result'])}
									color="light"
									size="xs"
								>
									<div class="flex gap-2 items-center">Copy <ClipboardCopy size={12} /> </div>
								</Button>
							</div>
						{/if}
					</div>
				{:else if !forceJson && resultKind === 'file'}
					<div>
						<a
							download={result.filename ?? result.file?.filename ?? 'windmill.file'}
							href="data:application/octet-stream;base64,{contentOrRootString(result.file)}"
							>Download</a
						>
					</div>
				{:else if !forceJson && resultKind === 'error' && result?.error}
					<div class="flex flex-col items-start">
						<span class="text-red-500 pt-2 font-semibold !text-xs whitespace-pre-wrap"
							>{#if result.error.name || result.error.message}{result.error.name}: {result.error
									.message}{:else}{JSON.stringify(result.error, null, 4)}{/if}</span
						>
						<pre class="text-xs pt-2 whitespace-pre-wrap text-primary"
							>{result.error.stack ?? ''}</pre
						>
						{#if result.error?.extra}
							<pre class="text-xs pt-2 whitespace-pre-wrap text-primary"
								>{JSON.stringify(result.error.extra, null, 4)}</pre
							>
						{/if}
						<slot />
					</div>
					{#if !isTest && language === 'bun'}
						<div class="pt-20"></div>
						<Alert size="xs" type="info" title="Seeing an odd error?">
							Bun script are bundled for performance reasons. If you see an odd error that doesn't
							appear when testing (which doesn't use bundling), try putting <code>//nobundling</code
							> at the top of your script to disable bundling and feel free to mention it to the Windmill's
							team.
						</Alert>
					{/if}
					{#if language === 'python3' && result?.error?.message?.includes('ImportError: cannot import name')}
						<Alert size="xs" type="info" title="Seeing an odd import error?">
							Python requirements inference may be inaccurate. This is due to the fact that
							requirement names can vary from package names they provide. Try to <a
								href="https://www.windmill.dev/docs/advanced/dependencies_in_python#pinning-dependencies-and-requirements"
								target="_blank"
								rel="noopener noreferrer">manually pin requirements</a
							>
						</Alert>
					{/if}
					{#if language === 'python3' && result?.error?.message?.startsWith('execution error:\npip compile failed')}
						<Alert size="xs" type="info" title="Seeing an odd resolution error?">
							Python requirements inference may be inaccurate. This is due to the fact that
							requirement names can vary from package names they provide. Try to <a
								href="https://www.windmill.dev/docs/advanced/dependencies_in_python#pinning-dependencies-and-requirements"
								target="_blank"
								rel="noopener noreferrer">manually pin requirements</a
							>
						</Alert>
					{/if}
				{:else if !forceJson && resultKind === 'approval'}<div
						class="flex flex-col gap-3 mt-2 mx-4"
					>
						<Button
							color="green"
							variant="border"
							on:click={() =>
								fetch(result['resume'], {
									method: 'POST',
									body: JSON.stringify({}),
									headers: { 'Content-Type': 'application/json' }
								})}
						>
							Resume</Button
						>
						<Button color="red" variant="border" on:click={() => fetch(result['cancel'])}
							>Cancel</Button
						>
						<div class="center-center"
							><a rel="noreferrer" target="_blank" href={result['approvalPage']}>Approval Page</a
							></div
						>
					</div>
				{:else if !forceJson && resultKind === 's3object'}
					<div
						class="h-full w-full {typeof result?.s3 === 'string' && result?.s3?.endsWith('.parquet')
							? 'h-min-[600px]'
							: ''}"
					>
						<div class="flex flex-col gap-2">
							<Toggle
								class="flex"
								bind:checked={s3FileDisplayRawMode}
								size="xs"
								options={{ right: 'Raw S3 object' }}
							/>

							{#if s3FileDisplayRawMode}
								<Highlight
									class=""
									language={json}
									code={toJsonStr(result).replace(/\\n/g, '\n')}
								/>
								<button
									class="text-secondary underline text-2xs whitespace-nowrap"
									on:click={() => {
										s3FileViewer?.open?.(result)
									}}
									><span class="flex items-center gap-1"
										><PanelRightOpen size={12} />object store explorer<Tooltip
											>Require admin privilege or "S3 resource details and content can be accessed
											by all users of this workspace" of S3 Storage to be set in the workspace
											settings</Tooltip
										></span
									>
								</button>
							{:else if !result?.disable_download}
								<FileDownload {workspaceId} s3object={result} {appPath} />
								<button
									class="text-secondary underline text-2xs whitespace-nowrap"
									on:click={() => {
										s3FileViewer?.open?.(result)
									}}
									><span class="flex items-center gap-1"
										><PanelRightOpen size={12} />object store explorer<Tooltip
											>Require admin privilege or "S3 resource details and content can be accessed
											by all users of this workspace" of S3 Storage to be set in the workspace
											settings</Tooltip
										></span
									>
								</button>
							{/if}
						</div>
						{#if typeof result?.s3 === 'string'}
							{#if !appPath && (result?.s3?.endsWith('.parquet') || result?.s3?.endsWith('.csv'))}
								{#key result.s3}
									<ParqetTableRenderer
										disable_download={result?.disable_download}
										{workspaceId}
										s3resource={result?.s3}
										storage={result?.storage}
									/>
								{/key}
							{:else if result?.s3?.endsWith('.png') || result?.s3?.endsWith('.jpeg') || result?.s3?.endsWith('.jpg') || result?.s3?.endsWith('.webp')}
								<div class="h-full mt-2">
									<img
										alt="preview rendered"
										class="w-auto h-full"
										src="{`/api/w/${workspaceId}/${
											appPath
												? 'apps_u/download_s3_file/' + appPath
												: 'job_helpers/load_image_preview'
										}?${appPath ? 's3' : 'file_key'}=${encodeURIComponent(result.s3)}` +
											(result.storage ? `&storage=${result.storage}` : '')}{appPath &&
										result.presigned
											? `&${result.presigned}`
											: ''}"
									/>
								</div>
							{:else if result?.s3?.endsWith('.pdf')}
								<div class="h-96 mt-2 border">
									<PdfViewer
										allowFullscreen
										source="{`/api/w/${workspaceId}/${
											appPath
												? 'apps_u/download_s3_file/' + appPath
												: 'job_helpers/load_image_preview'
										}?${appPath ? 's3' : 'file_key'}=${encodeURIComponent(result.s3)}` +
											(result.storage ? `&storage=${result.storage}` : '')}{appPath &&
										result.presigned
											? `&${result.presigned}`
											: ''}"
									/>
								</div>
							{/if}
						{/if}
					</div>
				{:else if !forceJson && resultKind === 's3object-list'}
					<div class="h-full w-full">
						<div class="flex flex-col gap-2">
							<Toggle
								class="flex mt-1"
								bind:checked={s3FileDisplayRawMode}
								size="xs"
								options={{ right: 'Raw S3 object' }}
							/>
							{#each result as s3object}
								{#if s3FileDisplayRawMode}
									<Highlight
										class=""
										language={json}
										code={toJsonStr(s3object).replace(/\\n/g, '\n')}
									/>
									<button
										class="text-secondary text-2xs whitespace-nowrap"
										on:click={() => {
											s3FileViewer?.open?.(s3object)
										}}
										><span class="flex items-center gap-1"
											><PanelRightOpen size={12} />open preview</span
										>
									</button>
								{:else if !s3object?.disable_download}
									<FileDownload {s3object} />
								{:else}
									<div class="flex text-secondary pt-2">{s3object?.s3} (download disabled)</div>
								{/if}
								{#if s3object?.s3?.endsWith('.parquet') || s3object?.s3?.endsWith('.csv')}
									{#if seeS3PreviewFileFromList == s3object?.s3}
										<ParqetTableRenderer
											disable_download={s3object?.disable_download}
											{workspaceId}
											s3resource={s3object?.s3}
											storage={s3object?.storage}
										/>{:else}
										<button
											class="text-secondary whitespace-nowrap flex gap-2 items-center"
											on:click={() => {
												seeS3PreviewFileFromList = s3object?.s3
											}}
											>open table preview <ArrowDownFromLine />
										</button>
									{/if}
								{:else if s3object?.s3?.endsWith('.png') || s3object?.s3?.endsWith('.jpeg') || s3object?.s3?.endsWith('.jpg') || s3object?.s3?.endsWith('.webp')}
									{#if seeS3PreviewFileFromList == s3object?.s3}
										<div class="h-full mt-2">
											<img
												alt="preview rendered"
												class="w-auto h-full"
												src={`/api/w/${workspaceId}/job_helpers/load_image_preview?file_key=${encodeURIComponent(
													s3object.s3
												)}` + (s3object.storage ? `&storage=${s3object.storage}` : '')}
											/>
										</div>
									{:else}
										<button
											class="text-secondary whitespace-nowrap flex gap-2 items-center"
											on:click={() => {
												seeS3PreviewFileFromList = s3object?.s3
											}}
											>open image preview <ArrowDownFromLine />
										</button>
									{/if}
								{:else if s3object?.s3?.endsWith('.pdf')}
									<div class="h-96 mt-2 border" data-interactive>
										<PdfViewer
											allowFullscreen
											source={`/api/w/${workspaceId}/job_helpers/load_image_preview?file_key=${encodeURIComponent(
												s3object.s3
											)}` + (s3object.storage ? `&storage=${s3object.storage}` : '')}
										/>
									</div>
								{/if}
							{/each}
						</div>
					</div>
				{:else if !forceJson && resultKind === 'markdown'}
					<div class="prose-xs dark:prose-invert !list-disc !list-outside">
						<Markdown md={result?.md ?? result?.markdown} />
					</div>
				{:else if largeObject || hasBigInt}
					{#if result && typeof result === 'object' && 'file' in result}
						<div
							><a
								download={result.filename ?? result.file?.filename ?? 'windmill.file'}
								href="data:application/octet-stream;base64,{contentOrRootString(result.file)}"
								>Download</a
							>
						</div>
					{:else}
						{#if largeObject}
							<div class="text-sm text-tertiary"
								><a
									download="{filename ?? 'result'}.json"
									href={workspaceId && jobId
										? nodeId
											? `${base}/api/w/${workspaceId}/jobs/result_by_id/${jobId}/${nodeId}`
											: `${base}/api/w/${workspaceId}/jobs_u/completed/get_result/${jobId}`
										: `data:text/json;charset=utf-8,${encodeURIComponent(toJsonStr(result))}`}
								>
									Download {filename ? '' : 'as JSON'}
								</a>
								{#if download_as_csv}
									<DownloadCsv
										getContent={() => convertJsonToCsv(result)}
										customText="Download as CSV"
									/>
								{/if}
							</div>

							<div class="mt-1 mb-2">
								<Alert
									size="xs"
									title="Large result detected"
									type="warning"
									tooltip="We recommend using persistent object storage for large result. See docs for setting up an object storage service integration using s3 or any other s3 compatible services."
									documentationLink="https://www.windmill.dev/docs/core_concepts/persistent_storage#object-storage-for-large-data-s3-r2-minio-azure-blob"
								/>
							</div>
						{/if}
						{#if result && result != 'WINDMILL_TOO_BIG'}
							<ObjectViewer json={result} />
						{/if}
					{/if}
				{:else if typeof result === 'string' && result.length > 0}
					<pre class="text-sm">{result}</pre>{#if !noControls}<div class="flex">
							<Button on:click={() => copyToClipboard(result)} color="light" size="xs">
								<div class="flex gap-2 items-center">Copy <ClipboardCopy size={12} /> </div>
							</Button>
						</div>
					{/if}
				{:else}
					<Highlight
						class={forceJson ? 'pt-1' : 'h-full w-full'}
						language={json}
						code={toJsonStr(result).replace(/\\n/g, '\n')}
					/>
				{/if}
			</div>
		{:else if typeof result === 'string' && resultKind === 'plain'}
			<div class="h-full text-xs">
				<pre>{result}</pre>
				{#if !noControls}
					<div class="flex">
						<Button on:click={() => copyToClipboard(result)} color="light" size="xs">
							<div class="flex gap-2 items-center">Copy <ClipboardCopy size={12} /> </div>
						</Button>
					</div>
				{/if}
			</div>
		{:else}
			<div class="text-tertiary text-sm">No result: {toJsonStr(result)}</div>
		{/if}
	</div>

	{#if !disableExpand && !noControls}
		<Drawer bind:this={jsonViewer} bind:open={drawerOpen} size="900px">
			<DrawerContent title="Expanded Result" on:close={jsonViewer.closeDrawer}>
				<svelte:fragment slot="actions">
					{#if customUi?.disableDownload !== true}
						<Button
							download="{filename ?? 'result'}.json"
							href={workspaceId && jobId
								? nodeId
									? `${base}/api/w/${workspaceId}/jobs/result_by_id/${jobId}/${nodeId}`
									: `${base}/api/w/${workspaceId}/jobs_u/completed/get_result/${jobId}`
								: `data:text/json;charset=utf-8,${encodeURIComponent(toJsonStr(result))}`}
							startIcon={{ icon: Download }}
							color="light"
							size="xs"
						>
							Download
						</Button>
					{/if}
					<Button
						on:click={() => copyToClipboard(toJsonStr(result))}
						color="light"
						size="xs"
						startIcon={{
							icon: ClipboardCopy
						}}
					>
						Copy to clipboard
					</Button>
				</svelte:fragment>
				<svelte:self
					{noControls}
					{result}
					{requireHtmlApproval}
					{filename}
					{jobId}
					{nodeId}
					{workspaceId}
					{hideAsJson}
					{forceJson}
					disableExpand={true}
				/>
			</DrawerContent>
		</Drawer>

		<Portal name="s3filepicker">
			<S3FilePicker bind:this={s3FileViewer} readOnlyMode={true} />
		</Portal>
	{/if}
{/if}<|MERGE_RESOLUTION|>--- conflicted
+++ resolved
@@ -35,10 +35,7 @@
 	import PdfViewer from './display/PdfViewer.svelte'
 	import type { DisplayResultUi } from './custom_ui'
 	import { getContext, hasContext, createEventDispatcher, onDestroy } from 'svelte'
-<<<<<<< HEAD
-=======
 	import { createDispatcherIfMounted } from '$lib/createDispatcherIfMounted'
->>>>>>> 58fa4c80
 
 	export let result: any
 	export let requireHtmlApproval = false
@@ -61,10 +58,7 @@
 	const DISPLAY_MAX_SIZE = 100000
 
 	const dispatch = createEventDispatcher()
-<<<<<<< HEAD
-=======
 	const dispatchIfMounted = createDispatcherIfMounted(dispatch)
->>>>>>> 58fa4c80
 
 	let resultKind:
 		| 'json'
@@ -422,11 +416,7 @@
 		} else {
 			toolbarLocation = 'self'
 		}
-<<<<<<< HEAD
-		dispatch('toolbar-location-changed', toolbarLocation)
-=======
 		dispatchIfMounted('toolbar-location-changed', toolbarLocation)
->>>>>>> 58fa4c80
 	}
 
 	export function getToolbarLocation() {
