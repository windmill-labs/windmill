<script lang="ts">
	import { Highlight } from 'svelte-highlight'
	import { json } from 'svelte-highlight/languages'
	import TableCustom from './TableCustom.svelte'
	import { copyToClipboard, emptyString, roughSizeOfObject, truncate } from '$lib/utils'
	import { Button, Drawer, DrawerContent } from './common'
	import { ClipboardCopy, Download, Expand, PanelRightOpen, Table2 } from 'lucide-svelte'
	import Portal from 'svelte-portal'
	import ObjectViewer from './propertyPicker/ObjectViewer.svelte'
	import S3FilePicker from './S3FilePicker.svelte'
<<<<<<< HEAD
	import Alert from './common/alert/Alert.svelte'
=======
	import AutoDataTable from './table/AutoDataTable.svelte'
	import Markdown from 'svelte-exmarkdown'
	import { HelpersService } from '$lib/gen'
	import { workspaceStore } from '$lib/stores'
>>>>>>> 32254203

	export let result: any
	export let requireHtmlApproval = false
	export let filename: string | undefined = undefined
	export let disableExpand = false
	export let jobId: string | undefined = undefined
	export let workspaceId: string | undefined = undefined

	let resultKind:
		| 'json'
		| 'table-col'
		| 'table-row'
		| 'html'
		| 'png'
		| 'file'
		| 'jpeg'
		| 'gif'
		| 'error'
		| 'approval'
		| 'svg'
		| 'filename'
		| 's3object'
		| 's3object-list'
		| 'plain'
		| 'markdown'
		| undefined

	$: resultKind = inferResultKind(result)

	let forceJson = false
	let enableHtml = false

	function isRectangularArray(obj: any) {
		if (!Array.isArray(obj) || obj.length == 0) {
			return false
		}
		if (
			!Object.values(obj)
				.map(Array.isArray)
				.reduce((a, b) => a && b)
		) {
			return false
		}
		let innerSize = obj[0].length

		return Object.values(obj)
			.map((x: any) => x.length == innerSize)
			.reduce((a, b) => a && b)
	}

	function asListOfList(obj: any): ArrayLike<ArrayLike<any>> {
		return obj as ArrayLike<ArrayLike<any>>
	}

	function isObjectOfArray(result: any[], keys: string[]): boolean {
		return keys.map((k) => Array.isArray(result[k])).reduce((a, b) => a && b)
	}

	let largeObject: boolean | undefined = undefined

	function inferResultKind(result: any) {
		if (result == 'WINDMILL_TOO_BIG') {
			largeObject = true
			return 'json'
		}

		if (result !== undefined) {
			try {
				let keys = Object.keys(result)

				// Check if the result is an image
				if (['png', 'svg', 'jpeg'].includes(keys[0]) && keys.length == 1) {
					// Check if the image is too large (10mb)
					largeObject = roughSizeOfObject(result) > 10000000

					return keys[0] as 'png' | 'svg' | 'jpeg'
				}

				let length = roughSizeOfObject(result)
				// Otherwise, check if the result is too large (10kb) for json
				largeObject = length > 10000

				if (largeObject) {
					return 'json'
				}

				if ((keys.length == 1 && keys[0] == 'table-row') || isRectangularArray(result)) {
					return 'table-row'
				} else if ((keys.length == 1 && keys[0] == 'table-col') || isObjectOfArray(result, keys)) {
					return 'table-col'
				} else if (keys.length == 1 && keys[0] == 'html') {
					return 'html'
				} else if (keys.length == 1 && keys[0] == 'file') {
					return 'file'
				} else if (
					keys.includes('windmill_content_type') &&
					result['windmill_content_type'].startsWith('text/')
				) {
					return 'plain'
				} else if (keys.length == 1 && keys[0] == 'error') {
					return 'error'
				} else if (keys.length === 2 && keys.includes('file') && keys.includes('filename')) {
					return 'file'
				} else if (
					keys.length === 3 &&
					keys.includes('file') &&
					keys.includes('filename') &&
					keys.includes('autodownload')
				) {
					if (result.autodownload) {
						const a = document.createElement('a')

						a.href = 'data:application/octet-stream;base64,' + result.file
						a.download = result.filename
						a.click()
						console.log('autodownload', result.file, result.filename)
					}
					return 'file'
				} else if (
					keys.includes('resume') &&
					keys.includes('cancel') &&
					keys.includes('approvalPage')
				) {
					return 'approval'
				} else if (keys.length === 1 && keys.includes('s3')) {
					return 's3object'
				} else if (
					Array.isArray(result) &&
					result.every((elt) => inferResultKind(elt) === 's3object')
				) {
					return 's3object-list'
				} else if (keys.length === 1 && (keys.includes('md') || keys.includes('markdown'))) {
					return 'markdown'
				}
			} catch (err) {}
		}
		return 'json'
	}

	let jsonViewer: Drawer
	let s3FileViewer: S3FilePicker

	function toJsonStr(result: any) {
		return JSON.stringify(result ?? null, null, 4) ?? 'null'
	}

	function contentOrRootString(obj: string | { filename: string; content: string }) {
		if (typeof obj === 'string') {
			return obj
		} else {
			return obj.content
		}
	}

	function isArrayWithObjects(json) {
		return (
			Array.isArray(json) &&
			json.length > 0 &&
			json.every((item) => typeof item === 'object' && Object.keys(item).length > 0)
		)
	}

	$: isTableDisplay = isArrayWithObjects(result)
	let richRender: boolean = true

	type InputObject = { [key: string]: number[] }

	function transform(input: InputObject): any[] {
		const maxLength = Math.max(...Object.values(input).map((arr) => arr.length))
		const result: Array<{
			[key: string]: number | null
		}> = []

		for (let i = 0; i < maxLength; i++) {
			const obj: { [key: string]: number | null } = {}

			for (const key of Object.keys(input)) {
				if (i < input[key].length) {
					obj[key] = input[key][i]
				} else {
					obj[key] = null
				}
			}

			result.push(obj)
		}

		return result
	}

	async function downloadS3File(fileKey: string | undefined) {
		if (emptyString(fileKey)) {
			return
		}
		const downloadUrl = await HelpersService.generateDownloadUrl({
			workspace: $workspaceStore!,
			fileKey: fileKey!
		})
		console.log('download URL ', downloadUrl.download_url)
		window.open(downloadUrl.download_url, '_blank')
	}
</script>

<div class="inline-highlight relative grow min-h-[200px]">
	{#if result != undefined && length != undefined && largeObject != undefined}
		{#if resultKind && !['json', 's3object', 's3object-list'].includes(resultKind)}
			<div class="top-1 absolute flex flex-row w-full justify-between items-center"
				><div class="mb-2 text-tertiary text-sm">
					as JSON&nbsp;<input class="windmillapp" type="checkbox" bind:checked={forceJson} /></div
				><slot name="copilot-fix" />
			</div><div
				class="py-3"
			/>{/if}{#if typeof result == 'object' && Object.keys(result).length > 0}<div
				class="top-1 mb-2 w-full min-w-[400px] text-sm absolute"
				>{#if !disableExpand}
					<div class="text-tertiary text-xs absolute top-5.5 right-0 inline-flex gap-2 z-10">
						<button on:click={() => copyToClipboard(toJsonStr(result))}
							><ClipboardCopy size={16} /></button
						>
						<button on:click={jsonViewer.openDrawer}><Expand size={16} /></button>
						{#if isTableDisplay}
							<button
								aria-label="Render as table"
								on:click={() => {
									richRender = !richRender
								}}
							>
								<Table2 size={16} class={richRender ? 'text-blue-500' : ''} /></button
							>
						{/if}
					</div>
				{/if}</div
			>{/if}{#if !forceJson && resultKind == 'table-col'}
			{@const data = 'table-col' in result ? result['table-col'] : result}
			<AutoDataTable objects={transform(data)} />
		{:else if !forceJson && resultKind == 'table-row'}
			{@const data = 'table-row' in result ? result['table-row'] : result}
			<div class="grid grid-flow-col-dense border border-gray-200">
				<TableCustom>
					<tbody slot="body">
						{#each Array.isArray(asListOfList(data)) ? asListOfList(data) : [] as row}
							<tr>
								{#each row as v}
									<td class="!text-xs">{truncate(JSON.stringify(v), 200) ?? ''}</td>
								{/each}
							</tr>
						{/each}
					</tbody>
				</TableCustom>
			</div>
		{:else if !forceJson && resultKind == 'html'}
			<div class="h-full">
				{#if !requireHtmlApproval || enableHtml}
					{@html result.html}
				{:else}
					<div class="font-main text-sm">
						<div class="flex flex-col">
							<div class="bg-red-400 py-1 rounded-t text-white font-bold text-center">
								Warning
							</div>
							<p
								class="text-tertiary mb-2 text-left border-2 !border-t-0 rounded-b border-red-400 overflow-auto p-1"
								>Rendering HTML can expose you to <a
									href="https://owasp.org/www-community/attacks/xss/"
									target="_blank"
									rel="noreferrer"
									class="hover:underline">XSS attacks</a
								>. Only enable it if you trust the author of the script.
							</p>
						</div>
						<div class="center-center">
							<Button size="sm" color="dark" on:click={() => (enableHtml = true)}>
								Enable HTML rendering
							</Button>
						</div>
					</div>
				{/if}
			</div>
		{:else if !forceJson && resultKind == 'png'}
			<div class="h-full">
				<img
					alt="png rendered"
					class="w-auto h-full"
					src="data:image/png;base64,{contentOrRootString(result.png)}"
				/>
			</div>
		{:else if !forceJson && resultKind == 'jpeg'}
			<div class="h-full">
				<img
					alt="jpeg rendered"
					class="w-auto h-full"
					src="data:image/jpeg;base64,{contentOrRootString(result.jpeg)}"
				/>
			</div>
		{:else if !forceJson && resultKind == 'svg'}
			<div
				><a download="windmill.svg" href="data:text/plain;base64,{btoa(result.svg)}">Download</a>
			</div>
			<div class="h-full overflow-auto">{@html result.svg} </div>
		{:else if !forceJson && resultKind == 'gif'}
			<div class="h-full">
				<img
					alt="gif rendered"
					class="w-auto h-full"
					src="data:image/gif;base64,{contentOrRootString(result.gif)}"
				/>
			</div>
		{:else if !forceJson && resultKind == 'plain'}
			<div class="h-full text-2xs">
				<pre>{result?.['result']}</pre>
			</div>
		{:else if !forceJson && resultKind == 'file'}
			<div>
				<a
					download={result.filename ?? result.file?.filename ?? 'windmill.file'}
					href="data:application/octet-stream;base64,{contentOrRootString(result.file)}">Download</a
				>
			</div>
		{:else if !forceJson && resultKind == 'error' && result?.error}
			<div class="flex flex-col items-start">
				<span class="text-red-500 font-semibold text-sm whitespace-pre-wrap"
					>{#if result.error.name || result.error.message}{result.error.name}: {result.error
							.message}{:else}{JSON.stringify(result.error, null, 4)}{/if}</span
				>
				<pre class="text-sm whitespace-pre-wrap text-primary">{result.error.stack ?? ''}</pre>
				<slot />
			</div>
		{:else if !forceJson && resultKind == 'approval'}<div class="flex flex-col gap-3 mt-2 mx-4">
				<Button
					color="green"
					variant="border"
					on:click={() =>
						fetch(result['resume'], {
							method: 'POST',
							body: JSON.stringify({}),
							headers: { 'Content-Type': 'application/json' }
						})}
				>
					Resume</Button
				>
				<Button color="red" variant="border" on:click={() => fetch(result['cancel'])}>Cancel</Button
				>
				<div class="center-center"
					><a rel="noreferrer" target="_blank" href={result['approvalPage']}>Approval Page</a></div
				>
			</div>
		{:else if !forceJson && resultKind == 's3object'}
			<div class="absolute top-1 h-full w-full">
				<Highlight class="" language={json} code={toJsonStr(result).replace(/\\n/g, '\n')} />
				<button
					class="text-secondary underline text-2xs whitespace-nowrap"
					on:click={() => {
						downloadS3File(result?.s3)
					}}
					><span class="flex items-center gap-1"><Download size={12} />download</span>
				</button>
				<button
					class="text-secondary underline text-2xs whitespace-nowrap"
					on:click={() => {
						s3FileViewer?.open?.(result)
					}}
					><span class="flex items-center gap-1"><PanelRightOpen size={12} />open preview</span>
				</button>
			</div>
		{:else if !forceJson && resultKind == 's3object-list'}
			<div class="absolute top-1 h-full w-full">
				{#each result as s3object}
					<Highlight class="" language={json} code={toJsonStr(s3object).replace(/\\n/g, '\n')} />
					<button
						class="text-secondary underline text-2xs whitespace-nowrap"
						on:click={() => {
							downloadS3File(result?.s3)
						}}
						><span class="flex items-center gap-1"><Download size={12} />download</span>
					</button>
					<button
						class="text-secondary text-2xs whitespace-nowrap"
						on:click={() => {
							s3FileViewer?.open?.(s3object)
						}}
						><span class="flex items-center gap-1"><PanelRightOpen size={12} />open preview</span>
					</button>
				{/each}
			</div>
		{:else if !forceJson && resultKind == 'markdown'}
			<div class="prose dark:prose-invert">
				<Markdown md={result?.md ?? result?.markdown} />
			</div>
		{:else if !forceJson && isTableDisplay && richRender}
			<AutoDataTable objects={result} />
		{:else if largeObject}
			{#if typeof result == 'object' && 'filename' in result && 'file' in result}
				<div
					><a
						download={result.filename ?? result.file?.filename ?? 'windmill.file'}
						href="data:application/octet-stream;base64,{contentOrRootString(result.file)}"
						>Download</a
					>
				</div>
			{:else}
				<div class="text-sm text-tertiary"
					><a
						download="{filename ?? 'result'}.json"
						href={workspaceId && jobId
							? `/api/w/${workspaceId}/jobs_u/completed/get_result/${jobId}`
							: `data:text/json;charset=utf-8,${encodeURIComponent(toJsonStr(result))}`}
					>
						Download {filename ? '' : 'as JSON'}
					</a>
				</div>

				<div class="my-4">
					<Alert size="xs" title="Size Limit Exceeded" type="error">
						We recommend using persistent storage for large data files. See
						<a
							href="https://www.windmill.dev/docs/core_concepts/persistent_storage#large-data-files-s3-r2-minio"
							target="_blank"
							rel="noreferrer"
							class="hover:underline"
						>
							Large Data Files: S3, R2, MinIO
						</a>
					</Alert>
				</div>
			{/if}
			{#if result && result != 'WINDMILL_TOO_BIG'}
				<ObjectViewer json={result} />
			{/if}
		{:else if typeof result == 'string' && result.length > 0}
			<pre class="text-sm">{result}</pre>
			<div class="flex">
				<Button on:click={() => copyToClipboard(result)} color="light" size="xs">
					<div class="flex gap-2 items-center">Copy <ClipboardCopy size={12} /> </div>
				</Button>
			</div>
		{:else}
			<Highlight
				class={forceJson ? '' : 'absolute top-1 h-full w-full'}
				language={json}
				code={toJsonStr(result).replace(/\\n/g, '\n')}
			/>
		{/if}
	{:else}
		<div class="text-tertiary text-sm">No result: {toJsonStr(result)}</div>
	{/if}
</div>

{#if !disableExpand}
	<Portal>
		<Drawer bind:this={jsonViewer} size="900px">
			<DrawerContent title="Expanded Result" on:close={jsonViewer.closeDrawer}>
				<svelte:fragment slot="actions">
					<a
						class="text-sm text-secondary mr-2 inline-flex gap-2 items-center py-2 px-2 hover:bg-gray-100 rounded-lg"
						download="{filename ?? 'result'}.json"
						href={workspaceId && jobId
							? `/api/w/${workspaceId}/jobs_u/completed/get_result/${jobId}`
							: `data:text/json;charset=utf-8,${encodeURIComponent(toJsonStr(result))}`}
						>Download <Download size={14} /></a
					>
					<Button on:click={() => copyToClipboard(toJsonStr(result))} color="light" size="xs">
						<div class="flex gap-2 items-center">Copy to clipboard <ClipboardCopy /> </div>
					</Button>
				</svelte:fragment>
				{#if largeObject}
					<div class="text-sm mb-2 text-tertiary">
						<a
							class="text-sm text-secondary mr-2 inline-flex gap-2 items-center py-2 px-2 hover:bg-gray-100 rounded-lg"
							download="{filename ?? 'result'}.json"
							href={workspaceId && jobId
								? `/api/w/${workspaceId}/jobs_u/completed/get_result/${jobId}`
								: `data:text/json;charset=utf-8,${encodeURIComponent(result)}`}
							>Download <Download size={14} /></a
						> JSON is too large to be displayed in full.
					</div>
				{:else if typeof result == 'string' && result.length > 0}
					<pre class="text-sm">{result}</pre>
					<div class="flex">
						<Button on:click={() => copyToClipboard(result)} color="light" size="xs">
							<div class="flex gap-2 items-center">Copy <ClipboardCopy size={12} /> </div>
						</Button>
					</div>
				{:else}
					<Highlight language={json} code={toJsonStr(result).replace(/\\n/g, '\n')} />
				{/if}
			</DrawerContent>
		</Drawer>
	</Portal>

	<Portal>
		<S3FilePicker bind:this={s3FileViewer} readOnlyMode={true} />
	</Portal>
{/if}<|MERGE_RESOLUTION|>--- conflicted
+++ resolved
@@ -8,14 +8,11 @@
 	import Portal from 'svelte-portal'
 	import ObjectViewer from './propertyPicker/ObjectViewer.svelte'
 	import S3FilePicker from './S3FilePicker.svelte'
-<<<<<<< HEAD
 	import Alert from './common/alert/Alert.svelte'
-=======
 	import AutoDataTable from './table/AutoDataTable.svelte'
 	import Markdown from 'svelte-exmarkdown'
 	import { HelpersService } from '$lib/gen'
 	import { workspaceStore } from '$lib/stores'
->>>>>>> 32254203
 
 	export let result: any
 	export let requireHtmlApproval = false
