--- conflicted
+++ resolved
@@ -35,11 +35,8 @@
 	import PdfViewer from './display/PdfViewer.svelte'
 	import type { DisplayResultUi } from './custom_ui'
 	import { getContext, hasContext, createEventDispatcher, onDestroy } from 'svelte'
-<<<<<<< HEAD
 	import { toJsonStr } from '$lib/utils'
-=======
 	import { createDispatcherIfMounted } from '$lib/createDispatcherIfMounted'
->>>>>>> c41c1eb5
 
 	export let result: any
 	export let requireHtmlApproval = false
