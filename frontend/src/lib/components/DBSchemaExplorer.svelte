<script lang="ts">
	import { JobService, Preview } from '$lib/gen'
	import { dbSchema, dbSchemaPublicOnly, workspaceStore, type DBSchema } from '$lib/stores'
	import { onDestroy } from 'svelte'
	import Button from './common/button/Button.svelte'
	import Drawer from './common/drawer/Drawer.svelte'
	import DrawerContent from './common/drawer/DrawerContent.svelte'
	import ObjectViewer from './propertyPicker/ObjectViewer.svelte'
<<<<<<< HEAD
	import { tryEvery } from '$lib/utils'
=======
	import ToggleButton from './common/toggleButton-v2/ToggleButton.svelte'
	import ToggleButtonGroup from './common/toggleButton-v2/ToggleButtonGroup.svelte'
>>>>>>> 8289afd8

	export let resourceType: string | undefined
	export let resourcePath: String | undefined = undefined

	let drawer: Drawer

	const content = {
		postgresql: `import { Client } from "https://deno.land/x/postgres@v0.17.0/mod.ts";
export async function main(args: any) {
  // Create a new client with the provided connection details
  const u = new URL("postgres://")
	u.hash = ''
	u.search = '?sslmode=' + args.sslmode
	u.pathname = args.dbname
	u.host = args.host
	u.port = args.port
	u.password = args.password
	u.username = args.user
  const client = new Client(u.toString())
  // Connect to the postgres database
  await client.connect();
  const result = await client.queryObject(\`SELECT 
      table_name, 
      column_name, 
      udt_name,
      column_default,
      is_nullable,
      table_schema
    FROM 
      information_schema.columns
    WHERE table_schema != 'pg_catalog' AND 
      table_schema != 'information_schema'\`);
  const schemas = result.rows.reduce((acc, a) => {
    const table_schema = a.table_schema;
    delete a.table_schema;
    acc[table_schema] = acc[table_schema] || [];
    acc[table_schema].push(a);
    return acc;
  }, {});
  const data = {};
  for (const key in schemas) {
    data[key] = schemas[key].reduce((acc, a) => {
      const table_name = a.table_name;
      delete a.table_name;
      acc[table_name] = acc[table_name] || {};
      const p = {
        type: a.udt_name,
        required: a.is_nullable === "NO",
      }
      if (a.column_default) {
        p.default = a.column_default
      }
      acc[table_name][a.column_name] = p;
      return acc;
    }, {});
  }
  return data;
}`,
		mysql: `import { Client } from "https://deno.land/x/mysql@v2.11.0/mod.ts";
export async function main(args: any) {
  const conn = await new Client().connect({
    hostname: args.host,
    port: args.port,
    username: args.user,
    db: args.database,
    password: args.password,
  });
  const result = await conn.execute(
    "select TABLE_SCHEMA, TABLE_NAME, DATA_TYPE, COLUMN_NAME, COLUMN_DEFAULT from information_schema.columns where table_schema != 'information_schema'",
  );
  const schemas = result.rows.reduce((acc, a) => {
    const table_schema = a.TABLE_SCHEMA;
    delete a.TABLE_SCHEMA;
    acc[table_schema] = acc[table_schema] || [];
    acc[table_schema].push(a);
    return acc;
  }, {});
  const data = {};
  for (const key in schemas) {
    data[key] = schemas[key].reduce((acc, a) => {
      const table_name = a.TABLE_NAME;
      delete a.TABLE_NAME;
      acc[table_name] = acc[table_name] || {};
      const p = {
        type: a.DATA_TYPE,
        required: a.is_nullable === "NO",
      };
      if (a.column_default) {
        p.default = a.COLUMN_DEFAULT;
      }
      acc[table_name][a.COLUMN_NAME] = p;
      return acc;
    }, {});
  }
  return data;
}`
	}

	async function getSchema() {
		if (!resourceType || !resourcePath) return
		dbSchema.set(undefined)

		const job = await JobService.runScriptPreview({
			workspace: $workspaceStore!,
			requestBody: {
				language: 'deno' as Preview.language,
				content: content[resourceType],
				args: {
					args: '$res:' + resourcePath
				}
			}
		})

		tryEvery({
			tryCode: async () => {
				const testResult = await JobService.getCompletedJob({
					workspace: $workspaceStore!,
					id: job
				})
				if (!testResult.success) {
					console.error(testResult.result?.['error']?.['message'])
				} else {
					dbSchema.set(testResult.result)
				}
			},
			timeoutCode: async () => {
				console.error('Could not query DB schema within 5s')
				try {
					await JobService.cancelQueuedJob({
						workspace: $workspaceStore!,
						id: job,
						requestBody: {
							reason: 'Could not query DB schema within 5s'
						}
					})
				} catch (err) {
					console.error(err)
				}
			},
			interval: 500,
			timeout: 5000
		})
	}

	function formatSchema(
		schema: DBSchema,
		resourceType: string | undefined,
		dbSchemaPublicOnly: boolean
	) {
		if (resourceType === 'postgresql' && dbSchemaPublicOnly) {
			return schema.public || schema
		} else if (resourceType === 'mysql' && Object.keys(schema).length === 1) {
			return schema[Object.keys(schema)[0]]
		} else {
			return schema
		}
	}

	$: resourcePath && ['postgresql', 'mysql'].includes(resourceType || '') && getSchema()

	function clearSchema() {
		dbSchema.set(undefined)
		dbSchemaPublicOnly.set(true)
	}

	$: !resourcePath && $dbSchema && clearSchema()

	onDestroy(clearSchema)
</script>

{#if $dbSchema && resourcePath}
	<Button
		size="xs"
		variant="border"
		color="blue"
		spacingSize="xs2"
		btnClasses="mt-1"
		on:click={drawer.openDrawer}
	>
		Explore DB schema
	</Button>
	<Drawer bind:this={drawer} size="800px">
		<DrawerContent title="DB Schema Explorer" on:close={drawer.closeDrawer}>
			{#if resourceType === 'postgresql'}
				<ToggleButtonGroup class="mb-4" bind:selected={$dbSchemaPublicOnly}>
					<ToggleButton value={true} label="Public" />
					<ToggleButton value={false} label="All" />
				</ToggleButtonGroup>
			{/if}
			<ObjectViewer json={formatSchema($dbSchema, resourceType, $dbSchemaPublicOnly)} pureViewer />
		</DrawerContent>
	</Drawer>
{/if}<|MERGE_RESOLUTION|>--- conflicted
+++ resolved
@@ -6,12 +6,9 @@
 	import Drawer from './common/drawer/Drawer.svelte'
 	import DrawerContent from './common/drawer/DrawerContent.svelte'
 	import ObjectViewer from './propertyPicker/ObjectViewer.svelte'
-<<<<<<< HEAD
 	import { tryEvery } from '$lib/utils'
-=======
 	import ToggleButton from './common/toggleButton-v2/ToggleButton.svelte'
 	import ToggleButtonGroup from './common/toggleButton-v2/ToggleButtonGroup.svelte'
->>>>>>> 8289afd8
 
 	export let resourceType: string | undefined
 	export let resourcePath: String | undefined = undefined
