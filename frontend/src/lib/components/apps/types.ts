--- conflicted
+++ resolved
@@ -11,15 +11,7 @@
 
 export type AppInputTransform = DynamicInput | StaticInput
 
-<<<<<<< HEAD
-type InputsLeaf = Record<string, AppInputTransform>
-type Inputs2 = Record<string, AppInputTransform | InputsLeaf>
-type Inputs1 = Record<string, AppInputTransform | Inputs2>
-export type Inputs = Record<string, AppInputTransform | Inputs1>
-=======
-
 export type InputsSpec = Record<string, AppInputTransform>
->>>>>>> dd78e8ae
 
 export type TextInputComponent = {
 	type: 'textinputcomponent'
