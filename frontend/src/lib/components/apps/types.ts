import type { Schema, SchemaProperty } from '$lib/common'
import type { Preview } from '$lib/gen'
import type { FilledItem } from 'svelte-grid'
import type { Writable } from 'svelte/store'
import type { staticValues } from './editor/componentsPanel/componentStaticValues'
import type { World } from './rx'

export type UserInput = {
	type: 'user'
	schemaProperty: SchemaProperty
	// Default value override
	defaultValue: any
	value: any
}

export type DynamicInput = {
	type: 'output'
	id: FieldID | undefined
	name: string | undefined
	// Before any connection occures
	defaultValue: any
}

export type StaticInputType =
	('text'
	| 'textarea'
	| 'number'
	| 'boolean'
	| 'select'
	| 'date'
	| 'time'
	| 'datetime'
	| 'object')

type BaseStaticInput<T extends StaticInputType, V> = {
	fieldType: T
	value: V
	type: 'static'
	visible?: boolean
}

export type SelectStaticInput = BaseStaticInput<'select', string> & {
	/**
	 * One of the keys of `staticValues` from `lib/components/apps/editor/componentsPanel/componentStaticValues`
	 */
	optionValuesKey: keyof typeof staticValues
}

export type StaticInput = 
		BaseStaticInput<'text', string>
	| BaseStaticInput<'textarea', string>
	| BaseStaticInput<'number', number>
	| BaseStaticInput<'boolean', boolean>
	| SelectStaticInput
	| BaseStaticInput<'date', string>
	| BaseStaticInput<'time', string>
	| BaseStaticInput<'datetime', string>
	| BaseStaticInput<'object', Record<string | number, any>>


export type AppInputTransform = DynamicInput | StaticInput | UserInput

// Inner inputs, (search, filter, page, inputs of a script or flow)
export type InputsSpec = Record<FieldID, AppInputTransform>
export type ComponentInputsSpec = Record<FieldID, DynamicInput | StaticInput>

type Runnable = {
	inlineScriptName?: string
	path?: string
	runType?: 'script' | 'flow'
}

<<<<<<< HEAD
type BaseComponent<T extends string> = {
	type: T
}

export type TextComponent = BaseComponent<'textcomponent'>
export type TextInputComponent = BaseComponent<'textinputcomponent'>
export type ButtonComponent = BaseComponent<'buttoncomponent'>
export type RunFormComponent = Runnable & BaseComponent<'runformcomponent'>
export type BarChartComponent = BaseComponent<'barchartcomponent'>
export type PieChartComponent = Runnable & BaseComponent<'piechartcomponent'>
export type TableComponent = Runnable & BaseComponent<'tablecomponent'>
export type DisplayComponent = BaseComponent<'displaycomponent'>
export type ImageComponent = BaseComponent<'imagecomponent'>
export type InputComponent = BaseComponent<'inputcomponent'>
export type SelectComponent = BaseComponent<'selectcomponent'>
export type CheckboxComponent = BaseComponent<'checkboxcomponent'>
export type RadioComponent = BaseComponent<'radiocomponent'>
=======
export type BarChartComponent = Runnable & {
	type: 'barchartcomponent'
}
>>>>>>> e8d4cf2b

export type HorizontalAlignment = 'left' | 'center' | 'right'
export type VerticalAlignment = 'top' | 'center' | 'bottom'
export type Aligned = {
	horizontalAlignment: HorizontalAlignment
	verticalAlignment: VerticalAlignment
}

export interface BaseAppComponent extends Partial<Aligned> {
	id: ComponentID
	width: number
	inputs: InputsSpec
	// Only dynamic inputs (Result of display)
	componentInputs: ComponentInputsSpec
	runnable?: boolean | undefined
	card?: boolean | undefined

	// TODO: add min/max width/height
}

export type AppComponent =
<<<<<<< HEAD
	BaseAppComponent & (
		RunFormComponent
		| DisplayComponent
		| TextInputComponent
		| BarChartComponent
		| TableComponent
		| TextComponent
		| TableComponent
		| ButtonComponent
		| PieChartComponent
		|	ImageComponent
		|	InputComponent
		|	SelectComponent
		|	CheckboxComponent
		|	RadioComponent
	)

export type ComponentSet = {
	title: string,
	components: AppComponent[]
}
=======
	| (
			| DisplayComponent
			| TextInputComponent
			| BarChartComponent
			| TableComponent
			| TextComponent
			| TableComponent
			| ButtonComponent
			| PieChartComponent
	  ) & {
			id: ComponentID
			horizontalAlignement?: 'left' | 'center' | 'right'
			verticalAlignement?: 'top' | 'center' | 'bottom'

			inputs: InputsSpec
			componentInputs: ComponentInputsSpec
			runnable?: boolean | undefined
			card?: boolean | undefined

			// TODO: add min/max width/height
	  }
>>>>>>> e8d4cf2b

type SectionID = string

export type AppSection = {
	components: AppComponent[]
	id: SectionID
}

export type GridItem = FilledItem<{
	data: AppComponent
	id: string
}>

export type App = {
	grid: GridItem[]
	inlineScripts: Record<
		string,
		{ content: string; language: Preview.language; path: string; schema: Schema }
	>
	title: string
}

export type ConnectingInput = {
	opened: boolean
	input?: DynamicInput
}

export type AppEditorContext = {
	worldStore: Writable<World | undefined>
	staticOutputs: Writable<Record<string, string[]>>
	app: Writable<App>
	selectedComponent: Writable<string | undefined>
	mode: Writable<EditorMode>
	connectingInput: Writable<ConnectingInput>
}

export type EditorMode = 'dnd' | 'preview'

type FieldID = string

type ComponentID = string

export type EditorConfig = {
	staticInputDisabled: boolean
	outputInputDisabled: boolean
	userInputEnabled: boolean
	visibiltyEnabled: boolean
}<|MERGE_RESOLUTION|>--- conflicted
+++ resolved
@@ -70,7 +70,6 @@
 	runType?: 'script' | 'flow'
 }
 
-<<<<<<< HEAD
 type BaseComponent<T extends string> = {
 	type: T
 }
@@ -88,11 +87,6 @@
 export type SelectComponent = BaseComponent<'selectcomponent'>
 export type CheckboxComponent = BaseComponent<'checkboxcomponent'>
 export type RadioComponent = BaseComponent<'radiocomponent'>
-=======
-export type BarChartComponent = Runnable & {
-	type: 'barchartcomponent'
-}
->>>>>>> e8d4cf2b
 
 export type HorizontalAlignment = 'left' | 'center' | 'right'
 export type VerticalAlignment = 'top' | 'center' | 'bottom'
@@ -114,7 +108,6 @@
 }
 
 export type AppComponent =
-<<<<<<< HEAD
 	BaseAppComponent & (
 		RunFormComponent
 		| DisplayComponent
@@ -136,29 +129,6 @@
 	title: string,
 	components: AppComponent[]
 }
-=======
-	| (
-			| DisplayComponent
-			| TextInputComponent
-			| BarChartComponent
-			| TableComponent
-			| TextComponent
-			| TableComponent
-			| ButtonComponent
-			| PieChartComponent
-	  ) & {
-			id: ComponentID
-			horizontalAlignement?: 'left' | 'center' | 'right'
-			verticalAlignement?: 'top' | 'center' | 'bottom'
-
-			inputs: InputsSpec
-			componentInputs: ComponentInputsSpec
-			runnable?: boolean | undefined
-			card?: boolean | undefined
-
-			// TODO: add min/max width/height
-	  }
->>>>>>> e8d4cf2b
 
 type SectionID = string
 
