import type { ReadFileAs } from '../common/fileInput/model'
import type { DecisionTreeNode, TypedComponent } from './editor/component'
import type { InlineScript } from './types'

export type InputType =
	| 'integer'
	| 'text'
	| 'textarea'
	| 'template'
	| 'number'
	| 'boolean'
	| 'select'
	| 'icon-select'
	| 'color'
	| 'date'
	| 'time'
	| 'datetime'
	| 'object'
	| 'array'
	| 'any'
	| 'labeledresource'
	| 'labeledselect'
	| 'tab-select'
	| 'schema'
	| 'ag-grid'
	| 'table-column'
	| 'plotly'
	| 'chartjs'
	| 'DecisionTreeNode'
	| 'ag-chart'
	| 'resource'
	| 'db-explorer'
	| 'db-table'
<<<<<<< HEAD
	| 's3'
=======
	| 'number-tuple'
>>>>>>> e3c16615

// Connection to an output of another component
// defined by the id of the component and the path of the output
export type InputConnection = {
	componentType?: TypedComponent['type']
	componentId: string
	path: string
}

export type InputConnectionEval = {
	componentId: string
	id: string
}

// Connected input, connected to an output of another component by the developer
export type ConnectedInput = {
	type: 'connected'
	connection: InputConnection | undefined
}

// User input, set by the user in the app
export type UserInput<U> = {
	type: 'user'
	value: U | undefined
}

// Input can be uploaded with a file selector
export type UploadInput = {
	type: 'upload'
	value: string
}

export type EvalInput = {
	type: 'eval'
	expr: string
}

export type EvalInputV2 = {
	type: 'evalv2'
	expr: string
	connections: InputConnectionEval[]
}

export type RowInput = {
	type: 'row'
	column: string
}

// Static input, set by the developer in the component panel
export type StaticInput<U> = {
	value: U | undefined
	type: 'static'
}

export type TemplateInput = {
	eval: string
	type: 'template'
}

export type TemplateV2Input = {
	eval: string
	type: 'templatev2'
	connections: InputConnectionEval[]
}

export type RunnableByPath = {
	name: string
	path: string
	schema: any
	runType: 'script' | 'flow' | 'hubscript'
	type: 'runnableByPath'
}

export type RunnableByName = {
	name: string
	inlineScript: InlineScript | undefined
	type: 'runnableByName'
}

export type Runnable = RunnableByPath | RunnableByName | undefined

// Runnable input, set by the developer in the component panel
export type ResultInput = {
	runnable: Runnable
	transformer?: InlineScript & { language: 'frontend' }
	fields: Record<string, StaticAppInput | ConnectedAppInput | RowAppInput | UserAppInput>
	type: 'runnable'
	value?: any
	// kept for migration purposes
	doNotRecomputeOnInputChanged?: boolean
	recomputeOnInputChanged?: boolean
	autoRefresh?: boolean
	hideRefreshButton?: boolean
}

export type AppInputSpec<T extends InputType, U, V extends InputType = never> = (
	| StaticInput<U>
	| ConnectedInput
	| UserInput<U>
	| RowInput
	| EvalInput
	| EvalInputV2
	| UploadInput
	| ResultInput
	| TemplateInput
	| TemplateV2Input
) &
	InputConfiguration<T, V>

type InputConfiguration<T extends InputType, V extends InputType> = {
	fieldType: T
	subFieldType?: V
	format?: string | undefined
	loading?: boolean
	fileUpload?: {
		/** Use `*` to accept anything. */
		accept: string
		/**
		 * Controls if user is allowed to select multiple files.
		 * @default false
		 */
		multiple?: boolean
		/**
		 * Controls if the uploaded file(s) will be converted or not.
		 * @default false
		 */
		convertTo?: ReadFileAs
	}
	noStatic?: boolean
}

export type StaticOptions = {
	selectOptions: readonly string[] | readonly { value: string; label: string }[]
}

export type AppInput =
	| AppInputSpec<'text', string>
	| AppInputSpec<'textarea', string>
	| AppInputSpec<'template', string>
	| AppInputSpec<'number', number>
	| AppInputSpec<'boolean', boolean>
	| AppInputSpec<'date', string>
	| AppInputSpec<'time', string>
	| AppInputSpec<'datetime', string>
	| AppInputSpec<'any', any>
	| AppInputSpec<'object', Record<string | number, any>>
	| AppInputSpec<'object', string>
	| (AppInputSpec<'select', string, 'db-table'> & StaticOptions)
	| AppInputSpec<'icon-select', string>
	| AppInputSpec<'color', string>
	| AppInputSpec<'array', string[], 'text'>
	| AppInputSpec<'array', string[], 'textarea'>
	| AppInputSpec<'array', number[], 'number'>
	| AppInputSpec<'array', boolean[], 'boolean'>
	| AppInputSpec<'array', string[], 'date'>
	| AppInputSpec<'array', string[], 'time'>
	| AppInputSpec<'array', string[], 'datetime'>
	| AppInputSpec<'array', object[], 'object'>
	| (AppInputSpec<'array', string[], 'select'> & StaticOptions)
	| AppInputSpec<'array', object[], 'labeledresource'>
	| AppInputSpec<'array', object[], 'labeledselect'>
	| AppInputSpec<'labeledselect', object>
	| AppInputSpec<'labeledresource', object>
	| AppInputSpec<'array', object[], 'tab-select'>
	| AppInputSpec<'schema', object>
	| AppInputSpec<'array', object[], 'ag-grid'>
	| AppInputSpec<'array', object[], 'db-explorer'>
	| AppInputSpec<'array', object[], 'table-column'>
	| AppInputSpec<'array', object[], 'plotly'>
	| AppInputSpec<'array', object[], 'chartjs'>
	| AppInputSpec<'array', DecisionTreeNode, 'DecisionTreeNode'>
	| AppInputSpec<'array', object[], 'ag-chart'>
	| AppInputSpec<'resource', string>
<<<<<<< HEAD
	| AppInputSpec<'resource', string, 's3'>
=======
	| AppInputSpec<'array', object[], 'number-tuple'>
>>>>>>> e3c16615

export type RowAppInput = Extract<AppInput, { type: 'row' }>
export type StaticAppInput = Extract<AppInput, { type: 'static' }>
export type ConnectedAppInput = Extract<AppInput, { type: 'connected' }>
export type UserAppInput = Extract<AppInput, { type: 'user' }>
export type ResultAppInput = Extract<AppInput, { type: 'runnable' }>
export type EvalAppInput = Extract<AppInput, { type: 'eval' }>
export type EvalV2AppInput = Extract<AppInput, { type: 'evalv2' }>
export type UploadAppInput = Extract<AppInput, { type: 'upload' }>

export type RichAppInput =
	| AppInput
	| { type: 'oneOf'; oneOf: string[]; configuration: Record<string, AppInput> }
	| { type: 'group'; title: string; configuration: Record<string, AppInput> }

export type AppInputs = Record<string, AppInput><|MERGE_RESOLUTION|>--- conflicted
+++ resolved
@@ -31,11 +31,8 @@
 	| 'resource'
 	| 'db-explorer'
 	| 'db-table'
-<<<<<<< HEAD
 	| 's3'
-=======
 	| 'number-tuple'
->>>>>>> e3c16615
 
 // Connection to an output of another component
 // defined by the id of the component and the path of the output
@@ -209,11 +206,8 @@
 	| AppInputSpec<'array', DecisionTreeNode, 'DecisionTreeNode'>
 	| AppInputSpec<'array', object[], 'ag-chart'>
 	| AppInputSpec<'resource', string>
-<<<<<<< HEAD
 	| AppInputSpec<'resource', string, 's3'>
-=======
 	| AppInputSpec<'array', object[], 'number-tuple'>
->>>>>>> e3c16615
 
 export type RowAppInput = Extract<AppInput, { type: 'row' }>
 export type StaticAppInput = Extract<AppInput, { type: 'static' }>
