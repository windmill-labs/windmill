import type { staticValues } from './editor/componentsPanel/componentStaticValues'
import type { InlineScript } from './types'

export type InputType =
	| 'text'
	| 'textarea'
	| 'template'
	| 'number'
	| 'boolean'
	| 'select'
	| 'icon-select'
	| 'date'
	| 'time'
	| 'datetime'
	| 'object'
	| 'array'
	| 'any'

// Connection to an output of another component
// defined by the id of the component and the path of the output
export type InputConnection = {
	componentId: string
	path: string
}

// Connected input, connected to an output of another component by the developer
export type ConnectedInput = {
	type: 'connected'
	connection: InputConnection | undefined
}

// User input, set by the user in the app
export type UserInput<U> = {
	type: 'user'
	value: U | undefined
}

<<<<<<< HEAD
=======
// Input can be uploaded with a file selector
export type UploadInput = {
	type: 'upload'
	value: string
}

>>>>>>> a4b773af
export type EvalInput = {
	type: 'eval'
	expr: string
}

export type RowInput = {
	type: 'row'
	column: string
}

// Static input, set by the developer in the component panel
export type StaticInput<U> = {
	value: U | undefined
	type: 'static'
}

export type TemplateInput = {
	eval: string
	type: 'template'
}

export type RunnableByPath = {
	path: string
	schema: any
	runType: 'script' | 'flow' | 'hubscript'
	type: 'runnableByPath'
}

type RunnableByName = {
	name: string
	inlineScript: InlineScript | undefined
	type: 'runnableByName'
}

export type Runnable = RunnableByPath | RunnableByName | undefined

// Runnable input, set by the developer in the component panel
export type ResultInput = {
	runnable: Runnable
	fields: Record<string, StaticAppInput | ConnectedAppInput | RowAppInput | UserAppInput>
	type: 'runnable'
	value?: any
}

type AppInputSpec<T extends InputType, U, V extends InputType = never> = (
	| StaticInput<U>
	| ConnectedInput
	| UserInput<U>
	| RowInput
	| EvalInput
	| UploadInput
	| ResultInput
	| TemplateInput
) &
	InputConfiguration<T, U, V>

type InputConfiguration<T extends InputType, U, V extends InputType> = {
	fieldType: T
	subFieldType?: V
	format?: string | undefined,
	fileUpload?: {
		/** Use `*` to accept anything. */
		accept: string
		/** 
		 * Controls if user is allowed to select multiple files.
		 * @default false
		 */
		multiple?: boolean
		/** 
		 * Controls if the uploaded file(s) will be returned as `Base64` strings.
		 * @default false
		 */
		base64?: boolean
	}
}

type StaticOptions = {
	/**
	 * One of the keys of `staticValues` from `lib/components/apps/editor/componentsPanel/componentStaticValues`
	 */
	optionValuesKey: keyof typeof staticValues
}

export type AppInput =
	| AppInputSpec<'text', string>
	| AppInputSpec<'textarea', string>
	| AppInputSpec<'template', string>
	| AppInputSpec<'number', number>
	| AppInputSpec<'boolean', boolean>
	| AppInputSpec<'date', string>
	| AppInputSpec<'time', string>
	| AppInputSpec<'datetime', string>
	| AppInputSpec<'any', any>
	| AppInputSpec<'object', Record<string | number, any>>
	| AppInputSpec<'object', string>
<<<<<<< HEAD
	| (AppInputSpec<'select', string> & {
			/**
			 * One of the keys of `staticValues` from `lib/components/apps/editor/componentsPanel/componentStaticValues`
			 */
			optionValuesKey: keyof typeof staticValues
	  })
=======
	| (AppInputSpec<'select', string> & StaticOptions)
>>>>>>> a4b773af
	| AppInputSpec<'icon-select', string>
	| AppInputSpec<'array', string[], 'text'>
	| AppInputSpec<'array', string[], 'textarea'>
	| AppInputSpec<'array', number[], 'number'>
	| AppInputSpec<'array', boolean[], 'boolean'>
	| AppInputSpec<'array', string[], 'date'>
	| AppInputSpec<'array', string[], 'time'>
	| AppInputSpec<'array', string[], 'datetime'>
	| AppInputSpec<'array', object[], 'object'>
<<<<<<< HEAD
	| (AppInputSpec<'array', string[], 'select'> & {
			optionValuesKey: keyof typeof staticValues
	  })
=======
	| (AppInputSpec<'array', string[], 'select'> & StaticOptions)
>>>>>>> a4b773af

export type RowAppInput = Extract<AppInput, { type: 'row' }>
export type StaticAppInput = Extract<AppInput, { type: 'static' }>
export type ConnectedAppInput = Extract<AppInput, { type: 'connected' }>
export type UserAppInput = Extract<AppInput, { type: 'user' }>
export type ResultAppInput = Extract<AppInput, { type: 'runnable' }>
export type EvalAppInput = Extract<AppInput, { type: 'eval' }>
export type UploadAppInput = Extract<AppInput, { type: 'upload' }>

export type AppInputs = Record<string, AppInput><|MERGE_RESOLUTION|>--- conflicted
+++ resolved
@@ -35,15 +35,12 @@
 	value: U | undefined
 }
 
-<<<<<<< HEAD
-=======
 // Input can be uploaded with a file selector
 export type UploadInput = {
 	type: 'upload'
 	value: string
 }
 
->>>>>>> a4b773af
 export type EvalInput = {
 	type: 'eval'
 	expr: string
@@ -103,16 +100,16 @@
 type InputConfiguration<T extends InputType, U, V extends InputType> = {
 	fieldType: T
 	subFieldType?: V
-	format?: string | undefined,
+	format?: string | undefined
 	fileUpload?: {
 		/** Use `*` to accept anything. */
 		accept: string
-		/** 
+		/**
 		 * Controls if user is allowed to select multiple files.
 		 * @default false
 		 */
 		multiple?: boolean
-		/** 
+		/**
 		 * Controls if the uploaded file(s) will be returned as `Base64` strings.
 		 * @default false
 		 */
@@ -139,16 +136,13 @@
 	| AppInputSpec<'any', any>
 	| AppInputSpec<'object', Record<string | number, any>>
 	| AppInputSpec<'object', string>
-<<<<<<< HEAD
 	| (AppInputSpec<'select', string> & {
 			/**
 			 * One of the keys of `staticValues` from `lib/components/apps/editor/componentsPanel/componentStaticValues`
 			 */
 			optionValuesKey: keyof typeof staticValues
 	  })
-=======
 	| (AppInputSpec<'select', string> & StaticOptions)
->>>>>>> a4b773af
 	| AppInputSpec<'icon-select', string>
 	| AppInputSpec<'array', string[], 'text'>
 	| AppInputSpec<'array', string[], 'textarea'>
@@ -158,13 +152,10 @@
 	| AppInputSpec<'array', string[], 'time'>
 	| AppInputSpec<'array', string[], 'datetime'>
 	| AppInputSpec<'array', object[], 'object'>
-<<<<<<< HEAD
 	| (AppInputSpec<'array', string[], 'select'> & {
 			optionValuesKey: keyof typeof staticValues
 	  })
-=======
 	| (AppInputSpec<'array', string[], 'select'> & StaticOptions)
->>>>>>> a4b773af
 
 export type RowAppInput = Extract<AppInput, { type: 'row' }>
 export type StaticAppInput = Extract<AppInput, { type: 'static' }>
