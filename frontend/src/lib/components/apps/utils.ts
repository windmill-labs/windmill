--- conflicted
+++ resolved
@@ -47,19 +47,28 @@
 
 */
 
-export function allItems(grid: GridItem[], subgrids: Record<string, GridItem[]> | undefined): GridItem[] {
+export function allItems(
+	grid: GridItem[],
+	subgrids: Record<string, GridItem[]> | undefined
+): GridItem[] {
 	if (subgrids == undefined) {
 		return grid
 	}
 	return [...grid, ...Object.values(subgrids).flat()]
 }
 
-export function allItemsWithParent(grid: GridItem[], subgrids: Record<string, GridItem[]> | undefined): [GridItem, string | undefined][] {
+export function allItemsWithParent(
+	grid: GridItem[],
+	subgrids: Record<string, GridItem[]> | undefined
+): [GridItem, string | undefined][] {
 	const items: [GridItem, string | undefined][] = grid.map((item) => [item, undefined])
 	if (subgrids == undefined) {
 		return items
 	}
-	return [...items, ...Object.entries(subgrids).flatMap(([k, v]) => v.map((g) => [g, k] as [GridItem, string]))]
+	return [
+		...items,
+		...Object.entries(subgrids).flatMap(([k, v]) => v.map((g) => [g, k] as [GridItem, string]))
+	]
 }
 
 export async function loadSchema(
@@ -263,125 +272,4 @@
 
 export function toKebabCase(text: string) {
 	return text.replace(/([a-z0-9])([A-Z])/g, '$1-$2').toLowerCase()
-<<<<<<< HEAD
-}
-
-export function findNodeById(root: GridItem[], id: string): GridItem | undefined {
-	for (const a of root) {
-		if (a.id === id) {
-			return a
-		}
-
-		if (a.data.subGrids) {
-			// Recursively search the sub-grids
-			for (const subGrid of a.data.subGrids) {
-				const result = findNodeById(subGrid, id)
-				if (result) {
-					return result
-				}
-			}
-		}
-	}
-
-	return undefined
-}
-
-export function deleteNodeById(root: GridItem[], id: string): void {
-	for (const a of root) {
-		if (a.id === id) {
-			root.splice(root.indexOf(a), 1)
-			return
-		}
-
-		if (a.data.subGrids) {
-			for (const subGrid of a.data.subGrids) {
-				deleteNodeById(subGrid, id)
-			}
-		}
-	}
-
-	return undefined
-}
-
-export function insertNewGridItem(
-	root: GridItem[],
-	id: string,
-	subGridIndex: number,
-	newId: string,
-	data: AppComponent
-): GridItem[] {
-	const node = findNodeById(root, id)
-
-	if (!node) {
-		throw new Error(`Parent A object with ID ${id} not found.`)
-	}
-
-	const subGrid = node.data.subGrids[subGridIndex]
-
-	if (!subGrid) {
-		throw new Error(`Sub-grid with index ${subGridIndex} not found.`)
-	}
-
-	const newItem = createNewGridItem(subGrid ?? [], newId, data)
-	subGrid.push(newItem)
-	return root
-}
-
-// The grid is needed to find a space for the new component
-export function createNewGridItem(grid: GridItem[], id: string, data: AppComponent): GridItem {
-	const appComponent = data
-
-	appComponent.id = id
-
-	const newComponent = {
-		fixed: false,
-		resizable: true,
-		draggable: true,
-		customDragger: false,
-		customResizer: false,
-		x: 0,
-		y: 0
-	}
-
-	let newData: AppComponent = JSON.parse(JSON.stringify(appComponent))
-
-	const newItem: GridItem = {
-		data: newData,
-		id: id
-	}
-
-	gridColumns.forEach((column) => {
-		const rec = getRecommendedDimensionsByComponent(appComponent.type, column)
-
-		newItem[column] = {
-			...newComponent,
-			min: { w: 1, h: 1 },
-			max: { w: column, h: 100 },
-			w: rec.w,
-			h: rec.h
-		}
-		const position = gridHelp.findSpace(newItem, grid, column) as { x: number; y: number }
-		newItem[column] = { ...newItem[column], ...position }
-	})
-
-	return newItem
-}
-
-export function recursiveGetIds(gridItem: GridItem): string[] {
-	const subGrids = gridItem.data.subGrids ?? []
-	const subGridIds = subGrids
-		.map((subGrid: GridItem[]) => subGrid?.map(recursiveGetIds) ?? [])
-		.flat(Infinity)
-	return [gridItem.data.id, ...subGridIds]
-}
-
-export function getGridItemIds(grid: GridItem[]): string[] {
-	return grid.map(recursiveGetIds).flat()
-}
-
-export function getNextGridItemId(grid: GridItem[] = []): string {
-	const gridItemIds = getGridItemIds(grid)
-	return getNextId(gridItemIds)
-=======
->>>>>>> e1f686d8
 }