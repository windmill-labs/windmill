--- conflicted
+++ resolved
@@ -13,13 +13,9 @@
 	Table2,
 	TextCursorInput,
 	Type,
-<<<<<<< HEAD
-	FolderInput,
 	Lock,
-	Calendar
-=======
+	Calendar,
 	ToggleLeft
->>>>>>> f195d4c4
 } from 'lucide-svelte'
 import type { AppInput, AppInputs, InputType } from './inputType'
 import type { AppComponent } from './types'
