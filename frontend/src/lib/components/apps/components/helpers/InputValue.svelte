--- conflicted
+++ resolved
@@ -3,12 +3,10 @@
 	import type { StaticInput, DynamicInput, AppEditorContext, UserInput } from '../../types'
 	import { accessPropertyByPath } from '../../utils'
 
+	type T = string | number | boolean | Record<string | number, any> | undefined
+
 	export let input: DynamicInput | StaticInput | UserInput
-<<<<<<< HEAD
-	export let value: any
-=======
-	export let value: T | undefined = undefined
->>>>>>> ab481b30
+	export let value: T
 
 	const { worldStore } = getContext<AppEditorContext>('AppEditorContext')
 
@@ -33,7 +31,7 @@
 			if (input.name?.includes('.')) {
 				const path = input.name.split('.').slice(1).join('.')
 
-				value = accessPropertyByPath(newValue, path)
+				value = accessPropertyByPath<T>(newValue, path)
 			} else {
 				value = newValue
 			}
