<script lang="ts">
	import { isCodeInjection } from '$lib/components/flows/utils'
	import { deepEqual } from 'fast-equals'
	import { getContext } from 'svelte'
	import type { AppInput, EvalAppInput, UploadAppInput } from '../../inputType'
	import type { AppEditorContext } from '../../types'
	import { accessPropertyByPath } from '../../utils'

	type T = string | number | boolean | Record<string | number, any> | undefined

	export let input: AppInput
	export let value: T
	export let id: string | undefined = undefined
	export let error: string = ''

	let lastInput = input ? JSON.parse(JSON.stringify(input)) : undefined

	$: if (input && !deepEqual(input, lastInput)) {
		lastInput = JSON.parse(JSON.stringify(input))
	}

	const { worldStore } = getContext<AppEditorContext>('AppEditorContext')

	$: state = $worldStore?.state

	$: lastInput && $worldStore && handleConnection()
	$: lastInput && lastInput.type == 'template' && $state && (value = getValue(lastInput))
	$: lastInput && lastInput.type == 'eval' && $state && (value = evalExpr(lastInput))

	function handleConnection() {
<<<<<<< HEAD
=======
		// console.log('handle connection', id, lastInput)
>>>>>>> 38fb3450
		if (lastInput.type === 'connected') {
			$worldStore?.connect<any>(lastInput, onValueChange)
		} else if (lastInput.type === 'static' || lastInput.type == 'template') {
			value = getValue(lastInput)
		} else if (lastInput.type == 'eval') {
			value = evalExpr(lastInput as EvalAppInput)
		} else if (lastInput.type == 'upload') {
			value = (lastInput as UploadAppInput).value
		} else {
			value = undefined
		}
	}

	function evalExpr(input: EvalAppInput) {
		try {
			const r = eval_like(input.expr, computeGlobalContext())
			error = ''
			return r
		} catch (e) {
			error = e.message
			return value
		}
	}

	function computeGlobalContext() {
		return Object.fromEntries(
			Object.entries($worldStore?.outputsById ?? {})
				.filter(([k, _]) => k != id)
				.map(([key, value]) => {
					return [
						key,
						Object.fromEntries(Object.entries(value ?? {}).map((x) => [x[0], x[1].peak()]))
					]
				})
		)
	}

	export function getValue(input: AppInput) {
		if (input.type === 'template' && isCodeInjection(input.eval)) {
			try {
				const r = eval_like('`' + input.eval + '`', computeGlobalContext())
				error = ''
				return r
			} catch (e) {
				return e.message
			}
		} else if (input.type === 'static') {
			return input.value
		} else if (input.type === 'template') {
			return input.eval
		}
	}

	function create_context_function_template(eval_string, context) {
		return `
  return function (context) {
    "use strict";
    ${
			Object.keys(context).length > 0
				? `let ${Object.keys(context).map((key) => ` ${key} = context['${key}']`)};`
				: ``
		}
    return ${eval_string};
  }                                                                                                                   
  `
	}

	function make_context_evaluator(eval_string, context) {
		let template = create_context_function_template(eval_string, context)
		let functor = Function(template)
		return functor()
	}

	function eval_like(text, context = {}) {
		let evaluator = make_context_evaluator(text, context)
		return evaluator(context)
	}

	function onValueChange(newValue: any): void {
		if (lastInput.type === 'connected' && newValue !== undefined && newValue !== null) {
			const { connection } = lastInput

			if (!connection) {
				// No connection
				return
			}

			const { path } = connection

			const hasSubPath = ['.', '['].some((x) => path.includes(x))

			if (hasSubPath) {
				const realPath = path
					.replace(/\[(\w+)\]/g, '.$1')
					.split('.')
					.slice(1)
					.join('.')

				value = accessPropertyByPath<T>(newValue, realPath)
			} else {
				value = newValue
			}
		} else {
			// TODO: handle disconnect
		}
	}
</script><|MERGE_RESOLUTION|>--- conflicted
+++ resolved
@@ -28,10 +28,7 @@
 	$: lastInput && lastInput.type == 'eval' && $state && (value = evalExpr(lastInput))
 
 	function handleConnection() {
-<<<<<<< HEAD
-=======
 		// console.log('handle connection', id, lastInput)
->>>>>>> 38fb3450
 		if (lastInput.type === 'connected') {
 			$worldStore?.connect<any>(lastInput, onValueChange)
 		} else if (lastInput.type === 'static' || lastInput.type == 'template') {
