<script lang="ts">
	import { Button } from '$lib/components/common'
	import { getContext, onDestroy, untrack } from 'svelte'
	import type { AppInput } from '../../inputType'
	import type {
		AppViewerContext,
		ComponentCustomCSS,
		ListContext,
		ListInputs,
		RichConfigurations
	} from '../../types'
	import AlignWrapper from '../helpers/AlignWrapper.svelte'
	import type RunnableComponent from '../helpers/RunnableComponent.svelte'
	import RunnableWrapper from '../helpers/RunnableWrapper.svelte'
	import { loadIcon } from '../icon'
	import { twMerge } from 'tailwind-merge'
	import { initConfig, initOutput } from '../../editor/appUtils'
	import { components } from '../../editor/component'
	import ResolveConfig from '../helpers/ResolveConfig.svelte'
	import ResolveStyle from '../helpers/ResolveStyle.svelte'
	import { initCss } from '../../utils'
	import ConfirmationModal from '$lib/components/common/confirmationModal/ConfirmationModal.svelte'
	import Portal from '$lib/components/Portal.svelte'

	interface Props {
		id: string
		componentInput: AppInput | undefined
		configuration: RichConfigurations
		recomputeIds?: string[] | undefined
		extraQueryParams?: Record<string, any>
		horizontalAlignment?: 'left' | 'center' | 'right' | undefined
		verticalAlignment?: 'top' | 'center' | 'bottom' | undefined
		noWFull?: boolean
		preclickAction?: (() => Promise<void>) | undefined
		customCss?: ComponentCustomCSS<'buttoncomponent'> | undefined
		render: boolean
		errorHandledByComponent?: boolean | undefined
		extraKey?: string | undefined
		isMenuItem?: boolean
		noInitialize?: boolean
		replaceCallback?: boolean
		controls?: { left: () => boolean; right: () => boolean | string } | undefined
		onDone?: () => void
	}

	let {
		id,
		componentInput,
		configuration,
		recomputeIds = undefined,
		extraQueryParams = {},
		horizontalAlignment = undefined,
		verticalAlignment = undefined,
		noWFull = false,
		preclickAction = undefined,
		customCss = undefined,
		render,
		errorHandledByComponent = $bindable(false),
		extraKey = undefined,
		isMenuItem = false,
		noInitialize = false,
		replaceCallback = false,
		controls = undefined,
		onDone = undefined
	}: Props = $props()

	const { worldStore, app, componentControl, selectedComponent } =
		getContext<AppViewerContext>('AppViewerContext')
	const rowContext = getContext<ListContext>('RowWrapperContext')
	const rowInputs: ListInputs | undefined = getContext<ListInputs>('RowInputs')
	const iterContext = getContext<ListContext>('ListWrapperContext')
	const listInputs: ListInputs | undefined = getContext<ListInputs>('ListInputs')

	let resolvedConfig = $state(
		initConfig(components['buttoncomponent'].initialData.configuration, configuration)
	)

	let outputs = initOutput($worldStore, id, {
		result: undefined,
		loading: false,
		jobId: undefined
	})

	if (controls) {
		$componentControl[id] = controls
	}

	let runnableComponent: RunnableComponent | undefined = $state()

	let confirmedCallback: (() => void) | undefined = $state(undefined)

	let beforeIconComponent: any = $state()
	let afterIconComponent: any = $state()

	function getIconSize() {
		switch (resolvedConfig.size as 'xs' | 'xs2' | 'xs3' | 'sm' | 'md' | 'lg' | 'xl') {
			case 'xs':
				return 14
			case 'xs2':
				return 12
			case 'xs3':
				return 10
			case 'sm':
				return 16
			case 'md':
				return 20
			case 'lg':
				return 24
			case 'xl':
				return 26
			default:
				return 24
		}
	}

	async function handleBeforeIcon() {
		if (resolvedConfig.beforeIcon) {
			beforeIconComponent = await loadIcon(
				resolvedConfig.beforeIcon,
				beforeIconComponent,
				getIconSize(),
				undefined,
				undefined
			)
		}
	}

	async function handleAfterIcon() {
		if (resolvedConfig.afterIcon) {
			afterIconComponent = await loadIcon(
				resolvedConfig.afterIcon,
				afterIconComponent,
				getIconSize(),
				undefined,
				undefined
			)
		}
	}

	onDestroy(() => {
		listInputs?.remove(id)
		rowInputs?.remove(id)
	})

	let errors: Record<string, string> = {}
	let runnableWrapper: RunnableWrapper | undefined = $state()

	async function handleClick(event: CustomEvent) {
		event?.stopPropagation()
		event?.preventDefault()

		$selectedComponent = [id]

		// Show brief feedback for background mode
		if (resolvedConfig.runInBackground) {
			backgroundClickFeedback = true
			setTimeout(() => {
				backgroundClickFeedback = false
			}, 300)
		}

		const action = async () => {
			const inputOutput = { result: outputs.result.peak(), loading: true }
			if (rowContext && rowInputs) {
				rowInputs.set(id, inputOutput)
			}
			if (iterContext && listInputs) {
				listInputs.set(id, inputOutput)
			}
			if (preclickAction) {
				await preclickAction()
			}

			if (!runnableComponent) {
				runnableWrapper?.handleSideEffect(true)
			} else {
				await runnableComponent?.runComponent()
			}
		}

		if (resolvedConfig?.confirmationModal?.selected === 'confirmationModal') {
			confirmedCallback = action
		} else {
			await action()
		}
	}
	let loading = $state(false)
	let backgroundClickFeedback = $state(false)

	let css = $state(initCss($app.css?.buttoncomponent, customCss))
	$effect(() => {
		errorHandledByComponent = resolvedConfig?.onError?.selected !== 'errorOverlay'
	})
	$effect.pre(() => {
		resolvedConfig.beforeIcon && beforeIconComponent && untrack(() => handleBeforeIcon())
	})
	$effect.pre(() => {
		resolvedConfig.afterIcon && afterIconComponent && untrack(() => handleAfterIcon())
	})
	let errorsMessage = $derived(
		Object.values(errors)
			.filter((x) => x != '')
			.join('\n')
	)
</script>

{#each Object.entries(components['buttoncomponent'].initialData.configuration) as [key, initialConfig] (key)}
	<ResolveConfig
		{id}
		{extraKey}
		{key}
		bind:resolvedConfig={resolvedConfig[key]}
		configuration={configuration[key]}
		{initialConfig}
	/>
{/each}

{#each Object.keys(css ?? {}) as key (key)}
	<ResolveStyle
		{id}
		{customCss}
		{extraKey}
		{key}
		bind:css={css[key]}
		componentStyle={$app.css?.buttoncomponent}
	/>
{/each}

<!-- gotoNewTab={resolvedConfig.onSuccess.selected == 'goto'} -->
<RunnableWrapper
	{noInitialize}
	bind:this={runnableWrapper}
	{recomputeIds}
	bind:runnableComponent
	bind:loading
	{componentInput}
	doOnSuccess={resolvedConfig.onSuccess}
	doOnError={resolvedConfig.onError}
	{errorHandledByComponent}
	{id}
	{extraQueryParams}
	autoRefresh={false}
	{render}
	{outputs}
	{extraKey}
	allowConcurentRequests={resolvedConfig.runInBackground}
	onSuccess={(r) => {
		let inputOutput = { result: r, loading: false }
		if (rowContext && rowInputs) {
			rowInputs.set(id, inputOutput)
		}
		if (iterContext && listInputs) {
			listInputs.set(id, inputOutput)
		}
	}}
	on:done={() => {
		onDone?.()
	}}
	on:doneError={() => {
		onDone?.()
	}}
	refreshOnStart={resolvedConfig.triggerOnAppLoad}
	{replaceCallback}
>
	<AlignWrapper {noWFull} {horizontalAlignment} {verticalAlignment} class="wm-button-wrapper">
		{#if errorsMessage}
			<div class="text-red-500 text-xs">{errorsMessage}</div>
		{/if}
		{#key css}
			<Button
				on:pointerdown={(e) => e.stopPropagation()}
				btnClasses={twMerge(
					css?.button?.class ?? '',
					isMenuItem ? 'flex items-center justify-start' : '',
					isMenuItem ? '!border-0' : '',
					'wm-button',
					`wm-button-${resolvedConfig.color}`
				)}
				variant={isMenuItem ? 'border' : 'contained'}
				style={css?.button?.style}
				wrapperClasses={twMerge(
					css?.container?.class ?? '',
					resolvedConfig.fillContainer ? 'w-full h-full' : '',
					isMenuItem ? 'w-full' : '',
					'wm-button-container',
					`wm-button-container-${resolvedConfig.color}`
				)}
				wrapperStyle={css?.container?.style}
				disabled={resolvedConfig.disabled}
				on:click={handleClick}
				size={resolvedConfig.size}
				color={resolvedConfig.color}
<<<<<<< HEAD
				title={resolvedConfig.tooltip && String(resolvedConfig.tooltip).length > 0
					? String(resolvedConfig.tooltip)
					: undefined}
				{loading}
=======
				title={resolvedConfig.tooltip && String(resolvedConfig.tooltip).length > 0 ? String(resolvedConfig.tooltip) : undefined}
				loading={resolvedConfig.runInBackground ? backgroundClickFeedback : loading}
>>>>>>> aff2ef93
			>
				{#if resolvedConfig.beforeIcon}
					{#key resolvedConfig.beforeIcon}
						<div
							class={resolvedConfig.label?.toString() &&
							resolvedConfig.label?.toString()?.length > 0
								? 'min-w-4'
								: ''}
							bind:this={beforeIconComponent}
						></div>
					{/key}
				{/if}
				{#if resolvedConfig.label?.toString() && resolvedConfig.label?.toString()?.length > 0}
					<div>{resolvedConfig.label.toString()}</div>
				{/if}
				{#if resolvedConfig.afterIcon}
					{#key resolvedConfig.afterIcon}
						<div
							class={resolvedConfig.label?.toString() &&
							resolvedConfig.label?.toString()?.length > 0
								? 'min-w-4'
								: ''}
							bind:this={afterIconComponent}
						></div>
					{/key}
				{/if}
			</Button>
		{/key}
	</AlignWrapper>
</RunnableWrapper>

{#if resolvedConfig?.confirmationModal?.selected === 'confirmationModal'}
	<Portal name="app-button" target="#app-editor-top-level-drawer">
		<ConfirmationModal
			open={Boolean(confirmedCallback)}
			title={resolvedConfig?.confirmationModal?.configuration?.confirmationModal?.title ?? ''}
			confirmationText={resolvedConfig?.confirmationModal?.configuration?.confirmationModal
				?.confirmationText ?? ''}
			on:canceled={() => {
				confirmedCallback = undefined
			}}
			on:confirmed={() => {
				if (confirmedCallback) {
					confirmedCallback()
				}
				confirmedCallback = undefined
			}}
		>
			<div class="flex flex-col w-full space-y-4">
				<span>
					{resolvedConfig?.confirmationModal?.configuration?.confirmationModal?.description ?? ''}
				</span>
			</div>
		</ConfirmationModal>
	</Portal>
{/if}<|MERGE_RESOLUTION|>--- conflicted
+++ resolved
@@ -290,15 +290,10 @@
 				on:click={handleClick}
 				size={resolvedConfig.size}
 				color={resolvedConfig.color}
-<<<<<<< HEAD
 				title={resolvedConfig.tooltip && String(resolvedConfig.tooltip).length > 0
 					? String(resolvedConfig.tooltip)
 					: undefined}
-				{loading}
-=======
-				title={resolvedConfig.tooltip && String(resolvedConfig.tooltip).length > 0 ? String(resolvedConfig.tooltip) : undefined}
 				loading={resolvedConfig.runInBackground ? backgroundClickFeedback : loading}
->>>>>>> aff2ef93
 			>
 				{#if resolvedConfig.beforeIcon}
 					{#key resolvedConfig.beforeIcon}
