--- conflicted
+++ resolved
@@ -94,13 +94,9 @@
 <Portal target="#app-editor-top-level-drawer">
 	<div
 		class={twMerge(
-<<<<<<< HEAD
-			'absolute top-0 bottom-0 left-0 right-0 transition-all duration-50 overflow-hidden',
-=======
 			`${
 				$mode == 'dnd' ? 'absolute' : 'fixed'
 			} top-0 bottom-0 left-0 right-0 transition-all duration-50 overflow-hidden`,
->>>>>>> 5e7e46e0
 			open ? 'z-[1100] bg-black bg-opacity-60' : 'hidden'
 		)}
 	>
