<script lang="ts">
	import { getContext } from 'svelte'
	import SubGridEditor from '../../editor/SubGridEditor.svelte'
	import type { AppViewerContext, ComponentCustomCSS, RichConfigurations } from '../../types'
	import { concatCustomCss } from '../../utils'
	import { Button } from '$lib/components/common'
	import { twMerge } from 'tailwind-merge'
	import { AlignWrapper } from '../helpers'
	import { initConfig, initOutput } from '../../editor/appUtils'
	import InitializeComponent from '../helpers/InitializeComponent.svelte'
	import Portal from 'svelte-portal'
	import { clickOutside } from '$lib/utils'
	import { X } from 'lucide-svelte'
	import { components } from '../../editor/component'
	import ResolveConfig from '../helpers/ResolveConfig.svelte'

	export let customCss: ComponentCustomCSS<'modalcomponent'> | undefined = undefined
	export let id: string
	export let configuration: RichConfigurations
	export let horizontalAlignment: 'left' | 'center' | 'right' | undefined = undefined
	export let verticalAlignment: 'top' | 'center' | 'bottom' | undefined = undefined
	export let noWFull = false
	export let render: boolean

	const {
		app,
		focusedGrid,
		selectedComponent,
		worldStore,
		connectingInput,
		mode,
		componentControl
	} = getContext<AppViewerContext>('AppViewerContext')

	//used so that we can count number of outputs setup for first refresh
	initOutput($worldStore, id, {})

	$: css = concatCustomCss($app.css?.modalcomponent, customCss)
	let open = false

	function handleKeyUp(event: KeyboardEvent): void {
		const key = event.key
		if (key === 'Escape' || key === 'Esc') {
			if (open) {
				event.preventDefault()
				closeDrawer()
			}
		}
	}

	function closeDrawer(): void {
		open = false
	}

	let resolvedConfig = initConfig(
		components['modalcomponent'].initialData.configuration,
		configuration
	)

	$componentControl[id] = {
		openModal: () => {
			open = true
		},
		closeModal: () => {
			open = false
		}
	}
</script>

<svelte:window on:keyup={handleKeyUp} />

<InitializeComponent {id} />

{#each Object.keys(components['modalcomponent'].initialData.configuration) as key (key)}
	<ResolveConfig
		{id}
		{key}
		bind:resolvedConfig={resolvedConfig[key]}
		configuration={configuration[key]}
	/>
{/each}
{#if render}
	<div class="h-full w-full">
		<AlignWrapper {noWFull} {horizontalAlignment} {verticalAlignment}>
			<Button
				btnClasses={twMerge(css?.button?.class, 'wm-modal-button')}
				wrapperClasses={twMerge(
					resolvedConfig?.buttonFillContainer ? 'w-full h-full' : '',
					css?.buttonContainer?.class,
					'wm-modal-button-container'
				)}
				wrapperStyle={css?.buttonContainer?.style}
				disabled={resolvedConfig.buttonDisabled}
				on:pointerdown={(e) => {
					e?.stopPropagation()
				}}
				on:click={async (e) => {
					$focusedGrid = {
						parentComponentId: id,
						subGridIndex: 0
					}
					open = true
				}}
				size={resolvedConfig.buttonSize}
				color={resolvedConfig.buttonColor}
			>
				<div>{resolvedConfig.buttonLabel}</div>
			</Button>
		</AlignWrapper>
	</div>
{/if}

<Portal target="#app-editor-top-level-drawer">
	<div
		class={twMerge(
			`${
				$mode == 'dnd' ? 'absolute' : 'fixed'
			} top-0 bottom-0 left-0 right-0 transition-all duration-50`,
			open ? 'z-[1100] bg-black bg-opacity-60' : 'h-0 overflow-hidden'
		)}
	>
		<div
			style={css?.popup?.style}
			class={twMerge('mx-24 mt-8 bg-surface rounded-lg relative', css?.popup?.class)}
			use:clickOutside={false}
			on:click_outside={() => {
				if ($mode !== 'dnd') {
					closeDrawer()
				}
			}}
		>
			<div class="px-4 py-2 border-b flex justify-between items-center">
				<div>{resolvedConfig.modalTitle}</div>
				<div class="w-8">
					<button
						on:click={() => {
							open = false
						}}
						style={css?.button?.style}
						class="hover:bg-surface-hover bg-surface-secondary rounded-full w-8 h-8 flex items-center justify-center transition-all"
					>
						<X class="text-tertiary" />
					</button>
				</div>
			</div>
			<div
<<<<<<< HEAD
				class="wm-modal"
=======
				class="overflow-y-auto h-96"
>>>>>>> 8e0b33b9
				on:pointerdown={(e) => {
					e?.stopPropagation()
					if (!$connectingInput.opened) {
						$selectedComponent = [id]
						$focusedGrid = {
							parentComponentId: id,
							subGridIndex: 0
						}
					}
				}}
			>
				{#if $app.subgrids?.[`${id}-0`]}
					<SubGridEditor
						visible={open && render}
						{id}
						noPadding
						subGridId={`${id}-0`}
						on:focus={() => {
							if (!$connectingInput.opened) {
								$selectedComponent = [id]
								$focusedGrid = {
									parentComponentId: id,
									subGridIndex: 0
								}
							}
						}}
					/>
				{/if}
			</div>
		</div>
	</div>
</Portal><|MERGE_RESOLUTION|>--- conflicted
+++ resolved
@@ -144,11 +144,7 @@
 				</div>
 			</div>
 			<div
-<<<<<<< HEAD
 				class="wm-modal"
-=======
-				class="overflow-y-auto h-96"
->>>>>>> 8e0b33b9
 				on:pointerdown={(e) => {
 					e?.stopPropagation()
 					if (!$connectingInput.opened) {
