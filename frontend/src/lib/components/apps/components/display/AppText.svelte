--- conflicted
+++ resolved
@@ -8,7 +8,7 @@
 	import { copyToClipboard } from '../../../../utils'
 	import Button from '../../../common/button/Button.svelte'
 	import Popover from '../../../Popover.svelte'
-	import { initConfig, initOutput } from '../../editor/appUtils'
+	import { findGridItem, initConfig, initOutput } from '../../editor/appUtils'
 	import { components } from '../../editor/component'
 	import type { AppInput } from '../../inputType'
 	import type {
@@ -17,14 +17,7 @@
 		ComponentCustomCSS,
 		RichConfigurations
 	} from '../../types'
-<<<<<<< HEAD
-	import { getContext } from 'svelte'
-	import { findGridItem, initConfig, initOutput } from '../../editor/appUtils'
-	import Tooltip from '$lib/components/Tooltip.svelte'
-	import { get } from 'svelte/store'
-=======
 	import AlignWrapper from '../helpers/AlignWrapper.svelte'
->>>>>>> 8c53598a
 	import ResolveConfig from '../helpers/ResolveConfig.svelte'
 	import RunnableWrapper from '../helpers/RunnableWrapper.svelte'
 
@@ -121,7 +114,6 @@
 {/each}
 
 <RunnableWrapper {outputs} {render} {componentInput} {id} bind:initializing bind:result>
-<<<<<<< HEAD
 	<div class="h-full w-full overflow-hidden" on:dblclick={() => (editorMode = !editorMode)}>
 		{#if editorMode && componentInput?.type == 'template'}
 			<input
@@ -155,25 +147,6 @@
 								if (ontextfocus) {
 									get(ontextfocus)?.()
 								}
-=======
-	<div class="h-full w-full overflow-hidden">
-		<AlignWrapper {horizontalAlignment} {verticalAlignment}>
-			{#if !result || result === ''}
-				<div class="text-gray-400 bg-gray-100 flex justify-center items-center h-full w-full">
-					No text
-				</div>
-			{:else}
-				<!-- svelte-ignore a11y-click-events-have-key-events -->
-				<div
-					class="flex flex-wrap gap-2 pb-0.5 {$mode === 'dnd' && componentInput?.type == 'template'
-						? 'cursor-text'
-						: ''}"
-					on:click={() => {
-						if ($mode === 'dnd' && componentInput?.type == 'template') {
-							let ontextfocus = editorcontext?.ontextfocus
-							if (ontextfocus) {
-								get(ontextfocus)?.()
->>>>>>> 8c53598a
 							}
 						}}
 					>
