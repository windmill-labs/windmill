--- conflicted
+++ resolved
@@ -105,10 +105,7 @@
 				on:close
 				on:open
 				class={resolvedConfig.fillContainer ? 'w-full h-full' : ''}
-<<<<<<< HEAD
-=======
 				usePointerDownOutside={true}
->>>>>>> e19c2422
 			>
 				<svelte:fragment slot="trigger" let:trigger>
 					<div use:melt={trigger} class="w-full h-full">
