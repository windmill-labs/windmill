/**
 * Base class for embedding a svelte component within an AGGrid call.
 * See: https://stackoverflow.com/a/72608215
 */
import type { ICellRendererComp, ICellRendererParams } from 'ag-grid-community'

/**
 * Class for defining a cell renderer.
 * If you don't need to define a separate class you could use cellRendererFactory
 * to create a component with the column definitions.
 */
export abstract class AbstractCellRenderer implements ICellRendererComp {
	eGui: any
	protected value: any
	protected params: any
	constructor(parentElement = 'span') {
		// create empty span (or other element) to place svelte component in
		this.eGui = document.createElement(parentElement)
	}

	init(params: ICellRendererParams & { onClick?: (data: any) => void }) {
		this.value = params.value
		this.createComponent(params)
		this.eGui.addEventListener('click', () => params.onClick?.(params.data))
		this.params = params
	}

	getGui() {
		return this.eGui
	}

	refresh(params: ICellRendererParams) {
		this.value = params.value

		return true
	}

	/**
	 * Define and create the svelte component to use in the cell
	 * @example
	 * // This is all you need to do within this method: create the component with new, specify the target
	 * // is the class, and pass in props via the params.
	 * new CampusIcon({
	 *    target: this.eGui,
	 *    props: {
	 *        color: params.data?.color,
	 *        name: params.data?.name
	 * }
	 * @param params params for rendering the call, including the value for the cell
	 */
	abstract createComponent(params: ICellRendererParams): void
}

/**
 * Creates a cell renderer using the given callback for how to initialise a svelte component.
 * See AbstractCellRenderer.createComponent
 * @param svelteComponent function for how to create the svelte component
 * @returns
 */
export function cellRendererFactory(
	svelteComponent: (cell: AbstractCellRenderer, params: ICellRendererParams) => void
) {
	class Renderer extends AbstractCellRenderer {
		createComponent(params: ICellRendererParams<any, any>): void {
			svelteComponent(this, params)
		}
	}
	return Renderer
}

export type LinkObject = {
	href: string
	label: string
}

export function isLinkObject(value: any): value is LinkObject {
	return value && typeof value === 'object' && 'href' in value && 'label' in value
}

<<<<<<< HEAD
export function defaultCellRenderer(params: ICellRendererParams, cellRendererType: string) {
	if (cellRendererType === 'link') {
		if (isLinkObject(params.value)) {
			const value = params.value
			return `<a href=${value.href} class="underline" target="_blank">${value.label}</a>`
		} else if (params.value) {
			return `<a href=${params.value} class="underline" target="_blank">${params.value}</a>`
		} else {
			return params.value
		}
	} else {
		return params.value
=======
export function defaultCellRenderer(cellRendererType: string) {
	if (cellRendererType === 'link') {
		return (params: ICellRendererParams) => {
			if (isLinkObject(params.value)) {
				const value = params.value
				return `<a href=${value.href} class="underline" target="_blank">${value.label}</a>`
			} else if (params.value) {
				return `<a href=${params.value} class="underline" target="_blank">${params.value}</a>`
			} else {
				return params.value
			}
		}
	} else {
		return undefined
>>>>>>> 3c796925
	}
}<|MERGE_RESOLUTION|>--- conflicted
+++ resolved
@@ -77,20 +77,6 @@
 	return value && typeof value === 'object' && 'href' in value && 'label' in value
 }
 
-<<<<<<< HEAD
-export function defaultCellRenderer(params: ICellRendererParams, cellRendererType: string) {
-	if (cellRendererType === 'link') {
-		if (isLinkObject(params.value)) {
-			const value = params.value
-			return `<a href=${value.href} class="underline" target="_blank">${value.label}</a>`
-		} else if (params.value) {
-			return `<a href=${params.value} class="underline" target="_blank">${params.value}</a>`
-		} else {
-			return params.value
-		}
-	} else {
-		return params.value
-=======
 export function defaultCellRenderer(cellRendererType: string) {
 	if (cellRendererType === 'link') {
 		return (params: ICellRendererParams) => {
@@ -105,6 +91,5 @@
 		}
 	} else {
 		return undefined
->>>>>>> 3c796925
 	}
 }