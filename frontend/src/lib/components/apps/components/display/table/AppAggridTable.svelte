<script lang="ts">
	import { stopPropagation } from 'svelte/legacy'

<<<<<<< HEAD
	import { type GridApi, createGrid } from 'ag-grid-community'
	import { isObject, readFieldsRecursively, sendUserToast } from '$lib/utils'
=======
	import { GridApi, createGrid } from 'ag-grid-community'
	import { isObject, sendUserToast } from '$lib/utils'
>>>>>>> 99313116
	import { getContext, mount, onDestroy, unmount, untrack } from 'svelte'
	import type { AppInput } from '../../../inputType'
	import type {
		AppViewerContext,
		ComponentCustomCSS,
		ContextPanelContext,
		ListContext,
		ListInputs,
		RichConfiguration,
		RichConfigurations
	} from '../../../types'
	import RunnableWrapper from '../../helpers/RunnableWrapper.svelte'

	import { initConfig, initOutput } from '$lib/components/apps/editor/appUtils'
	import { components, type TableAction } from '$lib/components/apps/editor/component'
	import ResolveConfig from '../../helpers/ResolveConfig.svelte'
	import { deepEqual } from 'fast-equals'
	import RefreshButton from '$lib/components/apps/components/helpers/RefreshButton.svelte'
	import SyncColumnDefs from './SyncColumnDefs.svelte'

	import 'ag-grid-community/styles/ag-grid.css'
	import 'ag-grid-community/styles/ag-theme-alpine.css'
	import './theme/windmill-theme.css'

	import {
		ChevronLeft,
		ChevronRight,
		Download,
		Loader2,
		SkipBack,
		SkipForward
	} from 'lucide-svelte'
	import { twMerge } from 'tailwind-merge'
	import { deepCloneWithFunctions, initCss } from '$lib/components/apps/utils'
	import ResolveStyle from '../../helpers/ResolveStyle.svelte'

	import AppAggridTableActions from './AppAggridTableActions.svelte'
	import { cellRendererFactory, defaultCellRenderer } from './utils'
	import Popover from '$lib/components/Popover.svelte'
	import { Button } from '$lib/components/common'
	import InputValue from '../../helpers/InputValue.svelte'
	import { stateSnapshot, withProps } from '$lib/svelte5Utils.svelte'

	interface Props {
		// import 'ag-grid-community/dist/styles/ag-theme-alpine-dark.css'
		id: string
		componentInput: AppInput | undefined
		configuration: RichConfigurations
		initializing?: boolean | undefined
		render: boolean
		customCss?: ComponentCustomCSS<'aggridcomponent'> | undefined
		actions?: TableAction[] | undefined
		actionsOrder?: RichConfiguration | undefined
	}

	let {
		id,
		componentInput,
		configuration,
		initializing = $bindable(undefined),
		render,
		customCss = undefined,
		actions = undefined,
		actionsOrder = undefined
	}: Props = $props()

	const context = getContext<AppViewerContext>('AppViewerContext')
	const contextPanel = getContext<ContextPanelContext>('ContextPanel')
	const iterContext = getContext<ListContext>('ListWrapperContext')
	const editorContext = getContext('AppEditorContext')
	const listInputs: ListInputs | undefined = getContext<ListInputs>('ListInputs')

	const { app, worldStore, selectedComponent, componentControl, darkMode, mode } = context

	const rowHeights = {
		normal: 40,
		compact: 30,
		comfortable: 50
	}

	let css = $state(initCss($app.css?.aggridcomponent, customCss))

	let result: any[] | undefined = $state(undefined)

	function resetValues() {
		api?.setGridOption('rowData', value)
	}

	let uid = Math.random().toString(36).substring(7)
	let prevUid: string | undefined = undefined

	let value: any[] = $state(
		Array.isArray(result)
			? (result as any[]).map((x, i) => ({ ...x, __index: i.toString() + '-' + uid }))
			: [{ error: 'input was not an array' }]
	)

	let loaded = $state(false)

	async function setValues() {
		value = Array.isArray(result)
			? (result as any[]).map((x, i) => ({ ...x, __index: i.toString() + '-' + uid }))
			: [{ error: 'input was not an array' }]
		prevUid = uid
		uid = Math.random().toString(36).substring(7)

		if (api && loaded) {
			let selected = api.getSelectedNodes()
			if (selected && selected.length > 0 && resolvedConfig?.selectFirstRowByDefault != false) {
				let data = { ...selected[0].data }
				delete data['__index']
				outputs?.selectedRow?.set(data)
			}
		}
		if (!loaded) {
			loaded = true
		}
	}

	let resolvedConfig = $state(
		initConfig(components['aggridcomponent'].initialData.configuration, configuration)
	)

	let outputs = initOutput($worldStore, id, {
		selectedRowIndex: 0,
		selectedRow: {},
		selectedRows: [] as any[],
		result: [] as any[],
		loading: false,
		page: 0,
		newChange: { row: 0, column: '', value: undefined, old: undefined },
		ready: undefined as boolean | undefined,
		inputs: {},
		filters: {},
		displayedRowCount: 0
	})

	let selectedRowIndex = -1

	function toggleRow(row: any) {
		if (row) {
			let rowIndex = row.rowIndex
			let data = { ...row.data }
			delete data['__index']
			if (selectedRowIndex !== rowIndex) {
				selectedRowIndex = rowIndex
				outputs?.selectedRowIndex.set(rowIndex)
			}

			if (!deepEqual(outputs?.selectedRow?.peak(), data)) {
				outputs?.selectedRow?.set(data)
			}

			if (iterContext && listInputs) {
				listInputs.set(id, { selectedRow: data, selectedRowIndex: selectedRowIndex })
			}
		}
	}

	onDestroy(() => {
		listInputs?.remove(id)
	})

	function toggleRows(rows: any[]) {
		if (rows.length === 0) {
			outputs?.selectedRows.set([])
		}
		toggleRow(rows[0])
		const selectedRows = rows.map((x) => {
			let data = { ...x.data }
			delete data['__index']
			return data
		})
		outputs?.selectedRows.set(selectedRows)

		if (iterContext && listInputs) {
			listInputs.set(id, { selectedRows })
		}
	}

	let clientHeight: number = $state(0)
	let clientWidth: number = $state(0)

	function onCellValueChanged(event) {
		if (result) {
			let dataCell = event.newValue
			try {
				dataCell = JSON.parse(dataCell)
			} catch (e) {}
			let idx = Number(event.node.data['__index'].split('-')[0])
			uid = prevUid ?? ''
			outputs?.newChange?.set({
				row: event.node.rowIndex,
				column: event.colDef.field,
				value: dataCell,
				old: result[idx][event.colDef.field]
			})
			result[idx][event.colDef.field] = dataCell

			let data = { ...result[event.node.rowIndex] }
			outputs?.selectedRow?.set(data)
			resolvedConfig?.extraConfig?.['defaultColDef']?.['onCellValueChanged']?.(event)
		}
	}

	let extraConfig = $state(deepCloneWithFunctions(resolvedConfig.extraConfig))
	let api: GridApi<any> | undefined = $state(undefined)
	let eGui: HTMLDivElement | undefined = $state(undefined)
	let componentState: any = undefined

	function refreshActions(actions: TableAction[]) {
		if (!deepEqual(actions, lastActions)) {
			lastActions = structuredClone(stateSnapshot(actions))
			updateOptions()
		}
	}

	let lastActions: TableAction[] | undefined = undefined

	let lastActionsOrder: string[] | undefined = undefined

	function clearActionOrder() {
		computedOrder = undefined
		updateOptions()
	}

	function refreshActionsOrder(actionsOrder: string[] | undefined) {
		if (Array.isArray(actionsOrder) && !deepEqual(actionsOrder, lastActionsOrder)) {
			lastActionsOrder = [...actionsOrder]

			updateOptions()
		}
	}

	let inputs = {}

	const tableActionsFactory = cellRendererFactory((c, p) => {
		const rowIndex = p.node.rowIndex ?? 0
		const row = p.data

		const componentContext = new Map<string, any>([
			['AppViewerContext', context],
			['ContextPanel', contextPanel],
			['AppEditorContext', editorContext]
		])

		const sortedActions: TableAction[] | undefined = computedOrder
			? (computedOrder
					.map((key) => actions?.find((a) => a.id === key))
					.filter(Boolean) as TableAction[])
			: actions

		const taComponent = withProps(AppAggridTableActions, {
			p,
			id: id,
			actions: sortedActions,
			rowIndex,
			row,
			render,
			wrapActions: resolvedConfig.wrapActions,
			selectRow: (p) => {
				toggleRow(p)
				p.node.setSelected(true)
			},
			onSet: (id, value, rowIndex) => {
				if (!inputs[id]) {
					inputs[id] = { [rowIndex]: value }
				} else {
					inputs[id] = { ...inputs[id], [rowIndex]: value }
				}

				outputs?.inputs.set(inputs, true)
			},
			onRemove: (id, rowIndex) => {
				if (inputs?.[id] == undefined) {
					return
				}
				delete inputs[id][rowIndex]
				inputs[id] = { ...inputs[id] }
				if (Object.keys(inputs?.[id] ?? {}).length == 0) {
					delete inputs[id]
					inputs = { ...inputs }
				}
				outputs?.inputs.set(inputs, true)
			}
		})
		let ta = mount(taComponent.component, {
			target: c.eGui,
			props: taComponent.props,
			context: componentContext
		})

		return {
			destroy: () => unmount(ta),
			refresh(params) {
				taComponent.props.rowIndex = params.node.rowIndex ?? 0
				taComponent.props.row = params.data
				taComponent.props.p = params
			}
		}
	})

	function getIdFromData(data: any): string {
		return resolvedConfig?.rowIdCol && resolvedConfig?.rowIdCol != ''
			? (data?.[resolvedConfig?.rowIdCol] ?? data?.['__index'])
			: data?.['__index']
	}

	function mountGrid() {
		// console.log(resolvedConfig?.extraConfig)
		if (eGui) {
			try {
				let columnDefs =
					Array.isArray(resolvedConfig?.columnDefs) && resolvedConfig.columnDefs.every(isObject)
						? [...resolvedConfig?.columnDefs] // Clone to avoid direct mutation
						: []

				// Add the action column if actions are defined
				if (actions && actions.length > 0) {
					columnDefs.push({
						headerName: resolvedConfig?.customActionsHeader
							? resolvedConfig?.customActionsHeader
							: 'Actions',
						cellRenderer: tableActionsFactory,
						autoHeight: true,
						cellStyle: { textAlign: 'center' },
						cellClass: 'grid-cell-centered',
						...(!resolvedConfig?.wrapActions ? { minWidth: 130 * actions?.length } : {})
					})
				}

				createGrid(
					eGui,
					{
						rowData: value,
						columnDefs: columnDefs.map((fields) => {
							let cr = defaultCellRenderer(fields.cellRendererType)
							return {
								...fields,
								...(cr ? { cellRenderer: cr } : {})
							}
						}),
						pagination: resolvedConfig?.pagination,
						paginationAutoPageSize: resolvedConfig?.pagination,
						suppressPaginationPanel: true,
						rowHeight: resolvedConfig.compactness
							? rowHeights[resolvedConfig.compactness]
							: rowHeights['normal'],
						rowSelection: resolvedConfig?.multipleSelectable ? 'multiple' : 'single',
						rowMultiSelectWithClick: resolvedConfig?.multipleSelectable
							? resolvedConfig.rowMultiselectWithClick
							: undefined,
						onPaginationChanged: (event) => {
							outputs?.page.set(event.api.paginationGetCurrentPage())
							footerRenderCount++
						},
						initialState: componentState,
						suppressRowDeselection: true,
						suppressDragLeaveHidesColumns: true,
						enableCellTextSelection: true,
						...deepCloneWithFunctions(resolvedConfig?.extraConfig ?? {}),
						defaultColDef: {
							flex: resolvedConfig.flex ? 1 : 0,
							editable: resolvedConfig?.allEditable,
							onCellValueChanged,
							...resolvedConfig?.extraConfig?.['defaultColDef']
						},
						onStateUpdated: (e) => {
							componentState = e?.api?.getState()
							resolvedConfig?.extraConfig?.['onStateUpdated']?.(e)
						},

						onGridReady: (e) => {
							outputs?.ready.set(true)
							value = value
							if (
								value &&
								value.length > 0 &&
								resolvedConfig?.selectFirstRowByDefault === true &&
								selectedRowIndex === -1
							) {
								e.api.getRowNode(getIdFromData(value[0]))?.setSelected(true)
							}
							$componentControl[id] = {
								agGrid: { api: e.api, columnApi: e.columnApi },
								setSelectedIndex: (index) => {
									if (index === null) {
										e.api.deselectAll()
										outputs?.selectedRow?.set({})
										outputs?.selectedRowIndex.set(0)
									} else if (Array.isArray(index)) {
										// select all rows matching the indixes
										e.api.deselectAll()
										index.forEach((i) => {
											let rowId = getIdFromData(value[i])
											if (rowId) {
												e.api.getRowNode(rowId)?.setSelected(true, false)
											}
										})
									} else if (typeof index === 'number') {
										let rowId = getIdFromData(value[index])
										if (rowId) {
											e.api.getRowNode(rowId)?.setSelected(true, true)
											outputs?.selectedRowIndex.set(index)
											const row = { ...value[index] }
											delete row['__index']
											outputs?.selectedRow?.set(row)
										}
									}
								},
								setValue(nvalue) {
									if (Array.isArray(nvalue)) {
										value = nvalue
									}
								}
							}
							api = e.api
							resolvedConfig?.extraConfig?.['onGridReady']?.(e)
						},
						onSelectionChanged: (e) => {
							onSelectionChanged(e.api)
							resolvedConfig?.extraConfig?.['onSelectionChanged']?.(e)
						},
						onCellEditingStarted: (e) => {
							e.api.getRowNode(getIdFromData(e.data))?.setSelected(true)
						},
						onFilterChanged: (e) => {
							outputs?.filters?.set(e.api.getFilterModel())
							outputs?.displayedRowCount?.set(e.api.getDisplayedRowCount())
							resolvedConfig?.extraConfig?.['onFilterChanged']?.(e)
						},
						getRowId: (data) => getIdFromData(data.data)
					},
					{}
				)
			} catch (e) {
				console.error(e)
				sendUserToast("Couldn't mount the grid:" + e, true)
			}
		}
	}

	function onSelectionChanged(api: GridApi<any>) {
		if (resolvedConfig?.multipleSelectable) {
			const rows = api.getSelectedNodes()
			if (rows != undefined) {
				toggleRows(rows)
			}
		} else {
			const row = api.getSelectedNodes()?.[0]
			if (row != undefined) {
				toggleRow(row)
			}
		}
	}

	function updateValue() {
		api?.setGridOption('rowData', value)

		const displayedRowCount = api?.getDisplayedRowCount()
		if (displayedRowCount) {
			outputs?.displayedRowCount?.set(displayedRowCount)
		}

		if (api) {
			onSelectionChanged(api)
		}
	}

	function updateOptions() {
		try {
			const columnDefs =
				Array.isArray(resolvedConfig?.columnDefs) && resolvedConfig.columnDefs.every(isObject)
					? [...resolvedConfig?.columnDefs] // Clone to avoid direct mutation
					: []

			// Add the action column if actions are defined
			if (actions && actions.length > 0) {
				columnDefs.push({
					headerName: resolvedConfig?.customActionsHeader
						? resolvedConfig?.customActionsHeader
						: 'Actions',
					cellRenderer: tableActionsFactory,
					autoHeight: true,
					cellStyle: { textAlign: 'center' },
					cellClass: 'grid-cell-centered',
					...(!resolvedConfig?.wrapActions ? { minWidth: 130 * actions?.length } : {})
				})
			}

			api?.updateGridOptions({
				rowData: value,
				columnDefs: columnDefs.map((fields) => {
					let cr = defaultCellRenderer(fields.cellRendererType)
					return {
						...fields,
						...(cr ? { cellRenderer: cr } : {})
					}
				}),
				pagination: resolvedConfig?.pagination,
				paginationAutoPageSize: resolvedConfig?.pagination,
				suppressPaginationPanel: true,
				suppressDragLeaveHidesColumns: true,
				rowSelection: resolvedConfig?.multipleSelectable ? 'multiple' : 'single',
				rowMultiSelectWithClick: resolvedConfig?.multipleSelectable
					? resolvedConfig.rowMultiselectWithClick
					: undefined,
				rowHeight: resolvedConfig.compactness
					? rowHeights[resolvedConfig.compactness]
					: rowHeights['normal'],
				...deepCloneWithFunctions(resolvedConfig?.extraConfig ?? {}),
				defaultColDef: {
					flex: resolvedConfig.flex ? 1 : 0,
					editable: resolvedConfig?.allEditable,
					onCellValueChanged,
					...resolvedConfig?.extraConfig?.['defaultColDef']
				}
			})
		} catch (e) {
			console.error(e)
			sendUserToast("Couldn't update the grid:" + e, true)
		}
	}
	let loading = $state(false)
	let refreshCount: number = $state(0)
	let footerRenderCount: number = $state(0)
	let computedOrder: string[] | undefined = $state(undefined)

	let footerHeight: number = $state(0)
	$effect(() => {
		resolvedConfig?.rowIdCol && untrack(() => resetValues())
	})
	$effect(() => {
		result && untrack(() => setValues())
	})
	$effect(() => {
		outputs?.result?.set(result ?? [])
	})
	$effect(() => {
		loaded && eGui && untrack(() => mountGrid())
	})
	$effect(() => {
		actions && refreshActions(actions)
	})
	$effect(() => {
		computedOrder && untrack(() => refreshActionsOrder(computedOrder))
	})
	$effect(() => {
		computedOrder &&
			computedOrder.length > 0 &&
			actionsOrder === undefined &&
			untrack(() => clearActionOrder())
	})
	$effect(() => {
<<<<<<< HEAD
		readFieldsRecursively(resolvedConfig)
=======
>>>>>>> 99313116
		api && resolvedConfig && updateOptions()
	})
	$effect(() => {
		value && untrack(() => updateValue())
	})
	$effect(() => {
		if (!deepEqual(extraConfig, resolvedConfig.extraConfig)) {
			extraConfig = deepCloneWithFunctions(resolvedConfig.extraConfig)
			if (api && extraConfig) {
				untrack(() => {
					api?.updateGridOptions(extraConfig)
				})
			}
		}
	})
</script>

{#if actionsOrder}
	<InputValue key="actionsOrder" {id} input={actionsOrder} bind:value={computedOrder} />
{/if}

{#each Object.keys(components['aggridcomponent'].initialData.configuration) as key (key)}
	<ResolveConfig
		{id}
		{key}
		bind:resolvedConfig={resolvedConfig[key]}
		configuration={configuration[key]}
	/>
{/each}

{#each Object.keys(css ?? {}) as key (key)}
	<ResolveStyle
		{id}
		{customCss}
		{key}
		bind:css={css[key]}
		componentStyle={$app.css?.tablecomponent}
	/>
{/each}

<RunnableWrapper
	{outputs}
	{render}
	{componentInput}
	{id}
	bind:initializing
	bind:result
	bind:loading
	hideRefreshButton={true}
>
	<SyncColumnDefs {id} columnDefs={resolvedConfig.columnDefs} {result}>
		<div
			class={twMerge(
				'flex flex-col h-full component-wrapper divide-y',
				css?.container?.class,
				'wm-aggrid-container'
			)}
			style={css?.container?.style}
			bind:clientHeight
			bind:clientWidth
		>
			{#if componentInput?.type === 'runnable' && componentInput.autoRefresh}
				<div class="absolute top-2 right-2 z-50">
					<RefreshButton {id} {loading} />
				</div>
			{/if}

			<div
				onpointerdown={stopPropagation(() => {
					$selectedComponent = [id]
				})}
				style:height="{clientHeight - (resolvedConfig.footer ? footerHeight : 0)}px"
				style:width="{clientWidth}px"
				class="ag-theme-alpine relative"
				class:ag-theme-alpine-dark={$darkMode}
			>
				{#key resolvedConfig?.pagination}
					{#if loaded}
						<!-- svelte-ignore a11y_no_static_element_interactions -->
						<div
							bind:this={eGui}
							style:height="100%"
							onkeydown={(e) => {
								if ((e.ctrlKey || e.metaKey) && e.key === 'c' && $mode !== 'dnd') {
									const selectedCell = api?.getFocusedCell()
									if (selectedCell) {
										const rowIndex = selectedCell.rowIndex
										const colId = selectedCell.column?.getId()
										const rowNode = api?.getDisplayedRowAtIndex(rowIndex)
										const selectedValue = rowNode?.data?.[colId]
										navigator.clipboard.writeText(selectedValue)
										sendUserToast('Copied cell value to clipboard', false)
									}
								}
							}}
						></div>
					{:else}
						<Loader2 class="animate-spin" />
					{/if}
				{/key}
			</div>
			{#if resolvedConfig.footer}
				{#key footerRenderCount}
					<div
						class="flex gap-1 w-full justify-between items-center text-sm text-secondary/80 p-2"
						bind:clientHeight={footerHeight}
					>
						<div>
							<Popover>
								{#snippet text()}
									Download
								{/snippet}
								<Button
									startIcon={{ icon: Download }}
									color="light"
									size="xs2"
									on:click={() => {
										api?.exportDataAsCsv()
									}}
									iconOnly
								/>
							</Popover>
						</div>
						<div class="flex flex-row gap-1 items-center">
							{#if resolvedConfig?.pagination}
								{#key refreshCount}
									<div class="text-xs mx-2 text-primary">
										{(api?.paginationGetPageSize() ?? 0) * (api?.paginationGetCurrentPage() ?? 0) +
											1}
										to {Math.min(
											api?.paginationGetRowCount() ?? 0,
											((api?.paginationGetCurrentPage() ?? 0) + 1) *
												(api?.paginationGetPageSize() ?? 0)
										)}
										of {api?.paginationGetRowCount()}
									</div>

									<Button
										iconOnly
										startIcon={{ icon: SkipBack }}
										color="light"
										size="xs2"
										disabled={api?.paginationGetCurrentPage() == 0}
										on:click={() => {
											api?.paginationGoToFirstPage()
											refreshCount++
										}}
									/>
									<Button
										iconOnly
										startIcon={{ icon: ChevronLeft }}
										color="light"
										size="xs2"
										disabled={api?.paginationGetCurrentPage() == 0}
										on:click={() => {
											api?.paginationGoToPreviousPage()
											refreshCount++
										}}
									/>
									<div class="text-xs mx-2 text-primary">
										Page {(api?.paginationGetCurrentPage() ?? 0) + 1} of {api?.paginationGetTotalPages() ??
											0}
									</div>
									<Button
										iconOnly
										startIcon={{ icon: ChevronRight }}
										color="light"
										size="xs2"
										disabled={(api?.paginationGetCurrentPage() ?? 0) + 1 ==
											api?.paginationGetTotalPages()}
										on:click={() => {
											api?.paginationGoToNextPage()
											refreshCount++
										}}
									/>
									<Button
										iconOnly
										startIcon={{ icon: SkipForward }}
										color="light"
										size="xs2"
										disabled={(api?.paginationGetCurrentPage() ?? 0) + 1 ==
											api?.paginationGetTotalPages()}
										on:click={() => {
											api?.paginationGoToLastPage()
											refreshCount++
										}}
									/>
								{/key}
							{/if}
						</div>
					</div>
				{/key}
			{/if}
		</div>
	</SyncColumnDefs>
</RunnableWrapper>

<style global>
	.ag-theme-alpine {
		--ag-row-border-style: solid;
		--ag-border-color: rgb(209 213 219);
		--ag-header-border-style: solid;
		--ag-border-radius: 0;
		--ag-alpine-active-color: #d1d5db;
	}

	.ag-theme-alpine-dark {
		--ag-border-color: #4b5563;
		--ag-alpine-active-color: #64748b;
	}

	.grid-cell-centered {
		display: flex;
		align-items: center;
		justify-content: center;
	}
	.grid-cell-centered .svelte-select {
		height: 32px !important;
	}

	.grid-cell-centered .selected-item {
		margin-top: -4px;
	}
</style><|MERGE_RESOLUTION|>--- conflicted
+++ resolved
@@ -1,13 +1,8 @@
 <script lang="ts">
 	import { stopPropagation } from 'svelte/legacy'
 
-<<<<<<< HEAD
 	import { type GridApi, createGrid } from 'ag-grid-community'
-	import { isObject, readFieldsRecursively, sendUserToast } from '$lib/utils'
-=======
-	import { GridApi, createGrid } from 'ag-grid-community'
 	import { isObject, sendUserToast } from '$lib/utils'
->>>>>>> 99313116
 	import { getContext, mount, onDestroy, unmount, untrack } from 'svelte'
 	import type { AppInput } from '../../../inputType'
 	import type {
@@ -562,10 +557,6 @@
 			untrack(() => clearActionOrder())
 	})
 	$effect(() => {
-<<<<<<< HEAD
-		readFieldsRecursively(resolvedConfig)
-=======
->>>>>>> 99313116
 		api && resolvedConfig && updateOptions()
 	})
 	$effect(() => {
