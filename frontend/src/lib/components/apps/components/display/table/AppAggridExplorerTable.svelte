--- conflicted
+++ resolved
@@ -1,10 +1,5 @@
 <script lang="ts">
-	import {
-		GridApi,
-		createGrid,
-		type IDatasource,
-		type ICellRendererParams
-	} from 'ag-grid-community'
+	import { GridApi, createGrid, type IDatasource } from 'ag-grid-community'
 	import { isObject, sendUserToast } from '$lib/utils'
 	import { createEventDispatcher, getContext } from 'svelte'
 	import type { AppViewerContext, ComponentCustomCSS } from '../../../types'
@@ -243,12 +238,7 @@
 
 		return r.map((fields) => ({
 			...fields,
-<<<<<<< HEAD
-			cellRenderer: (params: ICellRendererParams) =>
-				defaultCellRenderer(params, fields.cellRendererType)
-=======
 			cellRenderer: defaultCellRenderer(fields.cellRendererType)
->>>>>>> 3c796925
 		}))
 	}
 
@@ -434,29 +424,6 @@
 		>
 			<div bind:this={eGui} style:height="100%" />
 		</div>
-<<<<<<< HEAD
-		<div class="flex gap-1 w-full justify-between items-center text-xs text-primary p-2">
-			<div>
-				<Popover>
-					<svelte:fragment slot="text">Download</svelte:fragment>
-					<Button
-						startIcon={{ icon: Download }}
-						color="light"
-						size="xs2"
-						on:click={() => {
-							api?.exportDataAsCsv()
-						}}
-						iconOnly
-					/>
-				</Popover>
-			</div>
-			{#if datasource?.rowCount}
-				{firstRow}{'->'}{lastRow + 1} of {datasource?.rowCount} rows
-			{:else}
-				{firstRow}{'->'}{lastRow + 1}
-			{/if}
-		</div>
-=======
 		{#if resolvedConfig && 'footer' in resolvedConfig && resolvedConfig.footer}
 			<div class="flex gap-1 w-full justify-between items-center text-xs text-primary p-2">
 				<div>
@@ -480,7 +447,6 @@
 				{/if}
 			</div>
 		{/if}
->>>>>>> 3c796925
 	</div>
 {:else if resolvedConfig.columnDefs != undefined}
 	<Alert title="Parsing issues" type="error" size="xs">
