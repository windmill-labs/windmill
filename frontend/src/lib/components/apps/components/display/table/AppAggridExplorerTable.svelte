<script lang="ts">
	import { GridApi, createGrid, type IDatasource } from 'ag-grid-community'
	import { sendUserToast } from '$lib/utils'
	import { createEventDispatcher, getContext, mount, unmount } from 'svelte'
	import type { AppViewerContext, ComponentCustomCSS, ContextPanelContext } from '../../../types'

	import type { TableAction, components } from '$lib/components/apps/editor/component'
	import { deepEqual } from 'fast-equals'
	import SyncColumnDefs from './SyncColumnDefs.svelte'
	import 'ag-grid-community/styles/ag-grid.css'
	import 'ag-grid-community/styles/ag-theme-alpine.css'
	import { twMerge } from 'tailwind-merge'
	import { initCss } from '$lib/components/apps/utils'
	import ResolveStyle from '../../helpers/ResolveStyle.svelte'
	import type { Output } from '$lib/components/apps/rx'
	import type { InitConfig } from '$lib/components/apps/editor/appUtils'
	import { Button } from '$lib/components/common'
	import { cellRendererFactory, transformColumnDefs } from './utils'
	import { Download } from 'lucide-svelte'
	import AppAggridTableActions from './AppAggridTableActions.svelte'
	import Popover from '$lib/components/Popover.svelte'
	import { withProps } from '$lib/svelte5Utils.svelte'

	export let id: string
	export let customCss: ComponentCustomCSS<'aggridcomponent'> | undefined = undefined
	export let containerHeight: number | undefined = undefined
	export let resolvedConfig: InitConfig<
		| (typeof components)['dbexplorercomponent']['initialData']['configuration']
		| (typeof components)['aggridinfinitecomponent']['initialData']['configuration']
		| (typeof components)['aggridinfinitecomponentee']['initialData']['configuration']
	>
	export let datasource: IDatasource
	export let state: any = undefined
	export let outputs: Record<string, Output<any>>
	export let allowDelete: boolean
	export let actions: TableAction[] = []
	export let result: any[] | undefined = undefined
	export let allowColumnDefsActions: boolean = true
	let inputs = {}

	const context = getContext<AppViewerContext>('AppViewerContext')
	const contextPanel = getContext<ContextPanelContext>('ContextPanel')
	const { app, selectedComponent, componentControl, darkMode, mode } = context

	let css = initCss($app.css?.aggridcomponent, customCss)

	let selectedRowIndex = -1

	function toggleRow(row: any) {
		if (row) {
			let rowIndex = row.rowIndex
			let data = { ...row.data }
			delete data['__index']
			if (selectedRowIndex !== rowIndex) {
				selectedRowIndex = rowIndex
				outputs?.selectedRowIndex.set(rowIndex)
			}
			if (!deepEqual(outputs?.selectedRow?.peak(), data)) {
				outputs?.selectedRow.set(data)
			}
		}
	}

	function toggleRows(rows: any[]) {
		if (rows.length === 0) {
			outputs?.selectedRows.set([])
		}
		toggleRow(rows[0])
		outputs?.selectedRows.set(
			rows.map((x) => {
				let data = { ...x.data }
				delete data['__index']
				return data
			})
		)
	}

	let clientHeight
	let clientWidth

	const dispatch = createEventDispatcher()

	function onCellValueChanged(event) {
		let dataCell = event.newValue
		outputs?.newChange?.set({
			row: event.node.rowIndex,
			column: event.colDef.field,
			value: dataCell
		})
		// result[event.node.rowIndex][event.colDef.field] = dataCell
		// let data = { ...result[event.node.rowIndex] }
		// outputs?.selectedRow?.set(data)

		dispatch('update', {
			row: event.node.rowIndex,
			column: event.colDef.field,
			value: dataCell,
			data: event.node.data,
			oldValue: event.oldValue,
			columnDef: event.colDef
		})

		resolvedConfig?.extraConfig?.['defaultColDef']?.['onCellValueChanged']?.(event)
	}

	let api: GridApi<any> | undefined = undefined
	let eGui: HTMLDivElement

	$: eGui && mountGrid()

	function refreshActions(actions: TableAction[]) {
		if (!deepEqual(actions, lastActions)) {
			lastActions = structuredClone(actions)
			updateOptions()
		}
	}

	let lastActions: TableAction[] | undefined = undefined
	$: actions && refreshActions(actions)

	const tableActionsFactory = cellRendererFactory((c, p) => {
		const rowIndex = p.node.rowIndex ?? 0
		const row = p.data

		const componentContext = new Map<string, any>([
			['AppViewerContext', context],
			['ContextPanel', contextPanel]
		])

		const taComponent = withProps(AppAggridTableActions, {
			p,
			id: id,
			actions,
			rowIndex,
			row,
			render: true,
			wrapActions: resolvedConfig.wrapActions,
			selectRow: (p) => {
				toggleRow(p)
				p.node.setSelected(true)
			},
			onSet: (id, value, rowIndex) => {
				if (!inputs[id]) {
					inputs[id] = { [rowIndex]: value }
				} else {
					inputs[id] = { ...inputs[id], [rowIndex]: value }
				}

				outputs?.inputs.set(inputs, true)
			},
			onRemove: (id, rowIndex) => {
				if (inputs?.[id] == undefined) {
					return
				}
				delete inputs[id][rowIndex]
				inputs[id] = { ...inputs[id] }
				if (Object.keys(inputs?.[id] ?? {}).length == 0) {
					delete inputs[id]
					inputs = { ...inputs }
				}
				outputs?.inputs.set(inputs, true)
			}
		})
		const ta = mount(taComponent.component, {
			target: c.eGui,
			props: taComponent.props,
			context: componentContext
		})

		return {
			destroy: () => unmount(ta),
			refresh(params) {
				taComponent.props.rowIndex = params.node.rowIndex ?? 0
				taComponent.props.row = params.data
				taComponent.props.p = params
			}
		}
	})

	let firstRow: number = 0
	let lastRow: number = 0

	function transformedColumnDefs() {
		return transformColumnDefs({
			columnDefs: resolvedConfig?.columnDefs ?? [],
			actions,
			customActionsHeader: resolvedConfig?.customActionsHeader,
			wrapActions: resolvedConfig?.wrapActions,
			tableActionsFactory,
			onDelete: allowDelete ? (e) => dispatch('delete', e) : undefined,
			onInvalidColumnDefs: (errors) =>
				sendUserToast(`Invalid columnDefs: ${errors.join('\n')}`, true)
		})
	}

	function mountGrid() {
		if (eGui) {
			createGrid(
				eGui,
				{
					rowModelType: 'infinite',
					datasource,
					columnDefs: transformedColumnDefs(),
					pagination: false,
					infiniteInitialRowCount: 100,
					cacheBlockSize: 100,
					cacheOverflowSize: 10,
					maxBlocksInCache: 20,
					...(resolvedConfig?.wrapActions
						? { rowHeight: Math.max(44, actions.length * 48) }
						: { rowHeight: 44 }),
					suppressColumnMoveAnimation: true,
					suppressDragLeaveHidesColumns: true,
					rowSelection: resolvedConfig?.multipleSelectable ? 'multiple' : 'single',
					rowMultiSelectWithClick: resolvedConfig?.multipleSelectable
						? resolvedConfig.rowMultiselectWithClick
						: false,
					initialState: state,
					suppressRowDeselection: true,
					enableCellTextSelection: true,
					...(resolvedConfig?.extraConfig ?? {}),
					defaultColDef: {
						flex: resolvedConfig.flex ? 1 : 0,
						editable: resolvedConfig?.allEditable,
						onCellValueChanged,
						...resolvedConfig?.extraConfig?.['defaultColDef']
					},
					onViewportChanged: (e) => {
						firstRow = e.firstRow
						lastRow = e.lastRow
					},
					onStateUpdated: (e) => {
						state = e?.api?.getState()
						resolvedConfig?.extraConfig?.['onStateUpdated']?.(e)
					},
					onGridReady: (e) => {
						outputs?.ready.set(true)
						$componentControl[id] = {
							agGrid: { api: e.api, columnApi: e.columnApi },
							setSelectedIndex: (index) => {
								e.api.getRowNode(index.toString())?.setSelected(true)
							},
							recompute: () => {
								dispatch('recompute')
							}
						}
						api = e.api
						resolvedConfig?.extraConfig?.['onGridReady']?.(e)
					},
					onSelectionChanged: (e) => {
						onSelectionChanged(e.api)
						resolvedConfig?.extraConfig?.['onSelectionChanged']?.(e)
					},
					getRowId: (data) =>
						resolvedConfig?.rowIdCol && resolvedConfig?.rowIdCol != ''
							? data.data?.[resolvedConfig?.rowIdCol]
							: (data.data?.['id'] ?? (data as any).data['__index'])
				},
				{}
			)
		}
	}

	$: api && resolvedConfig && updateOptions()

	let oldDatasource = datasource
	$: if (datasource && datasource != oldDatasource) {
		oldDatasource = datasource

		api?.updateGridOptions({ datasource })
	}

	let extraConfig = resolvedConfig.extraConfig
	$: if (!deepEqual(extraConfig, resolvedConfig.extraConfig)) {
		extraConfig = resolvedConfig.extraConfig
		if (extraConfig) {
			api?.updateGridOptions(extraConfig)
		}
	}

	export function clearRows() {
		api?.purgeInfiniteCache()
	}

	export function restoreColumns() {
		api?.resetColumnState()
	}

	function onSelectionChanged(api: GridApi<any>) {
		if (resolvedConfig?.multipleSelectable) {
			const rows = api.getSelectedNodes()
			if (rows != undefined) {
				toggleRows(rows)
			}
		} else {
			const row = api.getSelectedNodes()?.[0]
			if (row != undefined) {
				toggleRow(row)
			}
		}
	}

	function updateOptions() {
		// console.debug('updateOptions', resolvedConfig, api)
		api?.updateGridOptions({
<<<<<<< HEAD
			columnDefs: transformedColumnDefs(),
			defaultColDef: {
				flex: resolvedConfig.flex ? 1 : 0,
				editable: resolvedConfig?.allEditable,
				onCellValueChanged
			},
=======
			columnDefs: transformColumnDefs(resolvedConfig?.columnDefs),
>>>>>>> 418c36ed
			suppressDragLeaveHidesColumns: true,
			...(resolvedConfig?.wrapActions
				? {
						rowHeight: Math.max(44, actions.length * 48)
					}
				: {
						rowHeight: 44
					}),
			rowSelection: resolvedConfig?.multipleSelectable ? 'multiple' : 'single',
			rowMultiSelectWithClick: resolvedConfig?.multipleSelectable
				? resolvedConfig.rowMultiselectWithClick
				: false,
			...(resolvedConfig?.extraConfig ?? {}),
			defaultColDef: {
				flex: resolvedConfig.flex ? 1 : 0,
				editable: resolvedConfig?.allEditable,
				onCellValueChanged,
				...resolvedConfig?.extraConfig?.['defaultColDef']
			}
		})
	}
</script>

{#each Object.keys(css ?? {}) as key (key)}
	<ResolveStyle
		{id}
		{customCss}
		{key}
		bind:css={css[key]}
		componentStyle={$app.css?.tablecomponent}
	/>
{/each}

<SyncColumnDefs {id} columnDefs={resolvedConfig.columnDefs} {result} {allowColumnDefsActions}>
	<div
		class={twMerge(
			'flex flex-col h-full component-wrapper divide-y',
			css?.container?.class,
			'wm-aggrid-container'
		)}
		style={containerHeight ? `height: ${containerHeight}px;` : css?.container?.style}
		bind:clientHeight
		bind:clientWidth
	>
		<div
			on:pointerdown|stopPropagation={() => {
				if (id?.length) {
					$selectedComponent = [id]
				}
			}}
			style:height="{clientHeight}px"
			style:width="{clientWidth}px"
			class="ag-theme-alpine"
			class:ag-theme-alpine-dark={$darkMode}
		>
			<!-- svelte-ignore a11y-no-static-element-interactions -->
			<div
				bind:this={eGui}
				style:height="100%"
				on:keydown={(e) => {
					if ((e.ctrlKey || e.metaKey) && e.key === 'c' && $mode !== 'dnd') {
						const selectedCell = api?.getFocusedCell()
						if (selectedCell) {
							const rowIndex = selectedCell.rowIndex
							const colId = selectedCell.column?.getId()
							const rowNode = api?.getDisplayedRowAtIndex(rowIndex)
							const selectedValue = rowNode?.data?.[colId]
							navigator.clipboard.writeText(selectedValue)
							sendUserToast('Copied cell value to clipboard', false)
						}
					}
				}}
			></div>
		</div>
		{#if resolvedConfig && 'footer' in resolvedConfig && resolvedConfig.footer}
			<div class="flex gap-1 w-full justify-between items-center text-xs text-primary p-2">
				<div>
					<Popover>
						<svelte:fragment slot="text">Download</svelte:fragment>
						<Button
							startIcon={{ icon: Download }}
							color="light"
							size="xs2"
							on:click={() => {
								api?.exportDataAsCsv()
							}}
							iconOnly
						/>
					</Popover>
				</div>
				{#if datasource?.rowCount}
					{firstRow}{'->'}{lastRow + 1} of {datasource?.rowCount} rows
				{:else}
					{firstRow}{'->'}{lastRow + 1}
				{/if}
			</div>
		{/if}
	</div>
</SyncColumnDefs><|MERGE_RESOLUTION|>--- conflicted
+++ resolved
@@ -303,16 +303,7 @@
 	function updateOptions() {
 		// console.debug('updateOptions', resolvedConfig, api)
 		api?.updateGridOptions({
-<<<<<<< HEAD
-			columnDefs: transformedColumnDefs(),
-			defaultColDef: {
-				flex: resolvedConfig.flex ? 1 : 0,
-				editable: resolvedConfig?.allEditable,
-				onCellValueChanged
-			},
-=======
 			columnDefs: transformColumnDefs(resolvedConfig?.columnDefs),
->>>>>>> 418c36ed
 			suppressDragLeaveHidesColumns: true,
 			...(resolvedConfig?.wrapActions
 				? {
