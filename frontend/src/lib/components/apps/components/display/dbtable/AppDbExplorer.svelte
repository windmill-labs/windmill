<script lang="ts">
	import type {
		AppEditorContext,
		AppViewerContext,
		ComponentCustomCSS,
		OneOfConfiguration,
		RichConfigurations
	} from '../../../types'
	import { components } from '$lib/components/apps/editor/component'
	import ResolveConfig from '../../helpers/ResolveConfig.svelte'
	import { findGridItem, initConfig, initOutput } from '$lib/components/apps/editor/appUtils'
	import {
		getDbSchemas,
		loadTableMetaData,
		type TableMetadata,
		getPrimaryKeys,
		type ColumnDef,
		type DbType
	} from './utils'
	import { getContext, tick } from 'svelte'
	import UpdateCell from './UpdateCell.svelte'
	import { workspaceStore, type DBSchemas, type DBSchema } from '$lib/stores'
	import Button from '$lib/components/common/button/Button.svelte'
	import { Plus } from 'lucide-svelte'
	import { Drawer, DrawerContent } from '$lib/components/common'
	import InsertRow from './InsertRow.svelte'
	import Portal from 'svelte-portal'
	import { sendUserToast } from '$lib/toast'
	import type { AppInput, StaticInput } from '$lib/components/apps/inputType'
	import DbExplorerCount from './DbExplorerCount.svelte'
	import AppAggridExplorerTable from '../table/AppAggridExplorerTable.svelte'
	import type { IDatasource } from 'ag-grid-community'
	import { RunnableWrapper } from '../../helpers'
	import type RunnableComponent from '../../helpers/RunnableComponent.svelte'
	import InsertRowRunnable from './InsertRowRunnable.svelte'
	import DeleteRow from './DeleteRow.svelte'
	import InitializeComponent from '../../helpers/InitializeComponent.svelte'
	import { getSelectInput } from './queries/select'
	import DebouncedInput from '../../helpers/DebouncedInput.svelte'

	export let id: string
	export let configuration: RichConfigurations
	export let customCss: ComponentCustomCSS<'dbexplorercomponent'> | undefined = undefined
	export let render: boolean
	export let initializing: boolean = true

	const resolvedConfig = initConfig(
		components['dbexplorercomponent'].initialData.configuration,
		configuration
	)

	$: computeInput(
		resolvedConfig.columnDefs,
		resolvedConfig.whereClause,
		resolvedConfig.type.configuration[resolvedConfig.type.selected].resource
	)

	let timeoutInput: NodeJS.Timeout | undefined = undefined

	function computeInput(columnDefs: any, whereClause: string | undefined, resource: any) {
		if (timeoutInput) {
			clearTimeout(timeoutInput)
		}
		timeoutInput = setTimeout(() => {
			timeoutInput = undefined
			console.log('compute input')

			input = getSelectInput(
				resource,
				resolvedConfig.type.configuration[resolvedConfig.type.selected].table,
				columnDefs,
				whereClause,
				resolvedConfig.type.selected as DbType
			)
		}, 1000)
	}

	const { app, worldStore, mode, selectedComponent } =
		getContext<AppViewerContext>('AppViewerContext')
	const editorContext = getContext<AppEditorContext>('AppEditorContext')

	let input: AppInput | undefined = undefined
	let quicksearch = ''
	let aggrid: AppAggridExplorerTable

	$: editorContext != undefined && $mode == 'dnd' && resolvedConfig.type && listTableIfAvailable()

	$: editorContext != undefined &&
		$mode == 'dnd' &&
		resolvedConfig.type.configuration?.[resolvedConfig?.type?.selected]?.table &&
		listColumnsIfAvailable()

	let firstQuicksearch = true
	$: if (quicksearch !== undefined) {
		if (firstQuicksearch) {
			firstQuicksearch = false
		} else {
			aggrid?.clearRows()
		}
	}

	initializing = false

	let updateCell: UpdateCell

	let renderCount = 0
	let insertDrawer: Drawer | undefined = undefined
	let componentContainerHeight: number | undefined = undefined
	let buttonContainerHeight: number | undefined = undefined

	function onUpdate(
		e: CustomEvent<{
			row: number
			columnDef: ColumnDef
			column: string
			value: any
			data: any
			oldValue: string | undefined
		}>
	) {
		const { columnDef, value, data, oldValue } = e.detail

		updateCell?.triggerUpdate(
			resolvedConfig.type.configuration[resolvedConfig.type.selected].resource,
			resolvedConfig.type.configuration[resolvedConfig.type.selected].table ?? 'unknown',
			columnDef,
			resolvedConfig.columnDefs,
			value,
			data,
			oldValue,
			resolvedConfig.type.selected as DbType
		)
	}

	let args: Record<string, any> = {}

	let outputs = initOutput($worldStore, id, {
		selectedRowIndex: 0,
		selectedRow: {},
		selectedRows: [] as any[],
		result: [] as any[],
		loading: false,
		page: 0,
		newChange: { row: 0, column: '', value: undefined },
		ready: undefined as boolean | undefined
	})

	let lastResource: string | undefined = undefined

	function updateOneOfConfiguration<T, U extends string, V>(
		oneOfConfiguration: OneOfConfiguration,
		resolvedConfig: {
			configuration: Record<U, V>
			selected: U
		},
		patch: Partial<Record<keyof V, any>>
	) {
		const selectedConfig = oneOfConfiguration.configuration[resolvedConfig.selected]
		if (!selectedConfig) {
			console.warn(`Selected configuration '${resolvedConfig.selected}' does not exist.`)
			return
		}
		Object.keys(patch).forEach((key) => {
			oneOfConfiguration.configuration[resolvedConfig.selected][key] = {
				...oneOfConfiguration.configuration[resolvedConfig.selected][key],
				...patch[key]
			}
		})
	}

	async function listTableIfAvailable() {
		let resource = resolvedConfig.type.configuration?.[resolvedConfig.type.selected]?.resource
		if (lastResource === resource) return
		lastResource = resource
		const gridItem = findGridItem($app, id)

		if (!gridItem) {
			return
		}

		updateOneOfConfiguration(
			gridItem.data.configuration.type as OneOfConfiguration,
			resolvedConfig.type,
			{
				table: {
					selectOptions: [],
					loading: true
				}
			}
		)

		if (!resolvedConfig.type?.configuration?.[resolvedConfig.type.selected]?.resource) {
			$app = {
				...$app
			}
			return
		}

		try {
			const dbSchemas: DBSchemas = {}

			await getDbSchemas(
				resolvedConfig?.type?.selected,
				resolvedConfig.type.configuration[resolvedConfig?.type?.selected].resource.split(':')[1],
				$workspaceStore,
				dbSchemas,
				(message: string) => {}
			)

			updateOneOfConfiguration(
				gridItem.data.configuration.type as OneOfConfiguration,
				resolvedConfig.type,
				{
					table: {
						selectOptions: dbSchemas ? getTablesByResource(dbSchemas) : [],
						loading: false
					}
				}
			)

			$app = {
				...$app
			}
		} catch (e) {}
	}

	function getTablesByResource(schema: Partial<Record<string, DBSchema>>) {
		const s = Object.values(schema)?.[0]
		switch (resolvedConfig.type.selected) {
			case 'postgresql':
				if (s?.lang === 'postgresql') {
					return Object.keys(s.schema?.public ?? s.schema ?? {})
				}
			case 'mysql':
				return Object.keys(Object.values(s?.schema ?? {})?.[0])
			case 'ms_sql_server':
				return Object.keys(Object.values(s?.schema ?? {})?.[0])
			case 'snowflake': {
				return Object.keys(Object.values(s?.schema ?? {})?.[0])
			}

			case 'bigquery': {
				const paths: string[] = []
				for (const key in s?.schema) {
					if (s?.schema.hasOwnProperty(key)) {
						const subObj = s?.schema[key]
						for (const subKey in subObj) {
							if (subObj.hasOwnProperty(subKey)) {
								paths.push(`${key}.${subKey}`)
							}
						}
					}
				}

				return paths
			}

			default:
				return []
		}
	}

	let datasource: IDatasource = {
		rowCount: 0,
		getRows: async function (params) {
			const currentParams = {
				offset: params.startRow,
				limit: params.endRow - params.startRow,
				quicksearch,
				order_by: params.sortModel?.[0]?.colId ?? resolvedConfig.columnDefs?.[0]?.field,
				is_desc: params.sortModel?.[0]?.sort === 'desc'
			}

<<<<<<< HEAD
	$: if (render && !datasource) {
		refreshCount++
		datasource = {
			rowCount: 0,
			getRows: async function (params) {
				const currentParams = {
					offset: params.startRow,
					limit: params.endRow - params.startRow,
					quicksearch,
					order_by: params.sortModel?.[0]?.colId ?? resolvedConfig.columnDefs?.[0]?.field,
					is_desc: params.sortModel?.[0]?.sort === 'desc'
				}
=======
			if (!render) {
				return
			}
>>>>>>> 068f4b1f

			runnableComponent?.runComponent(undefined, undefined, undefined, currentParams, {
				done: (items) => {
					let lastRow = -1

					if (datasource?.rowCount && datasource.rowCount <= params.endRow) {
						lastRow = datasource.rowCount
					}

					if (items && Array.isArray(items)) {
						// MsSql response have an outer array, we need to flatten it
						if (resolvedConfig.type.selected === 'ms_sql_server') {
							items = items?.[0]
						}

						let processedData = items.map((item) => {
							let primaryKeys = getPrimaryKeys(resolvedConfig.columnDefs)
							let o = {}
							primaryKeys.forEach((pk) => {
								o[pk] = item[pk]
							})
							item['__index'] = JSON.stringify(o)
							return item
						})

						if (processedData.length < lastRow) {
							lastRow = processedData.length
						}

						params.successCallback(processedData, lastRow)
					} else {
						params.failCallback()
					}
				},
				cancel: () => {
					params.failCallback()
				},
				error: () => {
					params.failCallback()
				}
			})
		}
	}

	let lastTable: string | undefined = undefined

	let timeout: NodeJS.Timeout | undefined = undefined
	async function listColumnsIfAvailable() {
		const selected = resolvedConfig.type.selected
		let table = resolvedConfig.type.configuration?.[resolvedConfig.type.selected]?.table

		if (lastTable === table) return

		lastTable = table
		let tableMetadata = await loadTableMetaData(
			resolvedConfig.type.configuration[selected].resource,
			$workspaceStore,
			resolvedConfig.type.configuration[selected].table,
			selected
		)

		if (!tableMetadata) return

		const gridItem = findGridItem($app, id)
		if (!gridItem) return

		let columnDefs = gridItem.data.configuration.columnDefs as StaticInput<TableMetadata>
		let old: TableMetadata = (columnDefs?.value as TableMetadata) ?? []
		if (!Array.isArray(old)) {
			console.log('old is not an array RESET')
			old = []
		}
		// console.log('OLD', old)
		// console.log(tableMetadata)
		const oldMap = Object.fromEntries(old.filter((x) => x != undefined).map((x) => [x.field, x]))
		const newMap = Object.fromEntries(tableMetadata?.map((x) => [x.field, x]) ?? [])

		// if they are the same, do nothing
		if (JSON.stringify(oldMap) === JSON.stringify(newMap)) {
			return
		}

		let ncols: any[] = []
		Object.entries(oldMap).forEach(([key, value]) => {
			if (newMap[key]) {
				ncols.push({
					...value,
					...newMap[key]
				})
			}
		})
		Object.entries(newMap).forEach(([key, value]) => {
			if (!oldMap[key]) {
				ncols.push(value)
			}
		})

		// Mysql capitalizes the column names, so we make sure to lowercase them
		ncols = ncols.map((x) => {
			let o = {}
			Object.keys(x).forEach((k) => {
				o[k.toLowerCase()] = x[k]
			})
			return o
		})

		state = undefined

		//@ts-ignore
		gridItem.data.configuration.columnDefs = { value: ncols, type: 'static' }
		gridItem.data = gridItem.data
		$app = $app
		let oldS = $selectedComponent
		$selectedComponent = []
		await tick()
		$selectedComponent = oldS

		//@ts-ignore
		resolvedConfig.columnDefs = ncols
		timeout && clearTimeout(timeout)
		timeout = setTimeout(() => {
			timeout = undefined
			renderCount += 1
		}, 1500)
	}

	let isInsertable: boolean = false

	$: $worldStore && connectToComponents()

	function connectToComponents() {
		if ($worldStore && datasource !== undefined) {
			const outputs = $worldStore.outputsById[`${id}_count`]

			if (outputs) {
				outputs.result.subscribe(
					{
						id: 'dbexplorer-count-' + id,
						next: (value) => {
							// MsSql response have an outer array, we need to flatten it
							if (
								Array.isArray(value) &&
								value.length === 1 &&
								resolvedConfig.type.selected === 'ms_sql_server'
							) {
								// @ts-ignore
								datasource.rowCount = value?.[0]?.[0]?.count
							} else if (resolvedConfig.type.selected === 'snowflake') {
								// @ts-ignore
								datasource.rowCount = value?.[0]?.COUNT
							} else {
								// @ts-ignore
								datasource.rowCount = value?.[0]?.count
							}
						}
					},
					datasource.rowCount
				)
			}
		}
	}

	async function insert() {
		try {
			const selected = resolvedConfig.type.selected
			await insertRowRunnable?.insertRow(
				resolvedConfig.type.configuration[selected].resource,
				$workspaceStore,
				resolvedConfig.type.configuration[selected].table,
				resolvedConfig.columnDefs,
				args,
				selected
			)

			insertDrawer?.closeDrawer()
			renderCount++
		} catch (e) {
			sendUserToast(e.message, true)
		}

		args = {}
	}

	let runnableComponent: RunnableComponent
	let state: any = undefined
	let insertRowRunnable: InsertRowRunnable
	let deleteRow: DeleteRow

	function onDelete(e) {
		const data = { ...e.detail }
		delete data['__index']
		let primaryColumns = getPrimaryKeys(resolvedConfig.columnDefs)
		let getPrimaryKeysresolvedConfig = resolvedConfig.columnDefs?.filter((x) =>
			primaryColumns.includes(x.field)
		)
		const selected = resolvedConfig.type.selected
		deleteRow?.triggerDelete(
			resolvedConfig.type.configuration[selected].resource,
			resolvedConfig.type.configuration[selected].table ?? 'unknown',
			getPrimaryKeysresolvedConfig,
			data,
			selected
		)
	}

	let refreshCount = 0
</script>

{#each Object.keys(components['dbexplorercomponent'].initialData.configuration) as key (key)}
	<ResolveConfig
		{id}
		extraKey="db_explorer"
		{key}
		bind:resolvedConfig={resolvedConfig[key]}
		configuration={configuration[key]}
	/>
{/each}

<InsertRowRunnable
	on:insert={() => {
		aggrid?.clearRows()
		refreshCount++
	}}
	{id}
	bind:this={insertRowRunnable}
/>
{#if resolvedConfig.allowDelete}
	<DeleteRow
		on:deleted={() => {
			aggrid?.clearRows()
			refreshCount++
		}}
		{id}
		bind:this={deleteRow}
	/>
{/if}
<UpdateCell {id} bind:this={updateCell} />
{#if render}
	<DbExplorerCount
		renderCount={refreshCount}
		{id}
		{quicksearch}
		table={resolvedConfig?.type?.configuration?.[resolvedConfig?.type?.selected]?.table ?? ''}
		resource={resolvedConfig?.type?.configuration?.[resolvedConfig?.type?.selected]?.resource ?? ''}
		resourceType={resolvedConfig?.type?.selected}
		columnDefs={resolvedConfig?.columnDefs}
		whereClause={resolvedConfig?.whereClause}
	/>
{/if}

<InitializeComponent {id} />

<RunnableWrapper
	allowConcurentRequests
	noInitialize
	bind:runnableComponent
	componentInput={input}
	autoRefresh={false}
	{render}
	{id}
	{outputs}
>
	<div class="h-full" bind:clientHeight={componentContainerHeight}>
		<div class="flex p-2 justify-between gap-4" bind:clientHeight={buttonContainerHeight}>
			<DebouncedInput
				class="w-full max-w-[300px]"
				type="text"
				bind:value={quicksearch}
				placeholder="Quicksearch"
			/>
			<Button
				startIcon={{ icon: Plus }}
				color="dark"
				size="xs2"
				on:click={() => {
					args = {}
					insertDrawer?.openDrawer()
				}}
			>
				Insert
			</Button>
		</div>
		{#if resolvedConfig.type.configuration?.[resolvedConfig?.type?.selected]?.resource && resolvedConfig.type.configuration?.[resolvedConfig?.type?.selected]?.table}
			<!-- {JSON.stringify(lastInput)} -->
			<!-- <span class="text-xs">{JSON.stringify(configuration.columnDefs)}</span> -->
			{#key renderCount && render}
				<!-- {JSON.stringify(resolvedConfig.columnDefs)} -->
				<AppAggridExplorerTable
					bind:this={aggrid}
					bind:state
					{id}
					{datasource}
					{resolvedConfig}
					{customCss}
					{outputs}
					allowDelete={resolvedConfig.allowDelete ?? false}
					containerHeight={componentContainerHeight - buttonContainerHeight}
					on:update={onUpdate}
					on:delete={onDelete}
				/>
			{/key}
		{/if}
	</div>
</RunnableWrapper>
<Portal>
	<Drawer bind:this={insertDrawer} size="800px">
		<DrawerContent title="Insert row" on:close={insertDrawer.closeDrawer}>
			<svelte:fragment slot="actions">
				<Button color="dark" size="xs" on:click={insert} disabled={!isInsertable}>Insert</Button>
			</svelte:fragment>

			<InsertRow
				bind:args
				bind:isInsertable
				columnDefs={resolvedConfig.columnDefs}
				dbType={resolvedConfig.type.selected}
			/>
		</DrawerContent>
	</Drawer>
</Portal><|MERGE_RESOLUTION|>--- conflicted
+++ resolved
@@ -271,24 +271,9 @@
 				is_desc: params.sortModel?.[0]?.sort === 'desc'
 			}
 
-<<<<<<< HEAD
-	$: if (render && !datasource) {
-		refreshCount++
-		datasource = {
-			rowCount: 0,
-			getRows: async function (params) {
-				const currentParams = {
-					offset: params.startRow,
-					limit: params.endRow - params.startRow,
-					quicksearch,
-					order_by: params.sortModel?.[0]?.colId ?? resolvedConfig.columnDefs?.[0]?.field,
-					is_desc: params.sortModel?.[0]?.sort === 'desc'
-				}
-=======
 			if (!render) {
 				return
 			}
->>>>>>> 068f4b1f
 
 			runnableComponent?.runComponent(undefined, undefined, undefined, currentParams, {
 				done: (items) => {
