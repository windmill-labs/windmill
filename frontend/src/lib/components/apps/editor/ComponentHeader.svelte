--- conflicted
+++ resolved
@@ -16,15 +16,10 @@
 <span
 	title={`Id: ${component.id}`}
 	class={classNames(
-<<<<<<< HEAD
-		'px-2 text-2xs font-bold w-fit absolute z-50',
-		selected ? 'bg-indigo-500/90 text-white' : 'bg-gray-200/60 text-gray-500'
-=======
-		'px-2 text-2xs font-bold rounded-t-sm w-fit absolute shadow  -top-1 -left-2 border z-50',
+		'px-2 text-2xs font-bold w-fit absolute shadow  -top-1 -left-2 border z-50',
 		selected
 			? 'bg-indigo-500/90 border-blue-500 text-white'
 			: 'bg-gray-200/90 border-gray-300  text-gray-500'
->>>>>>> 099c4fd1
 	)}
 	style="padding-top: 1px; padding-bottom: 1px;"
 >
@@ -35,11 +30,7 @@
 	<button
 		title="Position locking"
 		class={classNames(
-<<<<<<< HEAD
-			'text-gray-800 px-1 text-2xs py-0.5 font-bold w-fit absolute right-1 top-1 z-50 cursor-pointer',
-=======
-			'text-gray-800 px-1 text-2xs py-0.5 font-bold rounded-t-sm w-fit shadow border border-gray-300 absolute  -top-1  right-[2.5rem] z-50 cursor-pointer',
->>>>>>> 099c4fd1
+			'text-gray-800 px-1 text-2xs py-0.5 font-bold w-fit shadow border border-gray-300 absolute  -top-1  right-[2.5rem] z-50 cursor-pointer',
 			' hover:bg-gray-300',
 			selected ? 'bg-gray-200/80' : 'bg-gray-200/80'
 		)}
@@ -58,15 +49,9 @@
 		title="Move"
 		on:mousedown|stopPropagation|capture
 		class={classNames(
-<<<<<<< HEAD
-			'text-gray-600 px-1 text-2xs py-0.5 font-bold w-fit absolute right-7 top-1 z-50 cursor-move',
-			'bg-gray-200/60'
-		)}
-=======
 			'text-gray-600 px-1 text-2xs py-0.5 font-bold rounded-t-sm w-fit absolute border border-gray-300 -top-1 shadow right-[4.5rem] z-50 cursor-move',
 			'bg-gray-200/80'
-		)}><Move size={14} /></span
->>>>>>> 099c4fd1
+		)}
 	>
 		<Move size={14} />
 	</span>
