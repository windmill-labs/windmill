--- conflicted
+++ resolved
@@ -21,15 +21,6 @@
 {#each $app?.hiddenInlineScripts ?? [] as script, index (script.name)}
 	{#if $selectedComponent === `bg_${index}`}
 		<PanelSection title={`Background script inputs`}>
-<<<<<<< HEAD
-			{Object.keys(script)}
-			<InputsSpecsEditor
-				id={`bg_${index}`}
-				shouldCapitalize={false}
-				bind:inputSpecs={script.fields}
-				userInputEnabled={false}
-			/>
-=======
 			{#key $stateId}
 				<InputsSpecsEditor
 					id={`bg_${index}`}
@@ -38,7 +29,6 @@
 					userInputEnabled={false}
 				/>
 			{/key}
->>>>>>> 55eb48c5
 		</PanelSection>
 	{/if}
 {/each}