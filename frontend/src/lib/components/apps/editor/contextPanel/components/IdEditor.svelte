<script lang="ts">
	import type { AppViewerContext } from '$lib/components/apps/types'
	import { allItems } from '$lib/components/apps/utils'
	import { forbiddenIds } from '$lib/components/flows/idUtils'
	import { ArrowRight, Pencil } from 'lucide-svelte'
	import { createEventDispatcher, getContext } from 'svelte'
	import { slide } from 'svelte/transition'
	import { Button, Popup } from '../../../../common'

	const { app, selectedComponent } = getContext<AppViewerContext>('AppViewerContext')

	export let id: string
	const dispatch = createEventDispatcher()
	const regex = /^[a-zA-Z][a-zA-Z0-9]*$/
	let value = id
	let input: HTMLInputElement
	let error = ''

	$: if (!regex.test(value)) {
		error = 'The ID must include only letters and numbers and start with a letter'
	} else if (forbiddenIds.includes(value)) {
		error = 'This ID is reserved'
	} else if (
		allItems($app.grid, $app.subgrids).some((item) => item.id === value && item.id !== id)
	) {
		error = 'This ID is already in use'
	} else {
		id = value
		error = ''
	}

	function save() {
		if (error != '') {
			return
		}
		dispatch('change', id)
		input.blur()
	}
</script>

<<<<<<< HEAD
<Popup floatingConfig={{ strategy: 'absolute', placement: 'bottom-start' }}>
	<svelte:fragment slot="button">
		<button
			on:click={() => {
				$selectedComponent = [id]
			}}
			title="Edit ID"
			class="flex items-center px-1 rounded-sm bg-gray-100 hover:text-black text-gray-600"
			aria-label="Open component ID editor"
		>
			<Pencil size={14} />
		</button>
	</svelte:fragment>
	<label class="block text-gray-900">
		<div class="pb-1 text-sm text-gray-600">Component ID</div>
=======
<button
	on:click|stopPropagation={() => {
		$selectedComponent = [id]
	}}
	bind:this={button}
	title="Edit ID"
	class="flex items-center px-1 rounded-sm bg-surface-selected hover:text-primary text-tertiary"
	aria-label="Open component ID editor"
>
	<Pencil size={14} />
</button>
<Popup
	ref={button}
	options={{ placement: 'top-start' }}
	transition={fade}
	wrapperClasses="!z-[1002]"
	outerClasses="rounded shadow-xl bg-surface border p-3"
	on:close={() => (value = id)}
>
	<label class="block text-primary">
		<div class="pb-1 text-sm text-secondary">Component ID</div>
>>>>>>> a65e8cd5
		<div class="flex w-full">
			<input
				type="text"
				bind:value
				class="!w-auto grow"
				bind:this={input}
				on:click|stopPropagation={() => {}}
				on:keydown|stopPropagation
				on:keypress|stopPropagation={({ key }) => {
					if (key === 'Enter') save()
				}}
			/>
			<Button
				size="xs"
				color="blue"
				buttonType="button"
				btnClasses="!p-1 !w-[34px] !ml-1"
				aria-label="Save ID"
				disabled={error != ''}
				on:click={save}
			>
				<ArrowRight size={18} />
			</Button>
		</div>
		{#if error != ''}
			<div
				transition:slide|local={{ duration: 100 }}
				class="w-full text-sm text-red-600 whitespace-pre-wrap pt-1"
			>
				{error}
			</div>
		{/if}
	</label>
</Popup><|MERGE_RESOLUTION|>--- conflicted
+++ resolved
@@ -38,7 +38,6 @@
 	}
 </script>
 
-<<<<<<< HEAD
 <Popup floatingConfig={{ strategy: 'absolute', placement: 'bottom-start' }}>
 	<svelte:fragment slot="button">
 		<button
@@ -46,37 +45,14 @@
 				$selectedComponent = [id]
 			}}
 			title="Edit ID"
-			class="flex items-center px-1 rounded-sm bg-gray-100 hover:text-black text-gray-600"
+			class="flex items-center px-1 rounded-sm bg-surface-secondary hover:text-primary text-secondary"
 			aria-label="Open component ID editor"
 		>
 			<Pencil size={14} />
 		</button>
 	</svelte:fragment>
-	<label class="block text-gray-900">
-		<div class="pb-1 text-sm text-gray-600">Component ID</div>
-=======
-<button
-	on:click|stopPropagation={() => {
-		$selectedComponent = [id]
-	}}
-	bind:this={button}
-	title="Edit ID"
-	class="flex items-center px-1 rounded-sm bg-surface-selected hover:text-primary text-tertiary"
-	aria-label="Open component ID editor"
->
-	<Pencil size={14} />
-</button>
-<Popup
-	ref={button}
-	options={{ placement: 'top-start' }}
-	transition={fade}
-	wrapperClasses="!z-[1002]"
-	outerClasses="rounded shadow-xl bg-surface border p-3"
-	on:close={() => (value = id)}
->
 	<label class="block text-primary">
 		<div class="pb-1 text-sm text-secondary">Component ID</div>
->>>>>>> a65e8cd5
 		<div class="flex w-full">
 			<input
 				type="text"
