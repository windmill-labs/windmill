--- conflicted
+++ resolved
@@ -16,8 +16,7 @@
 	const { search } = getContext<ContextPanelContext>('ContextPanel')
 </script>
 
-<<<<<<< HEAD
-<PanelSection noPadding titlePadding="px-4 pt-2 pb-0.5" title="Outputs">
+<PanelSection noPadding titlePadding="px-1.5 pt-2" title="Outputs">
 	<svelte:fragment slot="action">
 		{#if $connectingInput.opened}
 			<button
@@ -31,20 +30,13 @@
 
 	<div
 		class={classNames(
-			'bg-white w-full h-full z-30',
+			'bg-white w-full h-auto z-30',
 			$connectingInput.opened ? 'border-blue-500 border-t-2 border-r-2 bg-blue-50/50 z-50' : ''
 		)}
 	>
 		<div class="min-w-[150px]">
-			<div class="sticky z-10 top-0 left-0 w-full bg-white p-2 ">
-				<div class="relative">
-=======
-<PanelSection noPadding titlePadding="px-1.5 pt-2" title="Outputs">
-	<div class="bg-white h-auto w-full z-30 ">
-		<div class="min-w-[150px]">
 			<div class="sticky z-10 top-0 left-0 w-full bg-white p-1.5">
 				<div class="relative w-full">
->>>>>>> c0d72e28
 					<input
 						bind:value={$search}
 						class="px-2 pb-1 border border-gray-300 rounded-sm {search ? 'pr-8' : ''}"
