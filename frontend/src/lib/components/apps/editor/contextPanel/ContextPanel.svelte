--- conflicted
+++ resolved
@@ -1,20 +1,12 @@
 <script lang="ts">
-	import { classNames } from '$lib/utils'
 	import { X } from 'lucide-svelte'
 	import { getContext } from 'svelte'
-	import { flip } from 'svelte/animate'
-<<<<<<< HEAD
-	import { fade, slide } from 'svelte/transition'
-	import type { AppEditorContext } from '../../types'
-=======
-	import { fade } from 'svelte/transition'
+
 	import type { AppViewerContext } from '../../types'
->>>>>>> 0e9be7f3
 	import { findGridItem } from '../appUtils'
 	import { components } from '../component'
 	import PanelSection from '../settingsPanel/common/PanelSection.svelte'
 	import ComponentOutput from './ComponentOutput.svelte'
-	import ComponentOutputViewer from './ComponentOutputViewer.svelte'
 
 	const { connectingInput, staticOutputs, worldStore, selectedComponent, app } =
 		getContext<AppViewerContext>('AppViewerContext')
