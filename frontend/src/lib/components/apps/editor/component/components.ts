import type { Size } from '@windmill-labs/svelte-grid'
import type { IntRange } from '../../../../common'
import type { NARROW_GRID_COLUMNS, WIDE_GRID_COLUMNS } from '../../gridUtils'
import { defaultAlignement } from '../componentsPanel/componentDefaultProps'
import {
	BarChart4,
	Binary,
	FormInput,
	Inspect,
	List,
	Monitor,
	PieChart,
	Table2,
	TextCursorInput,
	Type,
	Lock,
	Calendar,
	ToggleLeft,
	GripHorizontal,
	Code2,
	SlidersHorizontal,
	PlusSquare,
	ListOrdered,
	BoxSelect,
	Smile,
	DollarSign,
	SeparatorHorizontal,
	SeparatorVertical,
	Paperclip,
	Image
} from 'lucide-svelte'
import type { BaseAppComponent } from '../../types'

type BaseComponent<T extends string> = {
	type: T
}

export type TextComponent = BaseComponent<'textcomponent'>
export type TextInputComponent = BaseComponent<'textinputcomponent'>
export type PasswordInputComponent = BaseComponent<'passwordinputcomponent'>
export type DateInputComponent = BaseComponent<'dateinputcomponent'>
export type NumberInputComponent = BaseComponent<'numberinputcomponent'>
export type CurrencyComponent = BaseComponent<'currencycomponent'>
export type SliderComponent = BaseComponent<'slidercomponent'>
export type RangeComponent = BaseComponent<'rangecomponent'>
export type HtmlComponent = BaseComponent<'htmlcomponent'>
export type VegaLiteComponent = BaseComponent<'vegalitecomponent'>
export type PlotlyComponent = BaseComponent<'plotlycomponent'>
export type TimeseriesComponent = BaseComponent<'timeseriescomponent'>
export type ButtonComponent = BaseComponent<'buttoncomponent'> & {
	recomputeIds: string[] | undefined
}
export type FormComponent = BaseComponent<'formcomponent'> & {
	recomputeIds: string[] | undefined
}
export type FormButtonComponent = BaseComponent<'formbuttoncomponent'> & {
	recomputeIds: string[] | undefined
}
export type RunFormComponent = BaseComponent<'runformcomponent'>
export type BarChartComponent = BaseComponent<'barchartcomponent'>
export type PieChartComponent = BaseComponent<'piechartcomponent'>
export type ScatterChartComponent = BaseComponent<'scatterchartcomponent'>
export type TableComponent = BaseComponent<'tablecomponent'> & {
	actionButtons: (BaseAppComponent & ButtonComponent)[]
}
export type AggridComponent = BaseComponent<'aggridcomponent'>
export type DisplayComponent = BaseComponent<'displaycomponent'>
export type ImageComponent = BaseComponent<'imagecomponent'>
export type InputComponent = BaseComponent<'inputcomponent'>
export type SelectComponent = BaseComponent<'selectcomponent'>
export type CheckboxComponent = BaseComponent<'checkboxcomponent'>
export type RadioComponent = BaseComponent<'radiocomponent'>
export type IconComponent = BaseComponent<'iconcomponent'>
export type HorizontalDividerComponent = BaseComponent<'horizontaldividercomponent'>
export type VerticalDividerComponent = BaseComponent<'verticaldividercomponent'>
export type FileInputComponent = BaseComponent<'fileinputcomponent'>
export type TabsComponent = BaseComponent<'tabscomponent'> & {
	tabs: string[]
}
export type ContainerComponent = BaseComponent<'containercomponent'>

export type AppComponent = BaseAppComponent &
	(
		| DisplayComponent
		| TextInputComponent
		| PasswordInputComponent
		| DateInputComponent
		| NumberInputComponent
		| CurrencyComponent
		| SliderComponent
		| RangeComponent
		| BarChartComponent
		| TimeseriesComponent
		| HtmlComponent
		| TableComponent
		| TextComponent
		| TableComponent
		| ButtonComponent
		| PieChartComponent
		| ScatterChartComponent
		| SelectComponent
		| CheckboxComponent
		| FormComponent
		| FormButtonComponent
		| VegaLiteComponent
		| PlotlyComponent
		| TabsComponent
		| ContainerComponent
		| IconComponent
		| HorizontalDividerComponent
		| VerticalDividerComponent
		| FileInputComponent
		| ImageComponent
		| AggridComponent
	)

export type AppComponentDimensions = `${IntRange<
	1,
	typeof NARROW_GRID_COLUMNS
>}:${number}-${IntRange<1, typeof WIDE_GRID_COLUMNS>}:${number}`

export type AppComponentConfig = {
	name: string
	icon: any
	/**
	 * Dimensions key formula:
	 * [**mobile width**]:[**mobile height**]-[**desktop width**]:[**desktop height**]
	 */
	dims: AppComponentDimensions
	data: AppComponent
}

export function getRecommendedDimensionsByComponent(
	componentType: AppComponent['type'],
	column: number
): Size {
	const size = components[componentType].dims.split('-')[column === 3 ? 0 : 1].split(':')
	return { w: +size[0], h: +size[1] }
}

export const components: Record<AppComponent['type'], AppComponentConfig> = {
	displaycomponent: {
		name: 'Rich Result',
		icon: Monitor,
		dims: '2:8-6:8',
		data: {
			id: '',
			type: 'displaycomponent',
			componentInput: {
				type: 'static',
				fieldType: 'object',
				value: { foo: 42 }
			},
			configuration: {},
			customCss: {
				header: { class: '', style: '' },
				container: { class: '', style: '' }
			} as const,
			card: false
		}
	},
	containercomponent: {
		name: 'Container',
		icon: BoxSelect,
		dims: '2:8-6:8',
		data: {
			softWrap: true,
			id: '',
			type: 'containercomponent',
			configuration: {
				noPadding: {
					type: 'static',
					fieldType: 'boolean',
					value: false,
					onlyStatic: true
				}
			},
<<<<<<< HEAD
			customCss: {
				container: { class: '', style: '' },
			} as const,
=======
			componentInput: undefined,
>>>>>>> ebd2e032
			card: false,
			numberOfSubgrids: 1
		}
	},
	textcomponent: {
		name: 'Text',
		icon: Type,
		dims: '1:1-3:1',
		data: {
			softWrap: false,
			horizontalAlignment: 'left',
			verticalAlignment: 'top',
			id: '',
			type: 'textcomponent',
			componentInput: {
				type: 'static',
				fieldType: 'template',
				value: 'Hello ${ctx.username}'
			},
			configuration: {
				style: {
					fieldType: 'select',
					type: 'static',
					onlyStatic: true,
					optionValuesKey: 'textStyleOptions',
					value: 'Body'
				},
				copyButton: {
					type: 'static',
					value: false,
					fieldType: 'boolean',
					onlyStatic: true
				}
			},
			customCss: {
				text: { class: '', style: '' }
			} as const,
			card: false
		}
	},
	buttoncomponent: {
		name: 'Button',
		icon: Inspect,
		dims: '1:1-2:1',
		data: {
			...defaultAlignement,
			softWrap: true,
			id: '',
			type: 'buttoncomponent',
			componentInput: {
				type: 'runnable',
				fieldType: 'any',
				fields: {},
				runnable: undefined
			},
			recomputeIds: undefined,
			configuration: {
				label: {
					type: 'static',
					fieldType: 'text',
					value: 'Press me'
				},
				color: {
					fieldType: 'select',
					type: 'static',
					onlyStatic: true,
					optionValuesKey: 'buttonColorOptions',
					value: 'blue'
				},
				size: {
					fieldType: 'select',
					type: 'static',
					onlyStatic: true,
					optionValuesKey: 'buttonSizeOptions',
					value: 'xs'
				},
				fillContainer: {
					fieldType: 'boolean',
					type: 'static',
					onlyStatic: true,
					value: false
				},
				disabled: {
					fieldType: 'boolean',
					type: 'eval',
					expr: 'false'
				},
				goto: {
					tooltip: 'Go to an url on success if not empty',
					fieldType: 'text',
					type: 'static',
					value: ''
				},
				beforeIcon: {
					type: 'static',
					value: undefined,
					fieldType: 'icon-select',
					onlyStatic: true
				},
				afterIcon: {
					type: 'static',
					value: undefined,
					fieldType: 'icon-select',
					onlyStatic: true
				},
				triggerOnAppLoad: {
					type: 'static',
					value: false,
					fieldType: 'boolean',
					onlyStatic: true
				}
			},
			customCss: {
				button: { style: '', class: '' }
			} as const,
			card: false
		}
	},
	formcomponent: {
		name: 'Form',
		icon: FormInput,
		dims: '3:5-6:5',
		data: {
			horizontalAlignment: 'center',
			id: '',
			type: 'formcomponent',
			componentInput: {
				type: 'runnable',
				fieldType: 'any',
				fields: {},
				runnable: undefined
			},
			recomputeIds: undefined,
			configuration: {
				label: {
					type: 'static',
					value: 'Submit',
					fieldType: 'text'
				},
				color: {
					fieldType: 'select',
					type: 'static',
					onlyStatic: true,
					value: 'dark',
					optionValuesKey: 'buttonColorOptions'
				},
				size: {
					fieldType: 'select',
					type: 'static',
					value: 'xs',
					onlyStatic: true,
					optionValuesKey: 'buttonSizeOptions'
				},
				goto: {
					tooltip: 'Go to an url on success if not empty',
					fieldType: 'text',
					type: 'static',
					value: ''
				}
			},
			customCss: {
				container: { class: '', style: '' },
				button: { class: '', style: '' },
			} as const,
			card: true
		}
	},
	formbuttoncomponent: {
		name: 'Modal Form',
		icon: PlusSquare,
		dims: '2:8-6:8',
		data: {
			horizontalAlignment: 'center',
			verticalAlignment: 'center',
			id: '',
			type: 'formbuttoncomponent',
			componentInput: {
				type: 'runnable',
				fieldType: 'any',
				fields: {},
				runnable: undefined
			},
			recomputeIds: undefined,
			configuration: {
				label: {
					type: 'static',
					value: 'Open popup',
					fieldType: 'text'
				},
				color: {
					fieldType: 'select',
					type: 'static',
					onlyStatic: true,
					value: 'dark',
					optionValuesKey: 'buttonColorOptions'
				},
				size: {
					fieldType: 'select',
					type: 'static',
					value: 'xs',
					onlyStatic: true,
					optionValuesKey: 'buttonSizeOptions'
				}
			},
			customCss: {
				button: { class: '', style: '' },
				popup: { class: '', style: '' },
			} as const,
			card: true
		}
	},
	piechartcomponent: {
		name: 'Pie Chart',
		icon: PieChart,
		dims: '2:8-6:8',
		data: {
			id: '',
			type: 'piechartcomponent',
			configuration: {
				theme: {
					type: 'static',
					onlyStatic: true,
					fieldType: 'select',
					optionValuesKey: 'chartThemeOptions',
					value: 'theme1'
				},
				doughnutStyle: {
					type: 'static',
					onlyStatic: true,
					fieldType: 'boolean',
					value: false
				}
			},
			componentInput: {
				type: 'static',
				fieldType: 'object',
				value: { data: [25, 50, 25], labels: ['Pie', 'Charts', '<3'] }
			},
			customCss: {
				container: { class: '', style: '' },
			} as const,
			card: true
		}
	},
	barchartcomponent: {
		name: 'Bar/Line Chart',
		icon: BarChart4,
		dims: '2:8-6:8',
		data: {
			id: '',
			type: 'barchartcomponent',
			configuration: {
				theme: {
					type: 'static',
					onlyStatic: true,
					fieldType: 'select',
					optionValuesKey: 'chartThemeOptions',
					value: 'theme1'
				},
				line: {
					type: 'static',
					onlyStatic: true,
					fieldType: 'boolean',
					value: false
				}
			},
			componentInput: {
				type: 'static',
				fieldType: 'object',
				value: { data: [25, 50, 25], labels: ['Bar', 'Charts', '<3'] }
			},
			customCss: {
				container: { class: '', style: '' },
			} as const,
			card: true
		}
	},
	htmlcomponent: {
		name: 'HTML',
		icon: Code2,
		dims: '1:2-1:2',
		data: {
			softWrap: false,
			id: '',
			type: 'htmlcomponent',
			componentInput: {
				type: 'static',
				fieldType: 'template',
				value: `<img
src="https://images.unsplash.com/photo-1554629947-334ff61d85dc?ixid=MnwxMjA3fDB8MHxwaG90by1wYWdlfHx8fGVufDB8fHx8&amp;ixlib=rb-1.2.1&amp;auto=format&amp;fit=crop&amp;w=1024&amp;h=1280&amp;q=80"
>
<h1 class="absolute top-4 left-2 text-white">
Hello \${ctx.username}
</h1>`
			},
			configuration: {},
			customCss: {
				container: { class: '', style: '' },
			} as const,
			card: false
		}
	},
	vegalitecomponent: {
		name: 'Vega Lite',
		icon: PieChart,
		dims: '2:8-6:8',
		data: {
			softWrap: false,
			id: '',
			type: 'vegalitecomponent',
			componentInput: {
				type: 'static',
				fieldType: 'object',
				value: {
					data: {
						values: [
							{ a: 'A', b: 28 },
							{ a: 'B', b: 55 },
							{ a: 'C', b: 43 },
							{ a: 'D', b: 91 }
						]
					},
					mark: 'bar',
					encoding: {
						x: { field: 'a', type: 'ordinal' },
						y: { field: 'b', type: 'quantitative' }
					}
				}
			},
			configuration: {
				canvas: {
					type: 'static',
					onlyStatic: true,
					fieldType: 'boolean',
					value: false,
					tooltip: 'use the canvas renderer instead of the svg one for more interactive plots'
				}
			},
			customCss: {},
			card: false
		}
	},
	plotlycomponent: {
		name: 'Plotly',
		icon: PieChart,
		dims: '2:8-6:8',
		data: {
			softWrap: false,
			id: '',
			type: 'plotlycomponent',
			componentInput: {
				type: 'static',
				fieldType: 'object',
				value: {
					type: 'bar',
					x: [1, 2, 3, 4],
					y: [5, 10, 2, 8],
					marker: {
						color: '#C8A2C8',
						line: {
							width: 2.5
						}
					}
				}
			},
			configuration: {},
			customCss: {},
			card: false
		}
	},
	timeseriescomponent: {
		name: 'Timeseries',
		icon: GripHorizontal,
		dims: '2:8-6:8',
		data: {
			id: '',
			type: 'timeseriescomponent',
			configuration: {
				logarithmicScale: {
					type: 'static',
					onlyStatic: true,
					fieldType: 'boolean',
					value: false
				},
				zoomable: {
					type: 'static',
					onlyStatic: true,
					fieldType: 'boolean',
					value: false
				},
				pannable: {
					type: 'static',
					onlyStatic: true,
					fieldType: 'boolean',
					value: false
				}
			},
			componentInput: {
				type: 'static',
				fieldType: 'array',
				subFieldType: 'object',
				value: [
					{
						label: 'foo',
						data: [
							{
								x: '2021-11-06 23:39:30',
								y: 50
							},
							{
								x: '2021-11-07 01:00:28',
								y: 60
							},
							{
								x: '2021-11-07 09:00:28',
								y: 20
							}
						],
						backgroundColor: 'rgb(255, 12, 137)'
					},
					{
						label: 'foobar',
						data: [
							{
								x: '2021-11-06 23:39:30',
								y: 20
							},
							{
								x: '2021-11-07 01:00:28',
								y: 13
							},
							{
								x: '2021-11-07 09:00:28',
								y: 45
							}
						],
						backgroundColor: 'orange'
					}
				]
			},
			customCss: {
				container: { class: '', style: '' },
			} as const,
			card: true
		}
	},
	scatterchartcomponent: {
		name: 'Scatter Chart',
		icon: GripHorizontal,
		dims: '2:8-6:8',
		data: {
			id: '',
			type: 'scatterchartcomponent',
			configuration: {
				zoomable: {
					type: 'static',
					onlyStatic: true,
					fieldType: 'boolean',
					value: false
				},
				pannable: {
					type: 'static',
					onlyStatic: true,
					fieldType: 'boolean',
					value: false
				}
			},
			componentInput: {
				type: 'static',
				fieldType: 'array',
				subFieldType: 'object',
				value: [
					{
						label: 'foo',
						data: [
							{ x: 25, y: 50 },
							{ x: 23, y: 23 },
							{ x: 12, y: 37 }
						],
						backgroundColor: 'rgb(255, 12, 137)'
					},
					{
						label: 'foobar',
						data: [
							{ x: 32, y: 32 },
							{ x: 25, y: 42 },
							{ x: 3, y: 27 }
						],
						backgroundColor: 'orange'
					}
				]
			},
			customCss: {
				container: { class: '', style: '' },
			} as const,
			card: true
		}
	},
	tablecomponent: {
		name: 'Table',
		icon: Table2,
		dims: '3:10-6:10',
		data: {
			id: '',
			type: 'tablecomponent',
			configuration: {
				search: {
					fieldType: 'select',
					type: 'static',
					onlyStatic: true,
					optionValuesKey: 'tableSearchOptions',
					value: 'Disabled'
				}
			},
			componentInput: {
				type: 'static',
				fieldType: 'array',
				subFieldType: 'object',
				value: [
					{
						id: 1,
						name: 'A cell with a long name',
						age: 42
					},
					{
						id: 2,
						name: 'A briefer cell',
						age: 84
					}
				]
			},
			customCss: {
				container: { class: '', style: '' },
				tableHeader: { class: '', style: '' },
				tableBody: { class: '', style: '' },
				tableFooter: { class: '', style: '' },
			} as const,
			card: true,
			actionButtons: []
		}
	},
	aggridcomponent: {
		name: 'AgGrid Table',
		icon: Table2,
		dims: '3:10-6:10',
		data: {
			id: '',
			type: 'aggridcomponent',
			configuration: {
				columnDefs: {
					type: 'static',
					fieldType: 'array',
					subFieldType: 'object',
					value: [{ field: 'id' }, { field: 'name', editable: true }, { field: 'age' }]
				},
				allEditable: {
					type: 'static',
					fieldType: 'boolean',
					value: false,
					onlyStatic: true
				}
			},
			componentInput: {
				type: 'static',
				fieldType: 'array',
				subFieldType: 'object',
				value: [
					{
						id: 1,
						name: 'A cell with a long name',
						age: 42
					},
					{
						id: 2,
						name: 'A briefer cell',
						age: 84
					}
				]
			},
			customCss: {},
			card: true,
		}
	},
	checkboxcomponent: {
		name: 'Toggle',
		icon: ToggleLeft,
		dims: '1:1-2:1',
		data: {
			...defaultAlignement,
			softWrap: true,
			id: '',
			type: 'checkboxcomponent',
			componentInput: undefined,
			configuration: {
				label: {
					type: 'static',
					value: 'Label',
					fieldType: 'text'
				},
				defaultValue: {
					type: 'static',
					value: undefined,
					fieldType: 'boolean'
				}
			},
			customCss: {},
			card: false
		}
	},
	textinputcomponent: {
		name: 'Text Input',
		icon: TextCursorInput,
		dims: '2:1-2:1',
		data: {
			softWrap: true,
			verticalAlignment: 'center',
			id: '',
			type: 'textinputcomponent',
			componentInput: undefined,
			configuration: {
				placeholder: {
					type: 'static',
					value: 'Type...',
					fieldType: 'text',
					onlyStatic: true
				},
				defaultValue: {
					type: 'static',
					value: undefined,
					fieldType: 'text'
				}
			},
			customCss: {},
			card: false
		}
	},
	selectcomponent: {
		name: 'Select',
		icon: List,
		dims: '2:1-3:1',
		data: {
			verticalAlignment: 'center',
			id: '',
			type: 'selectcomponent',
			componentInput: undefined,
			configuration: {
				items: {
					type: 'static',
					fieldType: 'array',
					subFieldType: 'object',
					value: [
						{ value: 'foo', label: 'Foo' },
						{ value: 'bar', label: 'Bar' }
					]
				},
				multiple: {
					type: 'static',
					fieldType: 'boolean',
					value: false,
					onlyStatic: true
				},
				placeholder: {
					type: 'static',
					fieldType: 'text',
					value: 'Select an item',
					onlyStatic: true
				}
			},
			customCss: {},
			card: false,
			softWrap: true
		}
	},
	numberinputcomponent: {
		name: 'Number',
		icon: Binary,
		dims: '2:1-3:1',
		data: {
			softWrap: true,
			verticalAlignment: 'center',
			id: '',
			type: 'numberinputcomponent',
			componentInput: undefined,
			configuration: {
				placeholder: {
					type: 'static',
					value: 'Type...',
					fieldType: 'text',
					onlyStatic: true
				},
				defaultValue: {
					type: 'static',
					value: undefined,
					fieldType: 'number'
				},
				min: {
					type: 'static',
					value: undefined,
					fieldType: 'number',
				},
				max: {
					type: 'static',
					value: undefined,
					fieldType: 'number',
				},
				step: {
					type: 'static',
					value: 1,
					fieldType: 'number',
				}
			},
			customCss: {},
			card: false
		}
	},
	currencycomponent: {
		name: 'Currency',
		icon: DollarSign,
		dims: '2:1-3:1',
		data: {
			softWrap: true,
			verticalAlignment: 'center',
			id: '',
			type: 'currencycomponent',
			componentInput: undefined,
			configuration: {
				defaultValue: {
					type: 'static',
					value: undefined,
					fieldType: 'number'
				},
				isNegativeAllowed: {
					type: 'static',
					value: false,
					fieldType: 'boolean',
					onlyStatic: true
				},
				currency: {
					type: 'static',
					value: 'USD',
					fieldType: 'select',
					onlyStatic: true,
					optionValuesKey: 'currencyOptions'
				},
				locale: {
					type: 'static',
					value: 'en-US',
					fieldType: 'select',
					onlyStatic: true,
					optionValuesKey: 'localeOptions'
				}
			},
			customCss: {},
			card: false
		}
	},
	slidercomponent: {
		name: 'Slider',
		icon: SlidersHorizontal,
		dims: '3:1-4:1',
		data: {
			softWrap: true,
			verticalAlignment: 'center',
			id: '',
			type: 'slidercomponent',
			componentInput: undefined,
			configuration: {
				min: {
					type: 'static',
					value: 0,
					fieldType: 'number',
					onlyStatic: true
				},
				max: {
					type: 'static',
					value: 42,
					fieldType: 'number',
				},
				defaultValue: {
					type: 'static',
					value: 20,
					fieldType: 'number',
				},
				step: {
					type: 'static',
					value: 1,
					fieldType: 'number',
				}
			},
			customCss: {},
			card: false
		}
	},
	rangecomponent: {
		name: 'Range',
		icon: SlidersHorizontal,
		dims: '3:2-4:2',
		data: {
			softWrap: true,
			verticalAlignment: 'center',
			id: '',
			type: 'rangecomponent',
			componentInput: undefined,
			configuration: {
				min: {
					type: 'static',
					value: 0,
					fieldType: 'number',
				},
				max: {
					type: 'static',
					value: 42,
					fieldType: 'number',
				},
				defaultLow: {
					type: 'static',
					value: 10,
					fieldType: 'number',
				},
				defaultHigh: {
					type: 'static',
					value: 20,
					fieldType: 'number',
				},
				step: {
					type: 'static',
					value: 1,
					fieldType: 'number',
				}
			},
			customCss: {},
			card: false
		}
	},
	passwordinputcomponent: {
		name: 'Password',
		icon: Lock,
		dims: '2:1-3:1',
		data: {
			softWrap: true,
			verticalAlignment: 'center',
			id: '',
			type: 'passwordinputcomponent',
			componentInput: undefined,
			configuration: {
				placeholder: {
					type: 'static',
					value: 'Password',
					fieldType: 'text',
					onlyStatic: true
				}
			},
			customCss: {},
			card: false
		}
	},
	dateinputcomponent: {
		name: 'Date',
		icon: Calendar,
		dims: '2:1-3:1',
		data: {
			softWrap: true,
			verticalAlignment: 'center',
			id: '',
			type: 'dateinputcomponent',
			componentInput: undefined,
			configuration: {
				minDate: {
					type: 'static',
					value: '',
					fieldType: 'date'
				},
				maxDate: {
					type: 'static',
					value: '',
					fieldType: 'date'
				},
				defaultValue: {
					type: 'static',
					value: undefined,
					fieldType: 'date'
				}
			},
			customCss: {},
			card: false
		}
	},
	tabscomponent: {
		name: 'Tabs',
		icon: ListOrdered,
		dims: '2:8-6:8',
		data: {
			softWrap: true,
			id: '',
			type: 'tabscomponent',
			configuration: {
				noPadding: {
					type: 'static',
					fieldType: 'boolean',
					value: false,
					onlyStatic: true
				}
			},
			componentInput: undefined,
			card: false,
			numberOfSubgrids: 2,
			tabs: ['First tab', 'Second tab']
		}
	},
	iconcomponent: {
		name: 'Icon',
		icon: Smile,
		dims: '1:3-1:2',
		data: {
			softWrap: false,
			horizontalAlignment: 'center',
			verticalAlignment: 'center',
			id: '',
			type: 'iconcomponent',
			componentInput: undefined,
			configuration: {
				icon: {
					type: 'static',
					value: 'Smile',
					fieldType: 'icon-select'
				},
				color: {
					type: 'static',
					value: 'currentColor',
					fieldType: 'text'
				},
				size: {
					type: 'static',
					value: 24,
					fieldType: 'number',
					onlyStatic: true
				},
				strokeWidth: {
					type: 'static',
					value: 2,
					fieldType: 'number',
					onlyStatic: true
				}
			},
			customCss: {},
			card: false
		}
	},
	horizontaldividercomponent: {
		name: 'Divider X',
		icon: SeparatorHorizontal,
		dims: '3:1-12:1',
		data: {
			verticalAlignment: 'center',
			id: '',
			type: 'horizontaldividercomponent',
			componentInput: undefined,
			configuration: {
				size: {
					type: 'static',
					value: 2,
					fieldType: 'number',
					onlyStatic: true
				},
				color: {
					type: 'static',
					value: '#00000060',
					fieldType: 'text',
					onlyStatic: true
				}
			},
			customCss: {},
			card: false
		}
	},
	verticaldividercomponent: {
		name: 'Divider Y',
		icon: SeparatorVertical,
		dims: '1:4-1:6',
		data: {
			horizontalAlignment: 'center',
			id: '',
			type: 'verticaldividercomponent',
			componentInput: undefined,
			configuration: {
				size: {
					type: 'static',
					value: 2,
					fieldType: 'number',
					onlyStatic: true
				},
				color: {
					type: 'static',
					value: '#00000060',
					fieldType: 'text',
					onlyStatic: true
				}
			},
			customCss: {},
			card: false
		}
	},
	fileinputcomponent: {
		name: 'File Input',
		icon: Paperclip,
		dims: '3:4-6:4',
		data: {
			id: '',
			type: 'fileinputcomponent',
			componentInput: undefined,
			configuration: {
				acceptedFileTypes: {
					type: 'static',
					value: ['image/*', 'application/pdf'],
					fieldType: 'array',
					onlyStatic: true
				},
				allowMultiple: {
					type: 'static',
					value: false,
					fieldType: 'boolean',
					tooltip: 'If allowed, the user will be able to select more than one file',
					onlyStatic: true
				},
				text: {
					type: 'static',
					value: 'Drag and drop files or click to select them',
					fieldType: 'text',
					onlyStatic: true
				}
			},
			customCss: {},
			card: false
		}
	},
	imagecomponent: {
		name: 'Image',
		icon: Image,
		dims: '3:4-5:4',
		data: {
			id: '',
			type: 'imagecomponent',
			componentInput: undefined,
			configuration: {
				source: {
					type: 'static',
					value: '/logo.svg',
					fieldType: 'text',
					fileUpload: {
						accept: 'image/*',
						base64: true
					}
				},
				imageFit: {
					fieldType: 'select',
					type: 'static',
					onlyStatic: true,
					optionValuesKey: 'objectFitOptions',
					value: 'contain'
				},
				altText: {
					type: 'static',
					value: '',
					fieldType: 'text',
					onlyStatic: true,
					tooltip: "This text will appear if the image can't be loaded for any reason"
				},
				customStyles: {
					type: 'static',
					value: '',
					fieldType: 'textarea',
					onlyStatic: true
				}
			},
			customCss: {},
			card: false
		}
	}
}<|MERGE_RESOLUTION|>--- conflicted
+++ resolved
@@ -175,13 +175,10 @@
 					onlyStatic: true
 				}
 			},
-<<<<<<< HEAD
 			customCss: {
-				container: { class: '', style: '' },
+				container: { class: '', style: '' }
 			} as const,
-=======
-			componentInput: undefined,
->>>>>>> ebd2e032
+			componentInput: undefined,
 			card: false,
 			numberOfSubgrids: 1
 		}
@@ -344,7 +341,7 @@
 			},
 			customCss: {
 				container: { class: '', style: '' },
-				button: { class: '', style: '' },
+				button: { class: '', style: '' }
 			} as const,
 			card: true
 		}
@@ -388,7 +385,7 @@
 			},
 			customCss: {
 				button: { class: '', style: '' },
-				popup: { class: '', style: '' },
+				popup: { class: '', style: '' }
 			} as const,
 			card: true
 		}
@@ -421,7 +418,7 @@
 				value: { data: [25, 50, 25], labels: ['Pie', 'Charts', '<3'] }
 			},
 			customCss: {
-				container: { class: '', style: '' },
+				container: { class: '', style: '' }
 			} as const,
 			card: true
 		}
@@ -454,7 +451,7 @@
 				value: { data: [25, 50, 25], labels: ['Bar', 'Charts', '<3'] }
 			},
 			customCss: {
-				container: { class: '', style: '' },
+				container: { class: '', style: '' }
 			} as const,
 			card: true
 		}
@@ -479,7 +476,7 @@
 			},
 			configuration: {},
 			customCss: {
-				container: { class: '', style: '' },
+				container: { class: '', style: '' }
 			} as const,
 			card: false
 		}
@@ -623,7 +620,7 @@
 				]
 			},
 			customCss: {
-				container: { class: '', style: '' },
+				container: { class: '', style: '' }
 			} as const,
 			card: true
 		}
@@ -675,7 +672,7 @@
 				]
 			},
 			customCss: {
-				container: { class: '', style: '' },
+				container: { class: '', style: '' }
 			} as const,
 			card: true
 		}
@@ -717,7 +714,7 @@
 				container: { class: '', style: '' },
 				tableHeader: { class: '', style: '' },
 				tableBody: { class: '', style: '' },
-				tableFooter: { class: '', style: '' },
+				tableFooter: { class: '', style: '' }
 			} as const,
 			card: true,
 			actionButtons: []
@@ -762,7 +759,7 @@
 				]
 			},
 			customCss: {},
-			card: true,
+			card: true
 		}
 	},
 	checkboxcomponent: {
@@ -880,17 +877,17 @@
 				min: {
 					type: 'static',
 					value: undefined,
-					fieldType: 'number',
+					fieldType: 'number'
 				},
 				max: {
 					type: 'static',
 					value: undefined,
-					fieldType: 'number',
+					fieldType: 'number'
 				},
 				step: {
 					type: 'static',
 					value: 1,
-					fieldType: 'number',
+					fieldType: 'number'
 				}
 			},
 			customCss: {},
@@ -958,17 +955,17 @@
 				max: {
 					type: 'static',
 					value: 42,
-					fieldType: 'number',
+					fieldType: 'number'
 				},
 				defaultValue: {
 					type: 'static',
 					value: 20,
-					fieldType: 'number',
+					fieldType: 'number'
 				},
 				step: {
 					type: 'static',
 					value: 1,
-					fieldType: 'number',
+					fieldType: 'number'
 				}
 			},
 			customCss: {},
@@ -989,27 +986,27 @@
 				min: {
 					type: 'static',
 					value: 0,
-					fieldType: 'number',
+					fieldType: 'number'
 				},
 				max: {
 					type: 'static',
 					value: 42,
-					fieldType: 'number',
+					fieldType: 'number'
 				},
 				defaultLow: {
 					type: 'static',
 					value: 10,
-					fieldType: 'number',
+					fieldType: 'number'
 				},
 				defaultHigh: {
 					type: 'static',
 					value: 20,
-					fieldType: 'number',
+					fieldType: 'number'
 				},
 				step: {
 					type: 'static',
 					value: 1,
-					fieldType: 'number',
+					fieldType: 'number'
 				}
 			},
 			customCss: {},
