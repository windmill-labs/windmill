import type { ComponentSet } from '../../types'

const layout: ComponentSet = {
	title: 'Layout',
	components: [
		'tabscomponent',
		'containercomponent',
		'horizontaldividercomponent',
		'verticaldividercomponent',
		'drawercomponent',
		'verticalsplitpanescomponent',
		'horizontalsplitpanescomponent',
<<<<<<< HEAD
		'modalcomponent'
=======
		'steppercomponent'
>>>>>>> 0bd0f6b4
	]
} as const

const buttons: ComponentSet = {
	title: 'Buttons',
	components: ['buttoncomponent', 'formcomponent', 'formbuttoncomponent']
} as const

const inputs: ComponentSet = {
	title: 'Inputs',
	components: [
		'textinputcomponent',
		'textareainputcomponent',
		'passwordinputcomponent',
		'emailinputcomponent',
		'numberinputcomponent',
		'currencycomponent',
		'slidercomponent',
		'rangecomponent',
		'dateinputcomponent',
		'fileinputcomponent',
		'checkboxcomponent',
		'selectcomponent',
		'resourceselectcomponent',
		'multiselectcomponent',
		'schemaformcomponent'
	]
} as const

const display: ComponentSet = {
	title: 'Display',
	components: [
		'textcomponent',
		'iconcomponent',
		'imagecomponent',
		'mapcomponent',
		'htmlcomponent',
		'tablecomponent',
		'aggridcomponent',
		'barchartcomponent',
		'piechartcomponent',
		'vegalitecomponent',
		'plotlycomponent',
		'scatterchartcomponent',
		'timeseriescomponent',
		'pdfcomponent',
		'displaycomponent'
	]
} as const

export const COMPONENT_SETS = [layout, buttons, inputs, display] as const<|MERGE_RESOLUTION|>--- conflicted
+++ resolved
@@ -10,11 +10,8 @@
 		'drawercomponent',
 		'verticalsplitpanescomponent',
 		'horizontalsplitpanescomponent',
-<<<<<<< HEAD
 		'modalcomponent'
-=======
 		'steppercomponent'
->>>>>>> 0bd0f6b4
 	]
 } as const
 
