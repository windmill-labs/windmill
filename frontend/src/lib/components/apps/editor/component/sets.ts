--- conflicted
+++ resolved
@@ -41,13 +41,9 @@
 		'checkboxcomponent',
 		'selectcomponent',
 		'resourceselectcomponent',
-<<<<<<< HEAD
 		'multiselectcomponent',
 		'schemaformcomponent',
 		'selecttabcomponent'
-=======
-		'multiselectcomponent'
->>>>>>> 3d371d5b
 	]
 } as const
 
