--- conflicted
+++ resolved
@@ -47,11 +47,7 @@
 	export let pointerdown: boolean = false
 	export let render: boolean
 
-<<<<<<< HEAD
-	const { staticOutputs, mode, app, errorByComponent, hoverStore } =
-=======
-	const { mode, connectingInput, app, errorByComponent } =
->>>>>>> 9bfd4714
+	const { mode, app, errorByComponent, hoverStore } =
 		getContext<AppViewerContext>('AppViewerContext')
 	let initializing: boolean | undefined = undefined
 	let componentContainerHeight: number = 0
