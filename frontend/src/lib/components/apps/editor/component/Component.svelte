--- conflicted
+++ resolved
@@ -36,15 +36,9 @@
 		AppContainer,
 		AppAggridTable,
 		AppDrawer,
-		AppMap
+		AppMap,
+		AppSplitpanes
 	} from '../../components'
-<<<<<<< HEAD
-=======
-	import type { AppComponent } from './components'
-	import AppAggridTable from '../../components/display/table/AppAggridTable.svelte'
-	import AppDrawer from '../../components/layout/AppDrawer.svelte'
-	import AppSplitpanes from '../../components/layout/AppSplitpanes.svelte'
->>>>>>> 580388ce
 
 	export let component: AppComponent
 	export let selected: boolean
