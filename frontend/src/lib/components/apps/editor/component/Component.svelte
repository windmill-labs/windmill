--- conflicted
+++ resolved
@@ -140,11 +140,7 @@
 		hidden && $mode === 'preview' ? 'hidden' : ''
 	)}
 >
-<<<<<<< HEAD
 	{#if locked && componentActive && $componentActive && overlapped === component.id && moveMode === 'move'}
-=======
-	{#if locked && componentActive && $componentActive && $selectedComponent?.[0] !== component.id && overlapped}
->>>>>>> 623ece8c
 		<div
 			class={twMerge(
 				'absolute inset-0 bg-locked center-center flex-col z-50',
