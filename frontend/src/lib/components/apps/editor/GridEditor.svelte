<script lang="ts">
	import { getContext, afterUpdate } from 'svelte'
	import type { AppEditorContext } from '../types'
	import Grid from '@windmill-labs/svelte-grid'
	import { classNames } from '$lib/utils'
	import { columnConfiguration, disableDrag, enableDrag, isFixed, toggleFixed } from '../gridUtils'
	import { twMerge } from 'tailwind-merge'

	import RecomputeAllComponents from './RecomputeAllComponents.svelte'
	import type { Policy } from '$lib/gen'
	import HiddenComponent from '../components/HiddenComponent.svelte'
	import Component from './Component.svelte'

	export let policy: Policy

	const {
		selectedComponent,
		app,
		mode,
		connectingInput,
		staticOutputs,
		runnableComponents,
		lazyGrid,
		summary,
		focusedGrid
	} = getContext<AppEditorContext>('AppEditorContext')

	// The drag is disabled when the user is connecting an input
	// or when the user is previewing the app
	// or when the focused grid is a subgrid
	$: setAllDrags($mode === 'preview' || $connectingInput.opened || $focusedGrid !== undefined)

	function setAllDrags(enable: boolean) {
		if (enable) {
			$app.grid.map((gridItem) => disableDrag(gridItem))
		} else {
			$app.grid.map((gridItem) => enableDrag(gridItem))
		}
	}

	function removeGridElement(component) {
		if (component) {
			$app.grid = $app.grid.filter((gridComponent) => {
				if (gridComponent.data.id === component.id) {
					if (
						gridComponent.data.componentInput?.type === 'runnable' &&
						gridComponent.data.componentInput?.runnable?.type === 'runnableByName' &&
						gridComponent.data.componentInput?.runnable.inlineScript
					) {
						const { name, inlineScript } = gridComponent.data.componentInput?.runnable

						if (!$app.unusedInlineScripts) {
							$app.unusedInlineScripts = []
						}

						$app.unusedInlineScripts.push({
							name,
							inlineScript
						})

						$app = $app
					}
				}

				return gridComponent.data.id !== component?.id
			})

			// Delete static inputs
			delete $staticOutputs[component.id]
			$staticOutputs = $staticOutputs

			delete $runnableComponents[component.id]
			$runnableComponents = $runnableComponents

			$selectedComponent = undefined
		}
	}

	function selectComponent(id: string) {
		if (!$connectingInput.opened) {
			$selectedComponent = id
		}
	}

	$: $app.grid && recomputeLazyGrid()

	let intervalId: NodeJS.Timeout | undefined = undefined
	function recomputeLazyGrid() {
		{
			if (intervalId) {
				clearTimeout(intervalId)
			}
			intervalId = setTimeout(() => {
				lazyGrid.set($app.grid)
				intervalId = undefined
			}, 100)
		}
	}

	let pointerdown = false
	const onpointerdown = () => {
		pointerdown = true
	}
	const onpointerup = () => {
		pointerdown = false
	}

	function onclick() {
		if ($focusedGrid !== undefined) {
			$focusedGrid = undefined
		}
	}

	afterUpdate(() => {
		if ($selectedComponent) {
			const parents = document.querySelectorAll<HTMLElement>('.svlt-grid-item')
			parents.forEach((parent) => {
				const hasActiveChild = !!parent.querySelector('.active-grid-item')
				if (hasActiveChild) {
					parent.style.setProperty('z-index', '100')
				} else {
					parent.style.removeProperty('z-index')
				}
			})
		}
	})
	let mounted = false
</script>

<div class="relative w-full z-20 overflow-visible">
	<div
		class="w-full sticky  top-0 flex justify-between border-l border-r border-b {$connectingInput?.opened
			? ''
			: 'bg-gray-50 '} px-4 py-2 items-center gap-4"
		style="z-index: 1000;"
	>
		<h2 class="truncate">{$summary}</h2>
		{#if !$connectingInput.opened}
			<RecomputeAllComponents />
		{/if}
		<div class="text-2xs text-gray-600">
			{policy.on_behalf_of ? `on behalf of ${policy.on_behalf_of_email}` : ''}
		</div>
	</div>

	<div
<<<<<<< HEAD
		class={classNames('px-4 pt-4 overflow-auto')}
=======
		style={$app.css?.['app']?.['grid']?.style}
		class={twMerge('px-4 pt-4 pb-2  overflow-visible', $app.css?.['app']?.['grid']?.class ?? '')}
>>>>>>> 61e6e1a4
		on:pointerdown={onpointerdown}
		on:pointerleave={onpointerup}
		on:pointerup={onpointerup}
	>
		<Grid
			fillSpace={false}
			bind:items={$app.grid}
			let:dataItem
			rowHeight={36}
			cols={columnConfiguration}
			fastStart={true}
			gap={[4, 2]}
		>
			{#each $lazyGrid as gridComponent (gridComponent.id)}
				{#if gridComponent.data.id === dataItem.data.id}
					<!-- svelte-ignore a11y-click-events-have-key-events -->
					{#if $connectingInput.opened}
						{#if $connectingInput.opened}
							<div
								on:pointerenter={() => ($connectingInput.hoveredComponent = gridComponent.data.id)}
								on:pointerleave={() => ($connectingInput.hoveredComponent = undefined)}
								class="absolute  w-full h-full bg-black border-2 bg-opacity-25 z-20 flex justify-center items-center"
							/>
						{/if}
						<div
							style="transform: translate(-50%, -50%);"
							class="absolute w-fit justify-center bg-indigo-500/90 left-[50%] top-[50%] z-50 px-6 rounded border text-white py-2 text-5xl center-center"
							>{dataItem.data.id}</div
						>
					{/if}
					<!-- svelte-ignore a11y-click-events-have-key-events -->
					<div
						on:pointerdown={() => selectComponent(dataItem.data.id)}
						class={classNames(
							'h-full w-full center-center',
							$selectedComponent === dataItem.data.id ? 'active-grid-item' : '',
							gridComponent.data.card ? 'border border-gray-100' : ''
						)}
					>
						<Component
							{pointerdown}
							bind:component={gridComponent.data}
							selected={$selectedComponent === dataItem.data.id}
							locked={isFixed(gridComponent)}
							on:delete={() => removeGridElement(gridComponent.data)}
							on:lock={() => {
								let fComponent = $app.grid.find((c) => c.id === gridComponent.id)
								if (fComponent) {
									fComponent = toggleFixed(fComponent)
								}
							}}
						/>
					</div>
				{/if}
			{/each}
		</Grid>
	</div>
</div>

{#if $app.hiddenInlineScripts}
	{#each $app.hiddenInlineScripts as script, index}
		{#if script}
			<HiddenComponent
				id={`bg_${index}`}
				inlineScript={script.inlineScript}
				name={script.name}
				bind:fields={script.fields}
				bind:staticOutputs={$staticOutputs[`bg_${index}`]}
			/>
		{/if}
	{/each}
{/if}

<style global>
	.svlt-grid-shadow {
		/* Back shadow */
		background: #93c4fdd0 !important;
	}
	.svlt-grid-active {
		opacity: 1 !important;
	}
</style><|MERGE_RESOLUTION|>--- conflicted
+++ resolved
@@ -144,12 +144,8 @@
 	</div>
 
 	<div
-<<<<<<< HEAD
-		class={classNames('px-4 pt-4 overflow-auto')}
-=======
 		style={$app.css?.['app']?.['grid']?.style}
 		class={twMerge('px-4 pt-4 pb-2  overflow-visible', $app.css?.['app']?.['grid']?.class ?? '')}
->>>>>>> 61e6e1a4
 		on:pointerdown={onpointerdown}
 		on:pointerleave={onpointerup}
 		on:pointerup={onpointerup}
