<script lang="ts">
	import { getContext, afterUpdate } from 'svelte'
	import type { App, AppEditorContext, AppViewerContext, GridItem } from '../types'
	import { classNames } from '$lib/utils'
	import { columnConfiguration, disableDrag, enableDrag, isFixed, toggleFixed } from '../gridUtils'
	import { twMerge } from 'tailwind-merge'

	import RecomputeAllComponents from './RecomputeAllComponents.svelte'
	import type { Policy } from '$lib/gen'
	import HiddenComponent from '../components/helpers/HiddenComponent.svelte'
	import Component from './component/Component.svelte'
	import { deepEqual } from 'fast-equals'
	import { push } from '$lib/history'
	import { expandGriditem, findGridItem } from './appUtils'
	import Grid from '../svelte-grid/Grid.svelte'

	export let policy: Policy

	const {
		selectedComponent,
		app,
		mode,
		connectingInput,
		staticOutputs,
		runnableComponents,
		summary,
		focusedGrid,
		parentWidth,
		breakpoint
	} = getContext<AppViewerContext>('AppViewerContext')

	const { history } = getContext<AppEditorContext>('AppEditorContext')

	// The drag is disabled when the user is connecting an input
	// or when the user is previewing the app
	// or when the focused grid is a subgrid
	$: setAllDrags($mode === 'preview' || $connectingInput.opened)

	function setAllDrags(enable: boolean) {
		const fct = enable ? disableDrag : enableDrag

		$app.grid.map((gridItem) => {
			const disabledGridItem = fct(gridItem)

			if (disabledGridItem?.data?.subGrids) {
				disabledGridItem.data.subGrids = disabledGridItem.data.subGrids.map(
					(subgrid: GridItem[]) => subgrid?.map((subgridItem: GridItem) => fct(subgridItem)) ?? []
				)
			}

			return disabledGridItem
		})

		Object.values($app.subgrids ?? {}).map(
			(subgrid: GridItem[]) => subgrid?.map((subgridItem: GridItem) => fct(subgridItem)) ?? []
		)
	}

	function removeGridElement(component) {
		if (component) {
			$app.grid = $app.grid.filter((gridComponent) => {
				if (gridComponent.data.id === component.id) {
					if (
						gridComponent.data.componentInput?.type === 'runnable' &&
						gridComponent.data.componentInput?.runnable?.type === 'runnableByName' &&
						gridComponent.data.componentInput?.runnable.inlineScript
					) {
						const { name, inlineScript } = gridComponent.data.componentInput?.runnable

						if (!$app.unusedInlineScripts) {
							$app.unusedInlineScripts = []
						}

						$app.unusedInlineScripts.push({
							name,
							inlineScript
						})

						$app = $app
					}
				}

				return gridComponent.data.id !== component?.id
			})

			// Delete static inputs
			delete $staticOutputs[component.id]
			$staticOutputs = $staticOutputs

			delete $runnableComponents[component.id]
			$runnableComponents = $runnableComponents

			$selectedComponent = undefined
		}
	}

	function selectComponent(id: string) {
		// Component selection is handled manually in the Map component (pointerdown
		// event propagation is stopped to enable paning).
		// Update the 'selectComponent()' function as well when this is updated.

		if (!$connectingInput.opened) {
			$selectedComponent = id
			$focusedGrid = undefined
		}
	}

	let pointerdown = false
	let lastapp: App | undefined = undefined
	const onpointerdown = () => {
		if (history) {
			lastapp = JSON.parse(JSON.stringify($app))
			pointerdown = true
		}
	}
	const onpointerup = () => {
		if (history) {
			pointerdown = false
			if (!deepEqual(lastapp, $app)) {
				push(history, lastapp, false, true)
			}
		}
	}

	afterUpdate(() => {
		if ($selectedComponent) {
			const parents = document.querySelectorAll<HTMLElement>('.svlt-grid-item')
			parents.forEach((parent) => {
				const hasActiveChild = !!parent.querySelector('.active-grid-item')
				if (hasActiveChild) {
					parent.style.setProperty('z-index', '100')
				} else {
					parent.style.removeProperty('z-index')
				}
			})
		}
	})
</script>

<div class="relative w-full z-20 overflow-visible">
	<div
		class="w-full sticky top-0 flex justify-between border-b {$connectingInput?.opened
			? ''
			: 'bg-gray-50 '} px-4 py-1 items-center gap-4"
		style="z-index: 1000;"
	>
		<h2 class="truncate">{$summary}</h2>
		{#if !$connectingInput.opened}
			<RecomputeAllComponents />
		{/if}
		<div class="text-2xs text-gray-600">
			{policy.on_behalf_of ? `on behalf of ${policy.on_behalf_of_email}` : ''}
		</div>
	</div>

	<!-- svelte-ignore a11y-click-events-have-key-events -->
	<div
		style={$app.css?.['app']?.['grid']?.style}
		class={twMerge('px-4 pt-4 pb-2 overflow-visible', $app.css?.['app']?.['grid']?.class ?? '')}
		on:pointerdown={onpointerdown}
		on:pointerleave={onpointerup}
		on:pointerup={onpointerup}
		on:click={() => {
			$selectedComponent = undefined
			$focusedGrid = undefined
		}}
		bind:clientWidth={$parentWidth}
	>
		<div class={!$focusedGrid && $mode !== 'preview' ? 'border-gray-400 border border-dashed' : ''}>
			<Grid
				onTopId={$selectedComponent}
				fillSpace={false}
				items={$app.grid}
				on:redraw={(e) => {
					$app.grid = e.detail
				}}
				let:dataItem
				rowHeight={36}
				cols={columnConfiguration}
				fastStart={true}
				gap={[4, 2]}
			>
<<<<<<< HEAD
				{#each $app.grid as gridComponent (gridComponent.id)}
					{#if gridComponent?.data?.id && gridComponent?.data?.id === dataItem?.data?.id}
						<!-- svelte-ignore a11y-click-events-have-key-events -->
						{#if $connectingInput.opened}
							<div
								on:pointerenter={() => ($connectingInput.hoveredComponent = gridComponent.data.id)}
								on:pointerleave={() => ($connectingInput.hoveredComponent = undefined)}
								class="absolute w-full h-full bg-black border-2 bg-opacity-25 z-20 flex justify-center items-center"
							/>
							<div
								style="transform: translate(-50%, -50%);"
								class="absolute w-fit justify-center bg-indigo-500/90 left-[50%] top-[50%] z-50 px-6 rounded border text-white py-2 text-5xl center-center"
							>
								{dataItem.data.id}
							</div>
						{/if}
						<!-- svelte-ignore a11y-click-events-have-key-events -->
						<div
							on:click|stopPropagation
							on:pointerdown={() => selectComponent(dataItem.data.id)}
							class={classNames(
								'h-full w-full center-center',
								$selectedComponent === dataItem.data.id ? 'active-grid-item' : ''
							)}
						>
							<Component
								render={true}
								{pointerdown}
								component={gridComponent.data}
								selected={$selectedComponent === dataItem.data.id}
								locked={isFixed(gridComponent)}
								on:delete={() => removeGridElement(gridComponent.data)}
								on:lock={() => {
									const gridItem = findGridItem($app, gridComponent.data.id)
									if (gridItem) {
										toggleFixed(gridItem)
									}
									$app = $app
								}}
								on:expand={() => {
									push(history, $app)
									$selectedComponent = gridComponent.data.id
									expandGriditem($app.grid, gridComponent, $breakpoint)
									$app = $app
								}}
							/>
						</div>
					{/if}
				{/each}
=======
				<!-- svelte-ignore a11y-click-events-have-key-events -->
				{#if $connectingInput.opened}
					<div
						on:pointerenter={() => ($connectingInput.hoveredComponent = dataItem.id)}
						on:pointerleave={() => ($connectingInput.hoveredComponent = undefined)}
						class="absolute w-full h-full bg-black border-2 bg-opacity-25 z-20 flex justify-center items-center"
					/>
					<div
						style="transform: translate(-50%, -50%);"
						class="absolute w-fit justify-center bg-indigo-500/90 left-[50%] top-[50%] z-50 px-6 rounded border text-white py-2 text-5xl center-center"
					>
						{dataItem.data.id}
					</div>
				{/if}
				<!-- svelte-ignore a11y-click-events-have-key-events -->
				<div
					on:click|stopPropagation
					on:pointerdown={() => selectComponent(dataItem.data.id)}
					class={classNames(
						'h-full w-full center-center',
						$selectedComponent === dataItem.data.id ? 'active-grid-item' : ''
					)}
				>
					<Component
						render={true}
						{pointerdown}
						component={dataItem.data}
						selected={$selectedComponent === dataItem.data.id}
						locked={isFixed(dataItem)}
						on:delete={() => removeGridElement(dataItem.data)}
						on:lock={() => {
							const gridItem = findGridItem($app, dataItem.data.id)
							if (gridItem) {
								toggleFixed(gridItem)
							}
							$app = $app
						}}
						on:expand={() => {
							push(history, $app)
							$selectedComponent = dataItem.data.id
							expandGriditem($app.grid, dataItem, $breakpoint)
							$app = $app
						}}
					/>
				</div>
>>>>>>> 81f98983
			</Grid>
		</div>
	</div>
</div>

{#if $app.hiddenInlineScripts}
	{#each $app.hiddenInlineScripts as script, index}
		{#if script}
			<HiddenComponent
				id={`bg_${index}`}
				inlineScript={script.inlineScript}
				name={script.name}
				fields={script.fields}
				autoRefresh={script.autoRefresh ?? false}
				bind:staticOutputs={$staticOutputs[`bg_${index}`]}
			/>
		{/if}
	{/each}
{/if}

<style global>
	.svlt-grid-shadow {
		/* Back shadow */
		background: #93c4fdd0 !important;
	}
	.svlt-grid-active {
		opacity: 1 !important;
	}
</style><|MERGE_RESOLUTION|>--- conflicted
+++ resolved
@@ -180,57 +180,6 @@
 				fastStart={true}
 				gap={[4, 2]}
 			>
-<<<<<<< HEAD
-				{#each $app.grid as gridComponent (gridComponent.id)}
-					{#if gridComponent?.data?.id && gridComponent?.data?.id === dataItem?.data?.id}
-						<!-- svelte-ignore a11y-click-events-have-key-events -->
-						{#if $connectingInput.opened}
-							<div
-								on:pointerenter={() => ($connectingInput.hoveredComponent = gridComponent.data.id)}
-								on:pointerleave={() => ($connectingInput.hoveredComponent = undefined)}
-								class="absolute w-full h-full bg-black border-2 bg-opacity-25 z-20 flex justify-center items-center"
-							/>
-							<div
-								style="transform: translate(-50%, -50%);"
-								class="absolute w-fit justify-center bg-indigo-500/90 left-[50%] top-[50%] z-50 px-6 rounded border text-white py-2 text-5xl center-center"
-							>
-								{dataItem.data.id}
-							</div>
-						{/if}
-						<!-- svelte-ignore a11y-click-events-have-key-events -->
-						<div
-							on:click|stopPropagation
-							on:pointerdown={() => selectComponent(dataItem.data.id)}
-							class={classNames(
-								'h-full w-full center-center',
-								$selectedComponent === dataItem.data.id ? 'active-grid-item' : ''
-							)}
-						>
-							<Component
-								render={true}
-								{pointerdown}
-								component={gridComponent.data}
-								selected={$selectedComponent === dataItem.data.id}
-								locked={isFixed(gridComponent)}
-								on:delete={() => removeGridElement(gridComponent.data)}
-								on:lock={() => {
-									const gridItem = findGridItem($app, gridComponent.data.id)
-									if (gridItem) {
-										toggleFixed(gridItem)
-									}
-									$app = $app
-								}}
-								on:expand={() => {
-									push(history, $app)
-									$selectedComponent = gridComponent.data.id
-									expandGriditem($app.grid, gridComponent, $breakpoint)
-									$app = $app
-								}}
-							/>
-						</div>
-					{/if}
-				{/each}
-=======
 				<!-- svelte-ignore a11y-click-events-have-key-events -->
 				{#if $connectingInput.opened}
 					<div
@@ -276,7 +225,6 @@
 						}}
 					/>
 				</div>
->>>>>>> 81f98983
 			</Grid>
 		</div>
 	</div>
