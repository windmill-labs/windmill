<script lang="ts">
	import { getContext } from 'svelte'
	import type { AppEditorContext } from '../types'
	import Grid from 'svelte-grid'
	import ComponentEditor from './ComponentEditor.svelte'
	import { classNames } from '$lib/utils'
	import {
		columnConfiguration,
		disableDrag,
		enableDrag,
		gridColumns,
		isFixed,
		toggleFixed
	} from '../gridUtils'
	import { Alert } from '$lib/components/common'
	import { fly } from 'svelte/transition'
	import gridHelp from 'svelte-grid/build/helper/index.mjs'

	import Button from '$lib/components/common/button/Button.svelte'
	import RecomputeAllComponents from './RecomputeAllComponents.svelte'

	const { selectedComponent, app, mode, connectingInput, staticOutputs, runnableComponents } =
		getContext<AppEditorContext>('AppEditorContext')

	// The drag is disabled when the user is connecting an input
	$: if ($mode === 'preview' || $connectingInput.opened) {
		$app.grid.map((gridItem) => disableDrag(gridItem))
	} else {
		$app.grid.map((gridItem) => enableDrag(gridItem))
	}

	function deleteComponent(component) {
		if (component) {
			$app.grid = $app.grid.filter((gridComponent) => gridComponent.data.id !== component?.id)

			gridColumns.forEach((colIndex) => {
				$app.grid = gridHelp.adjust($app.grid, colIndex)
			})

			// Delete static inputs
			delete $staticOutputs[component.id]
			$staticOutputs = $staticOutputs

			delete $runnableComponents[component.id]
			$runnableComponents = $runnableComponents
		}
	}
</script>

<<<<<<< HEAD
<!-- svelte-ignore a11y-click-events-have-key-events -->
<div
	class="bg-white h-full relative"
	on:click|preventDefault={() => ($selectedComponent = undefined)}
>
=======
<div class="bg-white h-full relative">
>>>>>>> 26a6de24
	<RecomputeAllComponents />
	<Grid
		bind:items={$app.grid}
		let:dataItem
		rowHeight={64}
		cols={columnConfiguration}
		fastStart={true}
		throttleUpdate={50}
		on:pointerup={({ detail }) => {
			if (!$connectingInput.opened) {
				$selectedComponent = detail.id
			}
		}}
	>
		{#each $app.grid as gridComponent (gridComponent.id)}
			{#if gridComponent.data.id === dataItem.data.id}
				<div
					class={classNames(
						'h-full w-full flex justify-center align-center',
						gridComponent.data.card ? 'border border-gray-100' : ''
					)}
				>
					<ComponentEditor
						bind:component={gridComponent.data}
						selected={$selectedComponent === dataItem.data.id}
						on:delete={() => deleteComponent(gridComponent.data)}
						on:lock={() => {
							gridComponent = toggleFixed(gridComponent)
						}}
						locked={isFixed(gridComponent)}
					/>
				</div>
			{/if}
		{/each}
	</Grid>
	{#if $connectingInput.opened}
		<div
			class="fixed top-32  z-10 flex justify-center items-center"
			transition:fly={{ duration: 100, y: -100 }}
		>
			<Alert title="Connecting" type="info">
				<div class="flex gap-2 flex-col">
					Click on the output of the component you want to connect to on the left panel.
					<div>
						<Button
							color="blue"
							variant="border"
							size="xs"
							on:click={() => {
								$connectingInput.opened = false
								$connectingInput.input = undefined
							}}
						>
							Stop connecting
						</Button>
					</div>
				</div>
			</Alert>
		</div>
	{/if}
</div>

<style>
	:global(.svlt-grid-shadow) {
		/* Back shadow */
		background: rgb(147 197 253) !important;
	}
</style><|MERGE_RESOLUTION|>--- conflicted
+++ resolved
@@ -47,15 +47,7 @@
 	}
 </script>
 
-<<<<<<< HEAD
-<!-- svelte-ignore a11y-click-events-have-key-events -->
-<div
-	class="bg-white h-full relative"
-	on:click|preventDefault={() => ($selectedComponent = undefined)}
->
-=======
 <div class="bg-white h-full relative">
->>>>>>> 26a6de24
 	<RecomputeAllComponents />
 	<Grid
 		bind:items={$app.grid}
