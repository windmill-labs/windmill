<script lang="ts">
	import { Code, Copy, MoveLeft, MoveRight, Paintbrush2 } from 'lucide-svelte'
	import { createEventDispatcher } from 'svelte'
	import { slide } from 'svelte/transition'
	import { addWhitespaceBeforeCapitals, copyToClipboard, sendUserToast } from '../../../../utils'
	import { Button, ClearableInput } from '../../../common'
	import type { ComponentCssProperty } from '../../types'
	import { ccomponents, type TypedComponent } from '../component'
	import QuickStyleMenu from './QuickStyleMenu.svelte'
	import type { PropertyGroup } from './quickStyleProperties'
	import Tooltip from '$lib/components/Tooltip.svelte'
	import Badge from '$lib/components/common/badge/Badge.svelte'
	import Toggle from '$lib/components/Toggle.svelte'
	import CssEval from './CssEval.svelte'
	import parse from 'style-to-object'
	import SimpleEditor from '$lib/components/SimpleEditor.svelte'
	import ToggleButtonGroup from '$lib/components/common/toggleButton-v2/ToggleButtonGroup.svelte'
	import ToggleButton from '$lib/components/common/toggleButton-v2/ToggleButton.svelte'
	import Popover from '$lib/components/Popover.svelte'
	import { tailwindClasses } from './tailwindUtils'
	import { deepEqual } from 'fast-equals'

	interface Props {
		name: string
		value?: ComponentCssProperty
		forceStyle?: boolean
		forceClass?: boolean
		quickStyleProperties?: PropertyGroup[] | undefined
		componentType?: TypedComponent['type'] | undefined
		tooltip?: string | undefined
		shouldDisplayLeft?: boolean
		shouldDisplayRight?: boolean
		overriden?: boolean
		overridding?: boolean
		wmClass?: string | undefined
	}

	let {
		name,
		value = $bindable({}),
		forceStyle = false,
		forceClass = false,
		quickStyleProperties = undefined,
		componentType = undefined,
		tooltip = undefined,
		shouldDisplayLeft = false,
		shouldDisplayRight = false,
		overriden = false,
		overridding = false,
		wmClass = undefined
	}: Props = $props()

	const dispatch = createEventDispatcher()
	let isQuickMenuOpen = $state(false)

	let prevValue = structuredClone($state.snapshot(value))
	$effect(() => {
		if (deepEqual(prevValue, value)) return
		prevValue = structuredClone($state.snapshot(value))
		dispatch('change', value)
	})

	function toggleQuickMenu() {
		try {
			if (!value.style) {
				value.style = ''
			}
			parse(value.style)

			isQuickMenuOpen = !isQuickMenuOpen
		} catch {
			sendUserToast('Invalid CSS: Rich editor cannot be toggled', true)
		}
	}

	let richEditorOpen = $state(false)

	let dynamicClass: boolean = $state(value?.evalClass !== undefined)
	let render = $state(0)
</script>

{#key render}
	<div class="flex justify-between items-center p-2 text-xs leading-6 font-bold w-full">
		<div class="capitalize">
			{addWhitespaceBeforeCapitals(name)}
		</div>
		<div class="flex flex-row items-center gap-1">
			{#if shouldDisplayLeft}
				<Popover placement="bottom" notClickable disappearTimeout={0}>
					<Button
						color="light"
						size="xs2"
						iconOnly
						startIcon={{ icon: MoveLeft }}
						on:click={() => dispatch('left')}
					/>
					{#snippet text()}
						{'Copy for this component'}
					{/snippet}
				</Popover>
			{/if}
			{#if shouldDisplayRight}
				<Popover placement="bottom" notClickable disappearTimeout={0}>
					<Button
						color="light"
						size="xs2"
						iconOnly
						startIcon={{ icon: MoveRight }}
						on:click={() => dispatch('right')}
					/>
					{#snippet text()}
						Copy for every {componentType ? ccomponents[componentType].name : 'component'}
					{/snippet}
				</Popover>
			{/if}
			<Popover placement="bottom" notClickable disappearTimeout={0}>
				<Button
					color="light"
					size="xs2"
					iconOnly
					startIcon={{ icon: Copy }}
					on:click={() => copyToClipboard(wmClass)}
				/>
				{#snippet text()}
					Copy {wmClass}
				{/snippet}
			</Popover>
		</div>
	</div>

	{#if value}
		<div class="p-2 flex flex-col gap-2">
			{#if tooltip}
				<div class="text-primary text-2xs py-2">{tooltip}</div>
			{/if}

			{#if value.style !== undefined || forceStyle}
				<div class="pb-2">
					<!-- svelte-ignore a11y_label_has_associated_control -->
					<div class="block w-full">
						<div class="flex flex-row justify-between items-center w-full h-8 mb-1">
							<div class="text-xs font-medium text-primary"> Plain CSS </div>

							<div class="flex flex-row gap-1">
								{#if overriden}
									<Badge color="red" small>Overriden by local</Badge>
								{:else if overridding}
									<Badge color="blue" small>Overriding global</Badge>
								{/if}
								{#if quickStyleProperties?.length}
									<ToggleButtonGroup
										selected={richEditorOpen ? 'true' : 'false'}
										on:selected={({ detail }) => {
											richEditorOpen = detail === 'true'
											if (richEditorOpen !== isQuickMenuOpen) {
												toggleQuickMenu()
												richEditorOpen = isQuickMenuOpen
											}
										}}
									>
										{#snippet children({ item })}
											<ToggleButton
												small
												value={'false'}
												icon={Code}
												tooltip="Edit the CSS directly"
												{item}
											/>
											<ToggleButton
												small
												value={'true'}
												icon={Paintbrush2}
												tooltip="Open the rich editor to style the component with a visual interface"
												{item}
											/>
										{/snippet}
									</ToggleButtonGroup>
								{/if}
							</div>
						</div>

						<ClearableInput
							bind:value={value.style}
							type="textarea"
							disabled={isQuickMenuOpen}
							wrapperClass="h-full min-h-[72px]"
							inputClass="h-full !text-xs !rounded-none !p-2 !shadow-none !border-gray-200 dark:!border-gray-600 "
						/>
					</div>
					{#if quickStyleProperties?.length && isQuickMenuOpen}
						<div class="text-xs mb-1 font-medium">Rich editor</div>
						<div transition:slide|local={{ duration: 200 }} class="w-full">
							<QuickStyleMenu
								bind:value={value.style}
								properties={quickStyleProperties}
								{componentType}
								componentProperty={name}
							/>
						</div>
					{/if}
					{#if componentType && ccomponents?.[componentType]?.quickstyle?.[name]?.quickCss}
						<div class="flex flex-row gap-1 items-center mt-1 flex-wrap">
							{#each ccomponents?.[componentType]?.quickstyle?.[name].quickCss ?? [] as v}
								<Badge
									small
									baseClass="cursor-pointer"
									clickable
									onclick={() => {
										value.style = value.style === '' ? `${v};` : `${value.style} ${v};`
									}}
								>
									{v}
								</Badge>
							{/each}
						</div>
					{/if}
				</div>
			{/if}

			{#if value.class !== undefined || forceClass}
				<!-- svelte-ignore a11y_label_has_associated_control -->
<<<<<<< HEAD
				<div class="text-xs font-medium text-tertiary mb-1">
=======
				<div class="text-xs font-medium text-primary mb-1">
>>>>>>> 3dcad574
					Tailwind classes
					<Tooltip light documentationLink="https://tailwindcss.com/">
						Use any tailwind classes to style your component
					</Tooltip>
				</div>
				<div class="relative">
					<SimpleEditor
						class="h-24 border !rounded-none"
						lang="tailwindcss"
						{tailwindClasses}
						bind:code={value.class}
						fixedOverflowWidgets={true}
						small
						automaticLayout
					/>
				</div>
				{#if componentType && ccomponents?.[componentType]?.quickstyle?.[name]?.quickTailwindClasses}
					<div class="flex flex-row gap-1 items-center mt-1 flex-wrap">
						{#each ccomponents?.[componentType]?.quickstyle?.[name]?.quickTailwindClasses ?? [] as cls}
							<Badge
								baseClass="cursor-pointer"
								small
<<<<<<< HEAD
								on:click={() => {
=======
								clickable
								onclick={() => {
>>>>>>> 3dcad574
									value.class = value.class === '' ? cls : `${value.class} ${cls}`
									render++
								}}
							>
								{cls}
							</Badge>
						{/each}
					</div>
				{/if}
			{/if}
			<div class="flex flex-row justify-between items-center">
				<div class="text-xs flex flex-row items-center justify-center">
					Use dynamic class
					<Tooltip light>
						Eval an expression that return a list of class as string to dynamically add classes to
						the component. The styling can then be dynamic using the global CSS Editor.
					</Tooltip>
				</div>
				<Toggle
					size="xs"
					bind:checked={dynamicClass}
					on:change={(e) => {
						if (e.detail && !value.evalClass) {
							value.evalClass = {
								type: 'evalv2',
								expr: '',
								connections: [],
								fieldType: 'text'
							}
						} else {
							value.evalClass = undefined
						}
					}}
				/>
			</div>
			{#if value?.evalClass && dynamicClass}
				<CssEval key={name} bind:evalClass={value.evalClass} />
			{/if}
		</div>
	{/if}
{/key}<|MERGE_RESOLUTION|>--- conflicted
+++ resolved
@@ -219,11 +219,7 @@
 
 			{#if value.class !== undefined || forceClass}
 				<!-- svelte-ignore a11y_label_has_associated_control -->
-<<<<<<< HEAD
-				<div class="text-xs font-medium text-tertiary mb-1">
-=======
 				<div class="text-xs font-medium text-primary mb-1">
->>>>>>> 3dcad574
 					Tailwind classes
 					<Tooltip light documentationLink="https://tailwindcss.com/">
 						Use any tailwind classes to style your component
@@ -246,12 +242,8 @@
 							<Badge
 								baseClass="cursor-pointer"
 								small
-<<<<<<< HEAD
-								on:click={() => {
-=======
 								clickable
 								onclick={() => {
->>>>>>> 3dcad574
 									value.class = value.class === '' ? cls : `${value.class} ${cls}`
 									render++
 								}}
