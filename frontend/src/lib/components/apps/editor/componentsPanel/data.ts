--- conflicted
+++ resolved
@@ -38,24 +38,6 @@
 const buttons: ComponentSet = {
 	title: 'Buttons',
 	components: [
-<<<<<<< HEAD
-=======
-		{
-			...defaultProps,
-			...defaultAlignement,
-			id: 'textcomponent',
-			type: 'textcomponent',
-			componentInputs: {
-				content: {
-					type: 'static',
-					visible: true,
-					value: 'Lorem ipsum',
-					fieldType: 'textarea',
-					defaultValue: 'Lorem ipsum'
-				}
-			}
-		},
->>>>>>> 304508fd
 		{
 			...defaultProps,
 			id: 'buttoncomponent',
@@ -131,7 +113,8 @@
 					type: 'static',
 					visible: true,
 					value: 'Lorem ipsum',
-					fieldType: 'textarea'
+					fieldType: 'textarea',
+					defaultValue: 'Lorem ipsum'
 				}
 			}
 		},
@@ -155,10 +138,9 @@
 					defaultValue: false
 				}
 			},
-
 			runnable: true,
-<<<<<<< HEAD
-			card: true
+			card: true,
+			components: []
 		},
 		{
 			...defaultProps,
@@ -175,12 +157,6 @@
 			card: true
 		},
 	]
-=======
-			card: true,
-			components: []
-		}
-	] as AppComponent[]
->>>>>>> 304508fd
 }
 
 
