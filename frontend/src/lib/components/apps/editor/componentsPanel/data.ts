import type { ComponentSet } from '../../types'
import { defaultAlignement } from './componentDefaultProps'

const inputs: ComponentSet = {
	title: 'Inputs',
	components: [
		{
			id: 'textinputcomponent',
			type: 'textinputcomponent',
			componentInput: undefined,
			configuration: {
				label: {
					type: 'static',
					visible: false,
					value: 'Label',
					fieldType: 'textarea',
					defaultValue: 'Label'
				}
			},
			card: false
		},
		{
			...defaultAlignement,
			id: 'checkboxcomponent',
			type: 'checkboxcomponent',
			configuration: {
				label: {
					type: 'static',
					visible: true,
					value: 'Lorem ipsum',
					fieldType: 'textarea',
					defaultValue: 'Lorem ipsum'
				}
			},
			componentInput: undefined,
			card: false
		}
	]
}

<<<<<<< HEAD
const numberInputs: ComponentSet = {
	title: 'Number Inputs',
	components: [
		{
			id: 'numberinputcomponent',
			type: 'numberinputcomponent',
			componentInput: undefined,
			configuration: {
				label: {
					type: 'static',
					visible: false,
					value: 'Title',
					fieldType: 'textarea',
					defaultValue: 'Title'
				}
			},
			card: false
		}
	]
}

=======
>>>>>>> 0ceb4ab1
const buttons: ComponentSet = {
	title: 'Buttons',
	components: [
		{
			...defaultAlignement,
			id: 'buttoncomponent',
			type: 'buttoncomponent',
			componentInput: {
				type: 'static',
				fieldType: 'textarea',
				defaultValue: '',
				value: ''
			},
			recomputeIds: undefined,
			configuration: {
				label: {
					type: 'static',
					visible: true,
					value: 'Lorem ipsum',
					fieldType: 'textarea',
					defaultValue: 'Lorem ipsum'
				},
				color: {
					fieldType: 'select',
					type: 'static',
					visible: true,
					value: 'blue',
					optionValuesKey: 'buttonColorOptions',
					defaultValue: 'blue'
				},
				size: {
					fieldType: 'select',
					type: 'static',
					visible: true,
					value: 'xs',
					optionValuesKey: 'buttonSizeOptions',
					defaultValue: 'xs'
				}
			},

			card: false
		}
	]
}

const dataDisplay: ComponentSet = {
	title: 'Data Display',
	components: [
		{
			...defaultAlignement,
			id: 'textcomponent',
			type: 'textcomponent',
			componentInput: {
				type: 'static',
				visible: true,
				value: 'Lorem ipsum',
				fieldType: 'textarea',
				defaultValue: 'Lorem ipsum'
			},
			configuration: {},
			card: false
		},
		{
			id: 'tablecomponent',
			type: 'tablecomponent',
			configuration: {
				search: {
					fieldType: 'select',
					type: 'static',
					value: 'Disabled',
					optionValuesKey: 'tableSearchOptions',
					defaultValue: 'Disabled'
				},
				pagination: {
					type: 'static',
					value: false,
					fieldType: 'boolean',
					visible: true,
					defaultValue: false
				}
			},
			componentInput: {
				type: 'static',
				fieldType: 'array',
				subFieldType: 'object',
				defaultValue: [
					{
						id: 1,
						name: 'Lorem ipsum',
						age: 42
					},
					{
						id: 2,
						name: 'Lorem ipsum',
						age: 42
					}
				],
				value: [
					{
						id: 1,
						name: 'Lorem ipsum',
						age: 42
					},
					{
						id: 2,
						name: 'Lorem ipsum',
						age: 42
					}
				]
			},
			card: true,
			actionButtons: []
		},
		{
			id: 'piechartcomponent',
			type: 'piechartcomponent',
			configuration: {
				theme: {
					type: 'static',
					value: 'theme1',
					fieldType: 'select',
					optionValuesKey: 'chartThemeOptions',
					defaultValue: 'theme1'
				},
				labels: {
					type: 'static',
					value: ['First', 'Second', 'Third'],
					fieldType: 'array',

					subFieldType: 'text',
					defaultValue: ['First', 'Second', 'Third']
				}
			},
			componentInput: {
				type: 'static',
				fieldType: 'array',
				subFieldType: 'number',
				defaultValue: [25, 50, 25],
				value: [25, 50, 25]
			},
			card: true
		},
		{
			id: 'barchartcomponent',
			type: 'barchartcomponent',
			configuration: {
				theme: {
					type: 'static',
					value: 'theme1',
					fieldType: 'select',
					optionValuesKey: 'chartThemeOptions',
					defaultValue: 'theme1'
				},
				labels: {
					type: 'static',
					value: ['Lorem ipsum', 'Lorem ipsum', 'Lorem ipsum'],
					fieldType: 'array',
					subFieldType: 'text',
					defaultValue: ['Lorem ipsum', 'Lorem ipsum', 'Lorem ipsum']
				}
			},
			componentInput: {
				type: 'static',
				fieldType: 'array',
				subFieldType: 'number',
				defaultValue: [25, 50, 25],
				value: [25, 50, 25]
			},
			card: true
		},
		{
			id: 'displaycomponent',
			type: 'displaycomponent',
			componentInput: {
				type: 'static',
				fieldType: 'text',
				defaultValue: 'Lorem Ipsum',
				value: 'Lorem Ipsum'
			},
			configuration: {},
			card: false
		}
	]
}

const componentSets = [buttons, inputs, dataDisplay]

export { componentSets }<|MERGE_RESOLUTION|>--- conflicted
+++ resolved
@@ -20,6 +20,21 @@
 			card: false
 		},
 		{
+			id: 'numberinputcomponent',
+			type: 'numberinputcomponent',
+			componentInput: undefined,
+			configuration: {
+				label: {
+					type: 'static',
+					visible: false,
+					value: 'Title',
+					fieldType: 'textarea',
+					defaultValue: 'Title'
+				}
+			},
+			card: false
+		},
+		{
 			...defaultAlignement,
 			id: 'checkboxcomponent',
 			type: 'checkboxcomponent',
@@ -38,30 +53,6 @@
 	]
 }
 
-<<<<<<< HEAD
-const numberInputs: ComponentSet = {
-	title: 'Number Inputs',
-	components: [
-		{
-			id: 'numberinputcomponent',
-			type: 'numberinputcomponent',
-			componentInput: undefined,
-			configuration: {
-				label: {
-					type: 'static',
-					visible: false,
-					value: 'Title',
-					fieldType: 'textarea',
-					defaultValue: 'Title'
-				}
-			},
-			card: false
-		}
-	]
-}
-
-=======
->>>>>>> 0ceb4ab1
 const buttons: ComponentSet = {
 	title: 'Buttons',
 	components: [
