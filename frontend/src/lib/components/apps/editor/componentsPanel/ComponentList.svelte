--- conflicted
+++ resolved
@@ -1,11 +1,6 @@
 <script lang="ts">
 	import type { AppEditorContext, GridItem } from '../../types'
-<<<<<<< HEAD
-	import gridHelp from 'svelte-grid/build/helper/index.mjs'
-=======
-
 	import gridHelp from '@windmill-labs/svelte-grid/src/utils/helper'
->>>>>>> 18ff5c7c
 	import { getContext, onMount } from 'svelte'
 	import { getNextId } from '$lib/components/flows/flowStateUtils'
 	import { isOpenStore } from './store'
@@ -19,17 +14,8 @@
 	} from '../Component.svelte'
 	import ListItem from './ListItem.svelte'
 
-<<<<<<< HEAD
 	const TITLE_PREFIX = 'Component.' as const
-	const { app, selectedComponent } = getContext<AppEditorContext>('AppEditorContext')
-
-	function addComponent(appComponentType: AppComponent['type']) {
-		$dirtyStore = true
-		const grid = $app.grid ?? []
-		const id = getNextId(grid.map((gridItem) => gridItem.data.id))
-=======
 	const { app, selectedComponent, focusedGrid } = getContext<AppEditorContext>('AppEditorContext')
->>>>>>> 18ff5c7c
 
 	// The grid is needed to find a space for the new component
 	function createNewGridItem(grid: GridItem[], id: string, appComponentType: string): GridItem {
