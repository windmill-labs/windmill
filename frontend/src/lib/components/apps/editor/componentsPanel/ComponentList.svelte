--- conflicted
+++ resolved
@@ -132,11 +132,7 @@
 												dndTimeout = setTimeout(async () => {
 													await tick()
 													$dndItem[id]?.(e.clientX, e.clientY, $yTop)
-<<<<<<< HEAD
-												}, 150)
-=======
 												}, 75)
->>>>>>> 42753ea4
 												window.addEventListener('pointerup', (e) => {
 													dndTimeout && clearTimeout(dndTimeout)
 													dndTimeout = undefined
