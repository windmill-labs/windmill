<script lang="ts">
	import { slide } from 'svelte/transition'
	import Icon from 'svelte-awesome'
	import type { AppComponent, AppEditorContext, GridItem } from '../../types'
	import { displayData } from '../../utils'
	import { componentSets } from './data'

	import gridHelp from 'svelte-grid/build/helper/index.mjs'
	import { getContext, onMount } from 'svelte'
	import { getNextId } from '$lib/components/flows/flowStateUtils'
	import type { Size } from 'svelte-grid'
<<<<<<< HEAD
	import { gridColumns } from '../../gridUtils'

	const { app } = getContext<AppEditorContext>('AppEditorContext')
=======
	import { faAngleDown } from '@fortawesome/free-solid-svg-icons'
	import { isOpenStore } from './store'

	const { app } = getContext<AppEditorContext>('AppEditorContext')
	const COLS = 6
>>>>>>> bff9130a

	function addComponent(
		appComponent: AppComponent,
		defaultDimensions: Size,
		minDimensions: Size = { w: 2, h: 1 },
		maxDimensions: Size = { w: 6, h: 12 }
	) {
		const grid = $app.grid ?? []
		const id = getNextId(grid.map((gridItem) => gridItem.data.id))

		appComponent.id = id

		const newComponent = {
			fixed: false,
			resizable: true,
			draggable: true,
			customDragger: false,
			customResizer: false,
			min: minDimensions,
			max: maxDimensions,
			x: 0,
			y: 0,
			...defaultDimensions
		}

		const newItem: GridItem = {
			data: JSON.parse(JSON.stringify(appComponent)),
			id: id
		}

		gridColumns.forEach((column) => {
			newItem[column] = newComponent
			const position = gridHelp.findSpace(newItem, grid, column)
			newItem[column] = { ...newItem[column], ...position }
		})

		$app.grid = [...grid, newItem]
	}

	onMount(() => {
		isOpenStore.addItems(componentSets.map(set => ({ [set.title]: true })))
	})
</script>

<<<<<<< HEAD
	<section class="grid grid-cols-3 gap-1 p-4">
		{#each componentSet.components as item, componentIndex (componentIndex)}
			<!-- svelte-ignore a11y-click-events-have-key-events -->
			<div
				class="border shadow-sm h-16 p-2 flex flex-col gap-2 items-center justify-center bg-white rounded-md scale-100 hover:scale-105 ease-in duration-75"
				on:click={() => addComponent(item, { w: 2, h: 1 })}
=======
{#each componentSets as {title, components}, index (index)}
	{@const isOpen = $isOpenStore[title]}
		<section class="mt-1 mb-2 px-2">
			<button
				on:click|preventDefault={() => isOpenStore.toggle(title)}
				class="w-full flex justify-between items-center text-gray-700 px-2 py-1 
				rounded-sm hover:bg-gray-100"
>>>>>>> bff9130a
			>
				<h1 class="text-sm font-semibold text-left">{title}</h1>
				<Icon data={faAngleDown} class="rotate-0 duration-300 {isOpen ? '!rotate-180' : ''}" />
			</button>
			{#if isOpen}
				<div transition:slide|local={{ duration: 300 }}>
					{#if components.length}
						<div class="grid grid-cols-3 gap-1 p-2">
							{#each components as item, componentIndex (componentIndex)}
								<button
									on:click={() => addComponent(item, { w: 2, h: 2 })}
									class="border shadow-sm h-16 p-2 flex flex-col gap-2 items-center
									justify-center bg-white rounded-md scale-100 hover:scale-105 ease-in duration-75"
								>
									<Icon data={displayData[item.type].icon} scale={1.6} class="text-blue-800" />
									<div class="text-xs">{displayData[item.type].name}</div>
								</button>
							{/each}
						</div>
					{:else}
						<div class="text-xs text-gray-500 text-center py-1">
							There are no components in this group yet
						</div>
					{/if}
				</div>
			{/if}
		</section>
{/each}<|MERGE_RESOLUTION|>--- conflicted
+++ resolved
@@ -9,17 +9,12 @@
 	import { getContext, onMount } from 'svelte'
 	import { getNextId } from '$lib/components/flows/flowStateUtils'
 	import type { Size } from 'svelte-grid'
-<<<<<<< HEAD
+	import { faAngleDown } from '@fortawesome/free-solid-svg-icons'
+	import { isOpenStore } from './store'
 	import { gridColumns } from '../../gridUtils'
 
 	const { app } = getContext<AppEditorContext>('AppEditorContext')
-=======
-	import { faAngleDown } from '@fortawesome/free-solid-svg-icons'
-	import { isOpenStore } from './store'
-
-	const { app } = getContext<AppEditorContext>('AppEditorContext')
 	const COLS = 6
->>>>>>> bff9130a
 
 	function addComponent(
 		appComponent: AppComponent,
@@ -60,51 +55,42 @@
 	}
 
 	onMount(() => {
-		isOpenStore.addItems(componentSets.map(set => ({ [set.title]: true })))
+		isOpenStore.addItems(componentSets.map((set) => ({ [set.title]: true })))
 	})
 </script>
 
-<<<<<<< HEAD
-	<section class="grid grid-cols-3 gap-1 p-4">
-		{#each componentSet.components as item, componentIndex (componentIndex)}
-			<!-- svelte-ignore a11y-click-events-have-key-events -->
-			<div
-				class="border shadow-sm h-16 p-2 flex flex-col gap-2 items-center justify-center bg-white rounded-md scale-100 hover:scale-105 ease-in duration-75"
-				on:click={() => addComponent(item, { w: 2, h: 1 })}
-=======
-{#each componentSets as {title, components}, index (index)}
+{#each componentSets as { title, components }, index (index)}
 	{@const isOpen = $isOpenStore[title]}
-		<section class="mt-1 mb-2 px-2">
-			<button
-				on:click|preventDefault={() => isOpenStore.toggle(title)}
-				class="w-full flex justify-between items-center text-gray-700 px-2 py-1 
+	<section class="mt-1 mb-2 px-2">
+		<button
+			on:click|preventDefault={() => isOpenStore.toggle(title)}
+			class="w-full flex justify-between items-center text-gray-700 px-2 py-1 
 				rounded-sm hover:bg-gray-100"
->>>>>>> bff9130a
-			>
-				<h1 class="text-sm font-semibold text-left">{title}</h1>
-				<Icon data={faAngleDown} class="rotate-0 duration-300 {isOpen ? '!rotate-180' : ''}" />
-			</button>
-			{#if isOpen}
-				<div transition:slide|local={{ duration: 300 }}>
-					{#if components.length}
-						<div class="grid grid-cols-3 gap-1 p-2">
-							{#each components as item, componentIndex (componentIndex)}
-								<button
-									on:click={() => addComponent(item, { w: 2, h: 2 })}
-									class="border shadow-sm h-16 p-2 flex flex-col gap-2 items-center
+		>
+			<h1 class="text-sm font-semibold text-left">{title}</h1>
+			<Icon data={faAngleDown} class="rotate-0 duration-300 {isOpen ? '!rotate-180' : ''}" />
+		</button>
+		{#if isOpen}
+			<div transition:slide|local={{ duration: 300 }}>
+				{#if components.length}
+					<div class="grid grid-cols-3 gap-1 p-2">
+						{#each components as item, componentIndex (componentIndex)}
+							<button
+								on:click={() => addComponent(item, { w: 2, h: 2 })}
+								class="border shadow-sm h-16 p-2 flex flex-col gap-2 items-center
 									justify-center bg-white rounded-md scale-100 hover:scale-105 ease-in duration-75"
-								>
-									<Icon data={displayData[item.type].icon} scale={1.6} class="text-blue-800" />
-									<div class="text-xs">{displayData[item.type].name}</div>
-								</button>
-							{/each}
-						</div>
-					{:else}
-						<div class="text-xs text-gray-500 text-center py-1">
-							There are no components in this group yet
-						</div>
-					{/if}
-				</div>
-			{/if}
-		</section>
+							>
+								<Icon data={displayData[item.type].icon} scale={1.6} class="text-blue-800" />
+								<div class="text-xs">{displayData[item.type].name}</div>
+							</button>
+						{/each}
+					</div>
+				{:else}
+					<div class="text-xs text-gray-500 text-center py-1">
+						There are no components in this group yet
+					</div>
+				{/if}
+			</div>
+		{/if}
+	</section>
 {/each}