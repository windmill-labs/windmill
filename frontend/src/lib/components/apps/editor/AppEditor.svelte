--- conflicted
+++ resolved
@@ -150,67 +150,6 @@
 										</div>
 									{/if}
 								</div>
-<<<<<<< HEAD
-							{/if}
-						</div>
-					</Pane>
-					<Pane size={$connectingInput?.opened ? 0 : 30}>
-						<div class="relative h-full w-full">
-							<InlineScriptsPanel />
-						</div>
-					</Pane>
-				</SplitPanesWrapper>
-			</Pane>
-			<Pane size={21} minSize={5} maxSize={33}>
-				<div class="relative">
-					<Tabs bind:selected={selectedTab}>
-						<Tab value="insert" size="xs">
-							<div class="m-1 flex flex-row gap-2">
-								<Icon data={faPlus} />
-								<span>Insert</span>
-							</div>
-						</Tab>
-						<Tab value="settings" size="xs">
-							<div class="m-1 flex flex-row gap-2">
-								<Icon data={faSliders} />
-								<span>Settings</span>
-							</div>
-						</Tab>
-						<svelte:fragment slot="content">
-							<TabContent value="settings">
-								{#if $selectedComponent !== undefined && $selectedComponent !== 'context'}
-									<SettingsPanel />
-								{:else}
-									<div class="p-4 min-w-[150px] text-sm">No component selected.</div>
-								{/if}
-							</TabContent>
-							<TabContent value="insert">
-								<ComponentList />
-							</TabContent>
-						</svelte:fragment>
-					</Tabs>
-					{#if $connectingInput.opened}
-						<div
-							class="fixed top-32  p-2 z-50 flex justify-center items-center"
-							transition:fly={{ duration: 100, y: -100 }}
-						>
-							<Alert title="Connecting" type="info">
-								<div class="flex gap-2 flex-col">
-									Click on the output of the component you want to connect to on the left panel.
-									<div>
-										<Button
-											color="blue"
-											variant="border"
-											size="xs"
-											on:click={() => {
-												$connectingInput.opened = false
-												$connectingInput.input = undefined
-											}}
-										>
-											Stop connecting
-										</Button>
-									</div>
-=======
 							</Pane>
 							<Pane size={$connectingInput?.opened ? 0 : 30}>
 								<div class="relative h-full w-full">
@@ -227,7 +166,6 @@
 								<div class="m-1 flex flex-row gap-2">
 									<Icon data={faPlus} />
 									<span>Insert</span>
->>>>>>> 099c4fd1
 								</div>
 							</Tab>
 							<Tab value="settings" size="xs">
