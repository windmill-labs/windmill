--- conflicted
+++ resolved
@@ -79,24 +79,31 @@
 		<AppPreview app={$appStore} />
 	{:else}
 		<SplitPanesWrapper class="max-w-full overflow-hidden">
-			<Pane size={20} minSize={15} maxSize={40}>
+			<Pane size={20}>
 				<ContextPanel appPath={path} />
 			</Pane>
 			<Pane size={60}>
-				<div class="p-4 bg-gray-100 min-h-full w-full relative">
-					{#if $appStore.grid}
-						<div class={classNames('mx-auto h-full', width)}>
-							<GridEditor />
+				<SplitPanesWrapper horizontal>
+					<Pane size={75}>
+						<div class="bg-gray-100 p-4 relative min-h-full w-full">
+							{#if $appStore.grid}
+								<div class={classNames('mx-auto h-full bg-gray-100', width)}>
+									<GridEditor />
+								</div>
+							{/if}
+							{#if $connectingInput.opened}
+								<div
+									class="absolute top-0 left-0 w-full h-full bg-black border-2 bg-opacity-25 z-1 flex justify-center items-center"
+								/>
+							{/if}
 						</div>
-					{/if}
-					{#if $connectingInput.opened}
-						<div
-							class="absolute top-0 left-0 w-full h-full bg-black border-2 bg-opacity-25 z-1 flex justify-center items-center"
-						/>
-					{/if}
-				</div>
+					</Pane>
+					<Pane size={25}>
+						<InlineScriptsPanel appPath={path} />
+					</Pane>
+				</SplitPanesWrapper>
 			</Pane>
-			<Pane size={30} minSize={25} maxSize={40}>
+			<Pane size={20} minSize={20} maxSize={20}>
 				<Tabs bind:selected={selectedTab}>
 					<Tab value="insert" size="xs">
 						<div class="m-1 flex flex-row gap-2">
@@ -132,67 +139,5 @@
 		</SplitPanesWrapper>
 	{/if}
 {:else}
-<<<<<<< HEAD
-	<SplitPanesWrapper class="max-w-full overflow-hidden">
-		<Pane size={20}>
-			<ContextPanel appPath={path} />
-		</Pane>
-		<Pane size={60}>
-			<SplitPanesWrapper horizontal>
-				<Pane size={75}>
-					<div class="bg-gray-100 p-4 relative min-h-full w-full">
-						{#if $appStore.grid}
-							<div class={classNames('mx-auto h-full bg-gray-100', width)}>
-								<GridEditor />
-							</div>
-						{/if}
-						{#if $connectingInput.opened}
-							<div
-								class="absolute top-0 left-0 w-full h-full bg-black border-2 bg-opacity-25 z-1 flex justify-center items-center"
-							/>
-						{/if}
-					</div>
-				</Pane>
-				<Pane size={25}>
-					<InlineScriptsPanel appPath={path} />
-				</Pane>
-			</SplitPanesWrapper>
-		</Pane>
-		<Pane size={20} minSize={20} maxSize={20}>
-			<Tabs bind:selected={selectedTab}>
-				<Tab value="insert" size="xs">
-					<div class="m-1 flex flex-row gap-2">
-						<Icon data={faPlus} />
-						<span>Insert</span>
-					</div>
-				</Tab>
-				<Tab value="settings" size="xs">
-					<div class="m-1 flex flex-row gap-2">
-						<Icon data={faSliders} />
-						<span>Settings</span>
-					</div>
-				</Tab>
-				<svelte:fragment slot="content">
-					<TabContent value="settings">
-						{#if $selectedComponent !== undefined}
-							{#each $appStore.grid as gridItem (gridItem.id)}
-								{#if gridItem.data.id === $selectedComponent}
-									<ComponentPanel bind:component={gridItem.data} />
-								{/if}
-							{/each}
-						{/if}
-						{#if $selectedComponent === undefined}
-							<div class="p-4 text-sm">No component selected.</div>
-						{/if}
-					</TabContent>
-					<TabContent value="insert">
-						<ComponentList />
-					</TabContent>
-				</svelte:fragment>
-			</Tabs>
-		</Pane>
-	</SplitPanesWrapper>
-=======
 	App editor not available to operators
->>>>>>> af8e0ccd
 {/if}