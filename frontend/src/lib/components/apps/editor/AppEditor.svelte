<script lang="ts">
	import SplitPanesWrapper from '$lib/components/splitPanes/SplitPanesWrapper.svelte'
	import { onMount, setContext } from 'svelte'

	import { Pane } from 'svelte-splitpanes'
	import { writable } from 'svelte/store'
	import { buildWorld, type World } from '../rx'
	import type {
		App,
		AppEditorContext,
		ConnectingInput,
		EditorBreakpoint,
		EditorMode,
		InputType
	} from '../types'
	import AppEditorHeader from './AppEditorHeader.svelte'
	import GridEditor from './GridEditor.svelte'

	import Tabs from '$lib/components/common/tabs/Tabs.svelte'
	import TabContent from '$lib/components/common/tabs/TabContent.svelte'
	import { Tab } from '$lib/components/common'
	import ComponentList from './componentsPanel/ComponentList.svelte'
	import Icon from 'svelte-awesome'
	import { faPlus, faSliders } from '@fortawesome/free-solid-svg-icons'
	import ComponentPanel from './settingsPanel/ComponentPanel.svelte'
	import ContextPanel from './contextPanel/ContextPanel.svelte'
	import { classNames } from '$lib/utils'
	import { Breakpoints } from '../gridUtils'

	export let app: App
	export let path: string
	export let initialMode: EditorMode = 'dnd'

	const appStore = writable<App>(app)
	const worldStore = writable<World | undefined>(undefined)
	const staticOutputs = writable<Record<string, string[]>>({})
	const selectedComponent = writable<string | undefined>(undefined)
	const mode = writable<EditorMode>(initialMode)
	const breakpoint = writable<EditorBreakpoint>('lg')

	const connectingInput = writable<ConnectingInput<InputType, any>>({
		opened: false,
		input: undefined
	})

	setContext<AppEditorContext>('AppEditorContext', {
		worldStore,
		staticOutputs,
		app: appStore,
		selectedComponent,
		mode,
		connectingInput,
		breakpoint
	})

	function clearSelectionOnPreview() {
		if ($mode === 'preview') {
			$selectedComponent = undefined
		}
	}

	let mounted = false
	onMount(() => {
		mounted = true
	})

	$: mounted && ($worldStore = buildWorld($staticOutputs))
	$: $mode && $selectedComponent && clearSelectionOnPreview()
	$: selectedTab = $selectedComponent ? 'settings' : 'insert'
	$: previewing = $mode === 'preview'

	$: width = $breakpoint === 'sm' ? 'w-[640px]' : 'w-full '
</script>

<<<<<<< HEAD
{#if initialMode !== 'preview'}
	<AppEditorHeader bind:title={$appStore.title} bind:mode={$mode} bind:breakpoint={$breakpoint} />
{/if}

<SplitPanesWrapper>
	<Pane size={previewing ? 0 : 20} minSize={20} maxSize={40}>
=======
<AppEditorHeader bind:title={$appStore.title} bind:mode={$mode} />
<SplitPanesWrapper class="max-w-full overflow-hidden">
	<Pane size={previewing ? 0 : 20} minSize={previewing ? 0 : 20} maxSize={40}>
>>>>>>> bff9130a
		<ContextPanel appPath={path} />
	</Pane>
	<Pane size={previewing ? 100 : 60}>
		<div class="p-4 bg-gray-100 h-full w-full">
			{#if $appStore.grid}
				<div class={classNames('mx-auto h-full', width)}>
					<GridEditor />
				</div>
			{/if}
		</div>
	</Pane>
	<Pane size={previewing ? 0 : 25} minSize={previewing ? 0 : 20} maxSize={40}>
		<Tabs bind:selected={selectedTab}>
			<Tab value="insert" size="xs">
				<div class="m-1 flex flex-row gap-2">
					<Icon data={faPlus} />
					<span>Insert</span>
				</div>
			</Tab>
			<Tab value="settings" size="xs">
				<div class="m-1 flex flex-row gap-2">
					<Icon data={faSliders} />
					<span>Settings</span>
				</div>
			</Tab>
			<svelte:fragment slot="content">
				<TabContent value="settings">
					{#if $selectedComponent !== undefined}
						{#each $appStore.grid as gridItem (gridItem.id)}
							{#if gridItem.data.id === $selectedComponent}
								<ComponentPanel bind:component={gridItem.data} />
							{/if}
						{/each}
					{/if}
					{#if $selectedComponent === undefined}
						<div class="p-4 text-sm">No component selected.</div>
					{/if}
				</TabContent>
				<TabContent value="insert">
					<ComponentList />
				</TabContent>
			</svelte:fragment>
		</Tabs>
	</Pane>
</SplitPanesWrapper><|MERGE_RESOLUTION|>--- conflicted
+++ resolved
@@ -72,18 +72,12 @@
 	$: width = $breakpoint === 'sm' ? 'w-[640px]' : 'w-full '
 </script>
 
-<<<<<<< HEAD
 {#if initialMode !== 'preview'}
 	<AppEditorHeader bind:title={$appStore.title} bind:mode={$mode} bind:breakpoint={$breakpoint} />
 {/if}
 
-<SplitPanesWrapper>
-	<Pane size={previewing ? 0 : 20} minSize={20} maxSize={40}>
-=======
-<AppEditorHeader bind:title={$appStore.title} bind:mode={$mode} />
 <SplitPanesWrapper class="max-w-full overflow-hidden">
 	<Pane size={previewing ? 0 : 20} minSize={previewing ? 0 : 20} maxSize={40}>
->>>>>>> bff9130a
 		<ContextPanel appPath={path} />
 	</Pane>
 	<Pane size={previewing ? 100 : 60}>
