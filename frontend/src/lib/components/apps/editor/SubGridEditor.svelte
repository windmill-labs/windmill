<script lang="ts">
	import { classNames } from '$lib/utils'
	import { getContext } from 'svelte'
<<<<<<< HEAD
	import Grid from '@windmill-labs/svelte-grid'
=======
	import Grid from 'svelte-grid'
	import Portal from 'svelte-portal'
>>>>>>> d0b9d415
	import { columnConfiguration, isFixed, toggleFixed } from '../gridUtils'
	import type { AppEditorContext, GridItem } from '../types'
	import Component from './Component.svelte'

	export let subGrid: GridItem[]

	const { app, connectingInput, selectedComponent } =
		getContext<AppEditorContext>('AppEditorContext')

	let pointerdown = false
	const onpointerdown = (e) => {
		e.stopPropagation()
		pointerdown = true
	}
	const onpointerup = () => {
		pointerdown = false
	}

	function removeGridElement(data: any): void {
		throw new Error('Function not implemented.')
	}

	function selectComponent(id: string) {
		if (!$connectingInput.opened) {
			$selectedComponent = id
		}
	}

	function lock(gridComponent: GridItem) {
		let fComponent = $app.grid.find((c) => c.id === gridComponent.id)
		if (fComponent) {
			fComponent = toggleFixed(fComponent)
		}
	}

	let container
</script>

<div class="pb-2 relative w-full z-20 subgrid" bind:this={container}>
	<div
<<<<<<< HEAD
		class=" px-4 pt-4 overflow-auto {$connectingInput?.opened ? '' : ''}"
		on:pointerdown={onpointerdown}
=======
		class="px-4 pt-4 overflow-auto {$connectingInput?.opened ? '' : ''}"
		on:pointerdown|stopPropagation={onpointerdown}
>>>>>>> d0b9d415
		on:pointerleave={onpointerup}
		on:pointerup={onpointerup}
	>
		<div>
			<Grid
				bind:items={subGrid}
				let:dataItem
				rowHeight={36}
				cols={columnConfiguration}
				fastStart={true}
				gap={[4, 2]}
				scroller={container}
			>
				{#each subGrid as gridComponent (gridComponent.id)}
					{#if gridComponent.data.id === dataItem.data.id}
						<!-- svelte-ignore a11y-click-events-have-key-events -->
						{#if $connectingInput.opened}
							{#if $connectingInput.opened}
								<div
									on:pointerenter={() =>
										($connectingInput.hoveredComponent = gridComponent.data.id)}
									on:pointerleave={() => ($connectingInput.hoveredComponent = undefined)}
									class="absolute w-full h-full bg-black border-2 bg-opacity-25 z-20 flex justify-center items-center"
								/>
							{/if}
							<div
								style="transform: translate(-50%, -50%);"
								class="absolute w-fit justify-center bg-indigo-500/90 left-[50%] top-[50%] z-50 px-6 rounded border text-white py-2 text-5xl center-center"
							>
								{dataItem.data.id}
							</div>
						{/if}

						<!-- svelte-ignore a11y-click-events-have-key-events -->
						<div
							on:pointerdown={() => selectComponent(dataItem.data.id)}
							class={classNames(
								'h-full w-full center-center',
								$selectedComponent === dataItem.data.id ? 'active-grid-item' : '',
								gridComponent.data.card ? 'border border-gray-100' : '',
								'top-0'
							)}
						>
							<Component
								{pointerdown}
								bind:component={gridComponent.data}
								selected={$selectedComponent === dataItem.data.id}
								locked={isFixed(gridComponent)}
								on:delete={() => removeGridElement(gridComponent.data)}
								on:lock={() => lock(gridComponent)}
							/>
						</div>
					{/if}
				{/each}
			</Grid>
		</div>
	</div>
</div><|MERGE_RESOLUTION|>--- conflicted
+++ resolved
@@ -1,12 +1,7 @@
 <script lang="ts">
 	import { classNames } from '$lib/utils'
 	import { getContext } from 'svelte'
-<<<<<<< HEAD
 	import Grid from '@windmill-labs/svelte-grid'
-=======
-	import Grid from 'svelte-grid'
-	import Portal from 'svelte-portal'
->>>>>>> d0b9d415
 	import { columnConfiguration, isFixed, toggleFixed } from '../gridUtils'
 	import type { AppEditorContext, GridItem } from '../types'
 	import Component from './Component.svelte'
@@ -47,13 +42,8 @@
 
 <div class="pb-2 relative w-full z-20 subgrid" bind:this={container}>
 	<div
-<<<<<<< HEAD
-		class=" px-4 pt-4 overflow-auto {$connectingInput?.opened ? '' : ''}"
-		on:pointerdown={onpointerdown}
-=======
 		class="px-4 pt-4 overflow-auto {$connectingInput?.opened ? '' : ''}"
 		on:pointerdown|stopPropagation={onpointerdown}
->>>>>>> d0b9d415
 		on:pointerleave={onpointerup}
 		on:pointerup={onpointerup}
 	>
