<script lang="ts">
	import { classNames } from '$lib/utils'
	import { createEventDispatcher, getContext } from 'svelte'
	import { twMerge } from 'tailwind-merge'
	import { columnConfiguration, isFixed, toggleFixed } from '../gridUtils'
	import type { AppEditorContext, AppViewerContext, GridItem } from '../types'
	import Component from './component/Component.svelte'
	import { expandGriditem, findGridItem, sortGridItemsPosition } from './appUtils'
	import { push } from '$lib/history'
	import Grid from '../svelte-grid/Grid.svelte'
	import GridViewer from './GridViewer.svelte'

	export let containerHeight: number
	export let containerWidth: number | undefined = undefined
	let classes = ''
	export { classes as class }
	export let style = ''
	export let noPadding = false
	export let noYPadding = false
	export let subGrid: GridItem[] = []
	export let visible: boolean = true
	export let id: string
	export let shouldHighlight: boolean = true

	const dispatch = createEventDispatcher()

	const { app, connectingInput, selectedComponent, focusedGrid, mode, parentWidth, breakpoint } =
		getContext<AppViewerContext>('AppViewerContext')

	const { history } = getContext<AppEditorContext>('AppEditorContext')

	$: highlight = id === $focusedGrid?.parentComponentId && shouldHighlight

	let pointerdown = false
	let onComponent: string | undefined = undefined

	const onpointerdown = (e) => {
		if (onComponent === undefined) {
			dispatch('focus')
		} else {
			onComponent = undefined
		}
		pointerdown = true
	}

	const onpointerup = () => {
		pointerdown = false
	}

	function selectComponent(id: string) {
		onComponent = id
		if (!$connectingInput.opened) {
			$selectedComponent = id
			/*
			$focusedGrid = {
				parentComponentId: parentId,
				subGridIndex: index
			}
			*/
		}
	}

	function lock(dataItem: GridItem) {
		let fComponent = findGridItem($app, dataItem.data.id)
		if (fComponent) {
			fComponent = toggleFixed(fComponent)
		}
		$app = $app
	}

	// @ts-ignore
	let container
</script>

<div
	class="translate-x-0 translate-y-0 relative w-full subgrid {visible
		? 'visible'
		: 'invisible h-0 overflow-hidden'} 	"
	bind:this={container}
>
	<div
		class={twMerge(
			'overflow-auto',
			noYPadding ? '' : 'py-2',
			classes ?? '',
			noPadding ? 'px-0' : 'px-2'
		)}
		on:pointerdown|stopPropagation={onpointerdown}
		on:pointerleave={onpointerup}
		on:pointerup={onpointerup}
		style="height: {containerHeight}px; {style ?? ''}"
	>
<<<<<<< HEAD
		<div
			class={highlight && $mode !== 'preview'
				? 'border-gray-400 border border-dashed min-h-full'
				: ''}
		>
			<Grid
=======
		{#if $mode !== 'preview'}
			<div class={highlight ? 'border-gray-400  border border-dashed' : ''}>
				<Grid
					items={subGrid}
					on:redraw={(e) => {
						push(history, $app)
						subGrid = e.detail
					}}
					let:dataItem
					rowHeight={36}
					cols={columnConfiguration}
					fastStart={true}
					gap={[4, 2]}
					scroller={container}
					parentWidth={$parentWidth - 17}
					{containerWidth}
				>
					<!-- svelte-ignore a11y-click-events-have-key-events -->
					{#if $connectingInput.opened}
						<div
							on:pointerenter={() => ($connectingInput.hoveredComponent = dataItem.data.id)}
							on:pointerleave={() => ($connectingInput.hoveredComponent = undefined)}
							class="absolute w-full h-full bg-black border-2 bg-opacity-25 z-20 flex justify-center items-center"
						/>
						<div
							style="transform: translate(-50%, -50%);"
							class="absolute w-fit justify-center bg-indigo-500/90 left-[50%] top-[50%] z-50 px-6 rounded border text-white py-2 text-5xl center-center"
						>
							{dataItem.data.id}
						</div>
					{/if}

					<!-- svelte-ignore a11y-click-events-have-key-events -->
					<div
						on:pointerdown={() => selectComponent(dataItem.data.id)}
						class={classNames(
							'h-full w-full center-center',
							$selectedComponent === dataItem.data.id ? 'active-grid-item' : '',
							dataItem.data.card ? 'border border-gray-100' : '',
							'top-0'
						)}
					>
						<Component
							render={visible}
							{pointerdown}
							component={dataItem.data}
							selected={$selectedComponent === dataItem.data.id}
							locked={isFixed(dataItem)}
							on:lock={() => lock(dataItem)}
							on:expand={() => {
								const parentGridItem = findGridItem($app, id)

								if (!parentGridItem) {
									return
								}
								$selectedComponent = dataItem.data.id
								push(history, $app)

								expandGriditem(subGrid, dataItem, $breakpoint, parentGridItem)
								$app = $app
							}}
						/>
					</div>
				</Grid>
			</div>
		{:else}
			<GridViewer
>>>>>>> 9bfd4714
				items={subGrid}
				let:dataItem
				rowHeight={36}
				cols={columnConfiguration}
				gap={[4, 2]}
				parentWidth={$parentWidth - 17}
				{containerWidth}
			>
				<!-- svelte-ignore a11y-click-events-have-key-events -->
				<div
					on:pointerdown={() => selectComponent(dataItem.data.id)}
					class={classNames('h-full w-full center-center', 'top-0')}
				>
					<Component
						render={visible}
						{pointerdown}
						component={dataItem.data}
						selected={$selectedComponent === dataItem.data.id}
						locked={isFixed(dataItem)}
					/>
				</div>
			</GridViewer>
		{/if}
	</div>
</div><|MERGE_RESOLUTION|>--- conflicted
+++ resolved
@@ -90,16 +90,8 @@
 		on:pointerup={onpointerup}
 		style="height: {containerHeight}px; {style ?? ''}"
 	>
-<<<<<<< HEAD
-		<div
-			class={highlight && $mode !== 'preview'
-				? 'border-gray-400 border border-dashed min-h-full'
-				: ''}
-		>
-			<Grid
-=======
 		{#if $mode !== 'preview'}
-			<div class={highlight ? 'border-gray-400  border border-dashed' : ''}>
+			<div class={highlight ? 'border-gray-400  border border-dashed min-h-full' : ''}>
 				<Grid
 					items={subGrid}
 					on:redraw={(e) => {
@@ -165,7 +157,6 @@
 			</div>
 		{:else}
 			<GridViewer
->>>>>>> 9bfd4714
 				items={subGrid}
 				let:dataItem
 				rowHeight={36}
