<script lang="ts">
	import Button from '$lib/components/common/button/Button.svelte'
	import CloseButton from '$lib/components/common/CloseButton.svelte'
	import { faPlus } from '@fortawesome/free-solid-svg-icons'
	import { getContext, tick } from 'svelte'
	import type { AppViewerContext } from '../../types'
	import { deleteGridItem } from '../appUtils'
	import type { AppComponent } from '../component'
	import PanelSection from './common/PanelSection.svelte'
	import { dndzone } from 'svelte-dnd-action'
	import { generateRandomString } from '$lib/utils'
	import { GripVertical } from 'lucide-svelte'

	export let tabs: string[] = []
	export let word: string = 'Tab'

	export let component: AppComponent

	let items = tabs.map((tab, index) => {
		return { value: tab, id: generateRandomString(), originalIndex: index }
	})

	$: tabs = items.map((item) => item.value)

	const { app, runnableComponents, componentControl } =
		getContext<AppViewerContext>('AppViewerContext')

	function addTab() {
<<<<<<< HEAD
		const numberOfTabs = tabs.length
		tabs = [...tabs, `${word} ${numberOfTabs + 1}`]
=======
		const numberOfTabs = items.length
>>>>>>> f248c096

		if (!$app.subgrids) {
			$app.subgrids = {}
		}

		$app.subgrids[`${component.id}-${numberOfTabs}`] = []
		component.numberOfSubgrids = items.length

		items = [
			...items,
			{
				value: `Tab ${items.length + 1}`,
				id: generateRandomString(),
				originalIndex: items.length - 1
			}
		]
	}

	function deleteSubgrid(index: number) {
		let subgrid = `${component.id}-${index}`
		for (const item of $app!.subgrids![subgrid]) {
			const components = deleteGridItem($app, item.data, subgrid, false)
			for (const key in components) {
				delete $runnableComponents[key]
			}
		}
		$runnableComponents = $runnableComponents
		for (let i = index; i < items.length - 1; i++) {
			$app!.subgrids![`${component.id}-${i}`] = $app!.subgrids![`${component.id}-${i + 1}`]
		}

		// Remove the corresponding item from the items array
		items = items.filter((item) => item.originalIndex !== index)

		component.numberOfSubgrids = items.length
		$app = $app

		// Update the originalIndex of the remaining items
		items.forEach((item, i) => {
			item.originalIndex = i
		})
	}

	function handleConsider(e: CustomEvent): void {
		const { items: newItems } = e.detail

		items = newItems
	}

	function updateItemValue(index: number, e: Event): void {
		const newValue = (e.target as HTMLInputElement).value
		items[index].value = newValue
		items = [...items]
	}

	function handleFinalize(e: CustomEvent) {
		const { items: newItems } = e.detail

		items = newItems

		// if the originalIndex are not in order, we should swap the subgrids
		if (items.some((item, index) => item.originalIndex !== index)) {
			const newSubgrids = {}
			for (let i = 0; i < items.length; i++) {
				newSubgrids[`${component.id}-${i}`] =
					$app!.subgrids![`${component.id}-${items[i].originalIndex}`] ?? []
			}

			// update originalIndex
			items.forEach((item, i) => {
				item.originalIndex = i
			})

			$app!.subgrids = {
				...$app!.subgrids,
				...newSubgrids
			}
			$app = $app

			tick().then(() => {
				const targetIndex = items.findIndex((i) => i.id === e.detail.info.id)
				$componentControl[component.id]?.setTab?.(targetIndex)
			})
		}

		dragDisabled = true
	}

	let dragDisabled = true

	function startDrag(event) {
		event.preventDefault()
		dragDisabled = false
	}

	function handleKeyDown(event: KeyboardEvent): void {
		if ((event.key === 'Enter' || event.key === ' ') && dragDisabled) {
			dragDisabled = false
		}
	}
</script>

<<<<<<< HEAD
<PanelSection title={`${word}s ${tabs.length > 0 ? `(${tabs.length})` : ''}`}>
	{#if tabs.length == 0}
=======
<PanelSection title={`Tabs ${items.length > 0 ? `(${items.length})` : ''}`}>
	{#if items.length == 0}
>>>>>>> f248c096
		<span class="text-xs text-gray-500">No Tabs</span>
	{/if}
	<div class="w-full flex gap-2 flex-col mt-2">
		<section
			use:dndzone={{
				items,
				flipDurationMs: 200,
				dropTargetStyle: {}
			}}
			on:consider={handleConsider}
			on:finalize={handleFinalize}
		>
			{#each items as item, index (item.id)}
				<div class="w-full flex flex-row gap-2 items-center relative my-1">
					<input
						on:keydown|stopPropagation
						on:input={(e) => updateItemValue(index, e)}
						type="text"
						bind:value={items[index].value}
					/>
					<div class="absolute right-6">
						<CloseButton noBg on:close={() => deleteSubgrid(index)} />
					</div>
					<!-- svelte-ignore a11y-no-noninteractive-tabindex -->
					<div
						tabindex={dragDisabled ? 0 : -1}
						class="w-4 h-4"
						on:mousedown={startDrag}
						on:touchstart={startDrag}
						on:keydown={handleKeyDown}
					>
						<GripVertical size={16} />
					</div>
				</div>
			{/each}
		</section>
		<Button
			size="xs"
			color="light"
			variant="border"
			startIcon={{ icon: faPlus }}
			on:click={addTab}
			iconOnly
		/>
	</div>
</PanelSection><|MERGE_RESOLUTION|>--- conflicted
+++ resolved
@@ -26,12 +26,7 @@
 		getContext<AppViewerContext>('AppViewerContext')
 
 	function addTab() {
-<<<<<<< HEAD
-		const numberOfTabs = tabs.length
-		tabs = [...tabs, `${word} ${numberOfTabs + 1}`]
-=======
 		const numberOfTabs = items.length
->>>>>>> f248c096
 
 		if (!$app.subgrids) {
 			$app.subgrids = {}
@@ -43,7 +38,7 @@
 		items = [
 			...items,
 			{
-				value: `Tab ${items.length + 1}`,
+				value: `${word} ${items.length + 1}`,
 				id: generateRandomString(),
 				originalIndex: items.length - 1
 			}
@@ -134,13 +129,8 @@
 	}
 </script>
 
-<<<<<<< HEAD
 <PanelSection title={`${word}s ${tabs.length > 0 ? `(${tabs.length})` : ''}`}>
 	{#if tabs.length == 0}
-=======
-<PanelSection title={`Tabs ${items.length > 0 ? `(${items.length})` : ''}`}>
-	{#if items.length == 0}
->>>>>>> f248c096
 		<span class="text-xs text-gray-500">No Tabs</span>
 	{/if}
 	<div class="w-full flex gap-2 flex-col mt-2">
