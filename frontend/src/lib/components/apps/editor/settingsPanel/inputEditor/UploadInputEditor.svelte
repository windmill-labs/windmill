<script lang="ts">
	import { FileInput } from '../../../../common'
	import type {
		UploadAppInput,
		UploadS3AppInput,
		FileUploadData,
		StaticInput
	} from '../../../inputType'
	import type { ReadFileAs } from '../../../../common/fileInput/model'
	import FileUpload from '$lib/components/common/fileUpload/FileUpload.svelte'
	import { writable, type Writable } from 'svelte/store'

	export let componentInput: UploadAppInput | UploadS3AppInput | StaticInput<any> | undefined
	export let fileUpload: UploadAppInput['fileUpload'] | UploadS3AppInput['fileUploadS3'] | undefined
	export let s3: boolean | undefined = false
	export let prefix: string | undefined = undefined
	export let workspace: string | undefined = undefined
	export let s3FileUploadRawMode: boolean = false

	let fileUploads: Writable<FileUploadData[]> = writable([])

	function hasConvertTo(upload: any): upload is { convertTo: ReadFileAs } {
		return upload && 'convertTo' in upload
	}
</script>

{#if s3}
	<FileUpload
		acceptedFileTypes={[fileUpload?.accept ?? '*']}
		allowMultiple={fileUpload?.multiple}
		containerText={'Drag and drop a file'}
		customResourceType="s3"
		iconSize={24}
		customClass="text-sm py-4"
		{fileUploads}
		{workspace}
		pathTransformer={({ file }) => {
			const cleanPrefix = prefix ? `${prefix.replace(/^\/+|\/+$/g, '')}/` : ''
			return `${cleanPrefix}${file.name}`
		}}
		on:addition={({ detail }) => {
<<<<<<< HEAD
			componentInput = {
				...componentInput,
				type: 'static',
				value: `s3://${detail.path}`
=======
			// @ts-ignore
			componentInput = {
				...componentInput,
				type: 'uploadS3',
				value: { s3: detail.path }
>>>>>>> 58fa4c80
			}
			s3FileUploadRawMode = true
		}}
	/>
{:else}
	<FileInput
		accept={fileUpload?.accept}
		multiple={fileUpload?.multiple}
		convertTo={hasConvertTo(fileUpload) ? fileUpload.convertTo : undefined}
		iconSize={24}
		class="text-sm py-4"
		on:change={({ detail }) => {
			componentInput = {
				...componentInput,
				type: 'static',
				value: fileUpload?.multiple ? detail : detail?.[0]
			}
		}}
	>
		<svelte:fragment slot="selected-title">
			<!-- Removing the title when there is a selected file -->
			<span></span>
		</svelte:fragment>
	</FileInput>
{/if}<|MERGE_RESOLUTION|>--- conflicted
+++ resolved
@@ -39,18 +39,11 @@
 			return `${cleanPrefix}${file.name}`
 		}}
 		on:addition={({ detail }) => {
-<<<<<<< HEAD
-			componentInput = {
-				...componentInput,
-				type: 'static',
-				value: `s3://${detail.path}`
-=======
 			// @ts-ignore
 			componentInput = {
 				...componentInput,
 				type: 'uploadS3',
 				value: { s3: detail.path }
->>>>>>> 58fa4c80
 			}
 			s3FileUploadRawMode = true
 		}}
