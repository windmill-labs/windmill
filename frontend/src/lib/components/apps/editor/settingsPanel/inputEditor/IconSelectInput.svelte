<script lang="ts">
	import type { StaticInput } from '../../../inputType'
	import { Loader2 } from 'lucide-svelte'
	import { ClearableInput, Popup } from '../../../../common'

	export let componentInput: StaticInput<string>

	let loading = false
	let items: { label: string; icon: any }[]
	let filteredItems: { label: string; icon: any }[]
	let search = ''

	$: if (search) {
		filteredItems = items.filter((item) => {
			return item.label.toLowerCase().includes(search.toLowerCase())
		})
	} else {
		filteredItems = items
	}

	async function getData() {
		if (items) {
		}
		loading = true
		const data = await import('lucide-svelte/dist/svelte/icons')

		filteredItems = items = Object.entries(data)
			.filter(([key]) => !(key.endsWith('Icon') || key.startsWith('Lucide')))
			.map(([key, icon]) => ({ label: key, icon }))

		loading = false
	}

	function select(label: string) {
		componentInput.value = label

		const elem = document.activeElement as HTMLElement
		if (elem.blur) {
			elem.blur()
		}
	}
</script>

<Popup
	let:close
	floatingConfig={{
		strategy: 'absolute',
		placement: 'bottom-end'
	}}
>
	<svelte:fragment slot="button">
		<div class="relative">
			<ClearableInput
				readonly
				value={componentInput.value}
				on:change={({ detail }) => (componentInput.value = detail)}
				on:focus={getData}
				class="!pr-6"
			/>
			{#if loading}
				<div class="center-center absolute right-2 top-1/2 transform -translate-y-1/2 p-0.5">
					<Loader2 class="animate-spin" size={16} />
				</div>
			{/if}
		</div>
	</svelte:fragment>
	{#if !loading}
		{#if filteredItems}
			<div class="w-72">
				<input
					on:keydown={(event) => {
						if (!['ArrowDown', 'ArrowUp'].includes(event.key)) {
							event.stopPropagation()
						}
					}}
					bind:value={search}
					type="text"
					placeholder="Search"
					class="col-span-4 mb-2"
				/>
				<div class="grid gap-1 grid-cols-4 max-h-[300px] overflow-auto">
					{#each filteredItems as { label, icon }}
						<button
							type="button"
							title={label}
							on:click={() => {
								select(label)
								close(null)
							}}
							class="w-full center-center flex-col font-normal p-1
									hover:bg-gray-100 focus:bg-gray-100 rounded duration-200
									{label === componentInput.value ? 'text-blue-600 bg-blue-50 pointer-events-none' : ''}"
<<<<<<< HEAD
						>
							<svelte:component this={icon} size={22} />
							<span class="inline-block w-full text-[10px] ellipsize pt-0.5">
								{label}
							</span>
						</button>
					{:else}
						<div class="col-span-4 text-center text-gray-700 text-sm p-2">
							No icons match your search
						</div>
					{/each}
				</div>
=======
							>
								<svelte:component this={icon} size={22} />
								<span class="inline-block w-full text-[10px] ellipsize pt-0.5">
									{label}
								</span>
							</button>
						{:else}
							<div class="col-span-4 text-center text-secondary text-sm p-2">
								No icons match your search
							</div>
						{/each}
					</div>
				{:else}
					<div class="text-center text-sm text-secondary p-2"> Couldn't load options </div>
				{/if}
>>>>>>> a65e8cd5
			</div>
		{:else}
			<div class="text-center text-sm text-gray-600 p-2"> Couldn't load options </div>
		{/if}
	{/if}
</Popup><|MERGE_RESOLUTION|>--- conflicted
+++ resolved
@@ -88,9 +88,8 @@
 								close(null)
 							}}
 							class="w-full center-center flex-col font-normal p-1
-									hover:bg-gray-100 focus:bg-gray-100 rounded duration-200
+									hover:bg-gray-100 focus:bg-gray-100 rounded duration-200 dark:hover:bg-frost-900 dark:focus:bg-frost-900
 									{label === componentInput.value ? 'text-blue-600 bg-blue-50 pointer-events-none' : ''}"
-<<<<<<< HEAD
 						>
 							<svelte:component this={icon} size={22} />
 							<span class="inline-block w-full text-[10px] ellipsize pt-0.5">
@@ -103,23 +102,6 @@
 						</div>
 					{/each}
 				</div>
-=======
-							>
-								<svelte:component this={icon} size={22} />
-								<span class="inline-block w-full text-[10px] ellipsize pt-0.5">
-									{label}
-								</span>
-							</button>
-						{:else}
-							<div class="col-span-4 text-center text-secondary text-sm p-2">
-								No icons match your search
-							</div>
-						{/each}
-					</div>
-				{:else}
-					<div class="text-center text-sm text-secondary p-2"> Couldn't load options </div>
-				{/if}
->>>>>>> a65e8cd5
 			</div>
 		{:else}
 			<div class="text-center text-sm text-gray-600 p-2"> Couldn't load options </div>
