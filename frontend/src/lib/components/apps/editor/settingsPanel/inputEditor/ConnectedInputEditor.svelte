--- conflicted
+++ resolved
@@ -35,9 +35,8 @@
 	$: $connectingInput && applyConnection()
 </script>
 
-<<<<<<< HEAD
 {#if componentInput.connection}
-	<div class="flex justify-between w-full">
+	<div class="flex justify-between w-full gap-1">
 		<span class="text-xs">Status</span>
 		<Badge color="green">Connected</Badge>
 	</div>
@@ -55,68 +54,32 @@
 		color="red"
 		variant="border"
 		on:click={() => {
-			componentInput.connection = undefined
+			if (componentInput.type === 'connected') {
+				componentInput.connection = undefined
+			}
 		}}
 	>
 		Disconnect
 	</Button>
 {:else}
-	<div class="flex justify-between w-full">
+	<div class="flex justify-between w-full gap-1">
 		<span class="text-xs">Status</span>
 		<Badge color="yellow">Not connected</Badge>
 	</div>
-	<Button size="xs" endIcon={{ icon: faArrowRight }} color="blue" on:click={startConnecting}>
+	<Button
+		size="xs"
+		endIcon={{ icon: faArrowRight }}
+		color="blue"
+		on:click={() => {
+			if (componentInput.type === 'connected') {
+				$connectingInput = {
+					opened: true,
+					input: undefined,
+					hoveredComponent: undefined
+				}
+			}
+		}}
+	>
 		Connect
 	</Button>
-=======
-{#if componentInput.type === 'connected'}
-	{#if componentInput.connection}
-		<div class="flex justify-between w-full gap-1">
-			<span class="text-xs">Status</span>
-			<Badge color="green">Connected</Badge>
-		</div>
-		<div class="flex justify-between w-full">
-			<span class="text-xs">Component</span>
-			<Badge color="indigo">{componentInput.connection.componentId}</Badge>
-		</div>
-		<div class="flex justify-between w-full">
-			<span class="text-xs">Path</span>
-			<Badge color="indigo">{componentInput.connection.path}</Badge>
-		</div>
-		<Button
-			size="xs"
-			startIcon={{ icon: faClose }}
-			color="red"
-			variant="border"
-			on:click={() => {
-				if (componentInput.type === 'connected') {
-					componentInput.connection = undefined
-				}
-			}}
-		>
-			Disconnect
-		</Button>
-	{:else}
-		<div class="flex justify-between w-full gap-1">
-			<span class="text-xs">Status</span>
-			<Badge color="yellow">Not connected</Badge>
-		</div>
-		<Button
-			size="xs"
-			endIcon={{ icon: faArrowRight }}
-			color="blue"
-			on:click={() => {
-				if (componentInput.type === 'connected') {
-					$connectingInput = {
-						opened: true,
-						input: undefined,
-						hoveredComponent: undefined
-					}
-				}
-			}}
-		>
-			Connect
-		</Button>
-	{/if}
->>>>>>> 099c4fd1
 {/if}