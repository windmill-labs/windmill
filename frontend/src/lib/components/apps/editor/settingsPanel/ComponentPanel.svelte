<script lang="ts">
	import Button from '$lib/components/common/button/Button.svelte'
	import { faChevronDown, faChevronUp, faCopy, faTrashAlt } from '@fortawesome/free-solid-svg-icons'
	import { getContext } from 'svelte'
	import type { AppEditorContext, AppViewerContext, RichConfiguration } from '../../types'
	import PanelSection from './common/PanelSection.svelte'
	import InputsSpecsEditor from './InputsSpecsEditor.svelte'
	import TableActions from './TableActions.svelte'
	import StaticInputEditor from './inputEditor/StaticInputEditor.svelte'
	import ConnectedInputEditor from './inputEditor/ConnectedInputEditor.svelte'
	import Badge from '$lib/components/common/badge/Badge.svelte'
	import { capitalize, classNames, getModifierKey } from '$lib/utils'
	import { buildExtraLib, fieldTypeToTsType } from '../../utils'
	import Recompute from './Recompute.svelte'
	import Tooltip from '$lib/components/Tooltip.svelte'
	import ComponentInputTypeEditor from './ComponentInputTypeEditor.svelte'
	import AlignmentEditor from './AlignmentEditor.svelte'
	import RunnableInputEditor from './inputEditor/RunnableInputEditor.svelte'
	import TemplateEditor from '$lib/components/TemplateEditor.svelte'
	import { ccomponents, components, type AppComponent } from '../component'
	import CssProperty from '../componentsPanel/CssProperty.svelte'
	import GridTab from './GridTab.svelte'
	import { deleteGridItem } from '../appUtils'
	import GridPane from './GridPane.svelte'
	import { slide } from 'svelte/transition'
	import { push } from '$lib/history'
	import Kbd from '$lib/components/common/kbd/Kbd.svelte'
	import SetTabSection from './SetTabSection.svelte'

	export let component: AppComponent
	export let rowColumns = false
	export let onDelete: (() => void) | undefined = undefined
	export let parent: string | undefined
	export let noGrid = false
	export let duplicateMoveAllowed = true

	let editor: TemplateEditor | undefined = undefined

	const { app, runnableComponents, selectedComponent, worldStore, focusedGrid, stateId, state } =
		getContext<AppViewerContext>('AppViewerContext')

	const { history, ontextfocus } = getContext<AppEditorContext>('AppEditorContext')

	$: editor && ($ontextfocus = () => editor?.focus())

	function removeGridElement() {
		push(history, $app)
		$selectedComponent = undefined
		$focusedGrid = undefined
		if (component && !noGrid) {
			let ids = deleteGridItem($app, component, parent, false)
			for (const key of ids) {
				delete $runnableComponents[key]
			}
		}

		delete $runnableComponents[component.id]
		$app = $app
		$runnableComponents = $runnableComponents

		onDelete?.()
	}

	let viewCssOptions = false

	$: extraLib =
		component?.componentInput?.type === 'template' && $worldStore
			? buildExtraLib($worldStore?.outputsById ?? {}, component?.id, false, $state, false)
			: undefined

	function keydown(event: KeyboardEvent) {
		switch (event.key) {
			case 'Delete': {
				removeGridElement()
				event.stopPropagation()
				break
			}
		}
	}

<<<<<<< HEAD
	if (
		(component.type === 'buttoncomponent' ||
			component.type === 'formcomponent' ||
			component.type === 'formbuttoncomponent') &&
		!component.onSuccess
	) {
		component.onSuccess = {
			setTab: { id: '', index: 0 }
		}
	}
=======
	const initialConfiguration = ccomponents[component.type].initialData.configuration
	const componentInput: RichConfiguration | undefined =
		ccomponents[component.type].initialData.componentInput
>>>>>>> b5124641
</script>

<svelte:window on:keydown={keydown} />

{#if component}
	<div class="flex min-h-full flex-col min-w-[150px] w-full divide-y">
		{#if component.componentInput}
			<PanelSection title="Data Source">
				<svelte:fragment slot="action">
					<span
						class={classNames(
							'text-white px-2 text-2xs py-0.5 font-bold rounded-sm w-fit',
							'bg-indigo-500'
						)}
					>
						{`${component.id}`}
					</span>
					{#if component.componentInput.fieldType !== 'any'}
						<Badge color="blue">
							{component.componentInput.fieldType === 'array' &&
							component.componentInput.subFieldType
								? `${capitalize(fieldTypeToTsType(component.componentInput.subFieldType))}[]`
								: capitalize(fieldTypeToTsType(component.componentInput.fieldType))}
						</Badge>
					{/if}
				</svelte:fragment>

				<ComponentInputTypeEditor bind:componentInput={component.componentInput} />

				<div class="flex flex-col w-full gap-2 my-2">
					{#if component.componentInput.type === 'static'}
						<StaticInputEditor
							fieldType={componentInput?.fieldType}
							subFieldType={componentInput?.subFieldType}
							format={componentInput?.format}
							bind:componentInput={component.componentInput}
							noVariablePicker
						/>
					{:else if component.componentInput.type === 'template' && component.componentInput !== undefined}
						<div class="py-1 min-h-[28px]  rounded border border-1 border-gray-500">
							<TemplateEditor
								bind:this={editor}
								fontSize={12}
								bind:code={component.componentInput.eval}
								{extraLib}
							/>
						</div>
					{:else if component.componentInput.type === 'connected' && component.componentInput !== undefined}
						<ConnectedInputEditor bind:componentInput={component.componentInput} />
					{:else if component.componentInput?.type === 'runnable' && component.componentInput !== undefined}
						<RunnableInputEditor
							appComponent={component}
							bind:appInput={component.componentInput}
							defaultUserInput={component.type == 'formcomponent' ||
								component.type == 'formbuttoncomponent'}
						/>
					{/if}
				</div>
				{#key $stateId}
					{#if component.componentInput?.type === 'runnable'}
						{#if Object.keys(component.componentInput.fields ?? {}).length > 0}
							<div class="border w-full">
								<PanelSection
									title={`Runnable Inputs (${
										Object.keys(component.componentInput.fields ?? {}).length
									})`}
								>
									<svelte:fragment slot="action">
										<Tooltip>
											The runnable inputs of a button component are not settable by the user. They
											must be defined statically or connected.
										</Tooltip>
									</svelte:fragment>

									<InputsSpecsEditor
										id={component.id}
										shouldCapitalize={false}
										bind:inputSpecs={component.componentInput.fields}
										userInputEnabled={component.type === 'formcomponent' ||
											component.type === 'formbuttoncomponent'}
										{rowColumns}
									/>
								</PanelSection>
							</div>
						{/if}
					{/if}
				{/key}
			</PanelSection>
		{/if}
		{#if Object.values(initialConfiguration).length > 0}
			<PanelSection title={`Configuration (${Object.values(initialConfiguration).length})`}>
				<InputsSpecsEditor
					{rowColumns}
					id={component.id}
					inputSpecsConfiguration={initialConfiguration}
					bind:inputSpecs={component.configuration}
					userInputEnabled={false}
				/>
			</PanelSection>
		{/if}

		{#if component.type === 'tabscomponent'}
			<GridTab bind:tabs={component.tabs} {component} />
		{:else if component.type === 'verticalsplitpanescomponent' || component.type === 'horizontalsplitpanescomponent'}
			<GridPane bind:panes={component.panes} {component} />
		{:else if component.type === 'tablecomponent' && Array.isArray(component.actionButtons)}
			<TableActions id={component.id} bind:components={component.actionButtons} />
		{/if}

		<AlignmentEditor bind:component />
		{#if component.type === 'buttoncomponent' || component.type === 'formcomponent' || component.type === 'formbuttoncomponent'}
			<SetTabSection bind:setTab={component.onSuccess.setTab} />

			<Recompute bind:recomputeIds={component.recomputeIds} ownId={component.id} />
		{/if}

		<div class="grow shrink" />

		{#if Object.keys(ccomponents[component.type].customCss ?? {}).length > 0}
			<PanelSection title="Custom CSS">
				<div slot="action">
					<Button
						color="light"
						size="xs"
						endIcon={{ icon: viewCssOptions ? faChevronUp : faChevronDown }}
						on:click={() => (viewCssOptions = !viewCssOptions)}
					>
						{viewCssOptions ? 'Hide' : 'Show'}
					</Button>
				</div>
				{#if viewCssOptions}
					<div transition:slide|local>
						{#each Object.keys(ccomponents[component.type].customCss ?? {}) as name}
							{#if component?.customCss != undefined}
								<div class="w-full mb-2">
									<CssProperty
										forceStyle={ccomponents[component.type].customCss[name].style != undefined}
										forceClass={ccomponents[component.type].customCss[name].class != undefined}
										{name}
										bind:value={component.customCss[name]}
									/>
								</div>
							{/if}
						{/each}
					</div>
				{/if}
			</PanelSection>
		{/if}

		{#if duplicateMoveAllowed}
			<PanelSection title="Copy/Move">
				<div slot="action">
					<Button size="xs" color="red" variant="border" on:click={removeGridElement}>
						Delete&nbsp;&nbsp;
						<Kbd>Del</Kbd>
					</Button>
				</div>
				<div class="flex flex-col gap-1">
					<div>
						<span class="text-gray-600 text-xs mr-2"> Copy:</span>
						<Kbd>{getModifierKey()}</Kbd>+<Kbd>C</Kbd>,
						<Kbd>{getModifierKey()}</Kbd>+<Kbd>V</Kbd>
					</div>
					<div>
						<span class="text-gray-600 text-xs mr-2">Move: </span>
						<Kbd>{getModifierKey()}</Kbd>+<Kbd>X</Kbd>,
						<Kbd>{getModifierKey()}</Kbd>+<Kbd>V</Kbd>
					</div>
					<div>
						<span class="text-gray-600 text-xs mr-2">Navigate:</span>
						<Kbd>&leftarrow;</Kbd>
						<Kbd>&uparrow;</Kbd><Kbd>&rightarrow;</Kbd>
						<Kbd>ESC</Kbd>
					</div>
				</div>
			</PanelSection>
		{/if}
	</div>
{/if}<|MERGE_RESOLUTION|>--- conflicted
+++ resolved
@@ -78,22 +78,21 @@
 		}
 	}
 
-<<<<<<< HEAD
 	if (
 		(component.type === 'buttoncomponent' ||
 			component.type === 'formcomponent' ||
 			component.type === 'formbuttoncomponent') &&
 		!component.onSuccess
 	) {
+		debugger
 		component.onSuccess = {
 			setTab: { id: '', index: 0 }
 		}
 	}
-=======
+
 	const initialConfiguration = ccomponents[component.type].initialData.configuration
 	const componentInput: RichConfiguration | undefined =
 		ccomponents[component.type].initialData.componentInput
->>>>>>> b5124641
 </script>
 
 <svelte:window on:keydown={keydown} />
@@ -206,7 +205,6 @@
 		<AlignmentEditor bind:component />
 		{#if component.type === 'buttoncomponent' || component.type === 'formcomponent' || component.type === 'formbuttoncomponent'}
 			<SetTabSection bind:setTab={component.onSuccess.setTab} />
-
 			<Recompute bind:recomputeIds={component.recomputeIds} ownId={component.id} />
 		{/if}
 
