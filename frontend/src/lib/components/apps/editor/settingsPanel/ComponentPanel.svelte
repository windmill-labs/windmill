<script lang="ts">
	import Button from '$lib/components/common/button/Button.svelte'
	import { faChevronRight } from '@fortawesome/free-solid-svg-icons'
	import { getContext } from 'svelte'
	import type { AppEditorContext, AppViewerContext, GridItem, RichConfiguration } from '../../types'
	import PanelSection from './common/PanelSection.svelte'
	import InputsSpecsEditor from './InputsSpecsEditor.svelte'
	import TableActions from './TableActions.svelte'
	import StaticInputEditor from './inputEditor/StaticInputEditor.svelte'
	import ConnectedInputEditor from './inputEditor/ConnectedInputEditor.svelte'
	import Badge from '$lib/components/common/badge/Badge.svelte'
	import { capitalize, classNames, getModifierKey, isMac } from '$lib/utils'
	import { buildExtraLib, fieldTypeToTsType } from '../../utils'
	import Recompute from './Recompute.svelte'
	import Tooltip from '$lib/components/Tooltip.svelte'
	import ComponentInputTypeEditor from './ComponentInputTypeEditor.svelte'
	import AlignmentEditor from './AlignmentEditor.svelte'
	import RunnableInputEditor from './inputEditor/RunnableInputEditor.svelte'
	import TemplateEditor from '$lib/components/TemplateEditor.svelte'
	import { ccomponents, type AppComponent } from '../component'
	import CssProperty from '../componentsPanel/CssProperty.svelte'
	import GridTab from './GridTab.svelte'
	import { clearErrorByComponentId, clearJobsByComponentId, deleteGridItem } from '../appUtils'
	import GridPane from './GridPane.svelte'
	import { slide } from 'svelte/transition'
	import { push } from '$lib/history'
	import Kbd from '$lib/components/common/kbd/Kbd.svelte'
	import { secondaryMenu } from './secondaryMenu'
	import StylePanel from './StylePanel.svelte'
	import { Delete } from 'lucide-svelte'

	export let componentSettings: { item: GridItem; parent: string | undefined } | undefined =
		undefined
	export let rowColumns = false
	export let onDelete: (() => void) | undefined = undefined
	export let noGrid = false
	export let duplicateMoveAllowed = true

	let editor: TemplateEditor | undefined = undefined

	const {
		app,
		runnableComponents,
		selectedComponent,
		worldStore,
		focusedGrid,
		stateId,
		state,
		errorByComponent,
		jobs
	} = getContext<AppViewerContext>('AppViewerContext')

	const { history, ontextfocus } = getContext<AppEditorContext>('AppEditorContext')

	$: editor && ($ontextfocus = () => editor?.focus())

	function removeGridElement() {
		push(history, $app)

		if (componentSettings?.item.id) {
			$errorByComponent = clearErrorByComponentId(componentSettings?.item.id, $errorByComponent)
			$jobs = clearJobsByComponentId(componentSettings?.item.id, $jobs)
		}
		$selectedComponent = undefined
		$focusedGrid = undefined
		if (componentSettings?.item && !noGrid) {
			let ids = deleteGridItem($app, componentSettings?.item.data, componentSettings?.parent, false)
			for (const key of ids) {
				delete $runnableComponents[key]
			}
		}

		if (componentSettings?.item?.data?.id) {
			delete $runnableComponents[componentSettings?.item?.data?.id]
		}
		$app = $app
		$runnableComponents = $runnableComponents

		onDelete?.()
	}

	let viewCssOptions = false

	$: extraLib =
		componentSettings?.item?.data?.componentInput?.type === 'template' && $worldStore
			? buildExtraLib(
					$worldStore?.outputsById ?? {},
					componentSettings?.item?.data?.id,
					false,
					$state,
					false
			  )
			: undefined

	function keydown(event: KeyboardEvent) {
		const { key, metaKey } = event
		if (key === 'Delte' || (key === 'Backspace' && metaKey)) {
			removeGridElement()
			event.stopPropagation()
		}
	}

	const initialConfiguration = componentSettings?.item?.data?.type
		? ccomponents[componentSettings.item.data.type].initialData.configuration
		: {}

	const componentInput: RichConfiguration | undefined = componentSettings?.item?.data?.type
		? ccomponents[componentSettings?.item?.data?.type].initialData.componentInput
		: undefined

	$: componentSettings?.item?.data && ($app = $app)
</script>

<svelte:window on:keydown={keydown} />

{#if componentSettings?.item?.data}
	{@const component = componentSettings.item.data}
	<div class="flex min-h-full flex-col min-w-[150px] w-full divide-y">
		{#if component.componentInput}
			<PanelSection title="Data Source">
				<svelte:fragment slot="action">
					<span
						class={classNames(
							'text-white px-2 text-2xs py-0.5 font-bold rounded-sm w-fit',
							'bg-indigo-500'
						)}
					>
						{`${component.id}`}
					</span>
					{#if component.componentInput.fieldType !== 'any'}
						<Badge color="blue">
							{component.componentInput.fieldType === 'array' &&
							component.componentInput.subFieldType
								? `${capitalize(fieldTypeToTsType(component.componentInput.subFieldType))}[]`
								: capitalize(fieldTypeToTsType(component.componentInput.fieldType))}
						</Badge>
					{/if}
				</svelte:fragment>

				{#if componentSettings.item.data.componentInput}
					<ComponentInputTypeEditor
						bind:componentInput={componentSettings.item.data.componentInput}
					/>

					<div class="flex flex-col w-full gap-2 my-2">
						{#if componentSettings.item.data.componentInput.type === 'static'}
							<StaticInputEditor
								fieldType={componentInput?.fieldType}
								subFieldType={componentInput?.subFieldType}
								format={componentInput?.format}
								bind:componentInput={componentSettings.item.data.componentInput}
								noVariablePicker
							/>
						{:else if componentSettings.item.data.componentInput.type === 'template' && componentSettings.item.data.componentInput !== undefined}
							<div class="py-1 min-h-[28px]  rounded border border-1 border-gray-500">
								<TemplateEditor
									bind:this={editor}
									fontSize={12}
									bind:code={componentSettings.item.data.componentInput.eval}
									{extraLib}
								/>
							</div>
						{:else if componentSettings.item.data.componentInput.type === 'connected' && component.componentInput !== undefined}
							<ConnectedInputEditor
								bind:componentInput={componentSettings.item.data.componentInput}
							/>
						{:else if componentSettings.item.data.componentInput?.type === 'runnable' && component.componentInput !== undefined}
							<RunnableInputEditor
								appComponent={component}
								bind:appInput={componentSettings.item.data.componentInput}
								defaultUserInput={component.type == 'formcomponent' ||
									component.type == 'formbuttoncomponent'}
							/>
						{/if}
					</div>
				{/if}
				{#key $stateId}
					{#if componentSettings.item.data.componentInput?.type === 'runnable'}
						{#if Object.keys(componentSettings.item.data.componentInput.fields ?? {}).length > 0}
							<div class="border w-full">
								<PanelSection
									title={`Runnable Inputs (${
										Object.keys(componentSettings.item.data.componentInput.fields ?? {}).length
									})`}
								>
									<svelte:fragment slot="action">
										<Tooltip>
											The runnable inputs of a button component are not settable by the user. They
											must be defined statically or connected.
										</Tooltip>
									</svelte:fragment>

									<InputsSpecsEditor
										id={component.id}
										shouldCapitalize={false}
										bind:inputSpecs={componentSettings.item.data.componentInput.fields}
										userInputEnabled={component.type === 'formcomponent' ||
											component.type === 'formbuttoncomponent'}
										{rowColumns}
									/>
								</PanelSection>
							</div>
						{/if}
					{/if}
				{/key}
			</PanelSection>
		{/if}
		{#if Object.values(initialConfiguration).length > 0}
			<PanelSection title={`Configuration (${Object.values(initialConfiguration).length})`}>
				<InputsSpecsEditor
					{rowColumns}
					id={component.id}
					inputSpecsConfiguration={initialConfiguration}
					bind:inputSpecs={componentSettings.item.data.configuration}
					userInputEnabled={false}
				/>
			</PanelSection>
		{/if}

		{#if componentSettings.item.data.type === 'tabscomponent'}
			<GridTab bind:tabs={componentSettings.item.data.tabs} {component} />
		{:else if componentSettings.item.data.type === 'verticalsplitpanescomponent' || componentSettings.item.data.type === 'horizontalsplitpanescomponent'}
			<GridPane bind:panes={componentSettings.item.data.panes} {component} />
		{:else if componentSettings.item.data.type === 'tablecomponent' && Array.isArray(componentSettings.item.data.actionButtons)}
			<TableActions id={component.id} bind:components={componentSettings.item.data.actionButtons} />
		{/if}

		<AlignmentEditor bind:component={componentSettings.item.data} />
		{#if componentSettings.item.data.type === 'buttoncomponent' || componentSettings.item.data.type === 'formcomponent' || componentSettings.item.data.type === 'formbuttoncomponent'}
			<Recompute
				bind:recomputeIds={componentSettings.item.data.recomputeIds}
				ownId={component.id}
			/>
		{/if}

		<div class="grow shrink" />

		{#if Object.keys(ccomponents[component.type].customCss ?? {}).length > 0}
			<PanelSection title="Styling">
				<div slot="action">
					<Button
						color="light"
						size="xs"
						variant="border"
						endIcon={{ icon: faChevronRight }}
						on:click={() => secondaryMenu.open(StylePanel, { component })}
					>
						Open
					</Button>
				</div>
				{#if viewCssOptions}
					<div transition:slide|local class="w-full">
						{#each Object.keys(ccomponents[component.type].customCss ?? {}) as name}
<<<<<<< HEAD
							{#if component?.customCss != undefined}
								<div class="w-full pb-2">
=======
							{#if componentSettings.item.data?.customCss != undefined}
								<div class="w-full mb-2">
>>>>>>> b999c989
									<CssProperty
										forceStyle={ccomponents[component.type].customCss[name].style != undefined}
										forceClass={ccomponents[component.type].customCss[name].class != undefined}
										{name}
										bind:value={componentSettings.item.data.customCss[name]}
									/>
								</div>
							{/if}
						{/each}
					</div>
				{/if}
			</PanelSection>
		{/if}

		{#if duplicateMoveAllowed}
			<PanelSection title="Copy/Move">
				<div slot="action">
					<Button size="xs" color="red" variant="border" on:click={removeGridElement}>
						Delete&nbsp;&nbsp;
						{#if isMac()}
							<Kbd kbdClass="center-center">
								<span class="text-lg leading-none">⌘</span>
								<span class="px-0.5">+</span>
								<Delete size={16} />
							</Kbd>
						{:else}
							<Kbd>Del</Kbd>
						{/if}
					</Button>
				</div>
				<div class="flex flex-col gap-1">
					<div>
						<span class="text-gray-600 text-xs mr-2"> Copy:</span>
						<Kbd>{getModifierKey()}</Kbd>+<Kbd>C</Kbd>,
						<Kbd>{getModifierKey()}</Kbd>+<Kbd>V</Kbd>
					</div>
					<div>
						<span class="text-gray-600 text-xs mr-2">Move: </span>
						<Kbd>{getModifierKey()}</Kbd>+<Kbd>X</Kbd>,
						<Kbd>{getModifierKey()}</Kbd>+<Kbd>V</Kbd>
					</div>
					<div>
						<span class="text-gray-600 text-xs mr-2">Navigate:</span>
						<Kbd>&leftarrow;</Kbd>
						<Kbd>&uparrow;</Kbd><Kbd>&rightarrow;</Kbd>
						<Kbd>ESC</Kbd>
					</div>
				</div>
			</PanelSection>
		{/if}
	</div>
{/if}<|MERGE_RESOLUTION|>--- conflicted
+++ resolved
@@ -251,13 +251,8 @@
 				{#if viewCssOptions}
 					<div transition:slide|local class="w-full">
 						{#each Object.keys(ccomponents[component.type].customCss ?? {}) as name}
-<<<<<<< HEAD
-							{#if component?.customCss != undefined}
-								<div class="w-full pb-2">
-=======
 							{#if componentSettings.item.data?.customCss != undefined}
 								<div class="w-full mb-2">
->>>>>>> b999c989
 									<CssProperty
 										forceStyle={ccomponents[component.type].customCss[name].style != undefined}
 										forceClass={ccomponents[component.type].customCss[name].class != undefined}
