--- conflicted
+++ resolved
@@ -27,18 +27,6 @@
 	import PickInlineScript from './PickInlineScript.svelte'
 	import TableActions from './TableActions.svelte'
 	import { gridColumns } from '../../gridUtils'
-<<<<<<< HEAD
-	import {
-		AlignCenter,
-		AlignLeft,
-		AlignRight,
-		AlignVerticalJustifyCenter,
-		AlignVerticalJustifyEnd,
-		AlignVerticalJustifyStart,
-		Plus
-	} from 'svelte-lucide'
-=======
->>>>>>> 61983831
 	import StaticInputEditor from './StaticInputEditor.svelte'
 	import ConnectedInputEditor from './ConnectedInputEditor.svelte'
 	import Badge from '$lib/components/common/badge/Badge.svelte'
@@ -49,12 +37,16 @@
 	export let component: AppComponent | undefined
 	export let onDelete: (() => void) | undefined = undefined
 
-	const { app, staticOutputs } = getContext<AppEditorContext>('AppEditorContext')
+	const { app, staticOutputs, runnableComponents } =
+		getContext<AppEditorContext>('AppEditorContext')
 
 	function removeGridElement() {
 		if (onDelete && component) {
 			delete $staticOutputs[component.id]
 			$staticOutputs = $staticOutputs
+
+			delete $runnableComponents[component.id]
+			$runnableComponents = $runnableComponents
 
 			onDelete()
 			// Delete static inputs
@@ -69,6 +61,9 @@
 				// Delete static inputs
 				delete $staticOutputs[component.id]
 				$staticOutputs = $staticOutputs
+
+				delete $runnableComponents[component.id]
+				$runnableComponents = $runnableComponents
 			}
 		}
 	}
@@ -231,15 +226,6 @@
 
 				<ToggleButtonGroup bind:selected={component.horizontalAlignment}>
 					<ToggleButton position="left" value="left" size="xs">
-<<<<<<< HEAD
-						<AlignLeft size="18px" />
-					</ToggleButton>
-					<ToggleButton position="center" value="center" size="xs">
-						<AlignCenter size="18px" />
-					</ToggleButton>
-					<ToggleButton position="right" value="right" size="xs">
-						<AlignRight size="18px" />
-=======
 						<AlignStartHorizontal size={14} />
 					</ToggleButton>
 					<ToggleButton position="center" value="center" size="xs">
@@ -247,22 +233,12 @@
 					</ToggleButton>
 					<ToggleButton position="right" value="right" size="xs">
 						<AlignEndHorizontal size={14} />
->>>>>>> 61983831
 					</ToggleButton>
 				</ToggleButtonGroup>
 				<div class="w-full text-xs font-bold">Vertical alignment</div>
 
 				<ToggleButtonGroup bind:selected={component.verticalAlignment}>
 					<ToggleButton position="left" value="top" size="xs">
-<<<<<<< HEAD
-						<AlignVerticalJustifyStart size="18px" />
-					</ToggleButton>
-					<ToggleButton position="center" value="center" size="xs">
-						<AlignVerticalJustifyCenter size="18px" />
-					</ToggleButton>
-					<ToggleButton position="right" value="bottom" size="xs">
-						<AlignVerticalJustifyEnd size="18px" />
-=======
 						<AlignStartVertical size={14} />
 					</ToggleButton>
 					<ToggleButton position="center" value="center" size="xs">
@@ -270,7 +246,6 @@
 					</ToggleButton>
 					<ToggleButton position="right" value="bottom" size="xs">
 						<AlignEndVertical size={14} />
->>>>>>> 61983831
 					</ToggleButton>
 				</ToggleButtonGroup>
 			</PanelSection>
