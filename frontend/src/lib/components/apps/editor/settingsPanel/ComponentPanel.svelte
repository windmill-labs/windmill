--- conflicted
+++ resolved
@@ -1,16 +1,6 @@
 <script lang="ts">
 	import Button from '$lib/components/common/button/Button.svelte'
-<<<<<<< HEAD
-	import {
-		faChevronDown,
-		faChevronRight,
-		faChevronUp,
-		faCopy,
-		faTrashAlt
-	} from '@fortawesome/free-solid-svg-icons'
-=======
-	import { faChevronDown, faChevronUp } from '@fortawesome/free-solid-svg-icons'
->>>>>>> e193a0bc
+	import { faChevronRight } from '@fortawesome/free-solid-svg-icons'
 	import { getContext } from 'svelte'
 	import type { AppEditorContext, AppViewerContext, RichConfiguration } from '../../types'
 	import PanelSection from './common/PanelSection.svelte'
