<script lang="ts">
	import { Button, Drawer, DrawerContent } from '$lib/components/common'
	import { Network, Plus, Trash } from 'lucide-svelte'
	import type { AppComponent, DecisionTreeNode } from '../component'
	import { Pane, Splitpanes } from 'svelte-splitpanes'
	import { setContext } from 'svelte'
	import InputsSpecEditor from './InputsSpecEditor.svelte'
	import Section from '$lib/components/Section.svelte'
	import { writable } from 'svelte/store'
	import DecisionTreePreview from './decisionTree/DecisionTreePreview.svelte'
	import { addNewBranch, removeNode } from './decisionTree/utils'
	import Label from '$lib/components/Label.svelte'
	import { debounce } from '$lib/utils'

	export let component: AppComponent
	export let nodes: DecisionTreeNode[]
	export let rebuildOnChange: any = undefined

	let drawer: Drawer | undefined = undefined
	let paneWidth = 0
	let paneHeight = 0
	let renderCount = 0

	const selectedNodeId = writable<string | undefined>(undefined)

	$: selectedNode = nodes?.find((node) => node.id == $selectedNodeId)

	setContext('DecisionTreeEditor', { selectedNodeId })
</script>

<Drawer bind:this={drawer} on:close={() => {}} on:open={() => {}} size="1200px">
	<DrawerContent
		title="Decision tree"
		on:close={drawer.closeDrawer}
		noPadding
		tooltip="Decision tree graph editor"
	>
		<Splitpanes>
			<Pane size={60}>
				<div class="w-full h-full" bind:clientWidth={paneWidth} bind:clientHeight={paneHeight}>
					<DecisionTreePreview
						bind:nodes
						bind:component
						{rebuildOnChange}
						{paneHeight}
						{paneWidth}
						on:render={() => {
							renderCount++
						}}
					/>
				</div>
			</Pane>
			<Pane size={40}>
				<div class="h-full w-full bg-surface p-4 flex flex-col gap-6">
					{#if selectedNode}
						<Section label="Conditions" class="w-full flex flex-col gap-2">
							<svelte:fragment slot="action">
								<Button
									size="xs"
									color="light"
									startIcon={{ icon: Trash }}
									variant="border"
									on:click={() => {
										nodes = removeNode(nodes, selectedNode)
										renderCount++
									}}
									disabled={selectedNode?.next?.length > 1}
								>
									Delete node
								</Button>
							</svelte:fragment>

							<Label label="Summary">
								<input
									type="text"
									class="input input-primary input-bordered"
									bind:value={selectedNode.label}
									on:input={() => {
										debounce(() => {
											renderCount++
										}, 300)()
									}}
								/>
							</Label>

							{#if selectedNode.next.length > 1}
								{#each selectedNode.next.sort((n1, n2) => {
									return n1.id.localeCompare(n2.id)
								}) as subNode, index (subNode.id)}
									{#if subNode.condition}
										<div class="flex flex-row gap-4 items-center w-full justify-center">
											<div class="grow relative">
												<InputsSpecEditor
													key={`condition-${selectedNode.id}-${index}`}
<<<<<<< HEAD
													customTitle={`${index > 0 ? 'Otherwise ' : ''}Goes to "${
														nodes?.find((node) => node.id == subNode.id)?.label
													}" if:`}
=======
													customTitle={`${index > 0 ? 'Otherwise ' : ''}Goes to branch ${
														index + 1
													} (First node: ${
														nodes?.find((node) => node.id == subNode.id)?.label
													}) if:`}
>>>>>>> 486b3aeb
													bind:componentInput={subNode.condition}
													id={selectedNode.id}
													userInputEnabled={false}
													shouldCapitalize={true}
													resourceOnly={false}
													fieldType={subNode.condition?.['fieldType']}
													subFieldType={subNode.condition?.['subFieldType']}
													format={subNode.condition?.['format']}
													selectOptions={subNode.condition?.['selectOptions']}
													tooltip={subNode.condition?.['tooltip']}
													fileUpload={subNode.condition?.['fileUpload']}
													placeholder={subNode.condition?.['placeholder']}
													displayType={false}
													fixedOverflowWidgets={false}
												/>
											</div>
										</div>
									{/if}
								{/each}
							{/if}
							{#key selectedNode.id}
								{#if selectedNode.allowed}
									<InputsSpecEditor
										key={`Can proceed to next step if:`}
										bind:componentInput={selectedNode.allowed}
										id={'allowed'}
										userInputEnabled={false}
										shouldCapitalize={true}
										resourceOnly={false}
										fieldType={selectedNode.allowed?.['fieldType']}
										subFieldType={selectedNode.allowed?.['subFieldType']}
										format={selectedNode.allowed?.['format']}
										selectOptions={selectedNode.allowed?.['selectOptions']}
										tooltip={selectedNode.allowed?.['tooltip']}
										fileUpload={selectedNode.allowed?.['fileUpload']}
										placeholder={selectedNode.allowed?.['placeholder']}
										customTitle={selectedNode.allowed?.['customTitle']}
										displayType={false}
										fixedOverflowWidgets={false}
									/>
								{/if}
							{/key}

							{#if selectedNode?.next.length > 0}
								<div>
									<Button
										startIcon={{ icon: Plus }}
										color="light"
										variant="border"
										size="xs"
										on:click={() => {
											if (!selectedNode) return

											nodes = addNewBranch(nodes, selectedNode)
											renderCount++
										}}
									>
										Add branch
									</Button>
								</div>
							{/if}
						</Section>
					{/if}
				</div>
			</Pane>
		</Splitpanes>
	</DrawerContent>
</Drawer>

<div class="p-2 flex flex-col gap-2">
	<Button
		tooltip="Decision tree graph editor"
		id="decision-tree-graph-editor"
		on:click={() => {
			drawer?.openDrawer()
		}}
		size="xs"
		color="dark"
		startIcon={{ icon: Network }}
	>
		Graph editor
	</Button>
</div><|MERGE_RESOLUTION|>--- conflicted
+++ resolved
@@ -92,17 +92,11 @@
 											<div class="grow relative">
 												<InputsSpecEditor
 													key={`condition-${selectedNode.id}-${index}`}
-<<<<<<< HEAD
-													customTitle={`${index > 0 ? 'Otherwise ' : ''}Goes to "${
-														nodes?.find((node) => node.id == subNode.id)?.label
-													}" if:`}
-=======
 													customTitle={`${index > 0 ? 'Otherwise ' : ''}Goes to branch ${
 														index + 1
 													} (First node: ${
 														nodes?.find((node) => node.id == subNode.id)?.label
 													}) if:`}
->>>>>>> 486b3aeb
 													bind:componentInput={subNode.condition}
 													id={selectedNode.id}
 													userInputEnabled={false}
