--- conflicted
+++ resolved
@@ -17,21 +17,17 @@
 		Code2,
 		SlidersHorizontal,
 		PlusSquare,
-<<<<<<< HEAD
 		ListOrdered,
-		DollarSign
 	} from 'lucide-svelte'
 	import type { Size } from '@windmill-labs/svelte-grid'
-=======
+	import{
 		Smile,
 		DollarSign,
 		SeparatorHorizontal,
 		SeparatorVertical,
 		Paperclip
 	} from 'lucide-svelte'
-	import type { Size } from 'svelte-grid'
 	import { twMerge } from 'tailwind-merge'
->>>>>>> 61e6e1a4
 
 	type BaseComponent<T extends string> = {
 		type: T
@@ -80,14 +76,11 @@
 	export type SelectComponent = BaseComponent<'selectcomponent'>
 	export type CheckboxComponent = BaseComponent<'checkboxcomponent'>
 	export type RadioComponent = BaseComponent<'radiocomponent'>
-<<<<<<< HEAD
-	export type TabsComponent = BaseComponent<'tabscomponent'>
-=======
 	export type IconComponent = BaseComponent<'iconcomponent'>
 	export type HorizontalDividerComponent = BaseComponent<'horizontaldividercomponent'>
 	export type VerticalDividerComponent = BaseComponent<'verticaldividercomponent'>
 	export type FileInputComponent = BaseComponent<'fileinputcomponent'>
->>>>>>> 61e6e1a4
+	export type TabsComponent = BaseComponent<'tabscomponent'>
 
 	export type AppComponent = BaseAppComponent &
 		(
@@ -114,14 +107,11 @@
 			| FormButtonComponent
 			| VegaLiteComponent
 			| PlotlyComponent
-<<<<<<< HEAD
 			| TabsComponent
-=======
 			| IconComponent
 			| HorizontalDividerComponent
 			| VerticalDividerComponent
 			| FileInputComponent
->>>>>>> 61e6e1a4
 		)
 
 	// Dimensions key formula: <mobile width>:<mobile height>-<desktop width>:<desktop height>
@@ -985,7 +975,6 @@
 				card: false
 			}
 		},
-<<<<<<< HEAD
 		tabscomponent: {
 			name: 'Tabs',
 			icon: ListOrdered,
@@ -1006,7 +995,6 @@
 				subGrids: [[], []]
 			}
 		}
-=======
 		iconcomponent: {
 			name: 'Icon',
 			icon: Smile,
@@ -1136,7 +1124,6 @@
 				card: false
 			}
 		},
->>>>>>> 61e6e1a4
 	}
 
 	const inputs: ComponentSet = {
@@ -1174,12 +1161,9 @@
 			'scatterchartcomponent',
 			'timeseriescomponent',
 			'displaycomponent',
-<<<<<<< HEAD
-			'tabscomponent'
-=======
+			'tabscomponent',
 			'horizontaldividercomponent',
 			'verticaldividercomponent'
->>>>>>> 61e6e1a4
 		]
 	}
 
@@ -1547,11 +1531,8 @@
 	import PlotlyHtml from '../components/dataDisplay/PlotlyHtml.svelte'
 	import { defaultAlignement } from './componentsPanel/componentDefaultProps'
 	import AppRangeInput from '../components/numberInputs/AppRangeInput.svelte'
-<<<<<<< HEAD
 	import AppTabs from '../components/AppTabs.svelte'
-=======
 	import AppIcon from '../components/dataDisplay/AppIcon.svelte'
->>>>>>> 61e6e1a4
 	import AppCurrencyInput from '../components/numberInputs/AppCurrencyInput.svelte'
 	import AppDivider from '../components/AppDivider.svelte'
 	import AppFileInput from '../components/otherInputs/AppFileInput.svelte'
@@ -1716,15 +1697,12 @@
 			<AppDivider {...component} position="vertical" />
 		{:else if component.type === 'rangecomponent'}
 			<AppRangeInput {...component} bind:staticOutputs={$staticOutputs[component.id]} />
-<<<<<<< HEAD
 		{:else if component.type === 'tabscomponent'}
 			<AppTabs {...component} bind:staticOutputs={$staticOutputs[component.id]} />
-=======
 		{:else if component.type === 'iconcomponent'}
 			<AppIcon {...component} bind:staticOutputs={$staticOutputs[component.id]} />
 		{:else if component.type === 'fileinputcomponent'}
 			<AppFileInput {...component} bind:staticOutputs={$staticOutputs[component.id]} />
->>>>>>> 61e6e1a4
 		{/if}
 	</div>
 </div>
