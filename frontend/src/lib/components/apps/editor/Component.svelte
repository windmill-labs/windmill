<script lang="ts" context="module">
	import {
		BarChart4,
		Binary,
		FormInput,
		Inspect,
		List,
		Monitor,
		PieChart,
		Table2,
		TextCursorInput,
		Type,
		Lock,
		Calendar,
		ToggleLeft,
		GripHorizontal,
		Code2,
		SlidersHorizontal,
		PlusSquare,
		ListOrdered
	} from 'lucide-svelte'
	import type { Size } from '@windmill-labs/svelte-grid'
	import {
		Smile,
		DollarSign,
		SeparatorHorizontal,
		SeparatorVertical,
		Paperclip,
		Image
	} from 'lucide-svelte'
	import { twMerge } from 'tailwind-merge'

	type BaseComponent<T extends string> = {
		type: T
	}

	/* 	How to add a new Svelte Component:
	  1. add the type to the union below
	  2. add the component to the components record
	  3. add the comoonent to one of the components set (buttons, inputs, display)
	  4. add the component in the svelte if switch
	  5. (optionally) add the default code associated to it in DEFAULT_CODES

	  To look at a full example in this file, Ctrl+f "plotlycomponent"
	*/
	export type TextComponent = BaseComponent<'textcomponent'>
	export type TextInputComponent = BaseComponent<'textinputcomponent'>
	export type PasswordInputComponent = BaseComponent<'passwordinputcomponent'>
	export type DateInputComponent = BaseComponent<'dateinputcomponent'>
	export type NumberInputComponent = BaseComponent<'numberinputcomponent'>
	export type CurrencyComponent = BaseComponent<'currencycomponent'>
	export type SliderComponent = BaseComponent<'slidercomponent'>
	export type RangeComponent = BaseComponent<'rangecomponent'>
	export type HtmlComponent = BaseComponent<'htmlcomponent'>
	export type VegaLiteComponent = BaseComponent<'vegalitecomponent'>
	export type PlotlyComponent = BaseComponent<'plotlycomponent'>
	export type TimeseriesComponent = BaseComponent<'timeseriescomponent'>
	export type ButtonComponent = BaseComponent<'buttoncomponent'> & {
		recomputeIds: string[] | undefined
	}
	export type FormComponent = BaseComponent<'formcomponent'> & {
		recomputeIds: string[] | undefined
	}
	export type FormButtonComponent = BaseComponent<'formbuttoncomponent'> & {
		recomputeIds: string[] | undefined
	}
	export type RunFormComponent = BaseComponent<'runformcomponent'>
	export type BarChartComponent = BaseComponent<'barchartcomponent'>
	export type PieChartComponent = BaseComponent<'piechartcomponent'>
	export type ScatterChartComponent = BaseComponent<'scatterchartcomponent'>
	export type TableComponent = BaseComponent<'tablecomponent'> & {
		actionButtons: (BaseAppComponent & ButtonComponent)[]
	}
	export type DisplayComponent = BaseComponent<'displaycomponent'>
	export type ImageComponent = BaseComponent<'imagecomponent'>
	export type InputComponent = BaseComponent<'inputcomponent'>
	export type SelectComponent = BaseComponent<'selectcomponent'>
	export type CheckboxComponent = BaseComponent<'checkboxcomponent'>
	export type RadioComponent = BaseComponent<'radiocomponent'>
	export type IconComponent = BaseComponent<'iconcomponent'>
	export type HorizontalDividerComponent = BaseComponent<'horizontaldividercomponent'>
	export type VerticalDividerComponent = BaseComponent<'verticaldividercomponent'>
	export type FileInputComponent = BaseComponent<'fileinputcomponent'>
	export type TabsComponent = BaseComponent<'tabscomponent'>

	export type AppComponent = BaseAppComponent &
		(
			| DisplayComponent
			| TextInputComponent
			| PasswordInputComponent
			| DateInputComponent
			| NumberInputComponent
			| CurrencyComponent
			| SliderComponent
			| RangeComponent
			| BarChartComponent
			| TimeseriesComponent
			| HtmlComponent
			| TableComponent
			| TextComponent
			| TableComponent
			| ButtonComponent
			| PieChartComponent
			| ScatterChartComponent
			| SelectComponent
			| CheckboxComponent
			| FormComponent
			| FormButtonComponent
			| VegaLiteComponent
			| PlotlyComponent
			| TabsComponent
			| IconComponent
			| HorizontalDividerComponent
			| VerticalDividerComponent
			| FileInputComponent
			| ImageComponent
		)

		export type AppComponentDimensions =
			`${IntRange<1, typeof NARROW_GRID_COLUMNS>}:${number}-${IntRange<1, typeof WIDE_GRID_COLUMNS>}:${number}`

		export type AppComponentConfig = {
			name: string
			icon: any
			/**
			 * Dimensions key formula:
			 * [**mobile width**]:[**mobile height**]-[**desktop width**]:[**desktop height**]
			 */
			dims: AppComponentDimensions
			data: AppComponent
			cssIds?: string[]
		}

		export const components: Record<AppComponent['type'], AppComponentConfig> = {
		displaycomponent: {
			name: 'Rich Result',
			icon: Monitor,
			dims: '2:8-6:8',
			data: {
				id: '',
				type: 'displaycomponent',
				componentInput: {
					type: 'static',
					fieldType: 'object',
					value: { foo: 42 }
				},
				configuration: {},
				customCss: {},
				card: false
			}
		},
		textcomponent: {
			name: 'Text',
			icon: Type,
			dims: '1:1-3:1',
			cssIds: ['text'],
			data: {
				softWrap: false,
				horizontalAlignment: 'left',
				verticalAlignment: 'top',
				id: '',
				type: 'textcomponent',
				componentInput: {
					type: 'static',
					fieldType: 'template',
					value: 'Hello ${ctx.username}'
				},
				configuration: {
					style: {
						fieldType: 'select',
						type: 'static',
						onlyStatic: true,
						optionValuesKey: 'textStyleOptions',
						value: 'Body'
					},
					copyButton: {
						type: 'static',
						value: false,
						fieldType: 'boolean',
						onlyStatic: true
					}
				},
				customCss: {
					text: { class: '', style: '' }
				},
				card: false
			}
		},
		buttoncomponent: {
			name: 'Button',
			icon: Inspect,
			dims: '1:1-2:1',
			cssIds: ['button'],
			data: {
				...defaultAlignement,
				softWrap: true,
				id: '',
				type: 'buttoncomponent',
				componentInput: {
					type: 'runnable',
					fieldType: 'any',
					fields: {},
					runnable: undefined
				},
				recomputeIds: undefined,
				configuration: {
					label: {
						type: 'static',
						fieldType: 'text',
						value: 'Press me'
					},
					color: {
						fieldType: 'select',
						type: 'static',
						onlyStatic: true,
						optionValuesKey: 'buttonColorOptions',
						value: 'blue'
					},
					size: {
						fieldType: 'select',
						type: 'static',
						onlyStatic: true,
						optionValuesKey: 'buttonSizeOptions',
						value: 'xs'
					},
					fillContainer: {
						fieldType: 'boolean',
						type: 'static',
						onlyStatic: true,
						value: false
					},
					disabled: {
						fieldType: 'boolean',
						type: 'eval',
						expr: 'false'
					},
					goto: {
						tooltip: 'Go to an url on success if not empty',
						fieldType: 'text',
						type: 'static',
						value: ''
					},
					beforeIcon: {
						type: 'static',
						value: undefined,
						fieldType: 'icon-select',
						onlyStatic: true
					},
					afterIcon: {
						type: 'static',
						value: undefined,
						fieldType: 'icon-select',
						onlyStatic: true
					},
					triggerOnAppLoad: {
						type: 'static',
						value: false,
						fieldType: 'boolean',
						onlyStatic: true
					}
				},
				customCss: {
					button: { style: '', class: '' }
				},
				card: false
			}
		},
		formcomponent: {
			name: 'Form',
			icon: FormInput,
			dims: '3:5-6:5',
			data: {
				horizontalAlignment: 'center',
				id: '',
				type: 'formcomponent',
				componentInput: {
					type: 'runnable',
					fieldType: 'any',
					fields: {},
					runnable: undefined
				},
				recomputeIds: undefined,
				configuration: {
					label: {
						type: 'static',
						value: 'Submit',
						fieldType: 'text'
					},
					color: {
						fieldType: 'select',
						type: 'static',
						onlyStatic: true,
						value: 'dark',
						optionValuesKey: 'buttonColorOptions'
					},
					size: {
						fieldType: 'select',
						type: 'static',
						value: 'xs',
						onlyStatic: true,
						optionValuesKey: 'buttonSizeOptions'
					},
					goto: {
						tooltip: 'Go to an url on success if not empty',
						fieldType: 'text',
						type: 'static',
						value: ''
					}
				},
				customCss: {},
				card: true
			}
		},
		formbuttoncomponent: {
			name: 'Modal Form',
			icon: PlusSquare,
			dims: '2:8-6:8',
			data: {
				horizontalAlignment: 'center',
				verticalAlignment: 'center',
				id: '',
				type: 'formbuttoncomponent',
				componentInput: {
					type: 'runnable',
					fieldType: 'any',
					fields: {},
					runnable: undefined
				},
				recomputeIds: undefined,
				configuration: {
					label: {
						type: 'static',
						value: 'Open popup',
						fieldType: 'text'
					},
					color: {
						fieldType: 'select',
						type: 'static',
						onlyStatic: true,
						value: 'dark',
						optionValuesKey: 'buttonColorOptions'
					},
					size: {
						fieldType: 'select',
						type: 'static',
						value: 'xs',
						onlyStatic: true,
						optionValuesKey: 'buttonSizeOptions'
					}
				},
				customCss: {},
				card: true
			}
		},
		piechartcomponent: {
			name: 'Pie Chart',
			icon: PieChart,
			dims: '2:8-6:8',
			data: {
				id: '',
				type: 'piechartcomponent',
				configuration: {
					theme: {
						type: 'static',
						onlyStatic: true,
						fieldType: 'select',
						optionValuesKey: 'chartThemeOptions',
						value: 'theme1'
					},
					doughnutStyle: {
						type: 'static',
						onlyStatic: true,
						fieldType: 'boolean',
						value: false
					}
				},
				componentInput: {
					type: 'static',
					fieldType: 'object',
					value: { data: [25, 50, 25], labels: ['Pie', 'Charts', '<3'] }
				},
				customCss: {},
				card: true
			}
		},
		barchartcomponent: {
			name: 'Bar/Line Chart',
			icon: BarChart4,
			dims: '2:8-6:8',
			data: {
				id: '',
				type: 'barchartcomponent',
				configuration: {
					theme: {
						type: 'static',
						onlyStatic: true,
						fieldType: 'select',
						optionValuesKey: 'chartThemeOptions',
						value: 'theme1'
					},
					line: {
						type: 'static',
						onlyStatic: true,
						fieldType: 'boolean',
						value: false
					}
				},
				componentInput: {
					type: 'static',
					fieldType: 'object',
					value: { data: [25, 50, 25], labels: ['Bar', 'Charts', '<3'] }
				},
				customCss: {},
				card: true
			}
		},
		htmlcomponent: {
			name: 'HTML',
			icon: Code2,
			dims: '1:2-1:2',
			data: {
				softWrap: false,
				id: '',
				type: 'htmlcomponent',
				componentInput: {
					type: 'static',
					fieldType: 'template',
					value: `<img
	src="https://images.unsplash.com/photo-1554629947-334ff61d85dc?ixid=MnwxMjA3fDB8MHxwaG90by1wYWdlfHx8fGVufDB8fHx8&amp;ixlib=rb-1.2.1&amp;auto=format&amp;fit=crop&amp;w=1024&amp;h=1280&amp;q=80"
>
<h1 class="absolute top-4 left-2 text-white">
	Hello \${ctx.username}
</h1>`
				},
				configuration: {},
				customCss: {},
				card: false
			}
		},
		vegalitecomponent: {
			name: 'Vega Lite',
			icon: PieChart,
			dims: '2:8-6:8',
			data: {
				softWrap: false,
				id: '',
				type: 'vegalitecomponent',
				componentInput: {
					type: 'static',
					fieldType: 'object',
					value: {
						data: {
							values: [
								{ a: 'A', b: 28 },
								{ a: 'B', b: 55 },
								{ a: 'C', b: 43 },
								{ a: 'D', b: 91 }
							]
						},
						mark: 'bar',
						encoding: {
							x: { field: 'a', type: 'ordinal' },
							y: { field: 'b', type: 'quantitative' }
						}
					}
				},
				configuration: {
					canvas: {
						type: 'static',
						onlyStatic: true,
						fieldType: 'boolean',
						value: false,
						tooltip: 'use the canvas renderer instead of the svg one for more interactive plots'
					}
				},
				customCss: {},
				card: false
			}
		},
		plotlycomponent: {
			name: 'Plotly',
			icon: PieChart,
			dims: '2:8-6:8',
			data: {
				softWrap: false,
				id: '',
				type: 'plotlycomponent',
				componentInput: {
					type: 'static',
					fieldType: 'object',
					value: {
						type: 'bar',
						x: [1, 2, 3, 4],
						y: [5, 10, 2, 8],
						marker: {
							color: '#C8A2C8',
							line: {
								width: 2.5
							}
						}
					}
				},
				configuration: {},
				customCss: {},
				card: false
			}
		},
		timeseriescomponent: {
			name: 'Timeseries',
			icon: GripHorizontal,
			dims: '2:8-6:8',
			data: {
				id: '',
				type: 'timeseriescomponent',
				configuration: {
					logarithmicScale: {
						type: 'static',
						onlyStatic: true,
						fieldType: 'boolean',
						value: false
					},
					zoomable: {
						type: 'static',
						onlyStatic: true,
						fieldType: 'boolean',
						value: false
					},
					pannable: {
						type: 'static',
						onlyStatic: true,
						fieldType: 'boolean',
						value: false
					}
				},
				componentInput: {
					type: 'static',
					fieldType: 'array',
					subFieldType: 'object',
					value: [
						{
							label: 'foo',
							data: [
								{
									x: '2021-11-06 23:39:30',
									y: 50
								},
								{
									x: '2021-11-07 01:00:28',
									y: 60
								},
								{
									x: '2021-11-07 09:00:28',
									y: 20
								}
							],
							backgroundColor: 'rgb(255, 12, 137)'
						},
						{
							label: 'foobar',
							data: [
								{
									x: '2021-11-06 23:39:30',
									y: 20
								},
								{
									x: '2021-11-07 01:00:28',
									y: 13
								},
								{
									x: '2021-11-07 09:00:28',
									y: 45
								}
							],
							backgroundColor: 'orange'
						}
					]
				},
				customCss: {},
				card: true
			}
		},
		scatterchartcomponent: {
			name: 'Scatter Chart',
			icon: GripHorizontal,
			dims: '2:8-6:8',
			data: {
				id: '',
				type: 'scatterchartcomponent',
				configuration: {
					zoomable: {
						type: 'static',
						onlyStatic: true,
						fieldType: 'boolean',
						value: false
					},
					pannable: {
						type: 'static',
						onlyStatic: true,
						fieldType: 'boolean',
						value: false
					}
				},
				componentInput: {
					type: 'static',
					fieldType: 'array',
					subFieldType: 'object',
					value: [
						{
							label: 'foo',
							data: [
								{ x: 25, y: 50 },
								{ x: 23, y: 23 },
								{ x: 12, y: 37 }
							],
							backgroundColor: 'rgb(255, 12, 137)'
						},
						{
							label: 'foobar',
							data: [
								{ x: 32, y: 32 },
								{ x: 25, y: 42 },
								{ x: 3, y: 27 }
							],
							backgroundColor: 'orange'
						}
					]
				},
				customCss: {},
				card: true
			}
		},
		tablecomponent: {
			name: 'Table',
			icon: Table2,
			dims: '3:10-6:10',
			data: {
				id: '',
				type: 'tablecomponent',
				configuration: {
					search: {
						fieldType: 'select',
						type: 'static',
						onlyStatic: true,
						optionValuesKey: 'tableSearchOptions',
						value: 'Disabled'
					}
				},
				componentInput: {
					type: 'static',
					fieldType: 'array',
					subFieldType: 'object',
					value: [
						{
							id: 1,
							name: 'A cell with a long name',
							age: 42
						},
						{
							id: 2,
							name: 'A briefer cell',
							age: 84
						}
					]
				},
				customCss: {},
				card: true,
				actionButtons: []
			}
		},
		checkboxcomponent: {
			name: 'Toggle',
			icon: ToggleLeft,
			dims: '1:1-2:1',
			data: {
				...defaultAlignement,
				softWrap: true,
				id: '',
				type: 'checkboxcomponent',
				componentInput: undefined,
				configuration: {
					label: {
						type: 'static',
						value: 'Label',
						fieldType: 'text'
					},
					defaultValue: {
						type: 'static',
						value: undefined,
						fieldType: 'boolean'
					}
				},
				customCss: {},
				card: false
			}
		},
		textinputcomponent: {
			name: 'Text Input',
			icon: TextCursorInput,
			dims: '2:1-2:1',
			data: {
				softWrap: true,
				verticalAlignment: 'center',
				id: '',
				type: 'textinputcomponent',
				componentInput: undefined,
				configuration: {
					placeholder: {
						type: 'static',
						value: 'Type...',
						fieldType: 'text',
						onlyStatic: true
					},
					defaultValue: {
						type: 'static',
						value: undefined,
						fieldType: 'text'
					}
				},
				customCss: {},
				card: false
			}
		},
		selectcomponent: {
			name: 'Select',
			icon: List,
			dims: '2:1-3:1',
			data: {
				verticalAlignment: 'center',
				id: '',
				type: 'selectcomponent',
				componentInput: undefined,
				configuration: {
					items: {
						type: 'static',
						fieldType: 'array',
						subFieldType: 'object',
						value: [
							{ value: 'foo', label: 'Foo' },
							{ value: 'bar', label: 'Bar' }
						]
					},
					multiple: {
						type: 'static',
						fieldType: 'boolean',
						value: false,
						onlyStatic: true
					},
					placeholder: {
						type: 'static',
						fieldType: 'text',
						value: 'Select an item',
						onlyStatic: true
					}
				},
				customCss: {},
				card: false,
				softWrap: true
			}
		},
		numberinputcomponent: {
			name: 'Number',
			icon: Binary,
			dims: '2:1-3:1',
			data: {
				softWrap: true,
				verticalAlignment: 'center',
				id: '',
				type: 'numberinputcomponent',
				componentInput: undefined,
				configuration: {
					placeholder: {
						type: 'static',
						value: 'Type...',
						fieldType: 'text',
						onlyStatic: true
					},
					defaultValue: {
						type: 'static',
						value: undefined,
						fieldType: 'number'
					},
					min: {
						type: 'static',
						value: undefined,
						fieldType: 'number',
						onlyStatic: true
					},
					max: {
						type: 'static',
						value: undefined,
						fieldType: 'number',
						onlyStatic: true
					},
					step: {
						type: 'static',
						value: 1,
						fieldType: 'number',
						onlyStatic: true
					}
				},
				customCss: {},
				card: false
			}
		},
		currencycomponent: {
			name: 'Currency',
			icon: DollarSign,
			dims: '2:1-3:1',
			data: {
				softWrap: true,
				verticalAlignment: 'center',
				id: '',
				type: 'currencycomponent',
				componentInput: undefined,
				configuration: {
					defaultValue: {
						type: 'static',
						value: undefined,
						fieldType: 'number'
					},
					isNegativeAllowed: {
						type: 'static',
						value: false,
						fieldType: 'boolean',
						onlyStatic: true
					},
					currency: {
						type: 'static',
						value: 'USD',
						fieldType: 'select',
						onlyStatic: true,
						optionValuesKey: 'currencyOptions'
					},
					locale: {
						type: 'static',
						value: 'en-US',
						fieldType: 'select',
						onlyStatic: true,
						optionValuesKey: 'localeOptions'
					}
				},
				customCss: {},
				card: false
			}
		},
		slidercomponent: {
			name: 'Slider',
			icon: SlidersHorizontal,
			dims: '3:1-4:1',
			data: {
				softWrap: true,
				verticalAlignment: 'center',
				id: '',
				type: 'slidercomponent',
				componentInput: undefined,
				configuration: {
					min: {
						type: 'static',
						value: 0,
						fieldType: 'number',
						onlyStatic: true
					},
					max: {
						type: 'static',
						value: 42,
						fieldType: 'number',
						onlyStatic: true
					},
					defaultValue: {
						type: 'static',
						value: 20,
						fieldType: 'number',
						onlyStatic: true
					},
					step: {
						type: 'static',
						value: 1,
						fieldType: 'number',
						onlyStatic: true
					}
				},
				customCss: {},
				card: false
			}
		},
		rangecomponent: {
			name: 'Range',
			icon: SlidersHorizontal,
			dims: '3:2-4:2',
			data: {
				softWrap: true,
				verticalAlignment: 'center',
				id: '',
				type: 'rangecomponent',
				componentInput: undefined,
				configuration: {
					min: {
						type: 'static',
						value: 0,
						fieldType: 'number',
						onlyStatic: true
					},
					max: {
						type: 'static',
						value: 42,
						fieldType: 'number',
						onlyStatic: true
					},
					defaultLow: {
						type: 'static',
						value: 10,
						fieldType: 'number',
						onlyStatic: true
					},
					defaultHigh: {
						type: 'static',
						value: 20,
						fieldType: 'number',
						onlyStatic: true
					},
					step: {
						type: 'static',
						value: 1,
						fieldType: 'number',
						onlyStatic: true
					}
				},
				customCss: {},
				card: false
			}
		},
		passwordinputcomponent: {
			name: 'Password',
			icon: Lock,
			dims: '2:1-3:1',
			data: {
				softWrap: true,
				verticalAlignment: 'center',
				id: '',
				type: 'passwordinputcomponent',
				componentInput: undefined,
				configuration: {
					placeholder: {
						type: 'static',
						value: 'Password',
						fieldType: 'text',
						onlyStatic: true
					}
				},
				customCss: {},
				card: false
			}
		},
		dateinputcomponent: {
			name: 'Date',
			icon: Calendar,
			dims: '2:1-3:1',
			data: {
				softWrap: true,
				verticalAlignment: 'center',
				id: '',
				type: 'dateinputcomponent',
				componentInput: undefined,
				configuration: {
					minDate: {
						type: 'static',
						value: '',
						fieldType: 'date'
					},
					maxDate: {
						type: 'static',
						value: '',
						fieldType: 'date'
					},
					defaultValue: {
						type: 'static',
						value: undefined,
						fieldType: 'date'
					}
				},
				customCss: {},
				card: false
			}
		},
		tabscomponent: {
			name: 'Tabs',
			icon: ListOrdered,
			dims: '4:4-4:4',
			data: {
				softWrap: true,
				verticalAlignment: 'center',
				id: '',
				type: 'tabscomponent',
				configuration: {},
				componentInput: {
					type: 'static',
					fieldType: 'array',
					subFieldType: 'text',
					value: ['First Tab', 'Second Tab']
				},
				card: false,
				subGrids: [[], []]
			}
		},
		iconcomponent: {
			name: 'Icon',
			icon: Smile,
			dims: '1:3-1:2',
			data: {
				softWrap: false,
				horizontalAlignment: 'center',
				verticalAlignment: 'center',
				id: '',
				type: 'iconcomponent',
				componentInput: undefined,
				configuration: {
					icon: {
						type: 'static',
						value: 'Smile',
						fieldType: 'icon-select'
					},
					color: {
						type: 'static',
						value: 'currentColor',
						fieldType: 'text'
					},
					size: {
						type: 'static',
						value: 24,
						fieldType: 'number',
						onlyStatic: true
					},
					strokeWidth: {
						type: 'static',
						value: 2,
						fieldType: 'number',
						onlyStatic: true
					}
				},
				customCss: {},
				card: false
			}
		},
		horizontaldividercomponent: {
			name: 'Divider X',
			icon: SeparatorHorizontal,
			dims: '3:1-12:1',
			data: {
				verticalAlignment: 'center',
				id: '',
				type: 'horizontaldividercomponent',
				componentInput: undefined,
				configuration: {
					size: {
						type: 'static',
						value: 2,
						fieldType: 'number',
						onlyStatic: true
					},
					color: {
						type: 'static',
						value: '#00000060',
						fieldType: 'text',
						onlyStatic: true
					}
				},
				customCss: {},
				card: false
			}
		},
		verticaldividercomponent: {
			name: 'Divider Y',
			icon: SeparatorVertical,
			dims: '1:4-1:6',
			data: {
				horizontalAlignment: 'center',
				id: '',
				type: 'verticaldividercomponent',
				componentInput: undefined,
				configuration: {
					size: {
						type: 'static',
						value: 2,
						fieldType: 'number',
						onlyStatic: true
					},
					color: {
						type: 'static',
						value: '#00000060',
						fieldType: 'text',
						onlyStatic: true
					}
				},
				customCss: {},
				card: false
			}
		},
		fileinputcomponent: {
			name: 'File Input',
			icon: Paperclip,
			dims: '3:4-6:4',
			data: {
				id: '',
				type: 'fileinputcomponent',
				componentInput: undefined,
				configuration: {
					acceptedFileTypes: {
						type: 'static',
						value: ['image/*', 'application/pdf'],
						fieldType: 'array',
						onlyStatic: true
					},
					allowMultiple: {
						type: 'static',
						value: false,
						fieldType: 'boolean',
						tooltip: 'If allowed, the user will be able to select more than one file',
						onlyStatic: true
					},
					text: {
						type: 'static',
						value: 'Drag and drop files or click to select them',
						fieldType: 'text',
						onlyStatic: true
					}
				},
				customCss: {},
				card: false
			}
<<<<<<< HEAD
		}
=======
		},
		imagecomponent: {
			name: 'Image',
			icon: Image,
			dims: '3:4-5:4',
			data: {
				id: '',
				type: 'imagecomponent',
				componentInput: undefined,
				configuration: {
					source: {
						type: 'static',
						value: '/logo.svg',
						fieldType: 'text',
						fileUpload: {
							accept: 'image/*',
							base64: true
						}
					},
					imageFit: {
						fieldType: 'select',
						type: 'static',
						onlyStatic: true,
						optionValuesKey: 'objectFitOptions',
						value: 'contain'
					},
					altText: {
						type: 'static',
						value: '',
						fieldType: 'text',
						onlyStatic: true,
						tooltip: 'This text will appear if the image can\'t be loaded for any reason'
					},
					customStyles: {
						type: 'static',
						value: '',
						fieldType: 'textarea',
						onlyStatic: true,
					},
				},
				customCss: {},
				card: false
			}
		},
>>>>>>> a4b773af
	}

	const inputs: ComponentSet = {
		title: 'Inputs',
		components: [
			'textinputcomponent',
			'passwordinputcomponent',
			'numberinputcomponent',
			'currencycomponent',
			'slidercomponent',
			'rangecomponent',
			'dateinputcomponent',
			'fileinputcomponent',
			'checkboxcomponent',
			'selectcomponent'
		]
	}

	const buttons: ComponentSet = {
		title: 'Buttons',
		components: ['buttoncomponent', 'formcomponent', 'formbuttoncomponent']
	}

	const display: ComponentSet = {
		title: 'Display',
		components: [
			'textcomponent',
			'iconcomponent',
			'imagecomponent',
			'htmlcomponent',
			'tablecomponent',
			'barchartcomponent',
			'piechartcomponent',
			'vegalitecomponent',
			'plotlycomponent',
			'scatterchartcomponent',
			'timeseriescomponent',
			'displaycomponent',
			'tabscomponent',
			'horizontaldividercomponent',
			'verticaldividercomponent'
		]
	}

	const componentSets = [buttons, inputs, display]

	const DEFAULT_CODES: Partial<Record<AppComponent['type'], Record<'deno' | 'python3', string>>> = {
		tablecomponent: {
			deno: `export async function main() {
	return [
		{
			"id": 1,
			"name": "A cell with a long name",
			"age": 42
		},
		{
			"id": 2,
			"name": "A briefer cell",
			"age": 84
		}
	]
}`,
			python3: `def main():
	return [
		{
			"id": 1,
			"name": "A cell with a long name",
			"age": 42
		},
		{
			"id": 2,
			"name": "A briefer cell",
			"age": 84
		}
	]`
		},
		textcomponent: {
			deno: `export async function main() {
	return "foo"
}`,
			python3: `def main():
	return "foo"`
		},
		barchartcomponent: {
			deno: `export async function main() {
	return {
		"data": [
			25,
			50,
			25
		],
		"labels": [
			"Bar",
			"Charts",
			"<3"
		]
	}
}`,
			python3: `def main():
	return {
		"data": [
			25,
			50,
			25
		],
		"labels": [
			"Bar",
			"Charts",
			"<3"
		]
	}`
		},
		displaycomponent: {
			deno: `export async function main() {
	return {
		"foo": 42
	}
}`,
			python3: `def main():
	return {
		"foo": 42
	}`
		},
		htmlcomponent: {
			deno: `export async function main() {
	return \`<img
	src="https://images.unsplash.com/photo-1554629947-334ff61d85dc?ixid=MnwxMjA3fDB8MHxwaG90by1wYWdlfHx8fGVufDB8fHx8&amp;ixlib=rb-1.2.1&amp;auto=format&amp;fit=crop&amp;w=1024&amp;h=1280&amp;q=80"
>
<h1 class="absolute top-4 left-2 text-white">
	Hello world
</h1>\`
}`,
			python3: `def main():
	return '''<img
	src="https://images.unsplash.com/photo-1554629947-334ff61d85dc?ixid=MnwxMjA3fDB8MHxwaG90by1wYWdlfHx8fGVufDB8fHx8&amp;ixlib=rb-1.2.1&amp;auto=format&amp;fit=crop&amp;w=1024&amp;h=1280&amp;q=80"
>
<h1 class="absolute top-4 left-2 text-white">
	Hello world
</h1>'''`
		},
		vegalitecomponent: {
			deno: `export async function main() {
	return {
		data: {
			values: [
				{ a: "A", b: 28 },
				{ a: "B", b: 55 },
				{ a: "C", b: 43 },
				{ a: "D", b: 91 },
			],
		},
		mark: "bar",
		encoding: {
			x: { field: "a", type: "ordinal" },
			y: { field: "b", type: "quantitative" },
		},
	}
}`,
			python3: `def main():
	return {
		"data": {
			"values": [
				{ "a": "A", "b": 28 },
				{ "a": "B", "b": 55 },
				{ "a": "C", "b": 43 },
				{ "a": "D", "b": 91 },
			],
		},
		"mark": "bar",
		"encoding": {
			"x": { "field": "a", "type": "ordinal" },
			"y": { "field": "b", "type": "quantitative" },
		},
	}`
		},
		plotlycomponent: {
			deno: `export async function main() {
	return {
		type: 'bar',
		x: [1, 2, 3, 4],
		y: [5, 10, 2, 8],
		marker: {
			color: '#C8A2C8',
			line: {
				width: 2.5				  
			}
		}
	};
}`,
			python3: `def main():
	return {
		"type": "bar",
		"x": [1, 2, 3, 4],
		"y": [5, 10, 2, 8],
		"marker": {
			"color": "#C8A2C8",
			"line": {
				"width": 2.5				  
			}
		}
	}`
		},
		piechartcomponent: {
			deno: `export async function main() {
	return {
		"data": [
			25,
			50,
			25
		],
		"labels": [
			"Pie",
			"Charts",
			"<3"
		]
	}
}`,
			python3: `def main():
	return {
		"data": [
			25,
			50,
			25
		],
		"labels": [
			"Pie",
			"Charts",
			"<3"
		]
	}`
		},
		scatterchartcomponent: {
			deno: `export async function main() {
	return [
		{
			"label": "foo",
			"data": [
				{ "x": 25, "y": 50 },
				{ "x": 23, "y": 23 },
				{ "x": 12, "y": 37 }
			],
			"backgroundColor": "rgb(255, 12, 137)"
		},
		{
			"label": "bar",
			"data": [
				{ "x": 32, "y": 32 },
				{ "x": 25, "y": 42 },
				{ "x": 3, "y": 27 }
			],
			"backgroundColor": "orange"
		}
	]
}`,
			python3: `def main():
	return [
		{
			"label": "foo",
			"data": [
				{ "x": 25, "y": 50 },
				{ "x": 23, "y": 23 },
				{ "x": 12, "y": 37 }
			],
			"backgroundColor": "rgb(255, 12, 137)"
		},
		{
			"label": "bar",
			"data": [
				{ "x": 32, "y": 32 },
				{ "x": 25, "y": 42 },
				{ "x": 3, "y": 27 }
			],
			"backgroundColor": "orange"
		}
	]`
		},
		timeseriescomponent: {
			deno: `export async function main() {
	return [
		{
			"label": "foo",
			"data": [
				{
					"x": "2021-11-06 23:39:30",
					"y": 50
				},
				{
					"x": "2021-11-07 01:00:28",
					"y": 60
				},
				{
					"x": "2021-11-07 09:00:28",
					"y": 20
				}
			],
			"backgroundColor": "rgb(255, 12, 137)"
		},
		{
			"label": "bar",
			"data": [
				{
					"x": "2021-11-06 23:39:30",
					"y": 20
				},
				{
					"x": "2021-11-07 01:00:28",
					"y": 13
				},
				{
					"x": "2021-11-07 09:00:28",
					"y": 45
				}
			],
			"backgroundColor": "orange"
		}
	]
}`,
			python3: `def main():
	return [
		{
			"label": "foo",
			"data": [
				{
					"x": "2021-11-06 23:39:30",
					"y": 50
				},
				{
					"x": "2021-11-07 01:00:28",
					"y": 60
				},
				{
					"x": "2021-11-07 09:00:28",
					"y": 20
				}
			],
			"backgroundColor": "rgb(255, 12, 137)"
		},
		{
			"label": "bar",
			"data": [
				{
					"x": "2021-11-06 23:39:30",
					"y": 20
				},
				{
					"x": "2021-11-07 01:00:28",
					"y": 13
				},
				{
					"x": "2021-11-07 09:00:28",
					"y": 45
				}
			],
			"backgroundColor": "orange"
		}
	]`
		},
		iconcomponent: {
			deno: `export async function main() {
	return "smile";
}`,
			python3: `def main():
	return "smile"`
		}
	} as const

	export { componentSets }

	export function defaultCode(component: string, language: string): string | undefined {
		return DEFAULT_CODES[component]?.[language]
	}

	export function getRecommendedDimensionsByComponent(
		componentType: AppComponent['type'],
		column: number
	): Size {
		const size = components[componentType].dims.split('-')[column === 3 ? 0 : 1].split(':')
		return { w: +size[0], h: +size[1] }
	}
</script>

<script lang="ts">
	import { getContext } from 'svelte'
	import { fade } from 'svelte/transition'
	import type { AppEditorContext, BaseAppComponent, ComponentSet } from '../types'
	import { Loader2 } from 'lucide-svelte'
	import AppBarChart from '../components/dataDisplay/AppBarChart.svelte'
	import AppDisplayComponent from '../components/AppDisplayComponent.svelte'
	import AppTable from '../components/table/AppTable.svelte'
	import AppText from '../components/dataDisplay/AppText.svelte'
	import AppButton from '../components/buttons/AppButton.svelte'
	import AppPieChart from '../components/dataDisplay/AppPieChart.svelte'
	import AppSelect from '../components/selectInputs/AppSelect.svelte'
	import AppCheckbox from '../components/selectInputs/AppCheckbox.svelte'
	import AppTextInput from '../components/textInputs/AppTextInput.svelte'
	import AppNumberInput from '../components/numberInputs/AppNumberInput.svelte'
	import AppDateInput from '../components/dateInputs/AppDateInput.svelte'
	import ComponentHeader from './ComponentHeader.svelte'
	import AppForm from '../components/form/AppForm.svelte'
	import AppScatterChart from '../components/dataDisplay/AppScatterChart.svelte'
	import AppTimeseries from '../components/dataDisplay/AppTimeseries.svelte'
	import AppHtml from '../components/dataDisplay/AppHtml.svelte'
	import AppSliderInputs from '../components/numberInputs/AppSliderInputs.svelte'
	import AppFormButton from '../components/form/AppFormButton.svelte'
	import VegaLiteHtml from '../components/dataDisplay/VegaLiteHtml.svelte'
	import PlotlyHtml from '../components/dataDisplay/PlotlyHtml.svelte'
	import { defaultAlignement } from './componentsPanel/componentDefaultProps'
	import AppRangeInput from '../components/numberInputs/AppRangeInput.svelte'
	import AppTabs from '../components/AppTabs.svelte'
	import AppIcon from '../components/dataDisplay/AppIcon.svelte'
	import AppCurrencyInput from '../components/numberInputs/AppCurrencyInput.svelte'
	import AppDivider from '../components/AppDivider.svelte'
	import AppFileInput from '../components/otherInputs/AppFileInput.svelte'
	import type { IntRange } from '../../../common'
	import type { NARROW_GRID_COLUMNS, WIDE_GRID_COLUMNS } from '../gridUtils'
	import AppImage from '../components/dataDisplay/AppImage.svelte'

	export let component: AppComponent
	export let selected: boolean
	export let locked: boolean = false
	export let pointerdown: boolean = false

	const { staticOutputs, mode, connectingInput, app } =
		getContext<AppEditorContext>('AppEditorContext')
	let hover = false
	let initializing: boolean | undefined = undefined
	let componentContainerHeight: number = 0
</script>

<div
	on:pointerenter={() => (hover = true)}
	on:pointerleave={() => (hover = false)}
	class="h-full flex flex-col w-full component"
>
	{#if $mode !== 'preview'}
		<ComponentHeader {hover} {pointerdown} {component} {selected} on:delete on:lock {locked} />
	{/if}

	<div
		on:pointerdown={(e) => {
			// Removed in https://github.com/windmill-labs/windmill/pull/1171
			// In case of a bug, try stopping propagation on the native event
			// and dispatch a custom event: `e?.stopPropagation(); dispatch('select');`
			// if ($mode === 'preview') {
			// 	e?.stopPropagation()
			// }
		}}
		class={twMerge(
			'h-full bg-white/40',
			selected && $mode !== 'preview' ? 'border border-blue-500' : '',
			!selected && $mode !== 'preview' && !component.card ? 'border-gray-100' : '',
			$mode !== 'preview' && !$connectingInput.opened ? 'hover:border-blue-500' : '',
			component.softWrap ? '' : 'overflow-auto',
			$mode != 'preview' ? 'cursor-pointer' : '',
			'relative z-auto',
			$app.css?.['app']?.['component']?.class
		)}
		style={$app.css?.['app']?.['component']?.style}
		bind:clientHeight={componentContainerHeight}
	>
		{#if component.type === 'displaycomponent'}
			<AppDisplayComponent
				{...component}
				bind:initializing
				bind:componentInput={component.componentInput}
				bind:staticOutputs={$staticOutputs[component.id]}
			/>
		{:else if component.type === 'barchartcomponent'}
			<AppBarChart
				{...component}
				bind:initializing
				bind:componentInput={component.componentInput}
				bind:staticOutputs={$staticOutputs[component.id]}
			/>
		{:else if component.type === 'timeseriescomponent'}
			<AppTimeseries
				{...component}
				bind:initializing
				bind:componentInput={component.componentInput}
				bind:staticOutputs={$staticOutputs[component.id]}
			/>
		{:else if component.type === 'htmlcomponent'}
			<AppHtml
				{...component}
				bind:initializing
				bind:componentInput={component.componentInput}
				bind:staticOutputs={$staticOutputs[component.id]}
			/>
		{:else if component.type === 'vegalitecomponent'}
			<VegaLiteHtml
				{...component}
				bind:initializing
				bind:componentInput={component.componentInput}
				bind:staticOutputs={$staticOutputs[component.id]}
			/>
		{:else if component.type === 'plotlycomponent'}
			<PlotlyHtml
				{...component}
				bind:initializing
				bind:componentInput={component.componentInput}
				bind:staticOutputs={$staticOutputs[component.id]}
			/>
		{:else if component.type === 'scatterchartcomponent'}
			<AppScatterChart
				{...component}
				bind:initializing
				bind:componentInput={component.componentInput}
				bind:staticOutputs={$staticOutputs[component.id]}
			/>
		{:else if component.type === 'piechartcomponent'}
			<AppPieChart
				{...component}
				bind:initializing
				bind:staticOutputs={$staticOutputs[component.id]}
				bind:componentInput={component.componentInput}
			/>
		{:else if component.type === 'tablecomponent'}
			<AppTable
				{...component}
				bind:initializing
				bind:staticOutputs={$staticOutputs[component.id]}
				bind:componentInput={component.componentInput}
				bind:actionButtons={component.actionButtons}
			/>
		{:else if component.type === 'textcomponent'}
			<AppText
				{...component}
				bind:initializing
				bind:componentInput={component.componentInput}
				bind:staticOutputs={$staticOutputs[component.id]}
			/>
		{:else if component.type === 'buttoncomponent'}
			<AppButton
				{...component}
				bind:componentInput={component.componentInput}
				bind:staticOutputs={$staticOutputs[component.id]}
			/>
		{:else if component.type === 'selectcomponent'}
			<AppSelect {...component} bind:staticOutputs={$staticOutputs[component.id]} />
		{:else if component.type === 'formcomponent'}
			<AppForm
				{...component}
				bind:componentInput={component.componentInput}
				bind:staticOutputs={$staticOutputs[component.id]}
			/>
		{:else if component.type === 'formbuttoncomponent'}
			<AppFormButton
				{...component}
				bind:componentInput={component.componentInput}
				bind:staticOutputs={$staticOutputs[component.id]}
			/>
		{:else if component.type === 'checkboxcomponent'}
			<AppCheckbox {...component} bind:staticOutputs={$staticOutputs[component.id]} />
		{:else if component.type === 'textinputcomponent'}
			<AppTextInput {...component} bind:staticOutputs={$staticOutputs[component.id]} />
		{:else if component.type === 'passwordinputcomponent'}
			<AppTextInput
				inputType="password"
				{...component}
				bind:staticOutputs={$staticOutputs[component.id]}
			/>
		{:else if component.type === 'dateinputcomponent'}
			<AppDateInput
				inputType="date"
				{...component}
				bind:staticOutputs={$staticOutputs[component.id]}
			/>
		{:else if component.type === 'numberinputcomponent'}
			<AppNumberInput {...component} bind:staticOutputs={$staticOutputs[component.id]} />
		{:else if component.type === 'currencycomponent'}
			<AppCurrencyInput {...component} bind:staticOutputs={$staticOutputs[component.id]} />
		{:else if component.type === 'slidercomponent'}
			<AppSliderInputs {...component} bind:staticOutputs={$staticOutputs[component.id]} />
		{:else if component.type === 'horizontaldividercomponent'}
			<AppDivider {...component} position="horizontal" />
		{:else if component.type === 'verticaldividercomponent'}
			<AppDivider {...component} position="vertical" />
		{:else if component.type === 'rangecomponent'}
			<AppRangeInput {...component} bind:staticOutputs={$staticOutputs[component.id]} />
		{:else if component.type === 'tabscomponent'}
			<AppTabs
				{...component}
				bind:staticOutputs={$staticOutputs[component.id]}
				{componentContainerHeight}
			/>
		{:else if component.type === 'iconcomponent'}
			<AppIcon {...component} bind:staticOutputs={$staticOutputs[component.id]} />
		{:else if component.type === 'fileinputcomponent'}
			<AppFileInput {...component} bind:staticOutputs={$staticOutputs[component.id]} />
		{:else if component.type === 'imagecomponent'}
			<AppImage {...component} bind:staticOutputs={$staticOutputs[component.id]} />
		{/if}
	</div>
</div>
{#if initializing}
	<div
		out:fade={{ duration: 200 }}
		class="absolute inset-0 center-center flex-col bg-white text-gray-600 border"
	>
		<Loader2 class="animate-spin" size={16} />
		<span class="text-xs mt-1">Loading</span>
	</div>
{/if}<|MERGE_RESOLUTION|>--- conflicted
+++ resolved
@@ -116,22 +116,24 @@
 			| ImageComponent
 		)
 
-		export type AppComponentDimensions =
-			`${IntRange<1, typeof NARROW_GRID_COLUMNS>}:${number}-${IntRange<1, typeof WIDE_GRID_COLUMNS>}:${number}`
-
-		export type AppComponentConfig = {
-			name: string
-			icon: any
-			/**
-			 * Dimensions key formula:
-			 * [**mobile width**]:[**mobile height**]-[**desktop width**]:[**desktop height**]
-			 */
-			dims: AppComponentDimensions
-			data: AppComponent
-			cssIds?: string[]
-		}
-
-		export const components: Record<AppComponent['type'], AppComponentConfig> = {
+	export type AppComponentDimensions = `${IntRange<
+		1,
+		typeof NARROW_GRID_COLUMNS
+	>}:${number}-${IntRange<1, typeof WIDE_GRID_COLUMNS>}:${number}`
+
+	export type AppComponentConfig = {
+		name: string
+		icon: any
+		/**
+		 * Dimensions key formula:
+		 * [**mobile width**]:[**mobile height**]-[**desktop width**]:[**desktop height**]
+		 */
+		dims: AppComponentDimensions
+		data: AppComponent
+		cssIds?: string[]
+	}
+
+	export const components: Record<AppComponent['type'], AppComponentConfig> = {
 		displaycomponent: {
 			name: 'Rich Result',
 			icon: Monitor,
@@ -985,7 +987,7 @@
 		tabscomponent: {
 			name: 'Tabs',
 			icon: ListOrdered,
-			dims: '4:4-4:4',
+			dims: '2:8-6:8',
 			data: {
 				softWrap: true,
 				verticalAlignment: 'center',
@@ -1127,9 +1129,6 @@
 				customCss: {},
 				card: false
 			}
-<<<<<<< HEAD
-		}
-=======
 		},
 		imagecomponent: {
 			name: 'Image',
@@ -1161,20 +1160,19 @@
 						value: '',
 						fieldType: 'text',
 						onlyStatic: true,
-						tooltip: 'This text will appear if the image can\'t be loaded for any reason'
+						tooltip: "This text will appear if the image can't be loaded for any reason"
 					},
 					customStyles: {
 						type: 'static',
 						value: '',
 						fieldType: 'textarea',
-						onlyStatic: true,
-					},
-				},
-				customCss: {},
-				card: false
-			}
-		},
->>>>>>> a4b773af
+						onlyStatic: true
+					}
+				},
+				customCss: {},
+				card: false
+			}
+		}
 	}
 
 	const inputs: ComponentSet = {
