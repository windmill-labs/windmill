--- conflicted
+++ resolved
@@ -124,18 +124,6 @@
 		typeof NARROW_GRID_COLUMNS
 	>}:${number}-${IntRange<1, typeof WIDE_GRID_COLUMNS>}:${number}`
 
-<<<<<<< HEAD
-		export type AppComponentConfig = {
-			name: string
-			icon: any
-			/**
-			 * Dimensions key formula:
-			 * [**mobile width**]:[**mobile height**]-[**desktop width**]:[**desktop height**]
-			 */
-			dims: AppComponentDimensions
-			data: AppComponent
-		}
-=======
 	export type AppComponentConfig = {
 		name: string
 		icon: any
@@ -145,9 +133,7 @@
 		 */
 		dims: AppComponentDimensions
 		data: AppComponent
-		cssIds?: string[]
 	}
->>>>>>> 18ff5c7c
 
 	export const components: Record<AppComponent['type'], AppComponentConfig> = {
 		displaycomponent: {
