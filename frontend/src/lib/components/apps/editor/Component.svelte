--- conflicted
+++ resolved
@@ -17,11 +17,8 @@
 		Code2,
 		SlidersHorizontal,
 		PlusSquare,
-<<<<<<< HEAD
-		Smile
-=======
+		Smile,
 		DollarSign
->>>>>>> 98c18063
 	} from 'lucide-svelte'
 	import type { Size } from 'svelte-grid'
 
@@ -1367,11 +1364,8 @@
 	import PlotlyHtml from '../components/dataDisplay/PlotlyHtml.svelte'
 	import { defaultAlignement } from './componentsPanel/componentDefaultProps'
 	import AppRangeInput from '../components/numberInputs/AppRangeInput.svelte'
-<<<<<<< HEAD
 	import AppIcon from '../components/dataDisplay/AppIcon.svelte'
-=======
 	import AppCurrencyInput from '../components/numberInputs/AppCurrencyInput.svelte'
->>>>>>> 98c18063
 
 	export let component: AppComponent
 	export let selected: boolean
