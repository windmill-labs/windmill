--- conflicted
+++ resolved
@@ -17,14 +17,10 @@
 		Code2,
 		SlidersHorizontal,
 		PlusSquare,
-<<<<<<< HEAD
 		Smile,
-		DollarSign
-=======
 		DollarSign,
 		SeparatorHorizontal,
 		SeparatorVertical
->>>>>>> c33e79e0
 	} from 'lucide-svelte'
 	import type { Size } from 'svelte-grid'
 
@@ -75,12 +71,9 @@
 	export type SelectComponent = BaseComponent<'selectcomponent'>
 	export type CheckboxComponent = BaseComponent<'checkboxcomponent'>
 	export type RadioComponent = BaseComponent<'radiocomponent'>
-<<<<<<< HEAD
 	export type IconComponent = BaseComponent<'iconcomponent'>
-=======
 	export type HorizontalDividerComponent = BaseComponent<'horizontaldividercomponent'>
 	export type VerticalDividerComponent = BaseComponent<'verticaldividercomponent'>
->>>>>>> c33e79e0
 
 	export type AppComponent = BaseAppComponent &
 		(
@@ -107,12 +100,9 @@
 			| FormButtonComponent
 			| VegaLiteComponent
 			| PlotlyComponent
-<<<<<<< HEAD
 			| IconComponent
-=======
 			| HorizontalDividerComponent
 			| VerticalDividerComponent
->>>>>>> c33e79e0
 		)
 
 	// Dimensions key formula: <mobile width>:<mobile height>-<desktop width>:<desktop height>
@@ -938,7 +928,6 @@
 				card: false
 			}
 		},
-<<<<<<< HEAD
 		iconcomponent: {
 			name: 'Icon',
 			icon: Smile,
@@ -954,7 +943,7 @@
 					icon: {
 						type: 'static',
 						value: 'Smile',
-						fieldType: 'icon-select',
+						fieldType: 'icon-select'
 					},
 					color: {
 						type: 'static',
@@ -972,7 +961,11 @@
 						value: 2,
 						fieldType: 'number',
 						onlyStatic: true
-=======
+					}
+				},
+				card: false
+			}
+		},
 		horizontaldividercomponent: {
 			name: 'Divider X',
 			icon: SeparatorHorizontal,
@@ -987,14 +980,14 @@
 						type: 'static',
 						value: 2,
 						fieldType: 'number',
-						onlyStatic: true,
+						onlyStatic: true
 					},
 					color: {
 						type: 'static',
 						value: '#00000060',
 						fieldType: 'text',
-						onlyStatic: true,
-					},
+						onlyStatic: true
+					}
 				},
 				card: false
 			}
@@ -1013,19 +1006,18 @@
 						type: 'static',
 						value: 2,
 						fieldType: 'number',
-						onlyStatic: true,
+						onlyStatic: true
 					},
 					color: {
 						type: 'static',
 						value: '#00000060',
 						fieldType: 'text',
-						onlyStatic: true,
->>>>>>> c33e79e0
-					},
+						onlyStatic: true
+					}
 				},
 				card: false
 			}
-		},
+		}
 	}
 
 	const inputs: ComponentSet = {
@@ -1062,11 +1054,8 @@
 			'scatterchartcomponent',
 			'timeseriescomponent',
 			'displaycomponent',
-<<<<<<< HEAD
-=======
 			'horizontaldividercomponent',
-			'verticaldividercomponent',
->>>>>>> c33e79e0
+			'verticaldividercomponent'
 		]
 	}
 
