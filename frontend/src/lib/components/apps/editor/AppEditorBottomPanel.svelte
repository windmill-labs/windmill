<script lang="ts">
	import InlineScriptsPanel from './inlineScriptsPanel/InlineScriptsPanel.svelte'
	import RunnableJobPanel from './RunnableJobPanel.svelte'

	export let rightPanelSize: number = 0
	export let centerPanelWidth: number = 0
	export let runnablePanelSize: number = 0
</script>

{#if rightPanelSize !== 0}
	<!-- svelte-ignore a11y-no-static-element-interactions -->
	<div class="relative h-full w-full overflow-x-visible" on:mouseenter on:mouseleave>
		<InlineScriptsPanel on:hidePanel />
		<RunnableJobPanel hidden={runnablePanelSize === 0} />
	</div>
{:else}
	<div class="flex flex-row relative w-full h-full">
<<<<<<< HEAD
		<InlineScriptsPanel width={centerPanelWidth - 400} on:hidePanel />
=======
		<InlineScriptsPanel width={centerPanelWidth * 0.66} on:hidePanel />
>>>>>>> c1d11ce0
		<RunnableJobPanel float={false} hidden={runnablePanelSize === 0} />
	</div>
{/if}<|MERGE_RESOLUTION|>--- conflicted
+++ resolved
@@ -15,11 +15,7 @@
 	</div>
 {:else}
 	<div class="flex flex-row relative w-full h-full">
-<<<<<<< HEAD
-		<InlineScriptsPanel width={centerPanelWidth - 400} on:hidePanel />
-=======
 		<InlineScriptsPanel width={centerPanelWidth * 0.66} on:hidePanel />
->>>>>>> c1d11ce0
 		<RunnableJobPanel float={false} hidden={runnablePanelSize === 0} />
 	</div>
 {/if}