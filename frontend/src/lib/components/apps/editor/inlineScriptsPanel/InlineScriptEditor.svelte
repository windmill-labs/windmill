--- conflicted
+++ resolved
@@ -198,13 +198,9 @@
 						variant="border"
 						btnClasses="!px-2 !py-1 !bg-gray-700 !text-white hover:!bg-gray-900"
 						on:click={async () => {
-<<<<<<< HEAD
-							await run(!transformer ? inlineScript : undefined)
-=======
 							runLoading = true
 							await $runnableComponents[id]?.cb?.(!transformer ? inlineScript : undefined)
 							runLoading = false
->>>>>>> eaac598a
 						}}
 					>
 						<div class="flex flex-row gap-1 items-center">
@@ -238,13 +234,9 @@
 						if (inlineScript) {
 							inlineScript.content = editor?.getCode() ?? ''
 						}
-<<<<<<< HEAD
-						run(inlineScript)
-=======
 						runLoading = true
 						await $runnableComponents[id]?.cb?.(inlineScript)
 						runLoading = false
->>>>>>> eaac598a
 					}}
 					on:change={async (e) => {
 						if (inlineScript && inlineScript.language != 'frontend') {
@@ -263,8 +255,6 @@
 				/>
 			{:else}
 				<SimpleEditor
-<<<<<<< HEAD
-=======
 					bind:this={simpleEditor}
 					cmdEnterAction={async () => {
 						runLoading = true
@@ -272,15 +262,9 @@
 						runLoading = false
 					}}
 					class="h-full"
->>>>>>> eaac598a
 					{extraLib}
-					bind:this={simpleEditor}
 					bind:code={inlineScript.content}
-					class="h-full"
 					lang="javascript"
-					cmdEnterAction={async () => {
-						await run(!transformer ? inlineScript : undefined)
-					}}
 				/>
 			{/if}
 		</div>
