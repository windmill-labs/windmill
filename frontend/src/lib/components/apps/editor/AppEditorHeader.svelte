<script lang="ts">
	import { goto } from '$lib/navigation'
	import { page } from '$app/stores'
	import { Alert, Badge, Drawer, DrawerContent, Tab, Tabs, UndoRedo } from '$lib/components/common'
	import Button from '$lib/components/common/button/Button.svelte'
	import DisplayResult from '$lib/components/DisplayResult.svelte'
	import FlowProgressBar from '$lib/components/flows/FlowProgressBar.svelte'
	import FlowStatusViewer from '$lib/components/FlowStatusViewer.svelte'
	import JobArgs from '$lib/components/JobArgs.svelte'
	import LogViewer from '$lib/components/LogViewer.svelte'
	import Path from '$lib/components/Path.svelte'
	import TestJobLoader from '$lib/components/TestJobLoader.svelte'
	import Toggle from '$lib/components/Toggle.svelte'
	import { AppService, DraftService, type Job, type Policy } from '$lib/gen'
	import { redo, undo } from '$lib/history'
	import { enterpriseLicense, workspaceStore } from '$lib/stores'
	import {
		AlignHorizontalSpaceAround,
		BellOff,
		Bug,
		Clipboard,
		DiffIcon,
		Expand,
		FileJson,
		FileUp,
		FormInput,
		History,
		Laptop2,
		Loader2,
		MoreVertical,
		RefreshCw,
		Save,
		Smartphone,
		FileClock
	} from 'lucide-svelte'
	import { createEventDispatcher, getContext } from 'svelte'
	import { Pane, Splitpanes } from 'svelte-splitpanes'
	import {
		classNames,
		cleanValueProperties,
		copyToClipboard,
		truncateRev,
		orderedJsonStringify,
		type Value
	} from '../../../utils'
	import type {
		AppInput,
		ConnectedAppInput,
		RowAppInput,
		Runnable,
		StaticAppInput,
		UserAppInput
	} from '../inputType'
	import type { App, AppEditorContext, AppViewerContext } from '../types'
	import { BG_PREFIX, allItems, toStatic } from '../utils'
	import AppExportButton from './AppExportButton.svelte'
	import AppInputs from './AppInputs.svelte'
	import type { AppComponent } from './component/components'
	import PanelSection from './settingsPanel/common/PanelSection.svelte'
	import PreviewToggle from './PreviewToggle.svelte'

	import ToggleButtonGroup from '$lib/components/common/toggleButton-v2/ToggleButtonGroup.svelte'
	import ToggleButton from '$lib/components/common/toggleButton-v2/ToggleButton.svelte'
	import UnsavedConfirmationModal from '$lib/components/common/confirmationModal/UnsavedConfirmationModal.svelte'
	import Tooltip from '$lib/components/Tooltip.svelte'
	import { Sha256 } from '@aws-crypto/sha256-js'
	import { sendUserToast } from '$lib/toast'
	import DeploymentHistory from './DeploymentHistory.svelte'
	import Awareness from '$lib/components/Awareness.svelte'
	import { secondaryMenuLeftStore, secondaryMenuRightStore } from './settingsPanel/secondaryMenu'
	import ButtonDropdown from '$lib/components/common/button/ButtonDropdown.svelte'
	import { MenuItem } from '@rgossiaux/svelte-headlessui'
	import AppEditorTutorial from './AppEditorTutorial.svelte'
	import AppTimeline from './AppTimeline.svelte'
	import type DiffDrawer from '$lib/components/DiffDrawer.svelte'
	import AppReportsDrawer from './AppReportsDrawer.svelte'
	import HighlightCode from '$lib/components/HighlightCode.svelte'
	import { type ColumnDef, getPrimaryKeys } from '../components/display/dbtable/utils'
	import DebugPanel from './contextPanel/DebugPanel.svelte'
	import { getCountInput } from '../components/display/dbtable/queries/count'
	import { getSelectInput } from '../components/display/dbtable/queries/select'
	import { getInsertInput } from '../components/display/dbtable/queries/insert'
	import { getUpdateInput } from '../components/display/dbtable/queries/update'
	import { getDeleteInput } from '../components/display/dbtable/queries/delete'
	import { collectOneOfFields } from './appUtils'
	import Summary from '$lib/components/Summary.svelte'
	import ToggleEnable from '$lib/components/common/toggleButton-v2/ToggleEnable.svelte'
	import HideButton from './settingsPanel/HideButton.svelte'
	import DeployOverrideConfirmationModal from '$lib/components/common/confirmationModal/DeployOverrideConfirmationModal.svelte'

	async function hash(message) {
		try {
			const msgUint8 = new TextEncoder().encode(message) // encode as (utf-8) Uint8Array
			const hashBuffer = await crypto.subtle.digest('SHA-256', msgUint8) // hash the message
			const hashArray = Array.from(new Uint8Array(hashBuffer)) // convert buffer to byte array
			const hashHex = hashArray.map((b) => b.toString(16).padStart(2, '0')).join('') // convert bytes to hex string
			return hashHex
		} catch {
			//subtle not available, trying pure js
			const hash = new Sha256()
			hash.update(message ?? '')
			const result = Array.from(await hash.digest())
			const hex = result.map((b) => b.toString(16).padStart(2, '0')).join('') // convert bytes to hex string
			return hex
		}
	}

	export let policy: Policy
	export let fromHub: boolean = false
	export let diffDrawer: DiffDrawer | undefined = undefined
	export let savedApp:
		| {
				value: App
				draft?: any
				path: string
				summary: string
				policy: any
				draft_only?: boolean
		  }
		| undefined = undefined
	export let version: number | undefined = undefined
	export let leftPanelHidden: boolean = false
	export let rightPanelHidden: boolean = false
	export let bottomPanelHidden: boolean = false

	let deployedValue: Value | undefined = undefined // Value to diff against
	let deployedBy: string | undefined = undefined // Author
	let confirmCallback: () => void = () => {} // What happens when user clicks `override` in warning
	let open: boolean = false // Is confirmation modal open

	const {
		app,
		summary,
		breakpoint,
		appPath,
		jobs,
		jobsById,
		staticExporter,
		errorByComponent,
		openDebugRun,
		mode
	} = getContext<AppViewerContext>('AppViewerContext')

	const { history, jobsDrawerOpen, refreshComponents } =
		getContext<AppEditorContext>('AppEditorContext')

	const loading = {
		publish: false,
		save: false,
		saveDraft: false
	}

	$: if ($openDebugRun == undefined) {
		$openDebugRun = (jobId: string) => {
			$jobsDrawerOpen = true
			selectedJobId = jobId
		}
	}

	let newPath: string = ''
	let pathError: string | undefined = undefined
	let appExport: AppExportButton

	let draftDrawerOpen = false
	let saveDrawerOpen = false
	let inputsDrawerOpen = fromHub
	let historyBrowserDrawerOpen = false
	let debugAppDrawerOpen = false
	let deploymentMsg: string | undefined = undefined

	function closeSaveDrawer() {
		saveDrawerOpen = false
	}

	function closeDraftDrawer() {
		draftDrawerOpen = false
	}

	function collectStaticFields(
		fields: Record<string, StaticAppInput | ConnectedAppInput | RowAppInput | UserAppInput>
	) {
		return Object.fromEntries(
			Object.entries(fields ?? {})
				.filter(([k, v]) => v.type == 'static')
				.map(([k, v]) => {
					return [k, v['value']]
				})
		)
	}

	type TriggerableV2 = {
		static_inputs: Record<string, any>
		one_of_inputs?: Record<string, any[] | undefined>
		allow_user_resources?: string[]
	}

	async function computeTriggerables() {
		const allTriggers: ([string, TriggerableV2] | undefined)[] = (await Promise.all(
			allItems($app.grid, $app.subgrids)
				.flatMap((x) => {
					let c = x.data as AppComponent
					let r: { input: AppInput | undefined; id: string }[] = [
						{ input: c.componentInput, id: x.id }
					]
					if (c.type === 'tablecomponent') {
						r.push(...c.actionButtons.map((x) => ({ input: x.componentInput, id: x.id })))
					}
					if (
						(c.type === 'aggridcomponent' ||
							c.type === 'aggridcomponentee' ||
							c.type === 'dbexplorercomponent' ||
							c.type === 'aggridinfinitecomponent' ||
							c.type === 'aggridinfinitecomponentee') &&
						Array.isArray(c.actions)
					) {
						r.push(...c.actions.map((x) => ({ input: x.componentInput, id: x.id })))
					}
					if (c.type === 'menucomponent') {
						r.push(...c.menuItems.map((x) => ({ input: x.componentInput, id: x.id })))
					}
					if (c.type === 'dbexplorercomponent') {
						let nr: { id: string; input: AppInput }[] = []
						let config = c.configuration as any

						const dbType = config?.type?.selected
						let pg = config?.type?.configuration?.[dbType]

						if (pg && dbType) {
							const { table, resource } = pg
							const tableValue = table.value
							const resourceValue = resource.value
							const columnDefs = (c.configuration.columnDefs as any).value as ColumnDef[]
							const whereClause = (c.configuration.whereClause as any).value as unknown as
								| string
								| undefined
							if (tableValue && resourceValue && columnDefs) {
								r.push({
									input: getSelectInput(resourceValue, tableValue, columnDefs, whereClause, dbType),
									id: x.id
								})

								r.push({
									input: getCountInput(resourceValue, tableValue, dbType, columnDefs, whereClause),
									id: x.id + '_count'
								})
								console.log(
									x.id,
									getCountInput(resourceValue, tableValue, dbType, columnDefs, whereClause),
									columnDefs
								)
								r.push({
									input: getInsertInput(tableValue, columnDefs, resourceValue, dbType),
									id: x.id + '_insert'
								})

								let primaryColumns = getPrimaryKeys(columnDefs)
								let columns = columnDefs?.filter((x) => primaryColumns.includes(x.field))

								r.push({
									input: getDeleteInput(resourceValue, tableValue, columns, dbType),
									id: x.id + '_delete'
								})

								columnDefs
									.filter((col) => col.editable || config.allEditable.value)
									.forEach((column) => {
										r.push({
											input: getUpdateInput(resourceValue, tableValue, column, columns, dbType),
											id: x.id + '_update'
										})
									})
							}
						}
						r.push(...nr)
					}

					const processed = r
						.filter((x) => x.input)
						.map(async (o) => {
							if (o.input?.type == 'runnable') {
								return await processRunnable(o.id, o.input.runnable, o.input.fields)
							}
						})

					return processed as Promise<[string, TriggerableV2] | undefined>[]
				})
				.concat(
					Object.values($app.hiddenInlineScripts ?? {}).map(async (v, i) => {
						return await processRunnable(BG_PREFIX + i, v, v.fields)
					}) as Promise<[string, TriggerableV2] | undefined>[]
				)
		)) as ([string, TriggerableV2] | undefined)[]

		delete policy.triggerables
		const ntriggerables: Record<string, TriggerableV2> = Object.fromEntries(
			allTriggers.filter(Boolean) as [string, TriggerableV2][]
		)
		policy.triggerables_v2 = ntriggerables
	}

	async function processRunnable(
		id: string,
		runnable: Runnable,
		fields: Record<string, any>
	): Promise<[string, TriggerableV2] | undefined> {
		const staticInputs = collectStaticFields(fields)
		const oneOfInputs = collectOneOfFields(fields, $app)
		const allowUserResources: string[] = Object.entries(fields)
			.map(([k, v]) => {
				return v['allowUserResources'] ? k : undefined
			})
			.filter(Boolean) as string[]

		if (runnable?.type == 'runnableByName') {
			let hex = await hash(runnable.inlineScript?.content)
			console.log('hex', hex, id)
			return [
				`${id}:rawscript/${hex}`,
				{
					static_inputs: staticInputs,
					one_of_inputs: oneOfInputs,
					allow_user_resources: allowUserResources
				}
			]
		} else if (runnable?.type == 'runnableByPath') {
			let prefix = runnable.runType !== 'hubscript' ? runnable.runType : 'script'
			return [
				`${id}:${prefix}/${runnable.path}`,
				{
					static_inputs: staticInputs,
					one_of_inputs: oneOfInputs,
					allow_user_resources: allowUserResources
				}
			]
		}
	}

	async function createApp(path: string) {
		await computeTriggerables()
		try {
			const appId = await AppService.createApp({
				workspace: $workspaceStore!,
				requestBody: {
					value: $app,
					path,
					summary: $summary,
					policy,
					deployment_message: deploymentMsg
				}
			})
			savedApp = {
				summary: $summary,
				value: structuredClone($app),
				path: path,
				policy: policy
			}
			closeSaveDrawer()
			sendUserToast('App deployed successfully')
			try {
				localStorage.removeItem(`app-${path}`)
			} catch (e) {
				console.error('error interacting with local storage', e)
			}
			goto(`/apps/edit/${appId}`)
		} catch (e) {
			sendUserToast('Error creating app', e)
		}
	}

	async function handleUpdateApp(npath: string) {

		// We have to make sure there is no updates when we clicked the button
		await compareVersions();

		if (onLatest) {
			// Handle directly
			await updateApp(npath)
		} else {
		  // There is onLatest, but we need more information while deploying 
		  // We need it to show diff
			// Handle through confirmation modal
			await syncWithDeployed();

			confirmCallback = async () => {
				open = false
				await updateApp(npath)
			}
			// Open confirmation modal
			open = true
		}
	}

	async function syncWithDeployed() {
		const deployedApp = await AppService.getAppByPath({
			workspace: $workspaceStore!,
			path: appPath,
			withStarredInfo: true
		})

		deployedBy = deployedApp.created_by

		// Strip off extra information
		deployedValue = {
			...deployedApp,
			starred: undefined,
			id: undefined,
			created_at: undefined,
			created_by: undefined,
			versions: undefined,
			extra_perms: undefined //
		}
	}

	async function updateApp(npath: string) {
		await computeTriggerables()
		await AppService.updateApp({
			workspace: $workspaceStore!,
			path: appPath,
			requestBody: {
				value: $app!,
				summary: $summary,
				policy,
				path: npath,
				deployment_message: deploymentMsg
			}
		})
		savedApp = {
			summary: $summary,
			value: structuredClone($app),
			path: npath,
			policy
		}
		const appHistory = await AppService.getAppHistoryByPath({
			workspace: $workspaceStore!,
			path: npath
		})
		version = appHistory[0]?.version

		closeSaveDrawer()
		sendUserToast('App deployed successfully')
		if (appPath !== npath) {
			try {
				localStorage.removeItem(`app-${appPath}`)
			} catch (e) {
				console.error('error interacting with local storage', e)
			}
			window.location.pathname = `/apps/edit/${npath}?nodraft=true`
		}
	}

	let secretUrl: string | undefined = undefined

	$: appPath != '' && secretUrl == undefined && getSecretUrl()

	async function getSecretUrl() {
		secretUrl = await AppService.getPublicSecretOfApp({
			workspace: $workspaceStore!,
			path: appPath
		})
	}

	async function setPublishState() {
		await computeTriggerables()
		await AppService.updateApp({
			workspace: $workspaceStore!,
			path: appPath,
			requestBody: { policy }
		})
		if (policy.execution_mode == 'anonymous') {
			sendUserToast('App require no login to be accessed')
		} else {
			sendUserToast('App require login and read-access')
		}
	}

	async function save() {
		$secondaryMenuLeftStore.isOpen = false
		$secondaryMenuRightStore.isOpen = false

		saveDrawerOpen = true
		return
	}

	async function saveInitialDraft() {
		await computeTriggerables()
		try {
			await AppService.createApp({
				workspace: $workspaceStore!,
				requestBody: {
					value: $app,
					path: newPath,
					summary: $summary,
					policy,
					draft_only: true
				}
			})
			await DraftService.createDraft({
				workspace: $workspaceStore!,
				requestBody: {
					path: newPath,
					typ: 'app',
					value: {
						value: $app,
						path: newPath,
						summary: $summary,
						policy
					}
				}
			})
			savedApp = {
				summary: $summary,
				value: structuredClone($app),
				path: newPath,
				policy,
				draft_only: true,
				draft: {
					summary: $summary,
					value: structuredClone($app),
					path: newPath,
					policy
				}
			}

			draftDrawerOpen = false
			goto(`/apps/edit/${newPath}`)
		} catch (e) {
			sendUserToast('Error saving initial draft', e)
		}
		draftDrawerOpen = false
	}

	async function saveDraft(forceSave = false) {
		if ($page.params.path == undefined) {
			// initial draft
			draftDrawerOpen = true
			return
		}
		if (!savedApp) {
			return
		}
		const draftOrDeployed = cleanValueProperties(savedApp.draft || savedApp)
		const current = cleanValueProperties({
			summary: $summary,
			value: $app,
			path: newPath || savedApp.draft?.path || savedApp.path,
			policy
		})
		if (!forceSave && orderedJsonStringify(draftOrDeployed) === orderedJsonStringify(current)) {
			sendUserToast('No changes detected, ignoring', false, [
				{
					label: 'Save anyway',
					callback: () => {
						saveDraft(true)
					}
				}
			])
			return
		}
		loading.saveDraft = true
		try {
			await computeTriggerables()
			let path = $page.params.path
			if (savedApp.draft_only) {
				await AppService.deleteApp({
					workspace: $workspaceStore!,
					path: path
				})
				await AppService.createApp({
					workspace: $workspaceStore!,
					requestBody: {
						value: $app!,
						summary: $summary,
						policy,
						path: newPath || path,
						draft_only: true
					}
				})
			}
			await DraftService.createDraft({
				workspace: $workspaceStore!,
				requestBody: {
					path: savedApp.draft_only ? newPath || path : path,
					typ: 'app',
					value: {
						value: $app!,
						summary: $summary,
						policy,
						path: newPath || path
					}
				}
			})

			savedApp = {
				...(savedApp?.draft_only
					? {
							summary: $summary,
							value: structuredClone($app),
							path: savedApp.draft_only ? newPath || path : path,
							policy
					  }
					: savedApp),
				draft: {
					summary: $summary,
					value: structuredClone($app),
					path: newPath || path,
					policy
				}
			}

			sendUserToast('Draft saved')
			try {
				localStorage.removeItem(`app-${path}`)
			} catch (e) {
				console.error('error interacting with local storage', e)
			}
			loading.saveDraft = false
			if (newPath || path !== path) {
				goto(`/apps/edit/${newPath || path}`)
			}
		} catch (e) {
			loading.saveDraft = false
			throw e
		}
	}

	let onLatest = true
	async function compareVersions() {
		if (version === undefined) {
			return
		}
		const appVersion = await AppService.getAppLatestVersion({
			workspace: $workspaceStore!,
			path: appPath
		})
<<<<<<< HEAD
		onLatest = version === appVersion?.version
=======
		onLatest = version === appVersion.version
>>>>>>> ce80d6b0
	}
	$: saveDrawerOpen && compareVersions()

	let selectedJobId: string | undefined = undefined
	let testJobLoader: TestJobLoader
	let job: Job | undefined = undefined
	let testIsLoading = false

	$: selectedJobId && !selectedJobId?.includes('Frontend') && testJobLoader?.watchJob(selectedJobId)

	$: if (selectedJobId?.includes('Frontend') && selectedJobId) {
		job = undefined
	}

	$: hasErrors = Object.keys($errorByComponent).length > 0

	let lock = false
	function onKeyDown(event: KeyboardEvent) {
		if (lock) return

		let classes = event.target?.['className']
		if (
			(typeof classes === 'string' && classes.includes('inputarea')) ||
			['INPUT', 'TEXTAREA'].includes(document.activeElement?.tagName!)
		) {
			return
		}

		lock = true

		switch (event.key) {
			case 'Z':
				if (event.ctrlKey || event.metaKey) {
					$app = redo(history)
					event.preventDefault()
				}
				break
			case 'z':
				if (event.ctrlKey || event.metaKey) {
					$app = undo(history, $app)

					event.preventDefault()
				}
				break
			case 's':
				if (event.ctrlKey || event.metaKey) {
					saveDraft()
					event.preventDefault()
				}
				break
			// case 'ArrowDown': {
			// 	let ids = generateIds()
			// 	let idx = ids.indexOf($selectedIdStore)
			// 	if (idx > -1 && idx < ids.length - 1) {
			// 		$selectedIdStore = ids[idx + 1]
			// 		event.preventDefault()
			// 	}
			// 	break
			// }
			// case 'ArrowUp': {
			// 	let ids = generateIds()
			// 	let idx = ids.indexOf($selectedIdStore)
			// 	if (idx > 0 && idx < ids.length) {
			// 		$selectedIdStore = ids[idx - 1]
			// 		event.preventDefault()
			// 	}
			// 	break
			// }
		}
		lock = false
	}

	let dirtyPath = false
	let path: Path | undefined = undefined

	let moreItems = [
		{
			displayName: 'Deployment History',
			icon: History,
			action: () => {
				historyBrowserDrawerOpen = true
			},
			disabled: !savedApp
		},
		{
			displayName: 'Export',
			icon: FileJson,
			action: () => {
				appExport.open($app)
			}
		},
		// {
		// 	displayName: 'Publish to Hub',
		// 	icon: faGlobe,
		// 	action: () => {
		// 		const url = appToHubUrl(toStatic($app, $staticExporter, $summary, $hubBaseUrlStore))
		// 		window.open(url.toString(), '_blank')
		// 	}
		// },
		{
			displayName: 'Hub compatible JSON',
			icon: FileUp,
			action: () => {
				appExport.open(toStatic($app, $staticExporter, $summary).app)
			}
		},
		{
			displayName: 'App Inputs',
			icon: FormInput,
			action: () => {
				inputsDrawerOpen = true
			}
		},
		{
			displayName: 'Schedule Reports',
			icon: FileClock,
			action: () => {
				appReportingDrawerOpen = true
			},
			disabled: !savedApp || savedApp.draft_only
		},
		{
			displayName: 'Diff',
			icon: DiffIcon,
			action: async () => {
				if (!savedApp) {
					return
				}

				// deployedValue should be syncronized when we open Diff
				await syncWithDeployed();

				diffDrawer?.openDrawer()
				diffDrawer?.setDiff({
					mode: 'normal',
					deployed: deployedValue ?? savedApp,
					draft: savedApp.draft,
					current: {
						summary: $summary,
						value: $app,
						path: newPath || savedApp.draft?.path || savedApp.path,
						policy
					}
				})
			},
			disabled: !savedApp
		},
		// App debug menu
		{
			displayName: 'Troubleshoot panel',
			icon: Bug,
			action: () => {
				debugAppDrawerOpen = true
			}
		}
	]

	let appEditorTutorial: AppEditorTutorial | undefined = undefined

	export function toggleTutorial() {
		appEditorTutorial?.toggleTutorial()
	}

	let rightColumnSelect: 'timeline' | 'detail' = 'timeline'

	let appReportingDrawerOpen = false

	export function openTroubleshootPanel() {
		debugAppDrawerOpen = true
	}

	const dispatch = createEventDispatcher()
</script>

<svelte:window on:keydown={onKeyDown} />

<TestJobLoader bind:this={testJobLoader} bind:isLoading={testIsLoading} bind:job />
<UnsavedConfirmationModal
	{diffDrawer}
	savedValue={savedApp}
	modifiedValue={{
		summary: $summary,
		value: $app,
		path: newPath || savedApp?.draft?.path || savedApp?.path,
		policy
	}}
/>

<DeployOverrideConfirmationModal
	bind:deployedBy
	bind:confirmCallback
	bind:open
	{diffDrawer}
	bind:deployedValue
	currentValue={{
		summary: $summary,
		value: $app,
		path: newPath || savedApp?.draft?.path || savedApp?.path,
		policy
	}}
/>

{#if appPath == ''}
	<Drawer bind:open={draftDrawerOpen} size="800px">
		<DrawerContent title="Initial draft save" on:close={() => closeDraftDrawer()}>
			<Alert title="Require path" type="info">
				Choose a path to save the initial draft of the app.
			</Alert>
			<h3>Summary</h3>
			<div class="w-full pt-2">
				<!-- svelte-ignore a11y-autofocus -->
				<input
					autofocus
					type="text"
					placeholder="App summary"
					class="text-sm w-full font-semibold"
					on:keydown|stopPropagation
					bind:value={$summary}
					on:keyup={() => {
						if (appPath == '' && $summary?.length > 0 && !dirtyPath) {
							path?.setName(
								$summary
									.toLowerCase()
									.replace(/[^a-z0-9_]/g, '_')
									.replace(/-+/g, '_')
									.replace(/^-|-$/g, '')
							)
						}
					}}
				/>
			</div>
			<div class="py-2" />
			<Path
				autofocus={false}
				bind:this={path}
				bind:error={pathError}
				bind:path={newPath}
				bind:dirty={dirtyPath}
				initialPath=""
				namePlaceholder="app"
				kind="app"
			/>
			<div class="py-4" />

			<div slot="actions">
				<Button
					startIcon={{ icon: Save }}
					disabled={pathError != ''}
					on:click={() => saveInitialDraft()}
				>
					Save initial draft
				</Button>
			</div>
		</DrawerContent>
	</Drawer>
{/if}
<Drawer bind:open={saveDrawerOpen} size="800px">
	<DrawerContent title="Deploy" on:close={() => closeSaveDrawer()}>
		{#if !onLatest}
			<Alert title="You're not on the latest app version. " type="warning">
				By deploying, you may overwrite changes made by other users. Press 'Deploy' to see diff.
			</Alert>
			<div class="py-2" />
		{/if}
		<span class="text-secondary text-sm font-bold">Summary</span>
		<div class="w-full pt-2">
			<!-- svelte-ignore a11y-autofocus -->
			<input
				autofocus
				type="text"
				placeholder="App summary"
				class="text-sm w-full"
				bind:value={$summary}
				on:keydown|stopPropagation
				on:keyup={() => {
					if (appPath == '' && $summary?.length > 0 && !dirtyPath) {
						path?.setName(
							$summary
								.toLowerCase()
								.replace(/[^a-z0-9_]/g, '_')
								.replace(/-+/g, '_')
								.replace(/^-|-$/g, '')
						)
					}
				}}
			/>
		</div>
		<div class="py-4" />
		<span class="text-secondary text-sm font-bold">Deployment message</span>
		<div class="w-full pt-2">
			<!-- svelte-ignore a11y-autofocus -->
			<input
				type="text"
				placeholder="Optional deployment message"
				class="text-sm w-full"
				bind:value={deploymentMsg}
			/>
		</div>
		<div class="py-4" />
		<span class="text-secondary text-sm font-bold">Path</span>
		<Path
			bind:this={path}
			bind:dirty={dirtyPath}
			bind:error={pathError}
			bind:path={newPath}
			initialPath={appPath}
			namePlaceholder="app"
			kind="app"
			autofocus={false}
		/>

		<div slot="actions" class="flex flex-row gap-4">
			<Button
				variant="border"
				color="light"
				disabled={!savedApp || savedApp.draft_only}
				on:click={async () => {
					if (!savedApp) {
						return
					}
					// deployedValue should be syncronized when we open Diff
					await syncWithDeployed();

					saveDrawerOpen = false
					diffDrawer?.openDrawer()
					diffDrawer?.setDiff({
						mode: 'normal',
						deployed: deployedValue ?? savedApp,
						draft: savedApp.draft,
						current: {
							summary: $summary,
							value: $app,
							path: newPath || savedApp.draft?.path || savedApp.path,
							policy
						},
						button: {
							text: 'Looks good, deploy',
							onClick: () => {
								if (appPath == '') {
									createApp(newPath)
								} else {
									handleUpdateApp(newPath)
								}
							}
						}
					})
				}}
			>
				<div class="flex flex-row gap-2 items-center">
					<DiffIcon size={14} />
					Diff
				</div>
			</Button>
			<Button
				startIcon={{ icon: Save }}
				disabled={pathError != ''}
				on:click={() => {
					if (appPath == '') {
						createApp(newPath)
					} else {
						handleUpdateApp(newPath)
					}
				}}
			>
				Deploy
			</Button>
		</div>
		<div class="py-2" />
		{#if appPath == ''}
			<Alert title="Require saving" type="error">
				Save this app once before you can publish it
			</Alert>
		{:else}
			<Alert title="App executed on behalf of you">
				A viewer of the app will execute the runnables of the app on behalf of the publisher (you)
				<Tooltip>
					It ensures that all required resources/runnable visible for publisher but not for viewer
					at time of creating the app would prevent the execution of the app. To guarantee tight
					security, a policy is computed at time of deployment of the app which only allow the
					scripts/flows referred to in the app to be called on behalf of. Furthermore, static
					parameters are not overridable. Hence, users will only be able to use the app as intended
					by the publisher without risk for leaking resources not used in the app.
				</Tooltip>
			</Alert>

			<div class="mt-10" />

			<h2>Public URL</h2>
			<div class="mt-4" />

			<div class="flex gap-2 items-center">
				<Toggle
					options={{
						left: `Require login and read-access`,
						right: `No login required`
					}}
					checked={policy.execution_mode == 'anonymous'}
					on:change={(e) => {
						policy.execution_mode = e.detail ? 'anonymous' : 'publisher'
						setPublishState()
					}}
				/>
			</div>

			<div class="my-6 box">
				Public url:
				{#if secretUrl}
					{@const url = `${$page.url.hostname}/public/${$workspaceStore}/${secretUrl}`}
					{@const href = $page.url.protocol + '//' + url}
					<a
						on:click={(e) => {
							e.preventDefault()
							copyToClipboard(href)
						}}
						{href}
						class="whitespace-nowrap text-ellipsis overflow-hidden mr-1 inline-flex gap-2"
					>
						{url}
						<span class="text-gray-700 ml-2">
							<Clipboard />
						</span>
					</a>
				{:else}<Loader2 class="animate-spin" />
				{/if}
				<div class="text-xs text-secondary"
					>Share this url directly or embed it using an iframe (if requiring login, top-level domain
					of embedding app must be the same as the one of Windmill)</div
				>
			</div>
			<Alert type="info" title="Only latest deployed app is publicly available">
				You will still need to deploy the app to make visible the latest changes
			</Alert>

			<a
				href="https://www.windmill.dev/docs/advanced/external_auth_with_jwt#embed-public-apps-using-your-own-authentification"
				class="mt-4 text-2xs">Embed this app in your own product to be used by your own users</a
			>
		{/if}
	</DrawerContent>
</Drawer>

<Drawer bind:open={inputsDrawerOpen} size="600px">
	<DrawerContent title="App inputs configuration" on:close={() => (inputsDrawerOpen = false)}>
		<AppInputs />
	</DrawerContent>
</Drawer>

<Drawer bind:open={historyBrowserDrawerOpen} size="1200px">
	<DrawerContent title="Deployment History" on:close={() => (historyBrowserDrawerOpen = false)}>
		<DeploymentHistory on:restore {appPath} />
	</DrawerContent>
</Drawer>

<Drawer bind:open={debugAppDrawerOpen} size="800px">
	<DrawerContent title="Troubleshoot Panel" on:close={() => (debugAppDrawerOpen = false)}>
		<DebugPanel />
	</DrawerContent>
</Drawer>

<Drawer bind:open={$jobsDrawerOpen} size="900px">
	<DrawerContent
		noPadding
		title="Debug Runs"
		on:close={() => {
			$jobsDrawerOpen = false
		}}
		tooltip="Look at latests runs to spot potential bugs."
		documentationLink="https://www.windmill.dev/docs/apps/app_debugging"
	>
		<Splitpanes class="!overflow-visible">
			<Pane size={25}>
				<PanelSection title="Past Runs">
					<div class="flex flex-col gap-2 w-full">
						{#if $jobs.length > 0}
							<div class="flex gap-2 flex-col-reverse">
								{#each $jobs ?? [] as id}
									{@const selectedJob = $jobsById[id]}
									{#if selectedJob}
										<!-- svelte-ignore a11y-click-events-have-key-events -->
										<!-- svelte-ignore a11y-no-static-element-interactions -->
										<div
											class={classNames(
												'border flex gap-1 truncate justify-between flex-row w-full items-center p-2 rounded-md cursor-pointer hover:bg-surface-secondary hover:text-blue-400',
												selectedJob.error ? 'border border-red-500 text-primary' : '',
												selectedJob.error && $errorByComponent[selectedJob.component]?.id == id
													? selectedJobId == id
														? 'bg-red-600 !border-blue-600'
														: 'bg-red-400'
													: selectedJobId == id
													? 'text-blue-600'
													: ''
											)}
											on:click={() => {
												selectedJobId = id
												rightColumnSelect = 'detail'
											}}
										>
											<span class="text-xs truncate">{truncateRev(selectedJob.job, 20)}</span>
											<Badge color="indigo">{selectedJob.component}</Badge>
										</div>
									{/if}
								{/each}
							</div>
						{:else}
							<div class="text-sm text-tertiary">No items</div>
						{/if}
					</div>
				</PanelSection>
			</Pane>
			<Pane size={75}>
				<div class="w-full h-full flex flex-col">
					<div>
						<Tabs bind:selected={rightColumnSelect}>
							<Tab value="timeline"><span class="font-semibold text-md">Timeline</span></Tab>
							<Tab value="detail"><span class="font-semibold">Details</span></Tab>
						</Tabs>
					</div>
					{#if rightColumnSelect == 'timeline'}
						<div class="p-2 grow overflow-auto">
							<AppTimeline />
						</div>
					{:else if rightColumnSelect == 'detail'}
						<div class="grow flex flex-col w-full overflow-auto">
							{#if selectedJobId}
								{#if selectedJobId?.includes('Frontend')}
									{@const jobResult = $jobsById[selectedJobId]}
									{#if jobResult?.error !== undefined}
										<Splitpanes horizontal class="grow border w-full">
											<Pane size={10} minSize={10}>
												<LogViewer
													content={`Logs are avaiable in the browser console directly`}
													isLoading={false}
													tag={undefined}
												/>
											</Pane>
											<Pane size={90} minSize={10} class="text-sm text-secondary">
												<div class="relative h-full px-2">
													<DisplayResult
														result={{
															error: { name: 'Frontend execution error', message: jobResult.error }
														}}
													/>
												</div>
											</Pane>
										</Splitpanes>
									{:else if jobResult !== undefined}
										<Splitpanes horizontal class="grow border w-full">
											<Pane size={10} minSize={10}>
												<LogViewer
													content={`Logs are avaiable in the browser console directly`}
													isLoading={false}
													tag={undefined}
												/>
											</Pane>
											<Pane size={90} minSize={10} class="text-sm text-secondary">
												<div class="relative h-full px-2">
													<DisplayResult
														workspaceId={$workspaceStore}
														jobId={selectedJobId}
														result={jobResult.result}
													/>
												</div>
											</Pane>
										</Splitpanes>
									{:else}
										<Loader2 class="animate-spin" />
									{/if}
								{:else}
									<div class="flex flex-col h-full w-full mb-4">
										{#if job?.['running']}
											<div class="flex flex-row-reverse w-full">
												<Button
													color="red"
													variant="border"
													on:click={() => testJobLoader?.cancelJob()}
												>
													<Loader2 size={14} class="animate-spin mr-2" />

													Cancel
												</Button>
											</div>
										{/if}
										{#if job?.args}
											<div class="p-2">
												<JobArgs
													id={job.id}
													workspace={job.workspace_id ?? $workspaceStore ?? 'no_w'}
													args={job?.args}
												/>
											</div>
										{/if}
										{#if job?.raw_code}
											<div class="pb-2 pl-2 pr-2 w-full overflow-auto h-full max-h-[80px]">
												<HighlightCode language={job?.language} code={job?.raw_code} />
											</div>
										{/if}

										{#if job?.job_kind !== 'flow' && job?.job_kind !== 'flowpreview'}
											{@const jobResult = $jobsById[selectedJobId]}
											<Splitpanes horizontal class="grow border w-full">
												<Pane size={50} minSize={10}>
													<LogViewer
														duration={job?.['duration_ms']}
														jobId={job?.id}
														content={job?.logs}
														isLoading={testIsLoading && job?.['running'] == false}
														tag={job?.tag}
													/>
												</Pane>
												<Pane size={50} minSize={10} class="text-sm text-secondary">
													{#if job != undefined && 'result' in job && job.result != undefined}<div
															class="relative h-full px-2"
															><DisplayResult
																workspaceId={$workspaceStore}
																jobId={selectedJobId}
																result={job.result}
															/></div
														>
													{:else if testIsLoading}
														<div class="p-2"><Loader2 class="animate-spin" /> </div>
													{:else if job != undefined && 'result' in job && job?.['result'] == undefined}
														<div class="p-2 text-tertiary">Result is undefined</div>
													{:else}
														<div class="p-2 text-tertiary">
															<Loader2 size={14} class="animate-spin mr-2" />
														</div>
													{/if}
												</Pane>
												{#if jobResult?.transformer}
													<Pane size={50} minSize={10} class="text-sm text-secondary p-2">
														<div class="font-bold">Transformer results</div>
														{#if job != undefined && 'result' in job && job.result != undefined}
															<div class="relative h-full px-2">
																<DisplayResult
																	workspaceId={$workspaceStore}
																	jobId={selectedJobId}
																	result={jobResult?.transformer}
																/>
															</div>
														{:else if testIsLoading}
															<div class="p-2"><Loader2 class="animate-spin" /> </div>
														{:else if job != undefined && 'result' in job && job?.['result'] == undefined}
															<div class="p-2 text-tertiary">Result is undefined</div>
														{:else}
															<div class="p-2 text-tertiary">
																<Loader2 size={14} class="animate-spin mr-2" />
															</div>
														{/if}
													</Pane>
												{/if}
											</Splitpanes>
										{:else}
											<div class="mt-10" />
											<FlowProgressBar {job} class="py-4" />
											<div class="w-full mt-10 mb-20">
												<FlowStatusViewer
													jobId={job.id}
													on:jobsLoaded={({ detail }) => {
														job = detail
													}}
												/>
											</div>
										{/if}
									</div>
								{/if}
							{:else}
								<div class="text-sm p-2 text-tertiary">Select a job to see its details</div>
							{/if}
						</div>
					{/if}
				</div>
			</Pane>
		</Splitpanes>
		<svelte:fragment slot="actions">
			<Button
				size="md"
				color="light"
				variant="border"
				on:click={() => {
					$refreshComponents?.()
				}}
				title="Refresh App"
			>
				Refresh app&nbsp;<RefreshCw size={16} />
			</Button>

			<Button
				size="md"
				color="light"
				variant="border"
				on:click={() => {
					errorByComponent.set({})
					jobs.set([])
				}}
				>Clear jobs
			</Button>
			{#if hasErrors}
				<Button size="md" color="light" variant="border" on:click={() => errorByComponent.set({})}
					>Clear Errors &nbsp;<BellOff size={14} />
				</Button>
			{/if}
		</svelte:fragment>
	</DrawerContent>
</Drawer>

<AppReportsDrawer bind:open={appReportingDrawerOpen} {appPath} />

<div
	class="border-b flex flex-row justify-between py-1 gap-2 gap-y-2 px-2 items-center overflow-y-visible overflow-x-auto"
>
	<div class="flex flex-row gap-2 items-center">
		<Summary bind:value={$summary} />
		<div class="flex gap-2">
			<UndoRedo
				undoProps={{ disabled: $history?.index === 0 }}
				redoProps={{ disabled: $history && $history?.index === $history.history.length - 1 }}
				on:undo={() => {
					$app = undo(history, $app)
				}}
				on:redo={() => {
					$app = redo(history)
				}}
			/>

			{#if $app}
				<ToggleButtonGroup class="h-[30px]" bind:selected={$app.fullscreen}>
					<ToggleButton
						icon={AlignHorizontalSpaceAround}
						value={false}
						tooltip="The max width is 1168px and the content stay centered instead of taking the full page width"
						iconProps={{ size: 16 }}
					/>
					<ToggleButton
						tooltip="The width is of the app if the full width of its container"
						icon={Expand}
						value={true}
						iconProps={{ size: 16 }}
					/>
				</ToggleButtonGroup>
			{/if}
			<div class="flex flex-row gap-2">
				<ToggleButtonGroup class="h-[30px]" bind:selected={$breakpoint}>
					<ToggleButton
						tooltip="Computer View"
						icon={Laptop2}
						value={'lg'}
						iconProps={{ size: 16 }}
					/>
					<ToggleButton
						tooltip="Mobile View"
						icon={Smartphone}
						value={'sm'}
						iconProps={{ size: 16 }}
					/>
					{#if $breakpoint === 'sm'}
						<ToggleEnable
							tooltip="Desktop view is enabled by default. Enable this to customize the layout of the components for the mobile view"
							label="Enable mobile view for smaller screens"
							bind:checked={$app.mobileViewOnSmallerScreens}
							iconProps={{ size: 16 }}
							iconOnly={false}
						/>
					{/if}
				</ToggleButtonGroup>
			</div>
		</div>
	</div>

	{#if $mode !== 'preview'}
		<div class="flex gap-1">
			<HideButton
				direction="left"
				hidden={leftPanelHidden}
				on:click={() => {
					if (leftPanelHidden) {
						dispatch('showLeftPanel')
					} else {
						dispatch('hideLeftPanel')
					}
				}}
			/>
			<HideButton
				hidden={bottomPanelHidden}
				direction="bottom"
				on:click={() => {
					if (bottomPanelHidden) {
						dispatch('showBottomPanel')
					} else {
						dispatch('hideBottomPanel')
					}
				}}
			/>
			<HideButton
				hidden={rightPanelHidden}
				direction="right"
				on:click={() => {
					if (rightPanelHidden) {
						dispatch('showRightPanel')
					} else {
						dispatch('hideRightPanel')
					}
				}}
			/>
		</div>
	{/if}
	{#if $enterpriseLicense && appPath != ''}
		<Awareness />
	{/if}
	<div class="flex flex-row gap-2 justify-end items-center overflow-visible">
		<ButtonDropdown hasPadding={false}>
			<svelte:fragment slot="buttonReplacement">
				<Button nonCaptureEvent size="xs" color="light">
					<div class="flex flex-row items-center">
						<MoreVertical size={14} />
					</div>
				</Button>
			</svelte:fragment>
			<svelte:fragment slot="items">
				{#each moreItems as item}
					<MenuItem
						on:click={item.action}
						disabled={item.disabled}
						class={item.disabled ? 'opacity-50' : ''}
					>
						<div
							class={classNames(
								'text-primary flex flex-row items-center text-left px-4 py-2 gap-2 cursor-pointer hover:bg-surface-hover !text-xs font-semibold'
							)}
						>
							<svelte:component this={item.icon} size={14} />
							{item.displayName}
						</div>
					</MenuItem>
				{/each}
			</svelte:fragment>
		</ButtonDropdown>
		<AppEditorTutorial bind:this={appEditorTutorial} />

		<div class="hidden md:inline relative overflow-visible">
			{#if hasErrors}
				<span
					class="animate-ping absolute inline-flex rounded-full bg-red-600 h-2 w-2 z-50 -right-0.5 -top-0.5"
				/>
				<span
					class=" absolute inline-flex rounded-full bg-red-600 h-2 w-2 z-50 -right-0.5 -top-0.5"
				/>
			{/if}
			<Button
				on:click={() => {
					if (selectedJobId == undefined && $jobs.length > 0) {
						selectedJobId = $jobs[$jobs.length - 1]
					}
					$jobsDrawerOpen = true
				}}
				color={hasErrors ? 'red' : 'light'}
				size="xs"
				variant="border"
				btnClasses="relative"
			>
				<div class="flex flex-row gap-1 items-center">
					<Bug size={14} />
					<div>Debug runs</div>
					<div class="text-2xs text-tertiary"
						>({$jobs?.length > 99 ? '99+' : $jobs?.length ?? 0})</div
					>
					{#if hasErrors}
						<Button
							size="xs"
							btnClasses="-my-2 !px-1 !py-0"
							color="light"
							variant="border"
							on:click={() => errorByComponent.set({})}
							><BellOff size={12} />
						</Button>
					{/if}
				</div>
			</Button>
		</div>
		<AppExportButton bind:this={appExport} />
		<PreviewToggle loading={loading.save} />
		<Button
			loading={loading.save}
			startIcon={{ icon: Save }}
			on:click={() => saveDraft()}
			size="xs"
			disabled={$page.params.path !== undefined && !savedApp}
			shortCut={{ key: 'S' }}
		>
			Draft
		</Button>
		<Button
			loading={loading.save}
			startIcon={{ icon: Save }}
			on:click={save}
			size="xs"
			dropdownItems={appPath != ''
				? () => [
						{
							label: 'Fork',
							onClick: () => {
								window.open(`/apps/add?template=${appPath}`)
							}
						}
				  ]
				: undefined}
		>
			Deploy
		</Button>
	</div>
</div><|MERGE_RESOLUTION|>--- conflicted
+++ resolved
@@ -632,11 +632,8 @@
 			workspace: $workspaceStore!,
 			path: appPath
 		})
-<<<<<<< HEAD
 		onLatest = version === appVersion?.version
-=======
-		onLatest = version === appVersion.version
->>>>>>> ce80d6b0
+
 	}
 	$: saveDrawerOpen && compareVersions()
 
