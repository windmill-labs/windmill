--- conflicted
+++ resolved
@@ -467,10 +467,7 @@
 				<div>{`Sub grid: ${$focusedGrid.parentComponentId} (${$focusedGrid.subGridIndex})`}</div>
 				<button
 					on:click={() => {
-<<<<<<< HEAD
-=======
 						$selectedComponent = undefined
->>>>>>> e1f686d8
 						$focusedGrid = undefined
 					}}
 				>
