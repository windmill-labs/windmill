<script lang="ts">
	import { goto } from '$app/navigation'
	import { page } from '$app/stores'
	import {
		Alert,
		Badge,
		Drawer,
		DrawerContent,
		Kbd,
		Tab,
		Tabs,
		UndoRedo
	} from '$lib/components/common'
	import Button from '$lib/components/common/button/Button.svelte'
	import DisplayResult from '$lib/components/DisplayResult.svelte'
	import FlowProgressBar from '$lib/components/flows/FlowProgressBar.svelte'
	import FlowStatusViewer from '$lib/components/FlowStatusViewer.svelte'
	import JobArgs from '$lib/components/JobArgs.svelte'
	import LogViewer from '$lib/components/LogViewer.svelte'
	import Path from '$lib/components/Path.svelte'
	import TestJobLoader from '$lib/components/TestJobLoader.svelte'
	import Toggle from '$lib/components/Toggle.svelte'
	import { AppService, DraftService, Job, Policy } from '$lib/gen'
	import { redo, undo } from '$lib/history'
	import { enterpriseLicense, workspaceStore } from '$lib/stores'
	import { faClipboard } from '@fortawesome/free-solid-svg-icons'
	import {
		AlignHorizontalSpaceAround,
		BellOff,
		Bug,
		DiffIcon,
		Expand,
		FileJson,
		FileUp,
		FormInput,
		History,
		Laptop2,
		Loader2,
		MoreVertical,
		RefreshCw,
		Save,
		Smartphone
	} from 'lucide-svelte'
	import { getContext } from 'svelte'
	import { Icon } from 'svelte-awesome'
	import { Pane, Splitpanes } from 'svelte-splitpanes'
	import {
		classNames,
		cleanValueProperties,
		copyToClipboard,
		orderedJsonStringify,
		truncateRev
	} from '../../../utils'
	import type {
		AppInput,
		ConnectedAppInput,
		RowAppInput,
		Runnable,
		StaticAppInput,
		UserAppInput
	} from '../inputType'
	import type { App, AppEditorContext, AppViewerContext } from '../types'
	import { BG_PREFIX, allItems, toStatic } from '../utils'
	import AppExportButton from './AppExportButton.svelte'
	import AppInputs from './AppInputs.svelte'
	import type { AppComponent } from './component/components'
	import PanelSection from './settingsPanel/common/PanelSection.svelte'
	import PreviewToggle from './PreviewToggle.svelte'

	import ToggleButtonGroup from '$lib/components/common/toggleButton-v2/ToggleButtonGroup.svelte'
	import ToggleButton from '$lib/components/common/toggleButton-v2/ToggleButton.svelte'
	import UnsavedConfirmationModal from '$lib/components/common/confirmationModal/UnsavedConfirmationModal.svelte'
	import Tooltip from '$lib/components/Tooltip.svelte'
	import { Sha256 } from '@aws-crypto/sha256-js'
	import { sendUserToast } from '$lib/toast'
	import DeploymentHistory from './DeploymentHistory.svelte'
	import Awareness from '$lib/components/Awareness.svelte'
	import { secondaryMenuLeftStore, secondaryMenuRightStore } from './settingsPanel/secondaryMenu'
	import ButtonDropdown from '$lib/components/common/button/ButtonDropdown.svelte'
	import { MenuItem } from '@rgossiaux/svelte-headlessui'
	import AppEditorTutorial from './AppEditorTutorial.svelte'
	import AppTimeline from './AppTimeline.svelte'
	import type DiffDrawer from '$lib/components/DiffDrawer.svelte'
	import { cloneDeep } from 'lodash'

	async function hash(message) {
		try {
			const msgUint8 = new TextEncoder().encode(message) // encode as (utf-8) Uint8Array
			const hashBuffer = await crypto.subtle.digest('SHA-256', msgUint8) // hash the message
			const hashArray = Array.from(new Uint8Array(hashBuffer)) // convert buffer to byte array
			const hashHex = hashArray.map((b) => b.toString(16).padStart(2, '0')).join('') // convert bytes to hex string
			return hashHex
		} catch {
			//subtle not available, trying pure js
			const hash = new Sha256()
			hash.update(message)
			const result = Array.from(await hash.digest())
			const hex = result.map((b) => b.toString(16).padStart(2, '0')).join('') // convert bytes to hex string
			return hex
		}
	}

	export let policy: Policy
	export let fromHub: boolean = false
	export let versions: number[]
	export let diffDrawer: DiffDrawer | undefined = undefined
	export let savedApp:
		| {
				value: App
				draft?: any
				path: string
				summary: string
				policy: any
				draft_only?: boolean
		  }
		| undefined = undefined

	const {
		app,
		summary,
		breakpoint,
		appPath,
		jobs,
		jobsById,
		staticExporter,
		errorByComponent,
		openDebugRun
	} = getContext<AppViewerContext>('AppViewerContext')

	const { history, jobsDrawerOpen, refreshComponents } =
		getContext<AppEditorContext>('AppEditorContext')

	const loading = {
		publish: false,
		save: false,
		saveDraft: false
	}

	$: if ($openDebugRun == undefined) {
		$openDebugRun = (jobId: string) => {
			$jobsDrawerOpen = true
			selectedJobId = jobId
		}
	}

	let newPath: string = ''
	let pathError: string | undefined = undefined
	let appExport: AppExportButton

	let draftDrawerOpen = false
	let saveDrawerOpen = false
	let inputsDrawerOpen = fromHub
	let historyBrowserDrawerOpen = false

	function closeSaveDrawer() {
		saveDrawerOpen = false
	}

	function closeDraftDrawer() {
		draftDrawerOpen = false
	}

	function collectStaticFields(
		fields: Record<string, StaticAppInput | ConnectedAppInput | RowAppInput | UserAppInput>
	) {
		return Object.fromEntries(
			Object.entries(fields ?? {})
				.filter(([k, v]) => v.type == 'static')
				.map(([k, v]) => {
					return [k, v['value']]
				})
		)
	}
	async function computeTriggerables() {
		const allTriggers = (await Promise.all(
			allItems($app.grid, $app.subgrids)
				.flatMap((x) => {
					let c = x.data as AppComponent
					let r: { input: AppInput | undefined; id: string }[] = [
						{ input: c.componentInput, id: x.id }
					]
					if (c.type === 'tablecomponent') {
						r.push(...c.actionButtons.map((x) => ({ input: x.componentInput, id: x.id })))
					}
					return r
						.filter((x) => x.input)
						.map(async (o) => {
							if (o.input?.type == 'runnable') {
								return await processRunnable(o.id, o.input.runnable, o.input.fields)
							}
						})
				})
				.concat(
					Object.values($app.hiddenInlineScripts ?? {}).map(async (v, i) => {
						return await processRunnable(BG_PREFIX + i, v, v.fields)
					})
				)
		)) as ([string, Record<string, any>] | undefined)[]
		policy.triggerables = Object.fromEntries(
			allTriggers.filter(Boolean) as [string, Record<string, any>][]
		)
	}

	async function processRunnable(
		id: string,
		runnable: Runnable,
		fields: Record<string, any>
	): Promise<[string, Record<string, any>] | undefined> {
		const staticInputs = collectStaticFields(fields)
		if (runnable?.type == 'runnableByName') {
			let hex = await hash(runnable.inlineScript?.content)
			return [`${id}:rawscript/${hex}`, staticInputs]
		} else if (runnable?.type == 'runnableByPath') {
			let prefix = runnable.runType !== 'hubscript' ? runnable.runType : 'script'
			return [`${id}:${prefix}/${runnable.path}`, staticInputs]
		}
	}
	async function createApp(path: string) {
		await computeTriggerables()
		try {
			const appId = await AppService.createApp({
				workspace: $workspaceStore!,
				requestBody: {
					value: $app,
					path,
					summary: $summary,
					policy
				}
			})
			savedApp = {
				summary: $summary,
				value: cloneDeep($app),
				path: path,
				policy: policy
			}
			closeSaveDrawer()
			sendUserToast('App deployed successfully')
			localStorage.removeItem(`app-${path}`)
			goto(`/apps/edit/${appId}`)
		} catch (e) {
			sendUserToast('Error creating app', e)
		}
	}

	async function updateApp(npath: string) {
		await computeTriggerables()
		await AppService.updateApp({
			workspace: $workspaceStore!,
			path: appPath,
			requestBody: {
				value: $app!,
				summary: $summary,
				policy,
				path: npath
			}
		})
		savedApp = {
			summary: $summary,
			value: cloneDeep($app),
			path: npath,
			policy
		}

		closeSaveDrawer()
		sendUserToast('App deployed successfully')
		if (appPath !== npath) {
			localStorage.removeItem(`app-${appPath}`)
			await goto(`/apps/edit/${npath}?nodraft=true`)
			window.location.reload()
		}
	}

	let secretUrl: string | undefined = undefined

	$: secretUrl == undefined && policy.execution_mode == 'anonymous' && getSecretUrl()

	async function getSecretUrl() {
		secretUrl = await AppService.getPublicSecretOfApp({
			workspace: $workspaceStore!,
			path: appPath
		})
	}

	async function setPublishState() {
		await AppService.updateApp({
			workspace: $workspaceStore!,
			path: appPath,
			requestBody: { policy }
		})
		if (policy.execution_mode == 'anonymous') {
			sendUserToast('App made visible publicly at the secret URL.')
		} else {
			sendUserToast('App made unaccessible publicly')
		}
	}

	async function save() {
		$secondaryMenuLeftStore.isOpen = false
		$secondaryMenuRightStore.isOpen = false

		saveDrawerOpen = true
		return
	}

	async function saveInitialDraft() {
		await computeTriggerables()
		try {
			await AppService.createApp({
				workspace: $workspaceStore!,
				requestBody: {
					value: $app,
					path: newPath,
					summary: $summary,
					policy,
					draft_only: true
				}
			})
			await DraftService.createDraft({
				workspace: $workspaceStore!,
				requestBody: {
					path: newPath,
					typ: 'app',
					value: $app!
				}
			})
			savedApp = {
				summary: $summary,
				value: cloneDeep($app),
				path: newPath,
				policy,
				draft_only: true,
				draft: {
					summary: $summary,
					value: cloneDeep($app),
					path: newPath,
					policy
				}
			}

			draftDrawerOpen = false
			goto(`/apps/edit/${newPath}`)
		} catch (e) {
			sendUserToast('Error saving initial draft', e)
		}
		draftDrawerOpen = false
	}

	async function saveDraft(forceSave = false) {
		if ($page.params.path == undefined) {
			// initial draft
			draftDrawerOpen = true
			return
		}
		if (!savedApp) {
			return
		}
		const draftOrDeployed = cleanValueProperties(savedApp.draft || savedApp)
		const current = cleanValueProperties({
			summary: $summary,
			value: $app,
			path: newPath || savedApp.draft?.path || savedApp.path,
			policy
		})
		if (!forceSave && orderedJsonStringify(draftOrDeployed) === orderedJsonStringify(current)) {
			sendUserToast('No changes detected, ignoring', false, [
				{
					label: 'Save anyway',
					callback: () => {
						saveDraft(true)
					}
				}
			])
			return
		}
		loading.saveDraft = true
		try {
			await computeTriggerables()
			let path = $page.params.path
			await DraftService.createDraft({
				workspace: $workspaceStore!,
				requestBody: {
					path: path,
					typ: 'app',
					value: $app!
				}
			})

			savedApp = {
				...savedApp,
				draft: {
					summary: $summary,
					value: cloneDeep($app),
					path,
					policy
				}
			}

			sendUserToast('Draft saved')
			localStorage.removeItem(`app-${path}`)
			loading.saveDraft = false
		} catch (e) {
			loading.saveDraft = false
			throw e
		}
	}

	let selectedJobId: string | undefined = undefined
	let testJobLoader: TestJobLoader
	let job: Job | undefined = undefined
	let testIsLoading = false

	$: selectedJobId && !selectedJobId?.includes('Frontend') && testJobLoader?.watchJob(selectedJobId)

	$: if (selectedJobId?.includes('Frontend') && selectedJobId) {
		job = undefined
	}

	$: hasErrors = Object.keys($errorByComponent).length > 0

	let lock = false
	function onKeyDown(event: KeyboardEvent) {
		if (lock) return

		let classes = event.target?.['className']
		if (
			(typeof classes === 'string' && classes.includes('inputarea')) ||
			['INPUT', 'TEXTAREA'].includes(document.activeElement?.tagName!)
		) {
			return
		}

		lock = true

		switch (event.key) {
			case 'Z':
				if (event.ctrlKey || event.metaKey) {
					$app = redo(history)
					event.preventDefault()
				}
				break
			case 'z':
				if (event.ctrlKey || event.metaKey) {
					$app = undo(history, $app)

					event.preventDefault()
				}
				break
			case 's':
				if (event.ctrlKey || event.metaKey) {
					saveDraft()
					event.preventDefault()
				}
				break
			// case 'ArrowDown': {
			// 	let ids = generateIds()
			// 	let idx = ids.indexOf($selectedIdStore)
			// 	if (idx > -1 && idx < ids.length - 1) {
			// 		$selectedIdStore = ids[idx + 1]
			// 		event.preventDefault()
			// 	}
			// 	break
			// }
			// case 'ArrowUp': {
			// 	let ids = generateIds()
			// 	let idx = ids.indexOf($selectedIdStore)
			// 	if (idx > 0 && idx < ids.length) {
			// 		$selectedIdStore = ids[idx - 1]
			// 		event.preventDefault()
			// 	}
			// 	break
			// }
		}
		lock = false
	}

	let dirtyPath = false
	let path: Path | undefined = undefined

	let moreItems = [
		{
			displayName: 'Deployment History',
			icon: History,
			action: () => {
				historyBrowserDrawerOpen = true
			}
		},
		{
			displayName: 'JSON',
			icon: FileJson,
			action: () => {
				appExport.open($app)
			}
		},
		// {
		// 	displayName: 'Publish to Hub',
		// 	icon: faGlobe,
		// 	action: () => {
		// 		const url = appToHubUrl(toStatic($app, $staticExporter, $summary))
		// 		window.open(url.toString(), '_blank')
		// 	}
		// },
		{
			displayName: 'Hub compatible JSON',
			icon: FileUp,
			action: () => {
				appExport.open(toStatic($app, $staticExporter, $summary).app)
			}
		},
		{
			displayName: 'App Inputs',
			icon: FormInput,
			action: () => {
				inputsDrawerOpen = true
			}
		},

		...(savedApp
			? [
					{
						displayName: 'Diff',
						icon: DiffIcon,
						action: () => {
							if (!savedApp) {
								return
							}
							diffDrawer?.openDrawer()
							diffDrawer?.setDiff({
								mode: 'normal',
								deployed: savedApp,
								draft: savedApp.draft,
								current: {
									summary: $summary,
									value: $app,
									path: newPath || savedApp.draft?.path || savedApp.path,
									policy
								}
							})
						}
					}
			  ]
			: [])
	]

	let appEditorTutorial: AppEditorTutorial | undefined = undefined

	export function toggleTutorial() {
		appEditorTutorial?.toggleTutorial()
	}

	let rightColumnSelect: 'timeline' | 'detail' = 'timeline'
</script>

<svelte:window on:keydown={onKeyDown} />

<TestJobLoader bind:this={testJobLoader} bind:isLoading={testIsLoading} bind:job />

<UnsavedConfirmationModal
	{diffDrawer}
	savedValue={savedApp}
	modifiedValue={{
		summary: $summary,
		value: $app,
		path: newPath || savedApp?.draft?.path || savedApp?.path,
		policy
	}}
/>

{#if appPath == ''}
	<Drawer bind:open={draftDrawerOpen} size="800px">
		<DrawerContent title="Initial draft save" on:close={() => closeDraftDrawer()}>
			<Alert title="Require path" type="info">
				Choose a path to save the initial draft of the app.
			</Alert>
			<h3>Summary</h3>
			<div class="w-full pt-2">
				<!-- svelte-ignore a11y-autofocus -->
				<input
					autofocus
					type="text"
					placeholder="App summary"
					class="text-sm w-full font-semibold"
					bind:value={$summary}
					on:keyup={() => {
						if (appPath == '' && $summary?.length > 0 && !dirtyPath) {
							path?.setName(
								$summary
									.toLowerCase()
									.replace(/[^a-z0-9_]/g, '_')
									.replace(/-+/g, '_')
									.replace(/^-|-$/g, '')
							)
						}
					}}
				/>
			</div>
			<div class="py-2" />
			<Path
				autofocus={false}
				bind:this={path}
				bind:error={pathError}
				bind:path={newPath}
				bind:dirty={dirtyPath}
				initialPath=""
				namePlaceholder="app"
				kind="app"
			/>
			<div class="py-4" />

			<div slot="actions">
				<Button
					startIcon={{ icon: Save }}
					disabled={pathError != ''}
					on:click={() => saveInitialDraft()}
				>
					Save initial draft
				</Button>
			</div>
		</DrawerContent>
	</Drawer>
{/if}
<Drawer bind:open={saveDrawerOpen} size="800px">
	<DrawerContent title="Deploy" on:close={() => closeSaveDrawer()}>
		<span class="text-secondary text-sm font-bold">Summary</span>
		<div class="w-full pt-2">
			<!-- svelte-ignore a11y-autofocus -->
			<input
				autofocus
				type="text"
				placeholder="App summary"
				class="text-sm w-full"
				bind:value={$summary}
				on:keyup={() => {
					if (appPath == '' && $summary?.length > 0 && !dirtyPath) {
						path?.setName(
							$summary
								.toLowerCase()
								.replace(/[^a-z0-9_]/g, '_')
								.replace(/-+/g, '_')
								.replace(/^-|-$/g, '')
						)
					}
				}}
			/>
		</div>
		<div class="py-4" />
		<span class="text-secondary text-sm font-bold">Path</span>
		<Path
			bind:this={path}
			bind:dirty={dirtyPath}
			bind:error={pathError}
			bind:path={newPath}
			initialPath={appPath}
			namePlaceholder="app"
			kind="app"
			autofocus={false}
		/>

		<div slot="actions" class="flex flex-row gap-4">
			<Button
				variant="border"
				color="light"
				disabled={!savedApp || savedApp.draft_only}
				on:click={() => {
					if (!savedApp) {
						return
					}
					saveDrawerOpen = false
					diffDrawer?.openDrawer()
					diffDrawer?.setDiff({
						mode: 'normal',
						deployed: savedApp,
						draft: savedApp.draft,
						current: {
							summary: $summary,
							value: $app,
							path: newPath || savedApp.draft?.path || savedApp.path,
							policy
						},
						button: {
							text: 'Looks good, deploy',
							onClick: () => {
								if (appPath == '') {
									createApp(newPath)
								} else {
									updateApp(newPath)
								}
							}
						}
					})
				}}
			>
				<div class="flex flex-row gap-2 items-center">
					<DiffIcon size={14} />
					Diff
				</div>
			</Button>
			<Button
				startIcon={{ icon: Save }}
				disabled={pathError != ''}
				on:click={() => {
					if (appPath == '') {
						createApp(newPath)
					} else {
						updateApp(newPath)
					}
				}}
			>
				Deploy
			</Button>
		</div>
		<div class="py-2" />
		{#if appPath == ''}
			<Alert title="Require saving" type="error">
				Save this app once before you can publish it
			</Alert>
		{:else}
			<Alert title="App executed on behalf of you">
				A viewer of the app will execute the runnables of the app on behalf of the publisher (you).
				<Tooltip>
					This is to ensure that all resources/runnable available at time of creating the app would
					prevent the good execution of the app. To guarantee tight security, a policy is computed
					at time of deployment of the app which only allow the scripts/flows referred to in the app
					to be called on behalf of, and the resources are passed by reference so that their actual
					value is . Furthermore, static parameters are not overridable. Hence, users will only be
					able to use the app as intended by the publisher without risk for leaking resources not
					used in the app.
				</Tooltip>
			</Alert>
			<div class="mt-4" />
			<Toggle
				options={{
					left: `Require read-access`,
					right: `Publish publicly for anyone knowing the secret url`
				}}
				checked={policy.execution_mode == 'anonymous'}
				on:change={(e) => {
					policy.execution_mode = e.detail
						? Policy.execution_mode.ANONYMOUS
						: Policy.execution_mode.PUBLISHER
					setPublishState()
				}}
			/>

			{#if policy.execution_mode == 'anonymous' && secretUrl}
				{@const url = `${$page.url.hostname}/public/${$workspaceStore}/${secretUrl}`}
				{@const href = $page.url.protocol + '//' + url}
				<div class="my-6 box">
					Public url:
					<a
						on:click={(e) => {
							e.preventDefault()
							copyToClipboard(href)
						}}
						{href}
						class="whitespace-nowrap text-ellipsis overflow-hidden mr-1"
					>
						{url}
						<span class="text-gray-700 ml-2">
							<Icon data={faClipboard} />
						</span>
					</a>
				</div>

				<Alert type="info" title="Only latest saved app is publicly available">
					Once made public, you will still need to deploy the app to make visible the latest changes
				</Alert>
			{/if}
		{/if}
	</DrawerContent>
</Drawer>

<Drawer bind:open={inputsDrawerOpen} size="600px">
	<DrawerContent title="App inputs configuration" on:close={() => (inputsDrawerOpen = false)}>
		<AppInputs />
	</DrawerContent>
</Drawer>

<Drawer bind:open={historyBrowserDrawerOpen} size="1200px">
	<DrawerContent title="Deployment History" on:close={() => (historyBrowserDrawerOpen = false)}>
		<DeploymentHistory on:restore {versions} />
	</DrawerContent>
</Drawer>

<Drawer bind:open={$jobsDrawerOpen} size="900px" --zIndex={1003}>
	<DrawerContent
		noPadding
		title="Debug Runs"
		on:close={() => {
			$jobsDrawerOpen = false
		}}
		tooltip="Look at latests runs to spot potential bugs."
		documentationLink="https://www.windmill.dev/docs/apps/app_debugging"
	>
		<Splitpanes class="!overflow-visible">
			<Pane size={25}>
				<PanelSection title="Past Runs">
					<div class="flex flex-col gap-2 w-full">
						{#if $jobs.length > 0}
							<div class="flex gap-2 flex-col-reverse">
								{#each $jobs ?? [] as id}
									{@const selectedJob = $jobsById[id]}
									{#if selectedJob}
										<!-- svelte-ignore a11y-click-events-have-key-events -->
										<!-- svelte-ignore a11y-no-static-element-interactions -->
										<div
											class={classNames(
												'border flex gap-1 truncate justify-between flex-row w-full items-center p-2 rounded-md cursor-pointer hover:bg-surface-secondary hover:text-blue-400',
												selectedJob.error ? 'border border-red-500 text-primary' : '',
												selectedJob.error && $errorByComponent[selectedJob.component]?.id == id
													? selectedJobId == id
														? 'bg-red-600 !border-blue-600'
														: 'bg-red-400'
													: selectedJobId == id
													? 'text-blue-600'
													: ''
											)}
											on:click={() => {
												selectedJobId = id
												rightColumnSelect = 'detail'
											}}
										>
											<span class="text-xs truncate">{truncateRev(selectedJob.job, 20)}</span>
											<Badge color="indigo">{selectedJob.component}</Badge>
										</div>
									{/if}
								{/each}
							</div>
						{:else}
							<div class="text-sm text-tertiary">No items</div>
						{/if}
					</div>
				</PanelSection>
			</Pane>
			<Pane size={75}>
				<Tabs bind:selected={rightColumnSelect}>
					<Tab value="timeline"><span class="font-semibold text-md">Timeline</span></Tab>
					<Tab value="detail"><span class="font-semibold">Details</span></Tab>
				</Tabs>
				{#if rightColumnSelect == 'timeline'}
					<div class="p-2">
						<AppTimeline />
					</div>
				{:else if rightColumnSelect == 'detail'}
					<div class="h-full flex flex-col w-full overflow-auto">
						{#if selectedJobId}
							{#if selectedJobId?.includes('Frontend')}
								{@const jobResult = $jobsById[selectedJobId]}
								{#if jobResult?.error !== undefined}
									<Splitpanes horizontal class="grow border w-full">
										<Pane size={10} minSize={10}>
											<LogViewer
												content={`Logs are avaiable in the browser console directly`}
												isLoading={false}
												tag={undefined}
											/>
										</Pane>
										<Pane size={90} minSize={10} class="text-sm text-secondary">
											<div class="relative h-full px-2">
												<DisplayResult
													result={{
														error: { name: 'Frontend execution error', message: jobResult.error }
													}}
												/>
											</div>
										</Pane>
									</Splitpanes>
								{:else if jobResult !== undefined}
									<Splitpanes horizontal class="grow border w-full">
										<Pane size={10} minSize={10}>
											<LogViewer
												content={`Logs are avaiable in the browser console directly`}
												isLoading={false}
												tag={undefined}
											/>
										</Pane>
										<Pane size={90} minSize={10} class="text-sm text-secondary">
											<div class="relative h-full px-2">
												<DisplayResult
													workspaceId={$workspaceStore}
													jobId={selectedJobId}
													result={jobResult.result}
												/>
											</div>
										</Pane>
									</Splitpanes>
								{:else}
									<Loader2 class="animate-spin" />
								{/if}
							{:else}
								<div class="flex flex-col h-full w-full gap-4 mb-4">
									{#if job?.['running']}
										<div class="flex flex-row-reverse w-full">
											<Button
												color="red"
												variant="border"
												on:click={() => testJobLoader?.cancelJob()}
											>
												<Loader2 size={14} class="animate-spin mr-2" />

												Cancel
											</Button>
										</div>
									{/if}
									{#if job?.args}
										<div class="p-2">
											<JobArgs args={job?.args} />
										</div>
									{/if}

									{#if job?.job_kind !== 'flow' && job?.job_kind !== 'flowpreview'}
										{@const jobResult = $jobsById[selectedJobId]}
										<Splitpanes horizontal class="grow border w-full">
											<Pane size={50} minSize={10}>
												<LogViewer
													duration={job?.['duration_ms']}
													jobId={job?.id}
													content={job?.logs}
													isLoading={testIsLoading}
													tag={job?.tag}
												/>
											</Pane>
											<Pane size={50} minSize={10} class="text-sm text-secondary">
												{#if job != undefined && 'result' in job && job.result != undefined}
													<div class="relative h-full px-2">
														<DisplayResult
															workspaceId={$workspaceStore}
															jobId={selectedJobId}
															result={job.result}
														/></div
													>
												{:else if testIsLoading}
													<div class="p-2"><Loader2 class="animate-spin" /> </div>
												{:else if job != undefined && 'result' in job && job?.['result'] == undefined}
													<div class="p-2 text-tertiary">Result is undefined</div>
												{:else}
													<div class="p-2 text-tertiary">
														<Loader2 size={14} class="animate-spin mr-2" />
													</div>
												{/if}
											</Pane>
											{#if jobResult?.transformer}
												<Pane size={50} minSize={10} class="text-sm text-secondary p-2">
													<div class="font-bold">Transformer results</div>
													{#if job != undefined && 'result' in job && job.result != undefined}
														<div class="relative h-full px-2">
															<DisplayResult
																workspaceId={$workspaceStore}
																jobId={selectedJobId}
																result={jobResult?.transformer}
															/>
														</div>
													{:else if testIsLoading}
														<div class="p-2"><Loader2 class="animate-spin" /> </div>
													{:else if job != undefined && 'result' in job && job?.['result'] == undefined}
														<div class="p-2 text-tertiary">Result is undefined</div>
													{:else}
														<div class="p-2 text-tertiary">
															<Loader2 size={14} class="animate-spin mr-2" />
														</div>
													{/if}
												</Pane>
											{/if}
										</Splitpanes>
									{:else}
										<div class="mt-10" />
										<FlowProgressBar {job} class="py-4" />
										<div class="w-full mt-10 mb-20">
											<FlowStatusViewer
												jobId={job.id}
												on:jobsLoaded={({ detail }) => {
													job = detail
												}}
											/>
										</div>
									{/if}
								</div>
							{/if}
						{:else}
							<div class="text-sm p-2 text-tertiary">Select a job to see its details</div>
						{/if}
					</div>
				{/if}
			</Pane>
		</Splitpanes>
		<svelte:fragment slot="actions">
			<Button
				size="md"
				color="light"
				variant="border"
				on:click={() => {
					$refreshComponents?.()
				}}
				title="Refresh App"
			>
				Refresh app&nbsp;<RefreshCw size={16} />
			</Button>

			<Button
				size="md"
				color="light"
				variant="border"
				on:click={() => {
					errorByComponent.set({})
					jobs.set([])
				}}
				>Clear jobs
			</Button>
			{#if hasErrors}
				<Button size="md" color="light" variant="border" on:click={() => errorByComponent.set({})}
					>Clear Errors &nbsp;<BellOff size={14} />
				</Button>
			{/if}
		</svelte:fragment>
	</DrawerContent>
</Drawer>

<div
	class="border-b flex flex-row justify-between py-1 gap-2 gap-y-2 px-2 items-center overflow-y-visible overflow-x-auto"
>
	<div class="min-w-64 w-64">
		<input
			type="text"
			placeholder="App summary"
			class="text-sm w-full font-semibold"
			bind:value={$summary}
		/>
	</div>
	<div class="flex gap-4 items-center justify-center">
		<UndoRedo
			undoProps={{ disabled: $history?.index === 0 }}
			redoProps={{ disabled: $history && $history?.index === $history.history.length - 1 }}
			on:undo={() => {
				$app = undo(history, $app)
			}}
			on:redo={() => {
				$app = redo(history)
			}}
		/>

		<div>
			<ToggleButtonGroup class="h-[30px]" bind:selected={$breakpoint}>
				<ToggleButton tooltip="Mobile View" icon={Smartphone} value="sm" />
				<ToggleButton tooltip="Computer View" icon={Laptop2} value="lg" />
			</ToggleButtonGroup>
		</div>
		{#if $app}
			<ToggleButtonGroup class="h-[30px]" bind:selected={$app.fullscreen}>
				<ToggleButton
					icon={AlignHorizontalSpaceAround}
					value={false}
					tooltip="The max width is 1168px and the content stay centered instead of taking the full page width"
				/>
				<ToggleButton
					tooltip="The width is of the app if the full width of its container"
					icon={Expand}
					value={true}
				/>
			</ToggleButtonGroup>
		{/if}
	</div>

	{#if $enterpriseLicense && appPath != ''}
		<Awareness />
	{/if}
	<div class="flex flex-row gap-2 justify-end items-center overflow-visible">
		<AppEditorTutorial bind:this={appEditorTutorial} />
		<ButtonDropdown hasPadding={false}>
			<svelte:fragment slot="buttonReplacement">
				<Button nonCaptureEvent size="xs" color="light">
					<div class="flex flex-row items-center">
						<MoreVertical size={14} />
					</div>
				</Button>
			</svelte:fragment>
			<svelte:fragment slot="items">
				{#each moreItems as item}
					<MenuItem on:click={item.action}>
						<div
							class={classNames(
								'text-primary flex flex-row items-center text-left px-4 py-2 gap-2 cursor-pointer hover:bg-surface-hover !text-xs font-semibold'
							)}
						>
							<svelte:component this={item.icon} size={14} />
							{item.displayName}
						</div>
					</MenuItem>
				{/each}
			</svelte:fragment>
		</ButtonDropdown>
		<div class="hidden md:inline relative overflow-visible">
			{#if hasErrors}
				<span
					class="animate-ping absolute inline-flex rounded-full bg-red-600 h-2 w-2 z-50 -right-0.5 -top-0.5"
				/>
				<span
					class=" absolute inline-flex rounded-full bg-red-600 h-2 w-2 z-50 -right-0.5 -top-0.5"
				/>
			{/if}
			<Button
				on:click={() => {
					if (selectedJobId == undefined && $jobs.length > 0) {
						selectedJobId = $jobs[$jobs.length - 1]
					}
					$jobsDrawerOpen = true
				}}
				color={hasErrors ? 'red' : 'light'}
				size="xs"
				variant="border"
				btnClasses="relative"
			>
				<div class="flex flex-row gap-1 items-center">
					<Bug size={14} />
					<div> Debug runs</div>
					<div class="text-2xs text-tertiary"
						>({$jobs?.length > 99 ? '99+' : $jobs?.length ?? 0})</div
					>
					{#if hasErrors}
						<Button
							size="xs"
							btnClasses="-my-2 !px-1 !py-0"
							color="light"
							variant="border"
							on:click={() => errorByComponent.set({})}
							><BellOff size={12} />
						</Button>
					{/if}
				</div>
			</Button>
		</div>
		<AppExportButton bind:this={appExport} />
		<PreviewToggle loading={loading.save} />
<<<<<<< HEAD
		<Button loading={loading.save} startIcon={{ icon: Save }} on:click={saveDraft} size="xs">
=======
		<Button
			loading={loading.save}
			startIcon={{ icon: faSave }}
			on:click={() => saveDraft()}
			disabled={$page.params.path !== undefined && !savedApp}
			size="xs"
		>
>>>>>>> f2bff845
			Save draft&nbsp;<Kbd small>Ctrl</Kbd><Kbd small>S</Kbd>
		</Button>
		<Button
			loading={loading.save}
			startIcon={{ icon: Save }}
			on:click={save}
			size="xs"
			dropdownItems={appPath != ''
				? () => [
						{
							label: 'Fork',
							onClick: () => {
								window.open(`/apps/add?template=${appPath}`)
							}
						}
				  ]
				: undefined}
		>
			Deploy
		</Button>
	</div>
</div><|MERGE_RESOLUTION|>--- conflicted
+++ resolved
@@ -1129,17 +1129,13 @@
 		</div>
 		<AppExportButton bind:this={appExport} />
 		<PreviewToggle loading={loading.save} />
-<<<<<<< HEAD
-		<Button loading={loading.save} startIcon={{ icon: Save }} on:click={saveDraft} size="xs">
-=======
 		<Button
 			loading={loading.save}
-			startIcon={{ icon: faSave }}
+			startIcon={{ icon: Save }}
 			on:click={() => saveDraft()}
+			size="xs"
 			disabled={$page.params.path !== undefined && !savedApp}
-			size="xs"
 		>
->>>>>>> f2bff845
 			Save draft&nbsp;<Kbd small>Ctrl</Kbd><Kbd small>S</Kbd>
 		</Button>
 		<Button
