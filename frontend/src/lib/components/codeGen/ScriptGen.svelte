--- conflicted
+++ resolved
@@ -164,7 +164,6 @@
 		{/if}
 	{/if}
 	{#if !generatedCode && !genLoading}
-<<<<<<< HEAD
 		<Popup floatingConfig={{ placement: 'bottom-end', strategy: 'absolute' }}>
 			<svelte:fragment slot="button">
 				{#if inlineScript}
@@ -197,17 +196,6 @@
 			</svelte:fragment>
 			<label class="block text-gray-900 w-96">
 				<div class="pb-1 text-sm text-gray-600">Prompt</div>
-=======
-		<Popup
-			ref={button}
-			options={{ placement: 'top-start' }}
-			transition={fade}
-			closeOn={[]}
-			wrapperClasses="!z-[1002]"
-			outerClasses="rounded shadow-xl bg-white border p-3 w-96"
-		>
-			<label class="block text-gray-900">
->>>>>>> 6a2c2394
 				<div class="flex w-full">
 					<input
 						type="text"
@@ -236,11 +224,12 @@
 					</Button>
 				</div>
 				{#if lang === 'postgresql' && $dbSchema}
-					<p class="text-sm mt-2"
-						>Will take into account the DB schema <Tooltip
-							>In order to better generate the script, we pass the selected DB schema to GPT-4.</Tooltip
-						></p
-					>
+					<p class="text-sm mt-2">
+						Will take into account the DB schema
+						<Tooltip>
+							In order to better generate the script, we pass the selected DB schema to GPT-4.
+						</Tooltip>
+					</p>
 				{/if}
 			</label>
 		</Popup>
