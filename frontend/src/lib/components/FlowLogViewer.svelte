<script lang="ts">
	import {
		ChevronDown,
		ChevronRight,
		GitBranch,
		Repeat,
		Code,
		ArrowDownToLine,
		ArrowDownFromLine,
		FoldVertical,
		UnfoldVertical
	} from 'lucide-svelte'
	import { base } from '$lib/base'
	import { workspaceStore } from '$lib/stores'
	import { truncateRev } from '$lib/utils'
	import ObjectViewer from './propertyPicker/ObjectViewer.svelte'
	import LogViewer from './LogViewer.svelte'
	import FlowLogViewer from './FlowLogViewer.svelte'
	import type { FlowModule, FlowModuleValue, FlowStatusModule, Job } from '$lib/gen'
	import { twMerge } from 'tailwind-merge'
	import FlowJobsMenu from './flows/map/FlowJobsMenu.svelte'
	import BarsStaggered from './icons/BarsStaggered.svelte'
	import type { GraphModuleState } from './graph/model'

	type RootJobData = Partial<Job>

	interface Props {
		modules: FlowModule[]
		localModuleStates: Record<string, GraphModuleState>
		rootJob: RootJobData
		flowStatus: FlowStatusModule['type'] | undefined
		expandedRows: Record<string, boolean>
		allExpanded?: boolean
		showResultsInputs?: boolean
		toggleExpanded: (id: string) => void
		toggleExpandAll?: () => void
		workspaceId: string | undefined
		render: boolean
		level?: number
		flowId: string
		onSelectedIteration: (
			detail:
				| { id: string; index: number; manuallySet: true; moduleId: string }
				| { manuallySet: false; moduleId: string }
		) => Promise<void>
		getSelectedIteration: (stepId: string) => number
		flowSummary?: string
		mode?: 'flow' | 'aiagent'
	}

	let {
		modules,
		localModuleStates,
		rootJob,
		flowStatus,
		expandedRows,
		allExpanded,
		showResultsInputs,
		toggleExpanded,
		toggleExpandAll,
		workspaceId,
		render,
		level = 0,
		flowId = 'root',
		onSelectedIteration,
		getSelectedIteration,
		flowSummary,
		mode = 'flow'
	}: Props = $props()

	function getJobLink(jobId: string | undefined): string {
		if (!jobId) return ''
		return `${base}/run/${jobId}?workspace=${workspaceId ?? $workspaceStore}`
	}

	function getStatusColor(status: FlowStatusModule['type'] | undefined): string {
		const statusColors = {
			Success: 'text-green-500',
			Failure: 'text-red-500',
			InProgress: 'text-yellow-500',
			WaitingForPriorSteps: 'text-gray-400',
			WaitingForEvents: 'text-purple-400',
			WaitingForExecutor: 'text-gray-400'
		}
		return status ? statusColors[status] : 'text-gray-400'
	}

	function getFlowStatus(job: RootJobData): FlowStatusModule['type'] | undefined {
		if (job.type === 'CompletedJob') {
			return job.success ? 'Success' : 'Failure'
		} else if (job.type === 'QueuedJob') {
			return 'InProgress'
		} else {
			return undefined
		}
	}

	function getStepProgress(job: RootJobData, totalSteps: number): string {
		if (totalSteps === 0) return ''

		const stepWord = mode === 'aiagent' ? 'action' : 'step'

		// If flow is completed, show total steps
		if (job.type === 'CompletedJob') {
			return ` (${totalSteps} ${stepWord}${totalSteps === 1 ? '' : 's'})`
		}

		// If flow is running, use flow_status.step if available (like JobStatus.svelte)
		if (job.type === 'QueuedJob') {
			if (job.flow_status?.step !== undefined) {
				const currentStep = (job.flow_status.step ?? 0) + 1
				return ` (${stepWord} ${currentStep} of ${totalSteps})`
			}

			return ''
		}

		return ''
	}

	function isExpanded(id: string, isRunning: boolean = false): boolean {
		// If explicitly set in expandedRows, use that value
		// Otherwise, fall back to allExpanded
		return expandedRows[id] ?? (allExpanded || isRunning)
	}

	function hasEmptySubflow(stepId: string, stepType: FlowModuleValue['type'] | undefined): boolean {
		const state = localModuleStates[stepId]

		if (!state || !stepType) return false
		return (
			['forloopflow', 'whileloopflow'].includes(stepType) &&
			(!state.flow_jobs || state.flow_jobs.length === 0)
		)
	}

	// Find all parents of error steps
	function findParentsOfErrors(modules: FlowModule[]): Set<string> {
		const parentsWithErrors = new Set<string>()

		function traverseModules(modules: FlowModule[], parentId?: string) {
			let hasChildError = false

			for (const module of modules) {
				let currentEntryHasError = false

				// Check if this entry has subflows with errors
				if (
					module.value.type === 'forloopflow' ||
					(module.value.type === 'whileloopflow' && module.value.modules.length > 0)
				) {
					const subflowHasError = traverseModules(module.value.modules, module.id)
					if (subflowHasError) {
						currentEntryHasError = true
						parentsWithErrors.add(module.id)
					}
				} else if (module.value.type === 'branchone' || module.value.type === 'branchall') {
					if (module.value.branches.length > 0) {
						for (const branch of module.value.branches) {
							const subflowHasError = traverseModules(branch.modules, module.id)
							if (subflowHasError) {
								currentEntryHasError = true
								parentsWithErrors.add(module.id)
							}
						}
					}
					if (module.value.type === 'branchone' && module.value.default.length > 0) {
						// Also check default branch
						const subflowHasError = traverseModules(module.value.default, module.id)
						if (subflowHasError) {
							currentEntryHasError = true
							parentsWithErrors.add(module.id)
						}
					}
				}

				// Check if this entry itself has an error (but don't flag it - only its parents)
				const stepStatus = localModuleStates[module.id]?.type
				if (stepStatus === 'Failure') {
					currentEntryHasError = true
					// Don't add the entry itself to parentsWithErrors
				}

				// If this entry has an error, mark its parent
				if (currentEntryHasError && parentId) {
					parentsWithErrors.add(parentId)
					hasChildError = true
				}
			}

			return hasChildError
		}

		traverseModules(modules, flowId)
		return parentsWithErrors
	}

	// Get flow info for display
	const flowInfo = $derived.by(() => {
		const parentsWithErrors = findParentsOfErrors(modules)
		return {
			jobId: rootJob.id,
			inputs: rootJob.args || {},
			result: rootJob.type === 'CompletedJob' ? rootJob.result : undefined,
			logs: rootJob.logs || '',
			status: rootJob.type,
			label: flowSummary,
			hasErrors: parentsWithErrors.has(flowId),
			parentsWithErrors
		}
	})

	function hasSubflows(module: FlowModule) {
		return (
			module.value.type === 'forloopflow' ||
			module.value.type === 'whileloopflow' ||
			module.value.type === 'branchall' ||
			module.value.type === 'branchone'
		)
	}

	function getSubflows(module: FlowModule) {
		const subflows: Array<{ modules: FlowModule[]; label: string; flowId: string }> = []

		if (module.value.type === 'forloopflow' || module.value.type === 'whileloopflow') {
			subflows.push({
				modules: module.value.modules,
				label: module.summary || '',
				flowId: `${module.id}-subflow`
			})
		} else if (module.value.type === 'branchall' || module.value.type === 'branchone') {
			// Add all branches
			for (let i = 0; i < module.value.branches.length; i++) {
				const branch = module.value.branches[i]
				subflows.push({
					modules: branch.modules,
					label: branch.summary || `branch ${i + 1}`,
					flowId: `${module.id}-subflow-${i}`
				})
			}
			// Add default branch for branchone
			if (module.value.type === 'branchone') {
				subflows.push({
					modules: module.value.default,
					label: 'default',
					flowId: `${module.id}-subflow-default`
				})
			}
		}

		return subflows
	}
</script>

{#if render}
	{#if level === 0 && toggleExpandAll}
		<div class="flex justify-end gap-4 items-center p-2 bg-surface-secondary border-b">
			<div class="flex items-center gap-2 whitespace-nowrap">
				<label
					for="showResultsInputs"
					class="text-xs text-tertiary hover:text-primary transition-colors"
					>Show inputs/results</label
				>
				<div class="flex-shrink-0">
					<input
						type="checkbox"
						name="showResultsInputs"
						id="showResultsInputs"
						bind:checked={showResultsInputs}
						class="w-3 h-4 accent-primary -my-1"
					/>
				</div>
			</div>
			<button
				onclick={toggleExpandAll}
				class="text-xs text-tertiary hover:text-primary transition-colors flex items-center gap-2 min-w-24 justify-end"
			>
				{allExpanded ? 'Collapse All' : 'Expand All'}
				{#if allExpanded}
					<FoldVertical size={16} />
				{:else}
					<UnfoldVertical size={16} />
				{/if}
			</button>
		</div>
	{/if}
	<ul class="w-full font-mono text-xs bg-surface-secondary list-none">
		<!-- Flow entry -->
		<li class="border-b flex flex-row">
			<div class="py-2 leading-tight align-top">
				{#if level > 0}
					<button
						class="w-4 flex items-center justify-center text-xs text-tertiary hover:text-primary transition-colors"
						onclick={() => toggleExpanded(`flow-${flowId}`)}
					>
						{#if isExpanded(`flow-${flowId}`, rootJob.type === 'QueuedJob')}
							<ChevronDown size={8} />
						{:else}
							<ChevronRight size={8} />
						{/if}
					</button>
				{:else}
					<!-- Root flow - no collapse button, just spacing -->
					<div class="w-4"></div>
				{/if}
			</div>
			<div class="grow min-w-0 leading-tight">
				<!-- svelte-ignore a11y_click_events_have_key_events -->
				<!-- svelte-ignore a11y_no_static_element_interactions -->
				<div
					class={twMerge(
						'py-1 flex items-center justify-between pr-2',
						level > 0 ? 'cursor-pointer' : '',
						rootJob.type === undefined ? 'opacity-50' : ''
					)}
					onclick={level > 0 ? () => toggleExpanded(`flow-${flowId}`) : undefined}
				>
					<div class="flex items-center gap-2 grow min-w-0">
						<!-- Flow icon -->
						{@render flowIcon(level == 0 ? getFlowStatus(rootJob) : flowStatus, flowInfo.hasErrors)}

						<div class="flex items-center gap-2">
							<span class="text-xs font-mono">
								{mode === 'aiagent' ? 'AI Agent' : level == 0 ? 'Flow' : 'Subflow'}
								{#if flowInfo.label}
									: {flowInfo.label}
								{/if}
								<span class="text-tertiary">{getStepProgress(rootJob, modules.length)}</span>
							</span>
						</div>
					</div>

					{#if flowInfo.jobId}
						<a
							href={getJobLink(flowInfo.jobId)}
							class="text-xs text-primary hover:underline font-mono"
							target="_blank"
							rel="noopener noreferrer"
							onclick={(e) => e.stopPropagation()}
						>
							{truncateRev(flowInfo.jobId, 6)}
						</a>
					{/if}
				</div>

				{#if level === 0 || isExpanded(`flow-${flowId}`, rootJob.type === 'QueuedJob')}
					<div class="mb-2 transition-all duration-200 ease-in-out w-full">
						<!-- Flow logs -->
						{#if flowInfo.logs}
							<LogViewer
								content={flowInfo.logs}
								jobId={flowInfo.jobId}
								isLoading={false}
								small={true}
								download={false}
								noAutoScroll={true}
								tag={undefined}
								noPadding
								wrapperClass="w-full mb-2 pr-2"
							/>
						{/if}

						<!-- Flow steps - nested as children -->
						<ul class="w-full font-mono text-xs bg-surface-secondary list-none border-l">
							<!-- Flow inputs as first row entry -->
							{#if showResultsInputs && flowInfo.inputs && Object.keys(flowInfo.inputs).length > 0}
								<li class="border-b flex flex-row w-full">
									<div class="py-2 leading-tight align-top">
										<button
											class="w-4 flex items-center justify-center text-xs text-tertiary hover:text-primary transition-colors"
											onclick={() => toggleExpanded(`flow-${flowId}-input`)}
										>
											{#if isExpanded(`flow-${flowId}-input`)}
												<ChevronDown size={8} />
											{:else}
												<ChevronRight size={8} />
											{/if}
										</button>
									</div>

									<div class="grow min-w-0 leading-tight">
										<!-- svelte-ignore a11y_no_static_element_interactions -->
										<!-- svelte-ignore a11y_click_events_have_key_events -->
										<div
											class="py-1 flex items-center justify-between pr-2 cursor-pointer"
											onclick={() => toggleExpanded(`flow-${flowId}-input`)}
										>
											<div class="flex items-center gap-2 grow min-w-0">
												<ArrowDownToLine size={10} />
												<span class="text-xs font-mono">Inputs</span>
											</div>
										</div>

										{#if isExpanded(`flow-${flowId}-input`)}
											<div class="my-1 transition-all duration-200 ease-in-out">
												<div class="pl-4">
													<ObjectViewer json={flowInfo.inputs} pureViewer={true} />
												</div>
											</div>
										{/if}
									</div>
								</li>
							{/if}

							{#if modules.length > 0}
								{#each modules as module (module.id)}
									{@const isLeafStep = !hasSubflows(module)}
									{@const status = localModuleStates[module.id]?.type}
									{@const isRunning = status === 'InProgress' || status === 'WaitingForExecutor'}
									{@const hasEmptySubflowValue = hasEmptySubflow(module.id, module.value.type)}
									{@const isCollapsible = !hasEmptySubflowValue}
									<li class="border-b flex flex-row">
										<div class="py-2 leading-tight align-top">
											{#if isCollapsible}
												<button
													class="w-4 flex items-center justify-center text-xs text-tertiary hover:text-primary transition-colors"
													onclick={() => toggleExpanded(module.id)}
												>
													{#if isExpanded(module.id, isRunning)}
														<ChevronDown size={8} />
													{:else}
														<ChevronRight size={8} />
													{/if}
												</button>
											{:else}
												<!-- Empty subflow - no collapse button, just spacing -->
												<div class="w-4"></div>
											{/if}
										</div>
										<div class="w-full leading-tight grow min-w-0">
											<!-- svelte-ignore a11y_click_events_have_key_events -->
											<!-- svelte-ignore a11y_no_static_element_interactions -->
											<div
												class={twMerge(
													'py-1 flex items-center justify-between pr-2',
													isCollapsible ? 'cursor-pointer' : '',
													status === 'WaitingForPriorSteps' ||
														status === 'WaitingForEvents' ||
														status === 'WaitingForExecutor' ||
														status === undefined
														? 'opacity-50'
														: ''
												)}
												onclick={isCollapsible ? () => toggleExpanded(module.id) : undefined}
											>
												<div class="flex items-center gap-2 grow min-w-0">
													<!-- Step icon -->
													{@render stepIcon(
														module.value.type,
														status as FlowStatusModule['type'],
														flowInfo.parentsWithErrors.has(module.id)
													)}

													<div class="flex items-center gap-2">
														<span class="text-xs font-mono">
															<b>
																{mode === 'aiagent'
																	? module.summary
																		? 'Tool call'
																		: 'Message'
																	: module.id}
															</b>
															{#if mode === 'flow'}
																{#if module.value.type === 'forloopflow'}
																	For loop
																{:else if module.value.type === 'whileloopflow'}
																	While loop
																{:else if module.value.type === 'branchall'}
																	Branch to all
																{:else if module.value.type === 'branchone'}
																	Branch to one
																{:else if module.value.type === 'flow'}
																	Subflow
																{:else}
																	Step
																{/if}
															{/if}
															{#if module.summary}
																: {module.summary}
															{/if}
															{#if hasEmptySubflowValue}
																<span class="text-tertiary">
																	{#if module.value.type === 'forloopflow' || module.value.type === 'whileloopflow'}
																		(empty loop)
																	{:else if module.value.type === 'branchall' || module.value.type === 'branchone'}
																		(no branch)
																	{/if}
																</span>
															{/if}
														</span>
														{#if !hasEmptySubflowValue && localModuleStates[module.id]?.flow_jobs && (module.value.type === 'forloopflow' || module.value.type === 'whileloopflow')}
															<span
																class="text-xs font-mono font-medium inline-flex items-center grow min-w-0 -my-2"
															>
																<span onclick={(e) => e.stopPropagation()}>
																	<FlowJobsMenu
																		moduleId={module.id}
																		id={module.id}
																		{onSelectedIteration}
																		flowJobsSuccess={localModuleStates[module.id]
																			?.flow_jobs_success}
																		flowJobs={localModuleStates[module.id]?.flow_jobs}
																		selected={localModuleStates[module.id]?.selectedForloopIndex ??
																			0}
																		selectedManually={localModuleStates[module.id]
																			?.selectedForLoopSetManually ?? false}
																		showIcon={false}
																	/>
																</span>
																{#if module.value.type === 'forloopflow'}
																	{`/${localModuleStates[module.id]?.iteration_total ?? 0}`}
																{/if}
															</span>
														{/if}
													</div>
												</div>

												{#if isLeafStep}
<<<<<<< HEAD
													{@const jobId = $localModuleStates[module.id]?.job_id}
													{#if jobId}
														<a
															href={getJobLink(jobId ?? '')}
															class="text-xs text-primary hover:underline font-mono"
															target="_blank"
															rel="noopener noreferrer"
														>
															{truncateRev(jobId ?? '', 6)}
														</a>
													{/if}
=======
													{@const jobId = localModuleStates[module.id]?.job_id}
													<a
														href={getJobLink(jobId ?? '')}
														class="text-xs text-primary hover:underline font-mono"
														target="_blank"
														rel="noopener noreferrer"
													>
														{truncateRev(jobId ?? '', 6)}
													</a>
>>>>>>> 205618af
												{/if}
											</div>

											{#if isCollapsible && isExpanded(module.id, isRunning)}
												{@const args = localModuleStates[module.id]?.args}
												{@const logs = localModuleStates[module.id]?.logs}
												{@const result = localModuleStates[module.id]?.result}
												{@const jobId = localModuleStates[module.id]?.job_id}
												<div class="my-1 transition-all duration-200 ease-in-out">
													<!-- Show child steps if they exist -->
													{#each getSubflows(module) as subflow}
														{@const subflowJob = {
															id: jobId,
															type:
																localModuleStates[module.id]?.type === 'Failure' ||
																localModuleStates[module.id]?.type === 'Success'
																	? 'CompletedJob'
																	: ('QueuedJob' as Job['type']),
															logs,
															result,
															args,
															success: localModuleStates[module.id]?.type === 'Success'
														}}
														<div class="border-l mb-2">
															<!-- Recursively render child steps using FlowLogViewer -->
															<FlowLogViewer
																modules={subflow.modules}
																{localModuleStates}
																rootJob={subflowJob}
																flowStatus={localModuleStates[module.id]?.type}
																{expandedRows}
																{allExpanded}
																{showResultsInputs}
																{toggleExpanded}
																toggleExpandAll={undefined}
																{workspaceId}
																{render}
																level={level + 1}
																flowId={subflow.flowId}
																flowSummary={subflow.label}
																{onSelectedIteration}
																{getSelectedIteration}
															/>
														</div>
													{/each}
													<!-- Show input arguments -->
													{#if getSubflows(module).length === 0}
														{#if showResultsInputs && isLeafStep && args && Object.keys(args).length > 0}
															<div class="mb-2">
																<!-- svelte-ignore a11y_click_events_have_key_events -->
																<!-- svelte-ignore a11y_no_static_element_interactions -->
																<div
																	class="flex items-center gap-1 cursor-pointer hover:text-primary text-xs font-mono font-medium mb-1"
																	onclick={() => toggleExpanded(`${module.id}-input`)}
																>
																	{#if isExpanded(`${module.id}-input`)}
																		<ChevronDown size={8} />
																	{:else}
																		<ChevronRight size={8} />
																	{/if}
																	Input
																</div>
																{#if isExpanded(`${module.id}-input`)}
																	<div class="pl-4">
																		<ObjectViewer json={args} pureViewer={true} />
																	</div>
																{/if}
															</div>
														{/if}

														<!-- Show logs if they exist -->
														{#if logs}
															<LogViewer
																content={logs}
																jobId={jobId ?? ''}
																isLoading={false}
																small={true}
																download={false}
																noAutoScroll={true}
																tag={undefined}
																noPadding
																wrapperClass="w-full mb-2 pr-2"
															/>
														{:else if jobId && !hasSubflows(module)}
															<div class="mb-2">
																<div class="text-xs text-tertiary font-mono">
																	No logs available
																</div>
															</div>
														{/if}

														<!-- Show result if completed -->

														{#if showResultsInputs && isLeafStep && result !== undefined && (status === 'Success' || status === 'Failure')}
															<div class="mb-2 mt-2">
																<!-- svelte-ignore a11y_click_events_have_key_events -->
																<!-- svelte-ignore a11y_no_static_element_interactions -->
																<div
																	class="flex items-center gap-1 cursor-pointer hover:text-primary text-xs font-mono font-medium mb-1"
																	onclick={() => toggleExpanded(`${module.id}-result`)}
																>
																	{#if isExpanded(`${module.id}-result`)}
																		<ChevronDown size={8} />
																	{:else}
																		<ChevronRight size={8} />
																	{/if}
																	Result
																</div>
																{#if isExpanded(`${module.id}-result`)}
																	<div class="pl-4">
																		<ObjectViewer json={result} pureViewer={true} />
																	</div>
																{/if}
															</div>
														{/if}
													{/if}
												</div>
											{/if}
										</div>
									</li>
								{/each}
							{/if}

							<!-- Flow result as last row entry -->
							{#if showResultsInputs && flowInfo.result !== undefined && rootJob.type === 'CompletedJob'}
								<li class="border-b flex">
									<div class="py-2 leading-tight align-top">
										<button
											class="w-4 flex items-center justify-center text-xs text-tertiary hover:text-primary transition-colors"
											onclick={() => toggleExpanded(`flow-${flowId}-result`)}
										>
											{#if isExpanded(`flow-${flowId}-result`)}
												<ChevronDown size={8} />
											{:else}
												<ChevronRight size={8} />
											{/if}
										</button>
									</div>
									<div class="w-full leading-tight">
										<!-- svelte-ignore a11y_no_static_element_interactions -->
										<!-- svelte-ignore a11y_click_events_have_key_events -->
										<div
											class="py-1 flex items-center justify-between pr-2 cursor-pointer"
											onclick={() => toggleExpanded(`flow-${flowId}-result`)}
										>
											<div class="flex items-center gap-2 grow min-w-0">
												<ArrowDownFromLine size={10} />
												<span class="text-xs font-mono">Results</span>
											</div>
										</div>

										{#if isExpanded(`flow-${flowId}-result`)}
											<div class="my-1 transition-all duration-200 ease-in-out">
												<div class="pl-4">
													<ObjectViewer json={flowInfo.result} pureViewer={true} />
												</div>
											</div>
										{/if}
									</div>
								</li>
							{/if}
						</ul>
					</div>
				{/if}
			</div>
		</li>
	</ul>
{/if}

{#snippet flowIcon(status: FlowStatusModule['type'] | undefined, hasErrors: boolean)}
	{@const colorClass = getStatusColor(status)}
	<div class="relative flex items-center">
		<BarsStaggered
			size={10}
			class={twMerge(colorClass, status === 'InProgress' ? 'animate-pulse' : '', 'flex-shrink-0')}
		/>
		{#if hasErrors && status !== 'Failure'}
			<span
				class="text-red-500 -ml-0.5 -mr-1.5"
				title="A subflow or a step has failed but failure was skipped">!</span
			>
		{/if}
	</div>
{/snippet}

{#snippet stepIcon(
	stepType: string | undefined,
	status: FlowStatusModule['type'] | undefined,
	hasErrors: boolean
)}
	{@const colorClass = getStatusColor(status)}
	{@const animationClass = status === 'InProgress' ? 'animate-pulse' : ''}
	{@const classes = `${colorClass} ${animationClass} flex-shrink-0`}
	<div class="relative flex items-center">
		{#if stepType === 'flow'}
			<BarsStaggered size={10} class={classes} />
		{:else if stepType === 'forloopflow' || stepType === 'whileloopflow'}
			<Repeat size={10} class={classes} />
		{:else if stepType === 'branchall' || stepType === 'branchone'}
			<GitBranch size={10} class={classes} />
		{:else}
			<Code strokeWidth={2.5} size={10} class={classes} />
		{/if}
		{#if hasErrors && status !== 'Failure'}
			<span class="text-red-500 -ml-0.5 -mr-1.5" title="A subflow or a step has failed">!</span>
		{/if}
	</div>
{/snippet}

<style>
	.transition-all {
		transition: all 0.2s ease-in-out;
	}
</style><|MERGE_RESOLUTION|>--- conflicted
+++ resolved
@@ -516,8 +516,7 @@
 												</div>
 
 												{#if isLeafStep}
-<<<<<<< HEAD
-													{@const jobId = $localModuleStates[module.id]?.job_id}
+													{@const jobId = localModuleStates[module.id]?.job_id}
 													{#if jobId}
 														<a
 															href={getJobLink(jobId ?? '')}
@@ -528,17 +527,6 @@
 															{truncateRev(jobId ?? '', 6)}
 														</a>
 													{/if}
-=======
-													{@const jobId = localModuleStates[module.id]?.job_id}
-													<a
-														href={getJobLink(jobId ?? '')}
-														class="text-xs text-primary hover:underline font-mono"
-														target="_blank"
-														rel="noopener noreferrer"
-													>
-														{truncateRev(jobId ?? '', 6)}
-													</a>
->>>>>>> 205618af
 												{/if}
 											</div>
 
