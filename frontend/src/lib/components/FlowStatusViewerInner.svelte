<script lang="ts">
	import {
		type FlowStatusModule,
		type Job,
		JobService,
		type FlowStatus,
		type FlowModuleValue,
		type FlowModule,
		type ScriptArgs
	} from '$lib/gen'
	import { workspaceStore } from '$lib/stores'
	import { base } from '$lib/base'
	import FlowJobResult from './FlowJobResult.svelte'
	import DisplayResult from './DisplayResult.svelte'

	import { createEventDispatcher, getContext, tick } from 'svelte'
	import { onDestroy } from 'svelte'
	import { Badge, Button, Skeleton, Tab } from './common'
	import Tabs from './common/tabs/Tabs.svelte'
	import { type DurationStatus, type FlowStatusViewerContext, type GraphModuleState } from './graph'
	import ModuleStatus from './ModuleStatus.svelte'
	import { isScriptPreview, msToSec, truncateRev } from '$lib/utils'
	import JobArgs from './JobArgs.svelte'
	import { ChevronDown, Hourglass } from 'lucide-svelte'
	import { deepEqual } from 'fast-equals'
	import FlowTimeline from './FlowTimeline.svelte'
	import { dfs } from './flows/dfs'
	import { get, writable, type Unsubscriber, type Writable } from 'svelte/store'
	import Alert from './common/alert/Alert.svelte'
	import FlowGraphViewerStep from './FlowGraphViewerStep.svelte'
	import FlowGraphV2 from './graph/FlowGraphV2.svelte'
	import { buildPrefix } from './graph/graphBuilder.svelte'
<<<<<<< HEAD
	import { parseAssetFromString, type AssetWithAccessType } from './assets/lib'
=======
	import FlowPreviewResult from './FlowPreviewResult.svelte'
>>>>>>> 3d711a26

	const dispatch = createEventDispatcher()

	let {
		flowStateStore,
		retryStatus,
		suspendStatus,
		hideDownloadInGraph,
		hideTimeline,
		hideNodeDefinition,
		hideDownloadLogs,
		hideJobId
	} = getContext<FlowStatusViewerContext>('FlowStatusViewer')

	export let jobId: string
	export let initialJob: Job | undefined = undefined
	export let workspaceId: string | undefined = undefined
	export let flowJobIds:
		| {
				moduleId: string
				flowJobs: string[]
				flowJobsSuccess: (boolean | undefined)[]
				length: number
				branchall?: boolean
		  }
		| undefined = undefined

	//only useful when forloops are optimized and the job doesn't contain the mod id anymore
	export let innerModule: FlowModuleValue | undefined = undefined
	export let globalRefreshes: Record<string, (clear, root) => Promise<void>> = {}
	export let render = true

	export let isOwner = false

	export let selectedNode: string | undefined = undefined

	export let globalModuleStates: Writable<Record<string, GraphModuleState>>[]
	export let globalDurationStatuses: Writable<Record<string, DurationStatus>>[]

	export let childFlow: boolean = false
	export let isSubflow: boolean = false
	export let reducedPolling = false

	export let wideResults = false
	export let hideFlowResult = false
	export let workspace: string | undefined = $workspaceStore
	export let prefix: string | undefined = undefined
	export let subflowParentsGlobalModuleStates: Writable<Record<string, GraphModuleState>>[] = []
	export let subflowParentsDurationStatuses: Writable<Record<string, DurationStatus>>[] = []
	export let isForloopSelected = false
	export let parentRecursiveRefresh: Record<string, (clear, root) => Promise<void>> = {}
	export let job: Job | undefined = undefined
	export let rightColumnSelect: 'timeline' | 'node_status' | 'node_definition' | 'user_states' =
		'timeline'

	export let localModuleStates: Writable<Record<string, GraphModuleState>> = writable({})
	export let localDurationStatuses: Writable<Record<string, DurationStatus>> = writable({})
	let recursiveRefresh: Record<string, (clear, root) => Promise<void>> = {}

	$: inputAssets = parseInputAssets(job?.args ?? {})

	function parseInputAssets(args: ScriptArgs): AssetWithAccessType[] {
		const arr: AssetWithAccessType[] = []
		for (const v of Object.values(args)) {
			if (typeof v === 'string') {
				const asset = parseAssetFromString(v)
				if (asset) arr.push(asset)
			} else if (v && typeof v === 'object' && typeof v['s3'] === 'string') {
				const s3 = v['s3']
				const storage = typeof v['storage'] == 'string' ? v['storage'] : undefined
				arr.push({ kind: 's3object', path: `${storage ?? ''}/${s3}` })
			}
		}
		return arr
	}

	let jobResults: any[] =
		flowJobIds?.flowJobs?.map((x, id) => `iter #${id + 1} not loaded by frontend yet`) ?? []

	let retry_selected = ''
	let timeout: NodeJS.Timeout | undefined = undefined

	let expandedSubflows: Record<string, FlowModule[]> = {}

	$: flowJobIds?.moduleId && onFlowModuleId()

	let selectedId: Writable<string | undefined> = writable(selectedNode)

	function onFlowModuleId() {
		if (globalRefreshes) {
			let modId = flowJobIds?.moduleId
			if (modId) {
				globalRefreshes[buildSubflowKey(modId, prefix)] = async (clear, root) => {
					await refresh(clear, root) // refresh(true, loopJob)
				}
			}
		}
	}

	function updateModuleStates(
		moduleState: Writable<Record<string, GraphModuleState>>,
		key: string,
		newValue: GraphModuleState,
		keepType: boolean | undefined
	) {
		const state = get(moduleState)
		if (
			newValue.selectedForloop != undefined &&
			state[key]?.selectedForloop != undefined &&
			newValue.selectedForloop != state[key].selectedForloop
		) {
			if (newValue.type == 'InProgress' && state[key]?.type != 'InProgress') {
				moduleState.update((state) => {
					state[key].type = 'InProgress'
					return state
				})
			}

			if (
				state[key]?.job_id != newValue.job_id ||
				!deepEqual(state[key]?.args, newValue.args) ||
				!deepEqual(state[key]?.result, newValue.result)
			) {
				moduleState.update((state) => {
					state[key].args = newValue.args
					state[key].result = newValue.result
					state[key].job_id = newValue.job_id
					return state
				})
			}
			return
		}

		if (state[key]?.selectedForLoopSetManually) {
			if (
				newValue.selectedForloop != undefined &&
				state[key]?.selectedForloop != newValue.selectedForloop
			) {
				return state
			} else {
				newValue.selectedForLoopSetManually = true
				newValue.selectedForloopIndex = state[key]?.selectedForloopIndex
				newValue.selectedForloop = state[key]?.selectedForloop
			}
		} else if (state[key]?.selectedForloopIndex != undefined) {
			newValue.selectedForloopIndex = state[key]?.selectedForloopIndex
			newValue.selectedForloop = state[key]?.selectedForloop
		}

		if (keepType && (state[key]?.type == 'Success' || state[key]?.type == 'Failure')) {
			newValue.type = state[key].type
		}
		if (!deepEqual(state[key], newValue)) {
			moduleState.update((state) => {
				state[key] = newValue
				return state
			})
		}
	}

	function buildSubflowKey(key: string, prefix: string | undefined) {
		return prefix ? 'subflow:' + prefix + key : key
	}

	async function refresh(clearLoop: boolean, rootJob: string | undefined) {
		let modId = flowJobIds?.moduleId

		if (clearLoop) {
			if (!rootJob) {
				let topLevelModuleStates = globalModuleStates?.[globalModuleStates?.length - 1]
				if (modId) {
					topLevelModuleStates?.update((x) => {
						if (modId) {
							delete x[modId]
						}
						return x
					})
				}

				if (subflowParentsGlobalModuleStates.length > 0) {
					subflowParentsGlobalModuleStates?.[subflowParentsGlobalModuleStates?.length - 1]?.update(
						(x) => {
							for (let mod of innerModules ?? []) {
								if (mod.id) {
									delete x[buildSubflowKey(mod.id, prefix)]
								}
							}

							return x
						}
					)
				} else {
					topLevelModuleStates?.update((x) => {
						for (let mod of innerModules ?? []) {
							if (mod.id) {
								delete x[mod.id]
							}
						}

						return x
					})
				}
			}
		} else {
			let state = modId ? getTopModuleStates()?.[modId] : undefined
			let loopjob = state?.selectedForloop
			let njob = flowJobIds && modId && loopjob ? storedListJobs?.[loopjob] : job
			if (njob) {
				dispatch('jobsLoaded', { job: njob, force: true })
			}
		}

		for (let [k, rec] of Object.entries(recursiveRefresh)) {
			if (rootJob != undefined && rootJob != k) {
				continue
			}
			await tick()
			await rec(clearLoop, undefined)
		}
	}

	function updateRecursiveRefresh(jobId: string) {
		if (jobId) {
			parentRecursiveRefresh[jobId] = async (clear, root) => {
				if (globalModuleStates.length > 0 || isSubflow) {
					await refresh(clear, root)
				}
			}
		}
	}

	function setModuleState(
		key: string,
		value: Partial<GraphModuleState>,
		force?: boolean,
		keepType?: boolean
	) {
		let newValue = { ...($localModuleStates[key] ?? {}), ...value }
		if (!deepEqual($localModuleStates[key], value) || force) {
			;[localModuleStates, ...globalModuleStates].forEach((s) => {
				updateModuleStates(s, key, newValue, keepType)
			})
			if (prefix) {
				subflowParentsGlobalModuleStates.forEach((s) =>
					updateModuleStates(s, buildSubflowKey(key, prefix), newValue, keepType)
				)
			}
		}
	}

	function setDurationStatusByJob(key: string, id: string, value: any) {
		if (!deepEqual($localDurationStatuses[key]?.byJob[id], value)) {
			$localDurationStatuses[key].byJob[id] = value
			globalDurationStatuses.forEach((s) => {
				s.update((x) => {
					x[key].byJob[id] = value

					return x
				})
			})
			if (prefix) {
				subflowParentsDurationStatuses.forEach((s) => {
					s.update((x) => {
						x[buildSubflowKey(key, prefix)].byJob[id] = value
						return x
					})
				})
			}
		}
	}

	function initializeByJob(modId: string) {
		if ($localDurationStatuses[modId] == undefined) {
			$localDurationStatuses[modId] = { byJob: {} }
		}
		globalDurationStatuses.forEach((x) =>
			x.update((x) => {
				if (x[modId] == undefined) {
					x[modId] = { byJob: {} }
				}
				return x
			})
		)
		if (prefix) {
			subflowParentsDurationStatuses.forEach((x) =>
				x.update((x) => {
					let key = buildSubflowKey(modId, prefix)
					if (x[key] == undefined) {
						x[key] = { byJob: {} }
					}
					return x
				})
			)
		}
	}

	let innerModules: FlowStatusModule[] = []

	function updateStatus(status: FlowStatus) {
		innerModules =
			status?.modules?.concat(
				status.failure_module.type != 'WaitingForPriorSteps' ? status.failure_module : []
			) ?? []
		if (status.preprocessor_module) {
			innerModules.unshift(status.preprocessor_module)
		}
		updateInnerModules()

		let count = status.retry?.fail_count
		if (count) {
			$retryStatus[jobId ?? ''] = count
		} else if ($retryStatus[jobId ?? ''] != undefined) {
			delete $retryStatus[jobId ?? '']
			$retryStatus = $retryStatus
		}
		let jobStatus = job?.flow_status?.modules?.[job?.flow_status.step]

		if (jobStatus && jobStatus.count != undefined) {
			$suspendStatus[jobId ?? ''] = { nb: jobStatus.count, job: job! }
		} else if ($suspendStatus[jobId ?? ''] != undefined) {
			delete $suspendStatus[jobId ?? '']
			$suspendStatus = $suspendStatus
		}
	}

	function updateInnerModules() {
		if ($localModuleStates) {
			innerModules.forEach((mod, i) => {
				if (mod.type === 'WaitingForEvents' && innerModules?.[i - 1]?.type === 'Success') {
					setModuleState(mod.id ?? '', { type: mod.type, args: job?.args, tag: job?.tag })
				} else if (
					mod.type === 'WaitingForExecutor' &&
					$localModuleStates[mod.id ?? '']?.scheduled_for == undefined
				) {
					JobService.getJob({
						workspace: workspaceId ?? $workspaceStore ?? '',
						id: mod.job ?? '',
						noLogs: true
					})
						.then((job) => {
							const newState = {
								type: mod.type,
								scheduled_for: job?.['scheduled_for'],
								job_id: job?.id,
								parent_module: mod['parent_module'],
								args: job?.args,
								tag: job?.tag
							}

							setModuleState(mod.id ?? '', newState)
						})
						.catch((e) => {
							console.error(`Could not load inner module for job ${mod.job}`, e)
						})
				} else if (
					mod.flow_jobs &&
					(mod.type == 'Success' || mod.type == 'Failure') &&
					!['Success', 'Failure'].includes($localModuleStates?.[mod.id ?? '']?.type)
				) {
					setModuleState(
						mod.id ?? '',
						{
							type: mod.type
						},
						true
					)
				} else if (isForloopSelected) {
					setModuleState(mod.id ?? '', {}, true)
				}

				// if (isForloopSelected && mod?.flow_jobs) {
				// 	let states = getTopModuleStates()
				// 	if (states) {
				// 		states[mod.id ?? ''] = $localModuleStates[mod.id ?? '']
				// 	}
				// }

				if (mod.branch_chosen) {
					setModuleState(
						mod.id ?? '',
						{
							branchChosen:
								mod.branch_chosen.type == 'default' ? 0 : (mod.branch_chosen.branch ?? 0) + 1
						},
						true
					)
				}

				/**
				 * else if (mod.type === 'Failure' || mod.type === 'WaitingForPriorSteps') {
					if (job?.type === 'CompletedJob') {
						setModuleState('b', {
							type: 'Failure',
							args: job?.args,
							job_id: job?.id,
							result: job?.result
						})
					}
				}
				*/
			})
		}
	}

	$: isForloopSelected && globalModuleStates && debounceLoadJobInProgress()

	async function getNewJob(jobId: string, initialJob: Job | undefined) {
		if (
			jobId == initialJob?.id &&
			initialJob?.id != undefined &&
			initialJob?.type === 'CompletedJob'
		) {
			return initialJob
		} else {
			return await JobService.getJob({
				workspace: workspaceId ?? $workspaceStore ?? '',
				id: jobId ?? '',
				noLogs: true
			})
		}
	}

	let debounceJobId: string | undefined = undefined
	let lastRefreshed: Date | undefined = undefined
	function debounceLoadJobInProgress() {
		const pollingRate = reducedPolling ? 5000 : 1000
		if (
			lastRefreshed &&
			new Date().getTime() - lastRefreshed.getTime() < pollingRate &&
			debounceJobId == jobId
		) {
			timeout && clearTimeout(timeout)
		}
		timeout = setTimeout(() => {
			loadJobInProgress()
			lastRefreshed = new Date()
			debounceJobId = jobId
			timeout = undefined
		}, pollingRate)
	}

	let errorCount = 0
	let notAnonynmous = false
	let started = false
	async function loadJobInProgress() {
		if (!started) {
			started = true
			dispatch('start')
		}
		if (jobId != '00000000-0000-0000-0000-000000000000') {
			try {
				const newJob = await getNewJob(jobId, initialJob)
				if (!deepEqual(job, newJob) || isForloopSelected) {
					job = newJob
					job?.flow_status && updateStatus(job?.flow_status)
					dispatch('jobsLoaded', { job, force: false })
				}
				errorCount = 0
				notAnonynmous = false
			} catch (e) {
				if (
					e?.body?.includes('As a non logged in user, you can only see jobs ran by anonymous users')
				) {
					notAnonynmous = true
				} else {
					errorCount += 1
					console.error(e)
				}
			}
		}
		if (job?.type !== 'CompletedJob' && errorCount < 4 && !destroyed) {
			debounceLoadJobInProgress()
		} else {
			dispatch('done', job)
		}
	}

	let destroyed = false

	updateRecursiveRefresh(jobId)

	async function updateJobId() {
		if (jobId !== job?.id) {
			$localModuleStates = {}
			flowTimeline?.reset()
			timeout && clearTimeout(timeout)
			innerModules = []
			if (flowJobIds) {
				let modId = flowJobIds?.moduleId ?? ''

				let common = {
					iteration_from: flowJobIds?.branchall ? 0 : Math.max(flowJobIds.flowJobs.length - 20, 0),
					iteration_total: $localDurationStatuses?.[modId]?.iteration_total ?? flowJobIds?.length
				}
				$localDurationStatuses[modId] = {
					...($localDurationStatuses[modId] ?? { byJob: {} }),
					...common
				}
				let prefixed = modId
				globalDurationStatuses.forEach((x) =>
					x.update((x) => {
						x[prefixed] = { ...(x[prefixed] ?? { byJob: {} }), ...common }
						return x
					})
				)
			} else {
				updateRecursiveRefresh(jobId)
				recursiveRefresh = {}
				$localDurationStatuses = {}
			}
			await loadJobInProgress()
		}
	}

	$: jobId && updateJobId()

	$: isListJob = flowJobIds != undefined && Array.isArray(flowJobIds?.flowJobs)

	function getTopModuleStates() {
		return get(globalModuleStates?.[globalModuleStates?.length - 1])
	}

	let forloop_selected = getTopModuleStates()?.[flowJobIds?.moduleId ?? '']?.selectedForloop

	let sub: Unsubscriber | undefined = undefined
	let timeoutForloopSelectedSub: NodeJS.Timeout | undefined = undefined
	let timeoutForloopSelected: NodeJS.Timeout | undefined = undefined
	$: flowJobIds?.moduleId && onModuleIdChange()

	function onModuleIdChange() {
		clearTimeout(timeoutForloopSelectedSub)
		timeoutForloopSelectedSub = setTimeout(() => {
			sub?.()
			sub = globalModuleStates?.[globalModuleStates?.length - 1].subscribe((x) => {
				const newForloopSelected = x[flowJobIds?.moduleId ?? '']?.selectedForloop
				if (newForloopSelected != forloop_selected) {
					clearTimeout(timeoutForloopSelected)
					timeoutForloopSelected = setTimeout(() => {
						forloop_selected = newForloopSelected
					}, 200)
				}
			})
		}, 200)
	}

	onDestroy(() => {
		destroyed = true
		timeout && clearTimeout(timeout)
		sub?.()
	})

	$: selected = isListJob ? 'sequence' : 'graph'

	function isSuccess(arg: any): boolean | undefined {
		if (arg == undefined) {
			return undefined
		} else {
			return arg == true
		}
	}

	function onJobsLoaded(mod: FlowStatusModule, job: Job, force?: boolean): void {
		if (mod.id && (mod.flow_jobs ?? []).length == 0) {
			if (!childFlow) {
				if ($flowStateStore?.[mod.id]) {
					$flowStateStore[mod.id] = {
						...$flowStateStore[mod.id],
						previewResult: job['result'],
						previewArgs: job.args,
						previewJobId: job.id,
						previewWorkspaceId: job.workspace_id,
						previewSuccess: job['success']
					}
				}
			}
			initializeByJob(mod.id)
			let started_at = job.started_at ? new Date(job.started_at).getTime() : undefined
			if (job.type == 'QueuedJob') {
				setModuleState(
					mod.id,
					{
						type: 'InProgress',
						job_id: job.id,
						logs: job.logs,
						args: job.args,
						tag: job.tag,
						started_at,
						parent_module: mod['parent_module']
					},
					force
				)
				setDurationStatusByJob(mod.id, job.id, {
					created_at: job.created_at ? new Date(job.created_at).getTime() : undefined,
					started_at
				})
			} else {
				const parent_module = mod['parent_module']

				// Delete existing failure node attached to the same parent module
				removeFailureNode(mod.id, parent_module)

				setModuleState(
					mod.id,
					{
						args: job.args,
						type: job['success'] ? 'Success' : 'Failure',
						logs: job.logs,
						result: job['result'],
						job_id: job.id,
						tag: job.tag,
						parent_module,
						duration_ms: job['duration_ms'],
						started_at: started_at,
						flow_jobs: mod.flow_jobs,
						flow_jobs_success: mod.flow_jobs_success,
						iteration_total: mod.iterator?.itered?.length,
						retries: mod?.failed_retries?.length,
						skipped: mod.skipped
						// retries: $flowStateStore?.raw_flow
					},
					force
				)

				setDurationStatusByJob(mod.id, job.id, {
					created_at: job.created_at ? new Date(job.created_at).getTime() : undefined,
					started_at,
					duration_ms: job['duration_ms']
				})
			}
		}
	}

	async function setIteration(
		j: number,
		id: string,
		clicked: boolean,
		modId: string,
		isForloop: boolean
	) {
		if (modId) {
			let globalState = globalModuleStates?.[globalModuleStates?.length - 1]
			let globalStateGet = globalState ? get(globalState) : undefined
			let state = globalStateGet?.[modId]

			if (clicked && state?.selectedForloop) {
				await globalRefreshes?.[modId]?.(true, state.selectedForloop)
			}
			let manualOnce = state?.selectedForLoopSetManually
			if (
				clicked ||
				(!manualOnce &&
					(state == undefined || !isForloop || j >= (state.selectedForloopIndex ?? -1)))
			) {
				let setManually = clicked || manualOnce

				let newState = {
					...(state ?? {}),
					selectedForloop: id,
					selectedForloopIndex: j,
					selectedForLoopSetManually: setManually
				}

				const selectedNotEqual =
					id != state?.selectedForloop ||
					j != state?.selectedForloopIndex ||
					setManually != state?.selectedForLoopSetManually
				if (selectedNotEqual) {
					globalState?.update((topLevelModuleStates) => {
						topLevelModuleStates[modId] = {
							type: 'WaitingForPriorSteps',
							args: {},
							...newState
						}
						return topLevelModuleStates
						// clicked && callGlobRefresh(modId, {index: j, job: id, selectedManually: setManually ?? false})
					})
				}
			}

			if (clicked) {
				await globalRefreshes?.[modId]?.(false, id)
			}
		}
	}

	function innerJobLoaded(jobLoaded: Job, j: number, clicked: boolean, force: boolean) {
		let modId = flowJobIds?.moduleId

		if (modId) {
			setIteration(
				j,
				jobLoaded.id,
				clicked,
				modId,
				innerModule?.type == 'forloopflow' || innerModule?.type == 'whileloopflow'
			)

			if ($flowStateStore && $flowStateStore?.[modId] == undefined) {
				$flowStateStore[modId] = {
					...(($flowStateStore[modId] as object) ?? {}),
					previewResult: jobLoaded.args
				}
			}
			if ($flowStateStore?.[modId]) {
				if (!childFlow) {
					if (
						!$flowStateStore[modId].previewResult ||
						!Array.isArray($flowStateStore[modId]?.previewResult)
					) {
						$flowStateStore[modId].previewResult = []
					}
					$flowStateStore[modId].previewArgs = jobLoaded.args
				}
				if (jobLoaded.type == 'QueuedJob') {
					jobResults[j] = 'Job in progress ...'
				} else if (jobLoaded.type == 'CompletedJob') {
					$flowStateStore[modId].previewResult[j] = jobLoaded.result
					jobResults[j] = jobLoaded.result
				}
			}

			let started_at = jobLoaded.started_at ? new Date(jobLoaded.started_at).getTime() : undefined

			let created_at = jobLoaded.created_at ? new Date(jobLoaded.created_at).getTime() : undefined

			let job_id = jobLoaded.id
			initializeByJob(modId)

			let v: Partial<GraphModuleState> = {
				started_at,
				flow_jobs: flowJobIds?.flowJobs,
				flow_jobs_success: flowJobIds?.flowJobsSuccess,
				iteration_total: flowJobIds?.length,
				duration_ms: undefined
			}

			let currentIndex = getTopModuleStates()?.[modId]?.selectedForloopIndex == j
			if (currentIndex) {
				v.logs = jobLoaded.logs
				v.args = jobLoaded.args
				v.job_id = jobLoaded.id
			}

			if (jobLoaded.type == 'QueuedJob') {
				if (started_at && $localModuleStates[modId]?.type != 'InProgress') {
					v.type = 'InProgress'
				}
			} else if (jobLoaded.type == 'CompletedJob') {
				v.flow_jobs_results = jobResults
				if (currentIndex) {
					v.result = jobLoaded.result
				}
			}
			setModuleState(modId, v, force, true)

			if (jobLoaded.type == 'QueuedJob') {
				setDurationStatusByJob(modId, job_id, {
					created_at,
					started_at
				})
			} else if (jobLoaded.type == 'CompletedJob') {
				setDurationStatusByJob(modId, job_id, {
					created_at,
					started_at,
					duration_ms: jobLoaded.duration_ms
				})
			}

			if (jobLoaded.job_kind == 'script' || isScriptPreview(jobLoaded.job_kind)) {
				let id: string | undefined = undefined
				if (
					(innerModule?.type == 'forloopflow' || innerModule?.type == 'whileloopflow') &&
					innerModule.modules.length == 1
				) {
					id = innerModule?.modules?.[0]?.id
				}
				if (id) {
					onJobsLoaded({ id } as FlowStatusModule, jobLoaded)
				}
			}
		}
	}

	let flowTimeline: FlowTimeline

	function loadPreviousIters(lenToAdd: number) {
		let r = $localDurationStatuses[flowJobIds?.moduleId ?? '']
		if (r.iteration_from) {
			r.iteration_from -= lenToAdd
			$localDurationStatuses = $localDurationStatuses
			globalDurationStatuses.forEach((x) => x.update((x) => x))
		}
		jobResults = [
			...[...new Array(lenToAdd).keys()].map((x) => 'not computed or loaded yet'),
			...jobResults
		]
		// updateSlicedListJobIds()
	}

	let stepDetail: FlowModule | string | undefined = undefined

	let storedListJobs: Record<number, Job> = {}
	let wrapperHeight: number = 0

	function removeFailureNode(id: string, parent_module: any) {
		if (id?.startsWith('failure-') && parent_module) {
			;[...globalModuleStates, localModuleStates].forEach((stateMapStore) => {
				stateMapStore.update((stateMap) => {
					if (id) {
						Object.keys(stateMap).forEach((key) => {
							if (stateMap[key]?.parent_module == parent_module) {
								delete stateMap[key]
							}
						})
					}
					return stateMap
				})
			})
		}
	}

	function allModulesForTimeline(
		modules: FlowModule[],
		expandedSubflows: Record<string, FlowModule[]>
	): string[] {
		const ids = dfs(modules, (x) => x.id)

		function rec(ids: string[], prefix: string | undefined): string[] {
			return ids.concat(
				ids.flatMap((id) => {
					let fms = expandedSubflows[id]
					let oid = id.split(':').pop()
					if (!oid) {
						return []
					}
					let nprefix = buildPrefix(prefix, oid)
					return fms
						? rec(
								dfs(fms, (x) =>
									x.id.startsWith('subflow:') ? x.id : buildSubflowKey(x.id, nprefix)
								),
								nprefix
							)
						: []
				})
			)
		}

		return rec(ids, undefined)
	}

	let subflowsSize = 500
</script>

{#if notAnonynmous}
	<Alert type="error" title="Required Auth">
		As a non logged in user, you can only see jobs ran by anonymous users like you
	</Alert>
{:else if job}
	<div class="flow-root w-full space-y-4 {wideResults ? '' : 'max-w-7xl px-4'} mx-auto">
		<!-- {#if innerModules.length > 0 && true}
			<h3 class="text-md leading-6 font-bold text-primay border-b pb-2">Flow result</h3>
		{:else}
			<div class="h-8" />
		{/if} -->
		{#if isListJob}
			{@const sliceFrom = $localDurationStatuses[flowJobIds?.moduleId ?? '']?.iteration_from ?? 0}
			{@const lenToAdd = Math.min(20, sliceFrom)}

			{#if (flowJobIds?.flowJobs.length ?? 0) > 20 && lenToAdd > 0}
				{@const allToAdd = (flowJobIds?.length ?? 0) - sliceFrom}
				<p class="text-tertiary italic text-xs">
					For performance reasons, only the last 20 items are shown by default <button
						class="text-primary underline ml-4"
						on:click={() => {
							loadPreviousIters(lenToAdd)
						}}
						>Load {lenToAdd} prior
					</button>
					{#if allToAdd > 0 && allToAdd > lenToAdd}
						{sliceFrom}
						<button
							class="text-primary underline ml-4"
							on:click={() => {
								loadPreviousIters(allToAdd)
							}}
							>Load {allToAdd} prior
						</button>
					{/if}
				</p>
			{/if}
			{#if render}
				<div class="w-full h-full border rounded-sm bg-surface p-1 overflow-auto">
					<DisplayResult
						workspaceId={job?.workspace_id}
						{jobId}
						result={jobResults}
						language={job?.language}
					/>
				</div>
			{/if}
		{:else if render}
			<div class={'border rounded-md shadow p-2'}>
				<FlowPreviewResult
					{job}
					{workspaceId}
					{isOwner}
					{hideFlowResult}
					{hideDownloadLogs}
					{localDurationStatuses}
					{innerModules}
					{suspendStatus}
					{hideJobId}
				/>
			</div>
		{/if}
		{#if render}
			{#if innerModules.length > 0 && !isListJob}
				<Tabs class="mx-auto {wideResults ? '' : 'max-w-7xl'}" bind:selected>
					<Tab value="graph"><span class="font-semibold text-md">Graph</span></Tab>
					<Tab value="sequence"><span class="font-semibold">Details</span></Tab>
				</Tabs>
			{:else}
				<div class="h-[30px]"></div>
			{/if}
		{/if}
		<div class="{selected != 'sequence' ? 'hidden' : ''} max-w-7xl mx-auto">
			{#if isListJob}
				{@const sliceFrom = $localDurationStatuses[flowJobIds?.moduleId ?? '']?.iteration_from ?? 0}
				<h3 class="text-md leading-6 font-bold text-tertiary border-b mb-4">
					Subflows ({flowJobIds?.flowJobs.length})
				</h3>
				<div class="overflow-auto max-h-1/2">
					{#each flowJobIds?.flowJobs ?? [] as loopJobId, j (loopJobId)}
						{#if render && j + subflowsSize + 1 == (flowJobIds?.flowJobs.length ?? 0)}
							<Button variant="border" color="light" on:click={() => (subflowsSize += 500)}
								>Load 500 more...</Button
							>
						{/if}
						{#if render && (j + subflowsSize + 1 > (flowJobIds?.flowJobs.length ?? 0) || forloop_selected == loopJobId)}
							<Button
								variant={forloop_selected === loopJobId ? 'contained' : 'border'}
								color={flowJobIds?.flowJobsSuccess?.[j] === false
									? 'red'
									: forloop_selected === loopJobId
										? 'dark'
										: 'light'}
								btnClasses="w-full flex justify-start"
								on:click={async () => {
									let storedJob = storedListJobs[j]
									if (!storedJob) {
										storedJob = await JobService.getJob({
											workspace: workspaceId ?? $workspaceStore ?? '',
											id: loopJobId,
											noLogs: true
										})
										storedListJobs[j] = storedJob
									}
									innerJobLoaded(storedJob, j, true, false)
								}}
								endIcon={{
									icon: ChevronDown,
									classes: forloop_selected == loopJobId ? '!rotate-180' : ''
								}}
							>
								<span class="truncate font-mono">
									#{j + 1}: {loopJobId}
								</span>
							</Button>
						{/if}
						{#if j >= sliceFrom || forloop_selected == loopJobId}
							{@const forloopIsSelected =
								forloop_selected == loopJobId ||
								(innerModule?.type != 'forloopflow' && innerModule?.type != 'whileloopflow')}
							<!-- <LogId id={loopJobId} /> -->
							<div class="border p-6" class:hidden={forloop_selected != loopJobId}>
								<svelte:self
									{globalRefreshes}
									parentRecursiveRefresh={recursiveRefresh}
									{childFlow}
									job={storedListJobs[j]}
									initialJob={storedListJobs[j]}
									globalModuleStates={forloopIsSelected
										? [localModuleStates, ...globalModuleStates]
										: []}
									globalDurationStatuses={[localDurationStatuses, ...globalDurationStatuses]}
									{prefix}
									subflowParentsGlobalModuleStates={forloopIsSelected
										? subflowParentsGlobalModuleStates
										: []}
									{subflowParentsDurationStatuses}
									render={forloop_selected == loopJobId && selected == 'sequence' && render}
									isForloopSelected={forloop_selected == loopJobId &&
										(innerModule?.type == 'forloopflow' || innerModule?.type == 'whileloopflow')}
									reducedPolling={reducedPolling ||
										(flowJobIds?.flowJobs.length && flowJobIds?.flowJobs.length > 20)}
									{workspaceId}
									jobId={loopJobId}
									on:jobsLoaded={(e) => {
										let { job, force } = e.detail
										storedListJobs[j] = job
										innerJobLoaded(job, j, false, force)
									}}
								/>
							</div>
						{/if}
					{/each}
				</div>
			{:else if innerModules.length > 0 && (job.raw_flow?.modules.length ?? 0) > 0}
				{@const hasPreprocessor = innerModules[0]?.id == 'preprocessor' ? 1 : 0}
				<ul class="w-full">
					<h3 class="text-md leading-6 font-bold text-primary border-b mb-4 py-2">
						Step-by-step
					</h3>

					{#each innerModules as mod, i}
						{#if render}
							<div class="line w-8 h-10"></div>
							<h3 class="text-tertiary mb-2 w-full">
								{#if mod.id === 'preprocessor'}
									Preprocessor module
								{:else if job?.raw_flow?.modules && i < job?.raw_flow?.modules.length + hasPreprocessor}
									Step
									<span class="font-medium text-primary">
										{i + 1 - hasPreprocessor}
									</span>
									out of
									<span class="font-medium text-primary">{job?.raw_flow?.modules.length}</span>
									{#if job.raw_flow?.modules[i]?.summary}
										: <span class="font-medium text-primary">
											{job.raw_flow?.modules[i]?.summary ?? ''}
										</span>
									{/if}
								{:else}
									Failure module
								{/if}
							</h3>
							<div class="line w-8 h-10"></div>
						{/if}
						<li class="w-full border p-6 space-y-2 bg-blue-50/50 dark:bg-frost-900/50">
							{#if render && Array.isArray(mod.failed_retries)}
								{#each mod.failed_retries as failedRetry, j}
									<Button
										variant={retry_selected === failedRetry ? 'contained' : 'border'}
										color="red"
										btnClasses="w-full flex justify-start"
										on:click={() => {
											if (retry_selected == failedRetry) {
												retry_selected = ''
											} else {
												retry_selected = failedRetry
											}
										}}
										endIcon={{
											icon: ChevronDown,
											classes: retry_selected == failedRetry ? '!rotate-180' : ''
										}}
									>
										<span class="truncate font-mono">
											# Attempt {j + 1}: {failedRetry}
										</span>
									</Button>

									<!-- <LogId id={loopJobId} /> -->
									<div class="border p-6" class:hidden={retry_selected != failedRetry}>
										<svelte:self
											{globalRefreshes}
											parentRecursiveRefresh={recursiveRefresh}
											{childFlow}
											globalModuleStates={[localModuleStates, ...globalModuleStates]}
											globalDurationStatuses={[localDurationStatuses, ...globalDurationStatuses]}
											{prefix}
											{subflowParentsGlobalModuleStates}
											{subflowParentsDurationStatuses}
											render={failedRetry == retry_selected && render}
											{reducedPolling}
											{workspaceId}
											jobId={failedRetry}
										/>
									</div>
								{/each}
							{/if}
							{#if ['InProgress', 'Success', 'Failure'].includes(mod.type)}
								{#if job.raw_flow?.modules[i]?.value.type == 'flow'}
									<svelte:self
										{globalRefreshes}
										parentRecursiveRefresh={recursiveRefresh}
										globalModuleStates={[]}
										globalDurationStatuses={[]}
										prefix={buildPrefix(prefix, mod.id ?? '')}
										subflowParentsGlobalModuleStates={[
											localModuleStates,
											...globalModuleStates,
											...subflowParentsGlobalModuleStates
										]}
										subflowParentsDurationStatuses={[
											localDurationStatuses,
											...globalDurationStatuses,
											...subflowParentsDurationStatuses
										]}
										render={selected == 'sequence' && render}
										{workspaceId}
										jobId={mod.job}
										{reducedPolling}
										isSubflow
										childFlow
										on:jobsLoaded={(e) => {
											let { force, job } = e.detail
											onJobsLoaded(mod, job, force)
										}}
									/>
								{:else if mod.flow_jobs?.length == 0 && mod.job == '00000000-0000-0000-0000-000000000000'}
									<div class="text-secondary">no subflow (empty loop?)</div>
								{:else}
									<svelte:self
										{globalRefreshes}
										parentRecursiveRefresh={recursiveRefresh}
										{childFlow}
										globalModuleStates={[localModuleStates, ...globalModuleStates]}
										globalDurationStatuses={[localDurationStatuses, ...globalDurationStatuses]}
										render={selected == 'sequence' && render}
										{workspaceId}
										{prefix}
										{subflowParentsGlobalModuleStates}
										{subflowParentsDurationStatuses}
										jobId={mod.job}
										{reducedPolling}
										innerModule={mod.flow_jobs ? job.raw_flow?.modules[i]?.value : undefined}
										flowJobIds={mod.flow_jobs
											? {
													moduleId: mod.id,
													flowJobs: mod.flow_jobs,
													flowJobsSuccess: mod.flow_jobs_success,
													length: mod.iterator?.itered?.length ?? mod.flow_jobs.length,
													branchall: job?.raw_flow?.modules?.[i]?.value?.type == 'branchall'
												}
											: undefined}
										on:jobsLoaded={(e) => {
											let { job, force } = e.detail
											onJobsLoaded(mod, job, force)
										}}
									/>
								{/if}
							{:else}
								<ModuleStatus
									type={mod.type}
									scheduled_for={$localModuleStates?.[mod.id ?? '']?.scheduled_for}
								/>
							{/if}
						</li>
					{/each}
				</ul>
			{:else}
				<div class="p-2 text-tertiary text-sm italic">Empty flow</div>
			{/if}
		</div>
	</div>
	{#if render}
		{#if job.raw_flow && !isListJob}
			<div class="{selected != 'graph' ? 'hidden' : ''} grow mt-4">
				<div class="grid grid-cols-3 border h-full" bind:clientHeight={wrapperHeight}>
					<div class="col-span-2 bg-surface-secondary">
						<div class="flex flex-col">
							{#each Object.values($retryStatus) as count}
								{#if count}
									<span class="text-sm">
										Retry in progress, # of failed attempts: {count}
									</span>
								{/if}
							{/each}
							{#each Object.values($suspendStatus) as count}
								{#if count.nb}
									<span class="text-sm">
										Flow suspended, waiting for {count.nb} events
									</span>
								{/if}
							{/each}
						</div>

						<FlowGraphV2
							{inputAssets}
							{selectedId}
							triggerNode={true}
							download={!hideDownloadInGraph}
							minHeight={wrapperHeight}
							success={jobId != undefined && isSuccess(job?.['success'])}
							flowModuleStates={$localModuleStates}
							bind:expandedSubflows
							onSelect={(e) => {
								console.log('onSelect', e)
								if (rightColumnSelect != 'node_definition') {
									rightColumnSelect = 'node_status'
								}
								if (typeof e == 'string') {
									if (e == 'Input') {
										selectedNode = 'start'
										stepDetail = undefined
									} else if (e == 'Result') {
										selectedNode = 'end'
										stepDetail = 'end'
									} else {
										const mod = dfs(job?.raw_flow?.modules ?? [], (m) => m).find((m) => m?.id === e)
										stepDetail = mod
										selectedNode = e
									}
								} else {
									stepDetail = e
									selectedNode = e.id
								}
							}}
							onSelectedIteration={async (detail) => {
								if (detail.manuallySet) {
									let rootJobId = detail.id
									await tick()

									let previousId = $localModuleStates[detail.moduleId]?.selectedForloop
									if (previousId) {
										await globalRefreshes?.[detail.moduleId]?.(true, previousId)
									}

									$localModuleStates[detail.moduleId] = {
										...$localModuleStates[detail.moduleId],
										selectedForloop: detail.id,
										selectedForloopIndex: detail.index,
										selectedForLoopSetManually: true
									}

									await tick()

									await globalRefreshes?.[detail.moduleId]?.(false, rootJobId)
								} else {
									$localModuleStates[detail.moduleId] = {
										...$localModuleStates[detail.moduleId],
										selectedForLoopSetManually: false
									}
								}
							}}
							earlyStop={job.raw_flow?.skip_expr !== undefined}
							cache={job.raw_flow?.cache_ttl !== undefined}
							modules={job.raw_flow?.modules ?? []}
							failureModule={job.raw_flow?.failure_module}
							preprocessorModule={job.raw_flow?.preprocessor_module}
							allowSimplifiedPoll={false}
							{workspace}
						/>
					</div>
					<div
						class="border-l border-tertiary-inverse pt-1 overflow-auto min-h-[700px] flex flex-col h-full"
					>
						<Tabs bind:selected={rightColumnSelect}>
							{#if !hideTimeline}
								<Tab value="timeline"><span class="font-semibold text-md">Timeline</span></Tab>
							{/if}
							<Tab value="node_status"><span class="font-semibold">Node status</span></Tab>
							{#if !hideNodeDefinition}
								<Tab value="node_definition"><span class="font-semibold">Node definition</span></Tab
								>
							{/if}
							{#if Object.keys(job?.flow_status?.user_states ?? {}).length > 0}
								<Tab value="user_states"><span class="font-semibold">User States</span></Tab>
							{/if}
						</Tabs>
						{#if rightColumnSelect == 'timeline'}
							<FlowTimeline
								selfWaitTime={job?.self_wait_time_ms}
								aggregateWaitTime={job?.aggregate_wait_time_ms}
								flowDone={job?.['success'] != undefined}
								bind:this={flowTimeline}
								flowModules={allModulesForTimeline(
									job?.raw_flow?.modules ?? [],
									expandedSubflows ?? {}
								)}
								durationStatuses={localDurationStatuses}
							/>
						{:else if rightColumnSelect == 'node_status'}
							<div class="pt-2 grow flex flex-col">
								{#if selectedNode}
									{@const node = $localModuleStates[selectedNode]}

									{#if selectedNode == 'end'}
										<FlowJobResult
											workspaceId={job?.workspace_id}
											jobId={job?.id}
											filename={job.id}
											loading={job['running']}
											tag={job?.tag}
											noBorder
											col
											result={job['result']}
											logs={job.logs ?? ''}
											durationStates={localDurationStatuses}
											downloadLogs={!hideDownloadLogs}
										/>
									{:else if selectedNode == 'start'}
										{#if job.args}
											<div class="p-2">
												<JobArgs
													id={job.id}
													workspace={job.workspace_id ?? $workspaceStore ?? 'no_w'}
													args={job.args}
												/>
											</div>
										{:else}
											<p class="p-2 text-secondary">No arguments</p>
										{/if}
									{:else if node}
										{#if node.flow_jobs_results}
											<span class="pl-1 text-tertiary"
												>Result of step as collection of all subflows</span
											>
											<div class="overflow-auto max-h-[200px] p-2">
												<DisplayResult
													workspaceId={job?.workspace_id}
													result={node.flow_jobs_results}
													nodeId={selectedNode}
													jobId={job?.id}
													language={job?.language}
												/>
											</div>
											<span class="pl-1 text-tertiary text-lg pt-4">Selected subflow</span>
										{/if}
										<div class="px-2 flex gap-2 min-w-0 w-full">
											<ModuleStatus
												type={node.type}
												scheduled_for={node.scheduled_for}
												skipped={node.skipped}
											/>
											{#if node.duration_ms}
												<Badge>
													<Hourglass class="mr-2" size={10} />
													{msToSec(node.duration_ms)} s
												</Badge>
											{/if}
											{#if node.job_id}
												<div class="grow w-full flex flex-row-reverse">
													<a
														class="text-right text-xs"
														rel="noreferrer"
														target="_blank"
														href="{base}/run/{node.job_id ?? ''}?workspace={job?.workspace_id}"
													>
														{truncateRev(node.job_id ?? '', 10)}
													</a>
												</div>
											{/if}
										</div>
										{#if !node.isListJob}
											<div class="px-1 py-1">
												<JobArgs
													id={node.job_id}
													workspace={job.workspace_id ?? $workspaceStore ?? 'no_w'}
													args={node.args}
												/>
											</div>
										{/if}
										<FlowJobResult
											workspaceId={job?.workspace_id}
											jobId={node.job_id}
											noBorder
											loading={node.type != 'Success' && node.type != 'Failure'}
											waitingForExecutor={node.type == 'WaitingForExecutor'}
											refreshLog={node.type == 'InProgress'}
											col
											result={node.result}
											tag={node.tag}
											logs={node.logs}
											durationStates={localDurationStatuses}
											downloadLogs={!hideDownloadLogs}
										/>
									{:else}
										<p class="p-2 text-tertiary italic"
											>The execution of this node has no information attached to it. The job likely
											did not run yet</p
										>
									{/if}
								{:else}<p class="p-2 text-tertiary italic">Select a node to see its details here</p
									>{/if}
							</div>
						{:else if rightColumnSelect == 'node_definition'}
							<FlowGraphViewerStep {stepDetail} />
						{:else if rightColumnSelect == 'user_states'}
							<div class="p-2">
								<JobArgs argLabel="Key" args={job?.flow_status?.user_states ?? {}} />
							</div>
						{/if}
					</div>
				</div>
			</div>
		{/if}
	{/if}
{:else}
	<Skeleton layout={[[15], 1, [70]]}></Skeleton>
{/if}

<style>
	.line {
		background: repeating-linear-gradient(to bottom, transparent 0 4px, #bbb 4px 8px) 50%/1px 100%
			no-repeat;
	}
</style><|MERGE_RESOLUTION|>--- conflicted
+++ resolved
@@ -30,11 +30,8 @@
 	import FlowGraphViewerStep from './FlowGraphViewerStep.svelte'
 	import FlowGraphV2 from './graph/FlowGraphV2.svelte'
 	import { buildPrefix } from './graph/graphBuilder.svelte'
-<<<<<<< HEAD
 	import { parseAssetFromString, type AssetWithAccessType } from './assets/lib'
-=======
 	import FlowPreviewResult from './FlowPreviewResult.svelte'
->>>>>>> 3d711a26
 
 	const dispatch = createEventDispatcher()
 
