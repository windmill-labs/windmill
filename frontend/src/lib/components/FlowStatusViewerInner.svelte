--- conflicted
+++ resolved
@@ -1812,9 +1812,6 @@
 						{:else if rightColumnSelect == 'node_status'}
 							<div class="p-2 grow flex flex-col gap-6">
 								{#if selectedNode?.startsWith(AI_TOOL_MESSAGE_PREFIX)}
-<<<<<<< HEAD
-									<Alert type="info" title="Message output is available on the AI agent node" />
-=======
 									<div class="pt-2 px-4 pb-4">
 										<Alert type="info" title="Message output is available on the AI agent node" />
 									</div>
@@ -1839,7 +1836,6 @@
 											workspaceId={job?.workspace_id}
 										/>
 									{/if}
->>>>>>> b893af16
 								{:else if selectedNode}
 									{@const node = localModuleStates[selectedNode]}
 									{#if selectedNode == 'end'}
