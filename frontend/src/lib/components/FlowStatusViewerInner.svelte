--- conflicted
+++ resolved
@@ -67,7 +67,12 @@
 					moduleId: string
 					flowJobs: string[]
 					flowJobsSuccess: (boolean | undefined)[]
-					flowJobsDuration: { started_at?: string | undefined; duration_ms?: number | undefined }[]
+					flowJobsDuration:
+						| {
+								started_at?: (string | undefined)[]
+								duration_ms?: (number | undefined)[]
+						  }
+						| undefined
 					length: number
 					branchall?: boolean
 			  }
@@ -396,21 +401,30 @@
 		}
 	}
 
-	function setDurationStatusByJob(key: string, id: string, value: DurationStatus['byJob'][string]) {
+	function setDurationStatusByJob(
+		key: string,
+		id: string,
+		value: DurationStatus['byJob'][string],
+		overwrite: boolean = false
+	) {
 		if (!deepEqual(localDurationStatuses[key]?.byJob?.[id], value)) {
-			if (localDurationStatuses[key] == undefined) {
+			if (localDurationStatuses[key]?.byJob == undefined) {
 				localDurationStatuses[key] = { byJob: {} }
 			}
-			if (localDurationStatuses[key]?.byJob == undefined) {
-				localDurationStatuses[key].byJob = {}
-			}
-			localDurationStatuses[key].byJob[id] = value
+			localDurationStatuses[key].byJob = {
+				[id]: value,
+				...(overwrite ? {} : (localDurationStatuses[key].byJob ?? {}))
+			}
+
 			globalDurationStatuses.forEach((s) => {
-				s[key].byJob[id] = value
+				s[key].byJob = { [id]: value, ...(overwrite ? {} : (s[key].byJob ?? {})) }
 			})
 			if (prefix) {
 				subflowParentsDurationStatuses.forEach((s) => {
-					s[buildSubflowKey(key, prefix)].byJob[id] = value
+					s[buildSubflowKey(key, prefix)].byJob = {
+						[id]: value,
+						...(overwrite ? {} : (s[buildSubflowKey(key, prefix)].byJob ?? {}))
+					}
 				})
 			}
 		}
@@ -461,6 +475,31 @@
 		}
 	}
 
+	function updateDurationStatuses(
+		key: string,
+		durationStatuses: Record<string, DurationStatus['byJob'][string]>
+	) {
+		if (localDurationStatuses[key] == undefined) {
+			localDurationStatuses[key] = { byJob: {} }
+		}
+		localDurationStatuses[key].byJob = durationStatuses
+		globalDurationStatuses.forEach((s) => {
+			if (s[key] == undefined) {
+				s[key] = { byJob: {} }
+			}
+			s[key].byJob = durationStatuses
+		})
+		if (prefix) {
+			subflowParentsDurationStatuses.forEach((s) => {
+				if (s[key] == undefined) {
+					s[key] = { byJob: {} }
+				}
+				s[key].byJob = durationStatuses
+			})
+		}
+	}
+
+	let jobMissingStartedAt: Record<string, number | 'P'> = {}
 	function updateInnerModules() {
 		if (localModuleStates) {
 			innerModules?.forEach((mod, i) => {
@@ -527,38 +566,81 @@
 				if (mod.flow_jobs_duration && mod.flow_jobs) {
 					let key = buildSubflowKey(mod.id ?? '', prefix)
 					let durationStatuses = Object.fromEntries(
-						mod.flow_jobs_duration.map((duration, idx) => {
-							let started_at = duration?.started_at
-								? new Date(duration.started_at).getTime()
-								: undefined
+						mod.flow_jobs.map((flowJobId, idx) => {
+							let started_at_str = mod.flow_jobs_duration?.started_at?.[idx]
+							let started_at = started_at_str ? new Date(started_at_str).getTime() : undefined
+							let duration_ms = mod.flow_jobs_duration?.duration_ms?.[idx]
+							if (started_at == undefined) {
+								let missingStartedAt = jobMissingStartedAt[flowJobId]
+								if (missingStartedAt != 'P') {
+									started_at = missingStartedAt
+								}
+							} else {
+								delete jobMissingStartedAt[flowJobId]
+							}
 							return [
-								mod.flow_jobs?.[idx],
+								flowJobId,
 								{
 									created_at: started_at,
 									started_at: started_at,
-									duration_ms: duration?.duration_ms
+									duration_ms: duration_ms
 								}
 							]
 						})
 					)
-					if (localDurationStatuses[key] == undefined) {
-						localDurationStatuses[key] = { byJob: {} }
-					}
-					localDurationStatuses[key].byJob = durationStatuses
-					globalDurationStatuses.forEach((s) => {
-						if (s[key] == undefined) {
-							s[key] = { byJob: {} }
-						}
-						s[key].byJob = durationStatuses
-					})
-					if (prefix) {
-						subflowParentsDurationStatuses.forEach((s) => {
-							let subkey = buildSubflowKey(key, prefix)
-							if (s[subkey] == undefined) {
-								s[subkey] = { byJob: {} }
-							}
-							s[subkey].byJob = durationStatuses
+					let missingStartedAtIds = Object.keys(durationStatuses)
+						.filter(
+							(id) => durationStatuses[id].created_at == undefined && jobMissingStartedAt[id] != 'P'
+						)
+						.slice(0, 100)
+
+					updateDurationStatuses(key, durationStatuses)
+
+					if (missingStartedAtIds.length > 0) {
+						missingStartedAtIds.forEach((id) => {
+							jobMissingStartedAt[id] = 'P'
 						})
+						JobService.getStartedAtByIds({
+							workspace: workspaceId ?? $workspaceStore ?? '',
+							requestBody: missingStartedAtIds
+						})
+							.then((jobs) => {
+								let lastStarted: string | undefined = undefined
+								let anySet = false
+								let nDurationStatuses = localDurationStatuses[key]?.byJob
+								missingStartedAtIds.forEach((id, idx) => {
+									const startedAt = jobs[idx]
+									const time = startedAt ? new Date(startedAt).getTime() : undefined
+									if (time) {
+										jobMissingStartedAt[id] = time
+									} else {
+										delete jobMissingStartedAt[id]
+									}
+									if (nDurationStatuses && time) {
+										if (!nDurationStatuses[id]?.duration_ms) {
+											anySet = true
+											lastStarted = id
+											nDurationStatuses[id] = {
+												created_at: time,
+												started_at: time
+											}
+										}
+									}
+								})
+								if (anySet) {
+									updateDurationStatuses(key, nDurationStatuses)
+									if (lastStarted) {
+										let position = mod.flow_jobs?.indexOf(lastStarted)
+										console.log('lastStarted', lastStarted, position)
+										if (position != undefined) {
+											setIteration(position, lastStarted, false, mod.id ?? '', true)
+										}
+									}
+								}
+							})
+							.catch((e) => {
+								console.error(`Could not load inner module duration status for job ${mod.job}`, e)
+							})
 					}
 				}
 
@@ -675,7 +757,6 @@
 			flowTimeline?.reset()
 			timeout && clearTimeout(timeout)
 			innerModules = undefined
-			console.log('updateJobId', jobId)
 			if (flowJobIds) {
 				let modId = flowJobIds?.moduleId ?? ''
 
@@ -745,10 +826,15 @@
 					},
 					force
 				)
-				setDurationStatusByJob(id, job.id, {
-					created_at: job.created_at ? new Date(job.created_at).getTime() : undefined,
-					started_at
-				})
+				setDurationStatusByJob(
+					id,
+					job.id,
+					{
+						created_at: job.created_at ? new Date(job.created_at).getTime() : undefined,
+						started_at
+					},
+					true
+				)
 			} else {
 				const parent_module = mod['parent_module']
 
@@ -779,11 +865,16 @@
 					force
 				)
 
-				setDurationStatusByJob(id, job.id, {
-					created_at: job.created_at ? new Date(job.created_at).getTime() : undefined,
-					started_at,
-					duration_ms: job['duration_ms']
-				})
+				setDurationStatusByJob(
+					id,
+					job.id,
+					{
+						created_at: job.created_at ? new Date(job.created_at).getTime() : undefined,
+						started_at,
+						duration_ms: job['duration_ms']
+					},
+					true
+				)
 			}
 		}
 	}
@@ -916,17 +1007,29 @@
 				}
 			}
 			setModuleState(modId, v, force, true)
-			if (jobLoaded.type == 'QueuedJob') {
-				setDurationStatusByJob(modId, job_id, {
-					created_at,
-					started_at
-				})
-			} else if (jobLoaded.type == 'CompletedJob') {
-				setDurationStatusByJob(modId, job_id, {
-					created_at,
-					started_at,
-					duration_ms: jobLoaded.duration_ms
-				})
+			if (innerModule?.type == 'branchall') {
+				if (jobLoaded.type == 'QueuedJob') {
+					setDurationStatusByJob(
+						modId,
+						job_id,
+						{
+							created_at,
+							started_at
+						},
+						false
+					)
+				} else if (jobLoaded.type == 'CompletedJob') {
+					setDurationStatusByJob(
+						modId,
+						job_id,
+						{
+							created_at,
+							started_at,
+							duration_ms: jobLoaded.duration_ms
+						},
+						false
+					)
+				}
 			}
 
 			if (jobLoaded.job_kind == 'script' || isScriptPreview(jobLoaded.job_kind)) {
@@ -968,15 +1071,25 @@
 		}
 	}
 
+	export type FlowModuleForTimeline = {
+		id: string
+		type: FlowModuleValue['type']
+	}
+
 	function allModulesForTimeline(
 		modules: FlowModule[],
 		expandedSubflows: Record<string, FlowModule[]>
-	): string[] {
-		const ids = dfs(modules, (x) => x.id, { skipToolNodes: true })
-
-		function rec(ids: string[], prefix: string | undefined): string[] {
+	): FlowModuleForTimeline[] {
+		const ids = dfs(modules, (x) => ({ id: x.id, type: x.value.type }) as FlowModuleForTimeline, {
+			skipToolNodes: true
+		})
+
+		function rec(
+			ids: FlowModuleForTimeline[],
+			prefix: string | undefined
+		): FlowModuleForTimeline[] {
 			return ids.concat(
-				ids.flatMap((id) => {
+				ids.flatMap(({ id, type }) => {
 					let fms = expandedSubflows[id]
 					let oid = id.split(':').pop()
 					if (!oid) {
@@ -987,7 +1100,10 @@
 						? rec(
 								dfs(
 									fms,
-									(x) => (x.id.startsWith('subflow:') ? x.id : buildSubflowKey(x.id, nprefix)),
+									(x) => ({
+										id: x.id.startsWith('subflow:') ? x.id : buildSubflowKey(x.id, nprefix),
+										type: x.value.type
+									}),
 									{ skipToolNodes: true }
 								),
 								nprefix
@@ -1428,7 +1544,7 @@
 													moduleId: mod.id ?? '',
 													flowJobs: mod.flow_jobs,
 													flowJobsSuccess: mod.flow_jobs_success ?? [],
-													flowJobsDuration: mod.flow_jobs_duration ?? [],
+													flowJobsDuration: mod.flow_jobs_duration,
 													length: mod.iterator?.itered?.length ?? mod.flow_jobs.length,
 													branchall: job?.raw_flow?.modules?.[i]?.value?.type == 'branchall'
 												}
@@ -1534,11 +1650,7 @@
 		</div>
 		{#if selected == 'logs' && render}
 			<div
-<<<<<<< HEAD
-				class="{selected != 'logs' ? 'hidden' : ''}  mx-auto"
-=======
 				class="mx-auto"
->>>>>>> acbf5862
 				bind:clientHeight={tabsHeight.logsHeight}
 				style="min-height: {minTabHeight}px"
 			>
@@ -1549,13 +1661,6 @@
 					{workspaceId}
 					{render}
 					{onSelectedIteration}
-<<<<<<< HEAD
-=======
-					{globalIterationBounds}
-					loadPreviousIterations={(key, amount) => {
-						loadPreviousIters(key, amount)
-					}}
->>>>>>> acbf5862
 				/>
 			</div>
 		{:else if selected == 'assets' && render}
@@ -1661,6 +1766,8 @@
 						</Tabs>
 						{#if rightColumnSelect == 'timeline'}
 							<FlowTimeline
+								{localModuleStates}
+								{onSelectedIteration}
 								selfWaitTime={job?.self_wait_time_ms}
 								aggregateWaitTime={job?.aggregate_wait_time_ms}
 								flowDone={job?.['success'] != undefined}
