--- conflicted
+++ resolved
@@ -34,13 +34,10 @@
 	import { buildPrefix } from './graph/graphBuilder.svelte'
 	import { parseInputArgsAssets } from './assets/lib'
 	import FlowPreviewResult from './FlowPreviewResult.svelte'
-<<<<<<< HEAD
 	import FlowSequenceViewer from './FlowSequenceViewer.svelte'
 	import FlowLogViewerWrapper from './FlowLogViewerWrapper.svelte'
-=======
 	import type { FlowGraphAssetContext } from './flows/types'
 	import { createState } from '$lib/svelte5Utils.svelte'
->>>>>>> 1e8c181f
 
 	const dispatch = createEventDispatcher()
 
@@ -916,10 +913,6 @@
 
 		return rec(ids, undefined)
 	}
-<<<<<<< HEAD
-=======
-
-	let subflowsSize = $state(500)
 
 	$effect(() => {
 		flowJobIds?.moduleId && untrack(() => onFlowModuleId())
@@ -935,7 +928,6 @@
 		flowJobIds?.moduleId && untrack(() => onModuleIdChange())
 	})
 	let selected = $derived(isListJob ? 'sequence' : 'graph')
->>>>>>> 1e8c181f
 </script>
 
 {#if notAnonynmous}
@@ -1014,7 +1006,6 @@
 		<div class="{selected != 'sequence' ? 'hidden' : ''} max-w-7xl mx-auto">
 			{#if isListJob}
 				{@const sliceFrom = $localDurationStatuses[flowJobIds?.moduleId ?? '']?.iteration_from ?? 0}
-<<<<<<< HEAD
 				<FlowSequenceViewer
 					{flowJobIds}
 					{render}
@@ -1037,87 +1028,6 @@
 					{reducedPolling}
 					{innerJobLoaded}
 				/>
-=======
-				<h3 class="text-md leading-6 font-bold text-tertiary border-b mb-4">
-					Subflows ({flowJobIds?.flowJobs.length})
-				</h3>
-				<div class="overflow-auto max-h-1/2">
-					{#each flowJobIds?.flowJobs ?? [] as loopJobId, j (loopJobId)}
-						{#if render && j + subflowsSize + 1 == (flowJobIds?.flowJobs.length ?? 0)}
-							<Button variant="border" color="light" on:click={() => (subflowsSize += 500)}
-								>Load 500 more...</Button
-							>
-						{/if}
-						{#if render && (j + subflowsSize + 1 > (flowJobIds?.flowJobs.length ?? 0) || forloop_selected == loopJobId)}
-							<Button
-								variant={forloop_selected === loopJobId ? 'contained' : 'border'}
-								color={flowJobIds?.flowJobsSuccess?.[j] === false
-									? 'red'
-									: forloop_selected === loopJobId
-										? 'dark'
-										: 'light'}
-								btnClasses="w-full flex justify-start"
-								on:click={async () => {
-									let storedJob = storedListJobs[j]
-									if (!storedJob) {
-										storedJob = await JobService.getJob({
-											workspace: workspaceId ?? $workspaceStore ?? '',
-											id: loopJobId,
-											noLogs: true
-										})
-										storedListJobs[j] = storedJob
-									}
-									innerJobLoaded(storedJob, j, true, false)
-								}}
-								endIcon={{
-									icon: ChevronDown,
-									classes: forloop_selected == loopJobId ? '!rotate-180' : ''
-								}}
-							>
-								<span class="truncate font-mono">
-									#{j + 1}: {loopJobId}
-								</span>
-							</Button>
-						{/if}
-						{#if j >= sliceFrom || forloop_selected == loopJobId}
-							{@const forloopIsSelected =
-								forloop_selected == loopJobId ||
-								(innerModule?.type != 'forloopflow' && innerModule?.type != 'whileloopflow')}
-							<!-- <LogId id={loopJobId} /> -->
-							<div class="border p-6" class:hidden={forloop_selected != loopJobId}>
-								<FlowStatusViewerInner
-									{globalRefreshes}
-									parentRecursiveRefresh={recursiveRefresh}
-									{childFlow}
-									job={storedListJobs[j]}
-									initialJob={storedListJobs[j]}
-									globalModuleStates={forloopIsSelected
-										? [localModuleStates, ...globalModuleStates]
-										: []}
-									globalDurationStatuses={[localDurationStatuses, ...globalDurationStatuses]}
-									{prefix}
-									subflowParentsGlobalModuleStates={forloopIsSelected
-										? subflowParentsGlobalModuleStates
-										: []}
-									{subflowParentsDurationStatuses}
-									render={forloop_selected == loopJobId && selected == 'sequence' && render}
-									isForloopSelected={forloop_selected == loopJobId &&
-										(innerModule?.type == 'forloopflow' || innerModule?.type == 'whileloopflow')}
-									reducedPolling={reducedPolling ||
-										(!!flowJobIds?.flowJobs.length && flowJobIds?.flowJobs.length > 20)}
-									{workspaceId}
-									jobId={loopJobId}
-									on:jobsLoaded={(e) => {
-										let { job, force } = e.detail
-										storedListJobs[j] = job
-										innerJobLoaded(job, j, false, force)
-									}}
-								/>
-							</div>
-						{/if}
-					{/each}
-				</div>
->>>>>>> 1e8c181f
 			{:else if innerModules.length > 0 && (job.raw_flow?.modules.length ?? 0) > 0}
 				{@const hasPreprocessor = innerModules[0]?.id == 'preprocessor' ? 1 : 0}
 				<ul class="w-full">
