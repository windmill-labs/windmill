<script lang="ts">
	import { BROWSER } from 'esm-env'
	import { createEventDispatcher, onMount } from 'svelte'

	import '@codingame/monaco-vscode-standalone-languages'
	import '@codingame/monaco-vscode-standalone-json-language-features'
	import '@codingame/monaco-vscode-standalone-typescript-language-features'
	import { editor as meditor } from 'monaco-editor'

	import { initializeVscode } from './vscode'
	import EditorTheme from './EditorTheme.svelte'
	import { buildWorkerDefinition } from '$lib/monaco_workers/build_workers'
	import Button from '$lib/components/common/button/Button.svelte'

	buildWorkerDefinition()

	const SIDE_BY_SIDE_MIN_WIDTH = 700

	export let automaticLayout = true
	export let fixedOverflowWidgets = true
	export let defaultLang: string | undefined = undefined
	export let defaultModifiedLang: string | undefined = undefined
	export let defaultOriginal: string | undefined = undefined
	export let defaultModified: string | undefined = undefined
	export let readOnly = false
	export let showButtons = false

	let diffEditor: meditor.IStandaloneDiffEditor | undefined
	let diffDivEl: HTMLDivElement | null = null
	let editorWidth: number = SIDE_BY_SIDE_MIN_WIDTH

	export let open = false
	async function loadDiffEditor() {
		await initializeVscode()

		if (!diffDivEl) {
			return
		}

		diffEditor = meditor.createDiffEditor(diffDivEl!, {
			automaticLayout,
			renderSideBySide: editorWidth >= SIDE_BY_SIDE_MIN_WIDTH,
			originalEditable: false,
			readOnly,
			minimap: {
				enabled: false
			},
			fixedOverflowWidgets,
			scrollBeyondLastLine: false,
			lineDecorationsWidth: 15,
			lineNumbersMinChars: 2,
			scrollbar: { alwaysConsumeMouseWheel: false }
		})
		if (
			defaultOriginal !== undefined &&
			defaultModified !== undefined &&
			defaultLang !== undefined
		) {
			setupModel(defaultLang, defaultOriginal, defaultModified, defaultModifiedLang)
		}
	}

	export function setupModel(
		lang: string,
		original?: string,
		modified?: string,
		modifiedLang?: string
	) {
		diffEditor?.setModel({
			original: meditor.createModel('', lang),
			modified: meditor.createModel('', modifiedLang ?? lang)
		})
		if (original) {
			setOriginal(original)
		}
		if (modified) {
			setModified(modified)
		}
	}

	export function setOriginal(code: string) {
		diffEditor?.getModel()?.original?.setValue(code)
		defaultOriginal = code
	}

	export function getOriginal(): string {
		return diffEditor?.getModel()?.original.getValue() ?? ''
	}

	export function setModified(code: string) {
		diffEditor?.getModel()?.modified?.setValue(code)
		defaultModified = code
	}

	export function getModified(): string {
		return diffEditor?.getModel()?.modified.getValue() ?? ''
	}

	export function show(): void {
		open = true
	}
	export function hide(): void {
		open = false
	}

	function onWidthChange(editorWidth: number) {
		diffEditor?.updateOptions({ renderSideBySide: editorWidth >= SIDE_BY_SIDE_MIN_WIDTH })
	}

	$: onWidthChange(editorWidth)

	$: open && diffDivEl && loadDiffEditor()

	onMount(() => {
		if (BROWSER) {
			return () => {
				diffEditor?.dispose()
			}
		}
	})

	const dispatch = createEventDispatcher<{
		hideDiffMode: void
		seeHistory: void
	}>()
</script>

{#if open}
	<EditorTheme />
	<div
		bind:this={diffDivEl}
		class="{$$props.class} editor nonmain-editor"
		bind:clientWidth={editorWidth}
<<<<<<< HEAD
	/>
=======
	></div>
>>>>>>> 58fa4c80
	{#if showButtons}
		<div
			class="absolute flex flex-row gap-2 bottom-10 left-1/2 z-10 -translate-x-1/2 rounded-md p-1 w-full justify-center"
		>
			<Button on:click={() => dispatch('seeHistory')} variant="contained" size="sm"
				>See changes history</Button
			>
			<Button on:click={() => dispatch('hideDiffMode')} variant="contained" size="sm" color="red"
				>Quit diff mode</Button
			>
		</div>
	{/if}
{/if}<|MERGE_RESOLUTION|>--- conflicted
+++ resolved
@@ -131,11 +131,7 @@
 		bind:this={diffDivEl}
 		class="{$$props.class} editor nonmain-editor"
 		bind:clientWidth={editorWidth}
-<<<<<<< HEAD
-	/>
-=======
 	></div>
->>>>>>> 58fa4c80
 	{#if showButtons}
 		<div
 			class="absolute flex flex-row gap-2 bottom-10 left-1/2 z-10 -translate-x-1/2 rounded-md p-1 w-full justify-center"
