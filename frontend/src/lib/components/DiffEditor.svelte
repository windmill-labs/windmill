--- conflicted
+++ resolved
@@ -10,11 +10,7 @@
 	import { initializeVscode } from './vscode'
 	import EditorTheme from './EditorTheme.svelte'
 	import { buildWorkerDefinition } from '$lib/monaco_workers/build_workers'
-<<<<<<< HEAD
-	import Editor from './Editor.svelte'
-=======
 	import Button from '$lib/components/common/button/Button.svelte'
->>>>>>> bc69116f
 
 	buildWorkerDefinition()
 
@@ -27,10 +23,6 @@
 	export let defaultOriginal: string | undefined = undefined
 	export let defaultModified: string | undefined = undefined
 	export let readOnly = false
-<<<<<<< HEAD
-	export let editor: Editor | undefined = undefined
-=======
->>>>>>> bc69116f
 	export let showButtons = false
 
 	let diffEditor: meditor.IStandaloneDiffEditor | undefined
@@ -145,21 +137,11 @@
 		<div
 			class="absolute flex flex-row gap-2 bottom-10 left-1/2 z-10 -translate-x-1/2 rounded-md p-1 w-full justify-center"
 		>
-<<<<<<< HEAD
-			<button
-				class="px-4 py-2 bg-emerald-500 hover:bg-emerald-600 rounded-md text-sm font-semibold text-white transition-colors duration-200"
-				on:click={() => dispatch('seeHistory')}>See changes history</button
-			>
-			<button
-				class="px-4 py-2 bg-rose-500 hover:bg-rose-600 rounded-md text-sm font-semibold text-white transition-colors duration-200"
-				on:click={() => dispatch('hideDiffMode')}>Quit diff mode</button
-=======
 			<Button on:click={() => dispatch('seeHistory')} variant="contained" size="sm"
 				>See changes history</Button
 			>
 			<Button on:click={() => dispatch('hideDiffMode')} variant="contained" size="sm" color="red"
 				>Quit diff mode</Button
->>>>>>> bc69116f
 			>
 		</div>
 	{/if}
