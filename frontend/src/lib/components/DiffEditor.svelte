--- conflicted
+++ resolved
@@ -79,11 +79,7 @@
 		diffDivEl?.classList.add('hidden')
 	}
 
-<<<<<<< HEAD
-	function onWidthChange(editorWidth) {
-=======
 	function onWidthChange(editorWidth: number) {
->>>>>>> 1e9dd594
 		diffEditor?.updateOptions({ renderSideBySide: editorWidth >= SIDE_BY_SIDE_MIN_WIDTH })
 	}
 
