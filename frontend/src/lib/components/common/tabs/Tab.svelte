--- conflicted
+++ resolved
@@ -2,11 +2,8 @@
 	import type { TabsContext } from '$lib/components/apps/editor/settingsPanel/inputEditor/tabs.svelte'
 	import { getContext } from 'svelte'
 	import { twMerge } from 'tailwind-merge'
-<<<<<<< HEAD
-=======
 	import type { TabsContext } from './Tabs.svelte'
 	import TriggerableByAI from '$lib/components/TriggerableByAI.svelte'
->>>>>>> ae81b4f4
 
 	export let aiId: string | undefined = undefined
 	export let aiDescription: string | undefined = undefined
