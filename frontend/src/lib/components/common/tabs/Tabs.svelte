<script context="module" lang="ts">
	export type TabsContext = {
		selected: Writable<string>
		update: (value: string) => void
		hashNavigation: boolean
	}
</script>

<script lang="ts">
	import { setContext } from 'svelte'
	import { writable, type Writable } from 'svelte/store'
	import { createEventDispatcher } from 'svelte'
	import { twMerge } from 'tailwind-merge'
	import { createDispatcherIfMounted } from '$lib/createDispatcherIfMounted'

	const dispatch = createEventDispatcher()
	const dispatchIfMounted = createDispatcherIfMounted(dispatch)

	export let selected: string
	export let hideTabs = false

	let c = ''
	export { c as class }
	export let wrapperClass = ''
	export let style = ''
	export let hashNavigation = false
	export let values: string[] | undefined = undefined

	$: selected && updateSelected()

	const selectedStore = writable(selected)

<<<<<<< HEAD
	$: $selectedStore && onSelectedStoreChange()

	let initial = true
	function onSelectedStoreChange() {
		if (initial) {
			initial = false
			return
		}
		dispatch('selected', $selectedStore)
	}
=======
	$: $selectedStore && dispatchIfMounted('selected', $selectedStore)
>>>>>>> 58fa4c80

	$: hashValues = values ? values.map((x) => '#' + x) : undefined
	setContext<TabsContext>('Tabs', {
		selected: selectedStore,
		update: (value: string) => {
			selectedStore.set(value)
			selected = value
		},
		hashNavigation
	})

	function updateSelected() {
		selectedStore.set(selected)
	}

	function hashChange() {
		if (hashNavigation) {
			const hash = window.location.hash
			if (hash && hashValues?.includes(hash)) {
				const id = hash.replace('#', '')
				selectedStore.set(id)
				selected = id
			}
		}
	}
</script>

<svelte:window on:hashchange={hashChange} />
{#if !hideTabs}
	<div class="overflow-x-auto {wrapperClass}">
		<div class={twMerge('border-b flex flex-row whitespace-nowrap scrollbar-hidden', c)} {style}>
			<slot {selected} />
		</div>
	</div>
{/if}
<slot name="content" /><|MERGE_RESOLUTION|>--- conflicted
+++ resolved
@@ -30,20 +30,7 @@
 
 	const selectedStore = writable(selected)
 
-<<<<<<< HEAD
-	$: $selectedStore && onSelectedStoreChange()
-
-	let initial = true
-	function onSelectedStoreChange() {
-		if (initial) {
-			initial = false
-			return
-		}
-		dispatch('selected', $selectedStore)
-	}
-=======
 	$: $selectedStore && dispatchIfMounted('selected', $selectedStore)
->>>>>>> 58fa4c80
 
 	$: hashValues = values ? values.map((x) => '#' + x) : undefined
 	setContext<TabsContext>('Tabs', {
