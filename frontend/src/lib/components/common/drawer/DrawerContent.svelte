<script lang="ts">
	import Tooltip from '$lib/components/Tooltip.svelte'
	import { classNames } from '$lib/utils'
	import CloseButton from '../CloseButton.svelte'
	import TriggerableByAI from '$lib/components/TriggerableByAI.svelte'
	import { createEventDispatcher } from 'svelte'

<<<<<<< HEAD
	interface Props {
		title?: string | undefined
		overflow_y?: boolean
		noPadding?: boolean
		forceOverflowVisible?: boolean
		tooltip?: string
		documentationLink?: string | undefined
		CloseIcon?: any | undefined
		fullScreen?: boolean
		actions?: import('svelte').Snippet
		children?: import('svelte').Snippet
	}

	let {
		title = undefined,
		overflow_y = true,
		noPadding = false,
		forceOverflowVisible = false,
		tooltip = '',
		documentationLink = undefined,
		CloseIcon = undefined,
		fullScreen = true,
		actions,
		children
	}: Props = $props()
=======
	export let aiId: string | undefined = undefined
	export let aiDescription: string | undefined = undefined
	export let title: string | undefined = undefined
	export let overflow_y = true
	export let noPadding = false
	export let forceOverflowVisible = false
	export let tooltip: string = ''
	export let documentationLink: string | undefined = undefined
	export let CloseIcon: any | undefined = undefined

	export let fullScreen: boolean = true

	const dispatch = createEventDispatcher()
>>>>>>> ae81b4f4
</script>

<div class={classNames('flex flex-col divide-y', fullScreen ? 'h-screen max-h-screen' : 'h-full')}>
	<div class="flex justify-between w-full items-center px-4 py-2 gap-2">
		<div class="flex items-center gap-2 w-full truncate">
			<TriggerableByAI
				id={`close-${aiId}`}
				description={`Close ${aiDescription}`}
				onTrigger={() => {
					dispatch('close')
				}}
			>
				<CloseButton on:close Icon={CloseIcon} />
			</TriggerableByAI>
			<span class="font-semibold truncate text-primary !text-lg max-w-sm"
				>{title ?? ''}
				{#if tooltip != '' || documentationLink}
					<Tooltip {documentationLink} scale={0.9}>{tooltip}</Tooltip>
				{/if}</span
			>
		</div>
		{#if actions}
			<div class="flex gap-2 items-center justify-end">
				{@render actions?.()}
			</div>
		{/if}
	</div>

	<div
		class={classNames(
			noPadding ? '' : 'p-4',
			'grow h-full max-h-full',
			forceOverflowVisible ? '!overflow-visible' : ''
		)}
		class:overflow-y-auto={overflow_y}
	>
		{@render children?.()}
	</div>
</div><|MERGE_RESOLUTION|>--- conflicted
+++ resolved
@@ -5,7 +5,6 @@
 	import TriggerableByAI from '$lib/components/TriggerableByAI.svelte'
 	import { createEventDispatcher } from 'svelte'
 
-<<<<<<< HEAD
 	interface Props {
 		title?: string | undefined
 		overflow_y?: boolean
@@ -31,21 +30,8 @@
 		actions,
 		children
 	}: Props = $props()
-=======
-	export let aiId: string | undefined = undefined
-	export let aiDescription: string | undefined = undefined
-	export let title: string | undefined = undefined
-	export let overflow_y = true
-	export let noPadding = false
-	export let forceOverflowVisible = false
-	export let tooltip: string = ''
-	export let documentationLink: string | undefined = undefined
-	export let CloseIcon: any | undefined = undefined
-
-	export let fullScreen: boolean = true
 
 	const dispatch = createEventDispatcher()
->>>>>>> ae81b4f4
 </script>
 
 <div class={classNames('flex flex-col divide-y', fullScreen ? 'h-screen max-h-screen' : 'h-full')}>
