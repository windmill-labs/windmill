--- conflicted
+++ resolved
@@ -20,9 +20,6 @@
 </script>
 
 <div class={classNames('rounded-md p-1 flex justify-center items-center border', color)}>
-<<<<<<< HEAD
-	<svelte:component this={icon} size={18} color={iconColor} />
-=======
 	{#if kind === 'flow'}
 		<span class="ml-1 mb-0.5 -mt-0.5">
 			<Icon data={faBarsStaggered} scale={1.1} class="mr-0.5 text-[#14b8a6]" />
@@ -32,5 +29,4 @@
 	{:else if kind === 'script'}
 		<Code2 size={24} color={iconColor} />
 	{/if}
->>>>>>> 94cecd56
 </div>