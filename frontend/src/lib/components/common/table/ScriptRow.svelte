--- conflicted
+++ resolved
@@ -38,11 +38,8 @@
 	export let deploymentDrawer: DeployWorkspaceDrawer
 	export let deleteConfirmedCallback: (() => void) | undefined
 	export let errorHandlerMuted: boolean
-<<<<<<< HEAD
 	export let showCode: (path: string, summary: string) => void
-=======
 	export let depth: number = 0
->>>>>>> 0fcebe44
 
 	let {
 		summary,
