<script lang="ts">
	import { createEventDispatcher } from 'svelte'
	import { ButtonType } from './model'
	import { twMerge } from 'tailwind-merge'
	import Dropdown from '$lib/components/DropdownV2.svelte'
	import { getModifierKey, type Item } from '$lib/utils'
	import { Loader2, ChevronDown } from 'lucide-svelte'
	import { createTooltip } from '@melt-ui/svelte'
	import type { Placement } from '@floating-ui/core'
	import { conditionalMelt } from '$lib/utils'
<<<<<<< HEAD
=======
	import { createDispatcherIfMounted } from '$lib/createDispatcherIfMounted'
>>>>>>> 58fa4c80

	export let size: ButtonType.Size = 'md'
	export let spacingSize: ButtonType.Size = size
	export let color: ButtonType.Color | string = 'blue'
	export let variant: ButtonType.Variant = 'contained'
	export let btnClasses: string = ''
	export let wrapperClasses: string = ''
	export let wrapperStyle: string = ''
	export let disabled: boolean = false
	export let href: string | undefined = undefined
	export let target: '_self' | '_blank' | undefined = undefined
	export let iconOnly: boolean = false
	export let loadUntilNav: boolean = false

	export let clickableWhileLoading = false

	export let element: ButtonType.Element | undefined = undefined
	export let id: string = ''
	export let nonCaptureEvent: boolean = false
	export let propagateEvent: boolean = false
	export let loading = false
	export let title: string | undefined = undefined
	export let style: string = ''
	export let download: string | undefined = undefined
	export let startIcon: ButtonType.Icon | undefined = undefined
	export let endIcon: ButtonType.Icon | undefined = undefined
	export let shortCut:
		| { key?: string; hide?: boolean; Icon?: any; withoutModifier?: boolean }
		| undefined = undefined
	export let tooltipPopover:
		| {
				placement?: Placement
				openDelay?: number
				closeDelay?: number
				portal?: string
		  }
		| undefined = undefined

	type MenuItem = {
		label: string
		onClick?: (e?: Event) => void
		href?: string
		icon?: any
		disabled?: boolean
	}
	export let dropdownItems: MenuItem[] | (() => MenuItem[]) | undefined = undefined
	export let hideDropdown: boolean = false

	function computeDropdowns(menuItems: MenuItem[] | (() => MenuItem[])): Item[] {
		const items = typeof menuItems === 'function' ? menuItems() : menuItems
		return items.map((item) => ({
			displayName: item.label,
			action: item.onClick ? (e) => item.onClick?.(e) : undefined,
			icon: item.icon,
			disabled: item.disabled ?? false,
			href: item.href
		}))
	}

	export function focus() {
		element?.focus({})
	}

	const dispatch = createEventDispatcher()
	const dispatchIfMounted = createDispatcherIfMounted(dispatch)
	// Order of classes: border, border modifier, bg, bg modifier, text, text modifier, everything else

	async function onClick(event: MouseEvent) {
		if (!nonCaptureEvent) {
			event.preventDefault()
			if (!propagateEvent) {
				// by default events are not propagated, added this prop so that we can
				event.stopPropagation()
			}
			dispatch('click', event)
		}
	}

	function getColorClass(color, variant) {
		if (color in ButtonType.ColorVariants) {
			return ButtonType.ColorVariants[color][variant]
		} else {
			return color
		}
	}

	$: buttonClass = twMerge(
		'w-full',
		getColorClass(color, variant),
		variant === 'border' ? 'border' : '',
		ButtonType.FontSizeClasses[size],
		ButtonType.SpacingClasses[spacingSize][variant],
		'focus-visible:ring-2 font-semibold',
		dropdownItems && dropdownItems.length > 0 ? 'rounded-l-md h-full' : 'rounded-md',
		'justify-center items-center text-center whitespace-nowrap inline-flex gap-2',
		btnClasses,
		'active:opacity-80 transition-all',
		disabled ? '!bg-surface-disabled !text-tertiary cursor-not-allowed' : '',
		loading ? 'cursor-wait' : ''
	)

	const iconMap = {
		xs3: 12,
		xs2: 14,
		xs: 14,
		sm: 16,
		md: 16,
		lg: 18,
		xl: 18
	}

	const iconOnlyPadding = {
		xs3: 'm-[0.5px] qhd:m-[1px]',
		xs2: 'm-[1px] qhd:m-[1.125px]',
		xs: 'm-[1px] qhd:m-[1.125px]',
		sm: 'm-[2px] qhd:m-[2.25px]',
		md: 'm-[2px] qhd:m-[2.25px]',
		lg: 'm-[5px] qhd:m-[5.625px]',
		xl: 'm-[5px] qhd:m-[5.625px]'
	}

	$: lucideIconSize = (iconMap[size] ?? 12) * 1

	const {
		elements: { trigger, content },
		states: { open },
		options: { openDelay }
	} = tooltipPopover
		? createTooltip({
				positioning: {
					placement: tooltipPopover?.placement
				},
				closeDelay: tooltipPopover?.closeDelay,
				group: true,
				portal: tooltipPopover?.portal
			})
		: {
				elements: { trigger: undefined, content: undefined },
				states: { open: undefined },
				options: { openDelay: undefined }
			}
	$: tooltipPopover && openDelay !== undefined && ($openDelay = tooltipPopover?.openDelay) //This option is reactive

<<<<<<< HEAD
	$: $open !== undefined && dispatch('tooltipOpen', $open)
=======
	$: $open !== undefined && dispatchIfMounted('tooltipOpen', $open)
>>>>>>> 58fa4c80
</script>

<div
	class={twMerge(
		dropdownItems && dropdownItems.length > 0 && variant === 'contained'
			? ButtonType.ColorVariants[color].divider
			: '',
		wrapperClasses,
		'flex flex-row',
		disabled ? 'divide-text-disabled' : ''
	)}
	style={wrapperStyle}
	data-interactive
>
	{#if href && !disabled}
		<a
			bind:this={element}
			on:pointerdown
			on:focus
			on:blur
			on:mouseenter
			on:mouseleave
			on:click={() => {
				loading = true
				dispatch('click', event)
				if (!loadUntilNav) {
					loading = false
				}
			}}
			{href}
			{download}
			class={buttonClass}
			{id}
			{target}
			tabindex={disabled ? -1 : 0}
			{...$$restProps}
			{style}
		>
			{#if loading}
				<Loader2 class={twMerge('animate-spin', iconOnlyPadding[size])} size={lucideIconSize} />
			{:else if startIcon?.icon}
				<svelte:component
					this={startIcon.icon}
					class={twMerge(startIcon?.classes, iconOnlyPadding[size])}
					size={lucideIconSize}
				/>
			{/if}

			{#if !iconOnly}
				<slot />
			{/if}
			{#if endIcon?.icon}
				<svelte:component
					this={endIcon.icon}
					class={twMerge(endIcon?.classes, iconOnlyPadding[size])}
					size={lucideIconSize}
				/>
			{/if}
			{#if shortCut && !shortCut.hide}
				<div class="flex flex-row items-center !text-md opacity-60 gap-0 font-normal">
					{#if shortCut.withoutModifier !== true}{getModifierKey()}{/if}{#if shortCut.Icon}<shortCut.Icon
							class="w-4 h-4"
							size={lucideIconSize}
						/>{:else}{shortCut.key}{/if}
				</div>
			{/if}
		</a>
	{:else}
		<button
			bind:this={element}
			on:pointerdown
			on:click={onClick}
			on:focus
			on:blur
			on:mouseenter
			on:mouseleave
			class={buttonClass}
			{id}
			tabindex={disabled ? -1 : 0}
			{title}
			{...$$restProps}
			disabled={disabled || (loading && !clickableWhileLoading)}
			{style}
			use:conditionalMelt={trigger}
			{...$trigger}
		>
			{#if loading}
				<Loader2 class={twMerge('animate-spin', iconOnlyPadding[size])} size={lucideIconSize} />
			{:else if startIcon?.icon}
				<svelte:component
					this={startIcon.icon}
					class={twMerge(startIcon?.classes, iconOnlyPadding[size])}
					size={lucideIconSize}
				/>
			{/if}

			{#if !iconOnly}
				<slot />
			{/if}
			{#if endIcon?.icon}
				<svelte:component
					this={endIcon.icon}
					class={twMerge(endIcon?.classes, iconOnlyPadding[size])}
					size={lucideIconSize}
				/>
			{/if}
			{#if shortCut && !shortCut.hide}
				{@const Icon = shortCut.Icon}
				<div class="flex flex-row items-center !text-md opacity-60 gap-0 font-normal">
					{#if shortCut.withoutModifier !== true}{getModifierKey()}{/if}{#if shortCut.Icon}<Icon
							size={lucideIconSize}
						/>{:else}{shortCut.key}{/if}
				</div>
			{/if}
		</button>
		{#if tooltipPopover && $open}
			<div use:conditionalMelt={content} {...$content} class="z-[20000]">
				<slot name="tooltip" />
			</div>
		{/if}
	{/if}

	{#if dropdownItems && dropdownItems.length > 0}
		<Dropdown
			items={computeDropdowns(dropdownItems)}
			class="h-auto w-fit"
			hidePopup={hideDropdown}
			usePointerDownOutside
			on:open={() => dispatch('dropdownOpen', true)}
			on:close={() => dispatch('dropdownOpen', false)}
		>
			<svelte:fragment slot="buttonReplacement">
				<div
					class={twMerge(
						buttonClass,
						'rounded-md m-0 p-0 !w-10 center-center h-full',
						variant === 'border' ? 'border-0 border-r border-y ' : 'border-0',
						'rounded-r-md !rounded-l-none'
					)}
				>
					<ChevronDown class="w-5 h-5" />
				</div>
			</svelte:fragment>
		</Dropdown>
	{/if}
</div><|MERGE_RESOLUTION|>--- conflicted
+++ resolved
@@ -8,10 +8,7 @@
 	import { createTooltip } from '@melt-ui/svelte'
 	import type { Placement } from '@floating-ui/core'
 	import { conditionalMelt } from '$lib/utils'
-<<<<<<< HEAD
-=======
 	import { createDispatcherIfMounted } from '$lib/createDispatcherIfMounted'
->>>>>>> 58fa4c80
 
 	export let size: ButtonType.Size = 'md'
 	export let spacingSize: ButtonType.Size = size
@@ -155,11 +152,7 @@
 			}
 	$: tooltipPopover && openDelay !== undefined && ($openDelay = tooltipPopover?.openDelay) //This option is reactive
 
-<<<<<<< HEAD
-	$: $open !== undefined && dispatch('tooltipOpen', $open)
-=======
 	$: $open !== undefined && dispatchIfMounted('tooltipOpen', $open)
->>>>>>> 58fa4c80
 </script>
 
 <div
