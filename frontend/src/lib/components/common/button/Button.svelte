--- conflicted
+++ resolved
@@ -1,4 +1,5 @@
 <script lang="ts">
+	import { createEventDispatcher } from 'svelte'
 	import { goto } from '$app/navigation'
 	import { classNames } from '$lib/utils'
 	import Icon from 'svelte-awesome'
@@ -16,6 +17,7 @@
 	export let startIcon: ButtonType.Icon | undefined = undefined
 	export let endIcon: ButtonType.Icon | undefined = undefined
 
+	const dispatch = createEventDispatcher()
 	// Order of classes: border, border modifier, bg, bg modifier, text, text modifier, everything else
 	const colorVariants: Record<ButtonType.Color, Record<ButtonType.Variant, string>> = {
 		blue: {
@@ -57,12 +59,16 @@
 		target,
 		tabindex: disabled ? -1 : 0
 	}
+
+	function onClick() {
+		dispatch('click')
+		if(href) goto(href)
+	}
 </script>
 
-<<<<<<< HEAD
 <svelte:element
 	this={href ? 'a' : 'button'}
-	on:click|stopPropagation
+	on:click|stopPropagation={onClick}
 	on:focus
 	on:blur
 	{...buttonProps}
@@ -84,53 +90,4 @@
 			scale={ButtonType.IconScale[size]}
 		/>
 	{/if}
-</svelte:element>
-=======
-{#if href}
-	<button
-		type="button"
-		on:click|stopPropagation={() => goto(href ?? '#')}
-		{target}
-		tabindex={disabled ? -1 : 0}
-		{...buttonProps}
-	>
-		{#if startIcon}
-			<Icon
-				data={startIcon.icon}
-				class={classNames(iconOnly ? undefined : 'mr-2', startIcon.classes)}
-				scale={iconScale[size]}
-			/>
-		{/if}
-		{#if !iconOnly}
-			<slot />
-		{/if}
-		{#if endIcon}
-			<Icon
-				data={endIcon.icon}
-				class={classNames(iconOnly ? undefined : 'ml-2', endIcon.classes)}
-				scale={iconScale[size]}
-			/>
-		{/if}
-	</button>
-{:else}
-	<button type="button" on:click|stopPropagation {...buttonProps}>
-		{#if startIcon}
-			<Icon
-				data={startIcon.icon}
-				class={classNames(iconOnly ? undefined : 'mr-2', startIcon.classes)}
-				scale={iconScale[size]}
-			/>
-		{/if}
-		{#if !iconOnly}
-			<slot />
-		{/if}
-		{#if endIcon}
-			<Icon
-				data={endIcon.icon}
-				class={classNames(iconOnly ? undefined : 'ml-2', endIcon.classes)}
-				scale={iconScale[size]}
-			/>
-		{/if}
-	</button>
-{/if}
->>>>>>> 2a95576d
+</svelte:element>