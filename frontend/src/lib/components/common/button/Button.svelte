--- conflicted
+++ resolved
@@ -85,18 +85,6 @@
 </script>
 
 {#if href}
-<<<<<<< HEAD
-	<a
-		{href}
-		{target}
-		tabindex={disabled ? -1 : 0}
-		on:click|stopPropagation
-		{...buttonProps}
-		{...$$restProps}
-	>
-		{#if startIcon}
-			<Icon data={startIcon.icon} class={startIconClass} scale={iconScale[size]} />
-=======
 	<button
 		type="button"
 		on:click|stopPropagation={() => goto(href ?? '#')}
@@ -110,49 +98,36 @@
 				class={classNames(iconOnly ? undefined : 'mr-2', startIcon.classes)}
 				scale={iconScale[size]}
 			/>
->>>>>>> 2a95576d
 		{/if}
 		{#if !iconOnly}
 			<slot />
 		{/if}
 		{#if endIcon}
-<<<<<<< HEAD
-			<Icon data={endIcon.icon} class={endIconClass} scale={iconScale[size]} />
-=======
 			<Icon
 				data={endIcon.icon}
 				class={classNames(iconOnly ? undefined : 'ml-2', endIcon.classes)}
 				scale={iconScale[size]}
 			/>
->>>>>>> 2a95576d
 		{/if}
 	</button>
 {:else}
 	<button type="button" on:click|stopPropagation {...buttonProps} {...$$restProps}>
 		{#if startIcon}
-<<<<<<< HEAD
-			<Icon data={startIcon.icon} class={startIconClass} scale={iconScale[size]} />
-=======
 			<Icon
 				data={startIcon.icon}
 				class={classNames(iconOnly ? undefined : 'mr-2', startIcon.classes)}
 				scale={iconScale[size]}
 			/>
->>>>>>> 2a95576d
 		{/if}
 		{#if !iconOnly}
 			<slot />
 		{/if}
 		{#if endIcon}
-<<<<<<< HEAD
-			<Icon data={endIcon.icon} class={endIconClass} scale={iconScale[size]} />
-=======
 			<Icon
 				data={endIcon.icon}
 				class={classNames(iconOnly ? undefined : 'ml-2', endIcon.classes)}
 				scale={iconScale[size]}
 			/>
->>>>>>> 2a95576d
 		{/if}
 	</button>
 {/if}