<script lang="ts">
	import { classNames } from '$lib/utils'
	import Icon from 'svelte-awesome'
	import { ButtonType } from './model'

	export let size: ButtonType.Size = 'md'
	export let spacingSize: ButtonType.Size = size
	export let color: ButtonType.Color = 'blue'
	export let variant: ButtonType.Variant = 'contained'
	export let btnClasses: string = ''
	export let disabled: boolean = false
	export let href: string | undefined = undefined
<<<<<<< HEAD
	export let target: ButtonType.Target = '_self'
=======
	export let target: Button.Target = '_self'
	export let iconOnly: boolean = false
>>>>>>> a494975e

	export let startIcon: ButtonType.Icon | undefined = undefined
	export let endIcon: ButtonType.Icon | undefined = undefined

	// Order of classes: border, border modifier, bg, bg modifier, text, text modifier, everything else
	const colorVariants: Record<ButtonType.Color, Record<ButtonType.Variant, string>> = {
		blue: {
			border:
				'border-blue-500 hover:border-blue-700 bg-white hover:bg-blue-100 text-blue-500 hover:text-blue-700 focus:ring-blue-300',
			contained: 'bg-blue-500 hover:bg-blue-700 text-white focus:ring-blue-300'
		},
		red: {
			border:
				'border-red-500 hover:border-red-700 bg-white hover:bg-red-100 text-red-500 hover:text-red-700 focus:ring-red-300',
			contained: 'bg-red-500 hover:bg-red-700 text-white focus:ring-red-300'
		},
		dark: {
			border:
				'border-gray-800 hover:border-gray-900 bg-white hover:bg-gray-200 text-gray-800 hover:text-gray-900 focus:ring-gray-300',
			contained: 'bg-gray-700 hover:bg-gray-900 text-white focus:ring-gray-300'
		},
		light: {
			border:
				'border bg-white hover:bg-gray-100 text-gray-700 hover:text-gray-800 focus:ring-gray-300',
			contained: 'bg-white hover:bg-gray-100 text-gray-700 focus:ring-gray-300'
		}
	}

	$: buttonProps = {
		class: classNames(
			colorVariants[color][variant],
			variant === 'border' ? 'border' : '',
			ButtonType.FontSizeClasses[size],
			ButtonType.SpacingClasses[spacingSize],
			'focus:ring-4 font-medium',
			'rounded-md',
			'flex justify-center items-center text-center whitespace-nowrap',
			btnClasses,
			disabled ? 'pointer-events-none cursor-default filter grayscale' : ''
		),
		disabled,
		href,
		target,
		tabindex: disabled ? -1 : 0
	}
</script>

<<<<<<< HEAD
<svelte:element
	this={href ? 'a' : 'button'}
	on:click|stopPropagation
	on:focus
	on:blur
	{...buttonProps}
>
	{#if startIcon}
		<Icon
			data={startIcon.icon}
			class={classNames('mr-2', startIcon.classes)}
			scale={ButtonType.IconScale[size]}
		/>
	{/if}
	<slot />
	{#if endIcon}
		<Icon
			data={endIcon.icon}
			class={classNames('ml-2', endIcon.classes)}
			scale={ButtonType.IconScale[size]}
		/>
	{/if}
</svelte:element>
=======
{#if href}
	<a {href} {target} tabindex={disabled ? -1 : 0} on:click|stopPropagation {...buttonProps}>
		{#if startIcon}
			<Icon
				data={startIcon.icon}
				class={classNames(iconOnly ? undefined : 'mr-2', startIcon.classes)}
				scale={iconScale[size]}
			/>
		{/if}
		{#if !iconOnly}
			<slot />
		{/if}
		{#if endIcon}
			<Icon
				data={endIcon.icon}
				class={classNames(iconOnly ? undefined : 'ml-2', endIcon.classes)}
				scale={iconScale[size]}
			/>
		{/if}
	</a>
{:else}
	<button type="button" on:click|stopPropagation {...buttonProps}>
		{#if startIcon}
			<Icon
				data={startIcon.icon}
				class={classNames(iconOnly ? undefined : 'mr-2', startIcon.classes)}
				scale={iconScale[size]}
			/>
		{/if}
		{#if !iconOnly}
			<slot />
		{/if}
		{#if endIcon}
			<Icon
				data={endIcon.icon}
				class={classNames(iconOnly ? undefined : 'ml-2', endIcon.classes)}
				scale={iconScale[size]}
			/>
		{/if}
	</button>
{/if}
>>>>>>> a494975e
<|MERGE_RESOLUTION|>--- conflicted
+++ resolved
@@ -10,12 +10,8 @@
 	export let btnClasses: string = ''
 	export let disabled: boolean = false
 	export let href: string | undefined = undefined
-<<<<<<< HEAD
-	export let target: ButtonType.Target = '_self'
-=======
-	export let target: Button.Target = '_self'
+  export let target: Button.Target = '_self'
 	export let iconOnly: boolean = false
->>>>>>> a494975e
 
 	export let startIcon: ButtonType.Icon | undefined = undefined
 	export let endIcon: ButtonType.Icon | undefined = undefined
@@ -63,7 +59,6 @@
 	}
 </script>
 
-<<<<<<< HEAD
 <svelte:element
 	this={href ? 'a' : 'button'}
 	on:click|stopPropagation
@@ -74,59 +69,18 @@
 	{#if startIcon}
 		<Icon
 			data={startIcon.icon}
-			class={classNames('mr-2', startIcon.classes)}
+			class={classNames(iconOnly ? undefined : 'mr-2', startIcon.classes)}
 			scale={ButtonType.IconScale[size]}
 		/>
 	{/if}
-	<slot />
+  {#if !iconOnly}
+    <slot />
+  {/if}
 	{#if endIcon}
 		<Icon
 			data={endIcon.icon}
-			class={classNames('ml-2', endIcon.classes)}
+			class={classNames(iconOnly ? undefined : 'ml-2', endIcon.classes)}
 			scale={ButtonType.IconScale[size]}
 		/>
 	{/if}
-</svelte:element>
-=======
-{#if href}
-	<a {href} {target} tabindex={disabled ? -1 : 0} on:click|stopPropagation {...buttonProps}>
-		{#if startIcon}
-			<Icon
-				data={startIcon.icon}
-				class={classNames(iconOnly ? undefined : 'mr-2', startIcon.classes)}
-				scale={iconScale[size]}
-			/>
-		{/if}
-		{#if !iconOnly}
-			<slot />
-		{/if}
-		{#if endIcon}
-			<Icon
-				data={endIcon.icon}
-				class={classNames(iconOnly ? undefined : 'ml-2', endIcon.classes)}
-				scale={iconScale[size]}
-			/>
-		{/if}
-	</a>
-{:else}
-	<button type="button" on:click|stopPropagation {...buttonProps}>
-		{#if startIcon}
-			<Icon
-				data={startIcon.icon}
-				class={classNames(iconOnly ? undefined : 'mr-2', startIcon.classes)}
-				scale={iconScale[size]}
-			/>
-		{/if}
-		{#if !iconOnly}
-			<slot />
-		{/if}
-		{#if endIcon}
-			<Icon
-				data={endIcon.icon}
-				class={classNames(iconOnly ? undefined : 'ml-2', endIcon.classes)}
-				scale={iconScale[size]}
-			/>
-		{/if}
-	</button>
-{/if}
->>>>>>> a494975e
+</svelte:element>