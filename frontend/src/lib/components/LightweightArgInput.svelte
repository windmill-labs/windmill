<script lang="ts">
	import { setInputCat as computeInputCat, emptyString } from '$lib/utils'
	import { Badge, Button } from './common'
	import { createEventDispatcher } from 'svelte'
	import FieldHeader from './FieldHeader.svelte'
	import type { SchemaProperty } from '$lib/common'
	import autosize from '$lib/autosize'
	import Toggle from './Toggle.svelte'
	import Range from './Range.svelte'
	import LightweightSchemaForm from './LightweightSchemaForm.svelte'
	import type { ComponentCustomCSS } from './apps/types'
	import { twMerge } from 'tailwind-merge'
	import { fade } from 'svelte/transition'
	import { Plus, X } from 'lucide-svelte'
	import LightweightResourcePicker from './LightweightResourcePicker.svelte'
	import LightweightObjectResourceInput from './LightweightObjectResourceInput.svelte'
	import DateTimeInput from './DateTimeInput.svelte'
	import DateInput from './DateInput.svelte'
	import CurrencyInput from './apps/components/inputs/currency/CurrencyInput.svelte'
	import Multiselect from 'svelte-multiselect'
	import Password from './Password.svelte'

	export let css: ComponentCustomCSS<'schemaformcomponent'> | undefined = undefined
	export let label: string = ''
	export let value: any

	export let defaultValue: any = undefined

	export let description: string = ''
	export let format: string = ''
	export let contentEncoding: 'base64' | 'binary' | undefined = undefined
	export let type: string | undefined = undefined
	export let required = false
	export let pattern: undefined | string = undefined
	export let valid = required ? false : true
	export let enum_: string[] | undefined = undefined
	export let itemsType:
		| {
				type?: 'string' | 'number' | 'bytes' | 'object'
				contentEncoding?: 'base64'
				enum?: string[]
				multiselect?: string[]
		  }
		| undefined = undefined
	export let displayHeader = true
	export let properties: { [name: string]: SchemaProperty } | undefined = undefined
	export let nestedRequired: string[] | undefined = undefined
	export let extra: Record<string, any> = {}
	export let displayType: boolean = true
	export let customErrorMessage: string | undefined = undefined
	export let hideResourceInput: boolean = false
	export let resourceInputUnsupported: boolean = false
	export let render = true

	const dispatch = createEventDispatcher()

	export let error: string = ''

	let el: HTMLTextAreaElement | undefined = undefined

	let rawValue: string | undefined = undefined

	$: inputCat = computeInputCat(type, format, itemsType?.type, enum_, contentEncoding)

	$: render && changeDefaultValue(inputCat, defaultValue)

	$: rawValue && evalRawValueToValue()

	$: validateInput(pattern, value, required)

	$: {
		if (inputCat === 'object') {
			evalValueToRaw()
		}
	}

	function evalRawValueToValue() {
		if (rawValue) {
			try {
				value = JSON.parse(rawValue)
				error = ''
			} catch (err) {
				error = err.toString()
			}
		}
	}

	export function evalValueToRaw() {
		if (value) {
			rawValue = JSON.stringify(value, null, 4)
		}
	}

	function fileChanged(e: any, cb: (v: string | undefined) => void) {
		let t = e.target
		if (t && 'files' in t && t.files.length > 0) {
			let reader = new FileReader()
			reader.onload = (e: any) => {
				cb(e.target.result.split('base64,')[1])
			}
			reader.readAsDataURL(t.files[0])
		} else {
			cb(undefined)
		}
	}

	export function focus() {
		el?.focus()
		if (el) {
			el.style.height = '5px'
			el.style.height = el.scrollHeight + 50 + 'px'
		}
	}

	function validateInput(pattern: string | undefined, v: any, required: boolean): void {
		if (!render) {
			error = ''
			value = true
		}
		if (required && (v == undefined || v == null || v === '')) {
			error = 'Required'
			valid && (valid = false)
		} else {
			if (pattern && !testRegex(pattern, v)) {
				if (!emptyString(customErrorMessage)) {
					error = customErrorMessage ?? ''
				} else if (format == 'email') {
					error = 'invalid email address'
				} else {
					error = `should match ${pattern}`
				}
				valid && (valid = false)
			} else {
				error = ''
				!valid && (valid = true)
			}
		}
	}

	function testRegex(pattern: string, value: any): boolean {
		try {
			const regex = new RegExp(pattern)
			return regex.test(value)
		} catch (err) {
			return false
		}
	}

	async function changeDefaultValue(inputCat, defaultValue) {
		value = defaultValue
		if (value == null || value == undefined) {
			if (defaultValue === undefined || defaultValue === null) {
				if (inputCat === 'string') {
					value = ''
				} else if (inputCat == 'enum' && required) {
					value = enum_?.[0]
				} else if (inputCat == 'boolean') {
					value = false
				}
			}
		}

		if (inputCat === 'object') {
			evalValueToRaw()
		}
	}

	$: render == false && onRenderFalse()

	function onRenderFalse() {
		value = undefined
		valid = true
		error = ''
	}
</script>

{#if render}
	{#if !(hideResourceInput && inputCat === 'resource-object')}
		<div class="flex flex-col w-full min-w-[250px]">
			<div>
				{#if displayHeader}
					<FieldHeader
						prettify
						{label}
						{required}
						{type}
						{contentEncoding}
						{format}
						{displayType}
						labelClass={css?.label?.class}
					/>
				{/if}

				{#if description}
					<div class={twMerge('text-xs italic pb-1', css?.description?.class)}>
						<pre class="font-main whitespace-normal">{description}</pre>
					</div>
				{/if}

				<div class="flex space-x-1">
					{#if inputCat == 'number'}
						{#if extra['min'] != undefined && extra['max'] != undefined}
							<div class="flex w-full gap-1">
								<span>{extra['min']}</span>
								<div class="grow">
									<Range bind:value min={extra['min']} max={extra['max']} />
								</div>
								<span>{extra['max']}</span>
								<span class="mx-2"><Badge large color="blue">{value}</Badge></span>
							</div>
						{:else if extra?.currency}
							<CurrencyInput
								inputClasses={{
									formatted: 'px-2 w-full py-1.5 text-black dark:text-white',
									wrapper: 'w-full windmillapp',
									formattedZero: 'text-black dark:text-white'
								}}
								noColor
								bind:value
								currency={extra?.currency}
								locale={extra?.currencyLocale ?? 'en-US'}
							/>
						{:else}
							<input
								on:focus={(e) => {
									dispatch('focus')
								}}
								type="number"
								class={twMerge(
									valid && error == ''
										? ''
										: 'border !border-red-700 !border-opacity-70 focus:!border-red-700 focus:!border-opacity-30'
								)}
								placeholder={defaultValue ?? ''}
								bind:value
								min={extra['min']}
								max={extra['max']}
							/>
						{/if}
					{:else if inputCat == 'boolean'}
						<Toggle
							on:pointerdown={(e) => {
								e?.stopPropagation()
							}}
							class={valid && error == ''
								? ''
								: 'border !border-red-700 !border-opacity-70 focus:!border-red-700 focus:!border-opacity-30'}
							bind:checked={value}
						/>
						{#if type == 'boolean' && value == undefined}
							<span>&nbsp; Not set</span>
						{/if}
					{:else if inputCat == 'list'}
						<div class="w-full">
							{#if Array.isArray(itemsType?.multiselect) && Array.isArray(value)}
								<div class="items-start">
									<Multiselect
										ulOptionsClass={'!bg-surface-secondary'}
										bind:selected={value}
										options={itemsType?.multiselect ?? []}
										selectedOptionsDraggable={true}
									/>
								</div>
							{:else if Array.isArray(itemsType?.enum) && Array.isArray(value)}
								<div class="items-start">
									<Multiselect
										ulOptionsClass={'!bg-surface-secondary'}
										bind:selected={value}
										options={itemsType?.enum ?? []}
										selectedOptionsDraggable={true}
									/>
								</div>
							{:else if Array.isArray(enum_) && Array.isArray(value)}
								<div class="items-start">
									<Multiselect
										ulOptionsClass={'!bg-surface-secondary'}
										bind:selected={value}
										options={enum_ ?? []}
										selectedOptionsDraggable={true}
									/>
								</div>
							{:else}
								<div class="w-full">
									{#if Array.isArray(value)}
										{#each value ?? [] as v, i}
											<div class="flex flex-row max-w-md mt-1 w-full">
												{#if itemsType?.type == 'number'}
													<input type="number" bind:value={v} />
												{:else if itemsType?.type == 'string' && itemsType?.contentEncoding == 'base64'}
													<input
														type="file"
														class="my-6"
														on:change={(x) => fileChanged(x, (val) => (value[i] = val))}
														multiple={false}
													/>
												{:else if Array.isArray(itemsType?.enum)}
													<select
														on:focus={(e) => {
															dispatch('focus')
														}}
														class="px-6"
														bind:value={v}
													>
														{#each itemsType?.enum ?? [] as e}
															<option>{e}</option>
														{/each}
													</select>
												{:else}
													<input type="text" bind:value={v} />
												{/if}
												<button
													transition:fade|local={{ duration: 100 }}
													class="rounded-full p-1 bg-surface-secondary duration-200 hover:bg-surface-hover ml-2"
													aria-label="Clear"
													on:click={() => {
														value = value.filter((el) => el != v)
														if (value.length == 0) {
															value = undefined
														}
													}}
												>
													<X size={14} />
												</button>
											</div>
										{/each}
									{:else if value != undefined}
										List is not an array
									{/if}
								</div>
								<div class="flex my-2">
									<Button
										variant="border"
										color="light"
										size="sm"
										btnClasses="mt-1"
										on:click={() => {
											if (value == undefined || !Array.isArray(value)) {
												value = []
											}
											value = value.concat('')
										}}
										startIcon={{ icon: Plus }}
									>
										Add
									</Button>
								</div>
								<span class="ml-2">
									{(value ?? []).length} item{(value ?? []).length != 1 ? 's' : ''}
								</span>
							{/if}
						</div>
					{:else if inputCat == 'resource-object'}
						<LightweightObjectResourceInput
							{format}
							bind:value
							unsupported={resourceInputUnsupported}
						/>
					{:else if inputCat == 'object'}
						{#if properties && Object.keys(properties).length > 0}
							<div class="p-4 pl-8 border rounded w-full">
								<LightweightSchemaForm
									schema={{
										properties,
										$schema: '',
										required: nestedRequired ?? [],
										type: 'object'
									}}
									bind:args={value}
								/>
							</div>
						{:else}
							<textarea
								bind:this={el}
								on:focus={(e) => {
									dispatch('focus')
								}}
								use:autosize
								style="min-height: 5px;"
								class="col-span-10 {valid && error == ''
									? ''
									: 'border !border-red-700 !border-opacity-70 focus:!border-red-700 focus:!border-opacity-30'}"
								placeholder={defaultValue ? JSON.stringify(defaultValue, null, 4) : ''}
								bind:value={rawValue}
							/>
						{/if}
					{:else if inputCat == 'enum'}
						<select
							on:focus={(e) => {
								dispatch('focus')
							}}
							class="px-6"
							bind:value
						>
							{#each enum_ ?? [] as e}
								<option>{e}</option>
							{/each}
						</select>
					{:else if inputCat == 'date'}
						<DateTimeInput bind:value />
					{:else if inputCat == 'base64'}
						<div class="flex flex-col my-6 w-full">
							<input
								type="file"
								on:change={(x) => fileChanged(x, (val) => (value = val))}
								multiple={false}
							/>
							{#if value?.length}
								<div class="text-2xs text-tertiary mt-1"
									>File length: {value.length} base64 chars</div
								>
							{/if}
						</div>
					{:else if inputCat == 'resource-string'}
						<div class="flex flex-row gap-x-1 w-full">
							<LightweightResourcePicker
								bind:value
								resourceType={format.split('-').length > 1
									? format.substring('resource-'.length)
									: undefined}
							/>
						</div>
					{:else if inputCat == 'email'}
						<input
							on:focus
							type="email"
							class={valid
								? ''
								: 'border border-red-700 border-opacity-30 focus:border-red-700 focus:border-opacity-3'}
							placeholder={defaultValue ?? ''}
							bind:value
						/>
<<<<<<< HEAD
					{/if}
				{:else if inputCat == 'enum'}
					<select
						on:focus={(e) => {
							dispatch('focus')
						}}
						class="px-6"
						bind:value
					>
						{#each enum_ ?? [] as e}
							<option>{e}</option>
						{/each}
					</select>
				{:else if inputCat == 'date'}
					{#if format === 'date'}
						<DateInput bind:value />
					{:else}
						<DateTimeInput useDropdown bind:value />
					{/if}
				{:else if inputCat == 'base64'}
					<div class="flex flex-col my-6 w-full">
=======
					{:else if inputCat == 'currency'}
>>>>>>> 79370535
						<input
							type="number"
							class={valid
								? ''
								: 'border border-red-700 border-opacity-30 focus:border-red-700 focus:border-opacity-3'}
							placeholder={defaultValue ?? ''}
							bind:value
						/>
					{:else if inputCat == 'string'}
						<div class="flex flex-col w-full">
							<div class="flex flex-row w-full items-center justify-between">
								{#if extra?.['password'] == true}
									<Password bind:password={value} />
								{:else}
									<textarea
										rows="1"
										bind:this={el}
										on:focus={(e) => {
											dispatch('focus')
										}}
										use:autosize
										class="col-span-10 {valid && error == ''
											? ''
											: 'border !border-red-700 !border-opacity-70 focus:!border-red-700 focus:!border-opacity-30'}"
										placeholder={defaultValue ?? ''}
										bind:value
										on:pointerdown|stopPropagation={(e) => {
											dispatch('inputClicked', e)
										}}
									/>
								{/if}
							</div>
						</div>
					{/if}
					<slot name="actions" />
				</div>
				{#if error && error != ''}
					<div class="text-right text-xs text-red-600 dark:text-red-400">
						{#if error === ''}
							&nbsp;
						{:else}
							{error}
						{/if}
					</div>
				{/if}
			</div>
		</div>
	{/if}
{/if}

<style>
	input::-webkit-outer-spin-button,
	input::-webkit-inner-spin-button {
		-webkit-appearance: none !important;
		margin: 0;
	}

	/* Firefox */
	input[type='number'] {
		-moz-appearance: textfield !important;
	}
</style><|MERGE_RESOLUTION|>--- conflicted
+++ resolved
@@ -396,7 +396,11 @@
 							{/each}
 						</select>
 					{:else if inputCat == 'date'}
-						<DateTimeInput bind:value />
+						{#if format === 'date'}
+							<DateInput bind:value dateFormat={extra['dateFormat']} />
+						{:else}
+							<DateTimeInput useDropdown bind:value />
+						{/if}
 					{:else if inputCat == 'base64'}
 						<div class="flex flex-col my-6 w-full">
 							<input
@@ -429,31 +433,7 @@
 							placeholder={defaultValue ?? ''}
 							bind:value
 						/>
-<<<<<<< HEAD
-					{/if}
-				{:else if inputCat == 'enum'}
-					<select
-						on:focus={(e) => {
-							dispatch('focus')
-						}}
-						class="px-6"
-						bind:value
-					>
-						{#each enum_ ?? [] as e}
-							<option>{e}</option>
-						{/each}
-					</select>
-				{:else if inputCat == 'date'}
-					{#if format === 'date'}
-						<DateInput bind:value />
-					{:else}
-						<DateTimeInput useDropdown bind:value />
-					{/if}
-				{:else if inputCat == 'base64'}
-					<div class="flex flex-col my-6 w-full">
-=======
 					{:else if inputCat == 'currency'}
->>>>>>> 79370535
 						<input
 							type="number"
 							class={valid
