<script lang="ts">
	import FlowModuleSchemaMap from '$lib/components/flows/map/FlowModuleSchemaMap.svelte'
	import { getContext, untrack } from 'svelte'
	import type { FlowCopilotContext } from '../../flow'
	import type { ExtendedOpenFlow, FlowEditorContext } from '$lib/components/flows/types'
	import { dfs } from '$lib/components/flows/previousResults'
	import { dfs as dfsApply } from '$lib/components/flows/dfs'
	import { getSubModules } from '$lib/components/flows/flowExplorer'
	import type { FlowModule, OpenFlow, RawScript } from '$lib/gen'
	import { getIndexInNestedModules, getNestedModules } from './utils'
	import type { AIModuleAction, FlowAIChatHelpers } from './core'
	import {
		insertNewFailureModule,
		insertNewPreprocessorModule
	} from '$lib/components/flows/flowStateUtils.svelte'
	import { loadSchemaFromModule } from '$lib/components/flows/flowInfers'
	import { aiChatManager } from '../AIChatManager.svelte'
	import { refreshStateStore } from '$lib/svelte5Utils.svelte'
	import DiffDrawer from '$lib/components/DiffDrawer.svelte'

	let {
		flowModuleSchemaMap
	}: {
		flowModuleSchemaMap: FlowModuleSchemaMap | undefined
	} = $props()

	const { flowStore, flowStateStore, selectedId, currentEditor } =
		getContext<FlowEditorContext>('FlowEditorContext')

	const { exprsToSet } = getContext<FlowCopilotContext | undefined>('FlowCopilotContext') ?? {}

	let affectedModules: Record<
		string,
		{
			action: AIModuleAction
		}
	> = $state({})
	let lastSnapshot: ExtendedOpenFlow | undefined = $state(undefined)
	let previewFlow = $derived.by(() => {
		const flow = $state.snapshot(flowStore).val
		if (Object.values(affectedModules).some((m) => m.action === 'removed')) {
			dfsApply(flow.value.modules, (m, modules) => {
				const action = affectedModules[m.id]?.action
				if (action === 'removed') {
					modules.splice(modules.indexOf(m), 1)
				}
			})
		}
		return flow
	})

	function setModuleStatus(id: string, action: AIModuleAction) {
		const existingAction: AIModuleAction | undefined = affectedModules[id]?.action

		if (existingAction === 'added' && action === 'modified') {
			// means it was added but then edited => keep the action as added
			action = 'added'
		} else if (existingAction === 'added' && action === 'removed') {
			delete affectedModules[id]
			deleteStep(id)
			return
		} else if (existingAction === 'removed' && action === 'added') {
			action = 'modified'
		}
		affectedModules[id] = {
			action
		}
	}

	function getModule(id: string, flow: OpenFlow = flowStore.val) {
		if (id === 'preprocessor') {
			return flow.value.preprocessor_module
		} else if (id === 'failure') {
			return flow.value.failure_module
		} else {
			return dfs(id, flow, false)[0]
		}
	}

	const flowHelpers: FlowAIChatHelpers = {
		// flow context
		getFlowAndSelectedId: () => {
			const flow = $state.snapshot(flowStore).val
			return {
				flow,
				selectedId: $selectedId
			}
		},
		// flow apply/reject
		getPreviewFlow: () => {
			return $state.snapshot(previewFlow)
		},
		hasDiff: () => {
			return Object.keys(affectedModules).length > 0
		},
		acceptAllModuleActions: () => {
			for (const [id, affectedModule] of Object.entries(affectedModules)) {
				if (affectedModule.action === 'removed') {
					deleteStep(id)
				}
			}
			affectedModules = {}
		},
		rejectAllModuleActions() {
			for (const id of Object.keys(affectedModules)) {
				this.revertModuleAction(id)
			}
			affectedModules = {}
		},
		setLastSnapshot: (snapshot) => {
			lastSnapshot = snapshot
		},
		revertToSnapshot: (snapshot?: ExtendedOpenFlow) => {
			affectedModules = {}
			if (snapshot) {
				flowStore.val = snapshot
				refreshStateStore(flowStore)

				if ($currentEditor) {
					const module = getModule($currentEditor.stepId, snapshot)
					if (module) {
						if ($currentEditor.type === 'script' && module.value.type === 'rawscript') {
							$currentEditor.editor.setCode(module.value.content)
						} else if ($currentEditor.type === 'iterator' && module.value.type === 'forloopflow') {
							$currentEditor.editor.setCode(
								module.value.iterator.type === 'javascript' ? module.value.iterator.expr : ''
							)
						}
					}
				}
			}
		},
		showModuleDiff(id: string) {
			if (!lastSnapshot) {
				return
			}
			const moduleLastSnapshot = id === 'Input' ? lastSnapshot.schema : getModule(id, lastSnapshot)
			const currentModule = id === 'Input' ? flowStore.val.schema : getModule(id)

			if (moduleLastSnapshot && currentModule) {
				diffDrawer?.openDrawer()
				diffDrawer?.setDiff({
					mode: 'simple',
					title: `Diff for ${id}`,
					original: moduleLastSnapshot,
					current: currentModule,
					button: {
						text: 'Accept',
						onClick: () => {
							diffDrawer?.closeDrawer()
							this.acceptModuleAction(id)
						}
					}
				})
			}
		},
		getModuleAction: (id: string) => {
			return affectedModules[id]?.action
		},
		revertModuleAction: (id: string) => {
			{
				const action = affectedModules[id]?.action
				if (action && lastSnapshot) {
					if (id === 'Input') {
						flowStore.val.schema = lastSnapshot.schema
					} else if (action === 'added') {
						deleteStep(id)
					} else if (action === 'modified') {
						const oldModule = getModule(id, lastSnapshot)
						if (!oldModule) {
							throw new Error('Module not found')
						}
						const newModule = getModule(id)
						if (!newModule) {
							throw new Error('Module not found')
						}
<<<<<<< HEAD
						Object.assign(newModule, $state.snapshot(oldModule))
=======

						// Apply the old code to the editor and hide diff editor if the reverted module is a rawscript
						if (
							newModule.value.type === 'rawscript' &&
							$currentEditor?.type === 'script' &&
							$currentEditor.stepId === id
						) {
							$currentEditor.editor.setCode((oldModule.value as RawScript).content)
							$currentEditor.hideDiffMode()
						}

						newModule.value = oldModule.value
>>>>>>> 0c94f5f4
					}

					refreshStateStore(flowStore)
					delete affectedModules[id]
				}
			}
		},
		acceptModuleAction: (id: string) => {
			if (affectedModules[id]?.action === 'removed') {
				deleteStep(id)
			}
			delete affectedModules[id]
		},
		// ai chat tools
		setCode: async (id, code) => {
			const module = getModule(id)
			if (!module) {
				throw new Error('Module not found')
			}
			if (module.value.type === 'rawscript') {
				module.value.content = code
				const { input_transforms, schema } = await loadSchemaFromModule(module)
				module.value.input_transforms = input_transforms
				refreshStateStore(flowStore)

				if (flowStateStore.val[id]) {
					flowStateStore.val[id].schema = schema
				} else {
					flowStateStore.val[id] = {
						schema
					}
				}
			} else {
				throw new Error('Module is not a rawscript or script')
			}
			if ($currentEditor && $currentEditor.type === 'script' && $currentEditor.stepId === id) {
				$currentEditor.editor.setCode(code)
			}
			setModuleStatus(id, 'modified')
		},
		insertStep: async (location, step) => {
			const { index, modules } =
				location.type === 'start'
					? {
							index: -1,
							modules: flowStore.val.value.modules
						}
					: location.type === 'start_inside_forloop'
						? {
								index: -1,
								modules: getNestedModules(flowStore.val, location.inside)
							}
						: location.type === 'start_inside_branch'
							? {
									index: -1,
									modules: getNestedModules(flowStore.val, location.inside, location.branchIndex)
								}
							: location.type === 'after'
								? getIndexInNestedModules(flowStore.val, location.afterId)
								: {
										index: -1,
										modules: flowStore.val.value.modules
									}

			const indexToInsertAt = index + 1

			let newModules: FlowModule[] | undefined = undefined
			switch (step.type) {
				case 'rawscript': {
					const inlineScript = {
						language: step.language,
						kind: 'script' as const,
						subkind: 'flow' as const,
						summary: step.summary
					}
					if (location.type === 'preprocessor') {
						await insertNewPreprocessorModule(flowStore, flowStateStore, inlineScript)
					} else if (location.type === 'failure') {
						await insertNewFailureModule(flowStore, flowStateStore, inlineScript)
					} else {
						newModules = await flowModuleSchemaMap?.insertNewModuleAtIndex(
							modules,
							indexToInsertAt,
							'script',
							undefined,
							undefined,
							inlineScript
						)
					}
					break
				}
				case 'script': {
					const wsScript = {
						path: step.path,
						summary: '',
						hash: undefined
					}
					if (location.type === 'preprocessor') {
						await insertNewPreprocessorModule(flowStore, flowStateStore, undefined, wsScript)
					} else if (location.type === 'failure') {
						await insertNewFailureModule(flowStore, flowStateStore, undefined, wsScript)
					} else {
						newModules = await flowModuleSchemaMap?.insertNewModuleAtIndex(
							modules,
							indexToInsertAt,
							'script',
							wsScript
						)
					}
					break
				}
				case 'forloop':
				case 'branchall':
				case 'branchone': {
					if (location.type === 'preprocessor' || location.type === 'failure') {
						throw new Error('Cannot insert a non-script module for preprocessing or error handling')
					}
					newModules = await flowModuleSchemaMap?.insertNewModuleAtIndex(
						modules,
						indexToInsertAt,
						step.type
					)
					break
				}
				default: {
					throw new Error('Unknown step type')
				}
			}

			if (location.type === 'preprocessor' || location.type === 'failure') {
				refreshStateStore(flowStore)

				setModuleStatus(location.type, 'added')

				return location.type
			} else {
				const newModule = newModules?.[indexToInsertAt]

				if (!newModule) {
					throw new Error('Failed to insert module')
				}

				if (['branchone', 'branchall'].includes(step.type)) {
					await flowModuleSchemaMap?.addBranch(newModule.id)
				}

				refreshStateStore(flowStore)

				setModuleStatus(newModule.id, 'added')

				return newModule.id
			}
		},
		removeStep: (id) => {
			setModuleStatus(id, 'removed')
		},
		getStepInputs: async (id) => {
			const module = getModule(id)
			if (!module) {
				throw new Error('Module not found')
			}
			const inputs =
				module.value.type === 'script' || module.value.type === 'rawscript'
					? module.value.input_transforms
					: {}

			return inputs
		},
		setStepInputs: async (id, inputs) => {
			if (id === 'preprocessor') {
				throw new Error('Cannot set inputs for preprocessor')
			}

			const regex = /\[\[(.+?)\]\]\s*\n([\s\S]*?)(?=\n\[\[|$)/g

			const parsedInputs = Array.from(inputs.matchAll(regex)).map((match) => ({
				input: match[1],
				value: match[2].trim()
			}))

			if (id === $selectedId) {
				exprsToSet?.set({})
				const argsToUpdate = {}
				for (const { input, value } of parsedInputs) {
					argsToUpdate[input] = {
						type: 'javascript',
						expr: value
					}
				}
				exprsToSet?.set(argsToUpdate)
			} else {
				const module = getModule(id)
				if (!module) {
					throw new Error('Module not found')
				}

				if (module.value.type !== 'script' && module.value.type !== 'rawscript') {
					throw new Error('Module is not a script or rawscript')
				}

				for (const { input, value } of parsedInputs) {
					module.value.input_transforms[input] = {
						type: 'javascript',
						expr: value
					}
				}
				refreshStateStore(flowStore)
			}

			setModuleStatus(id, 'modified')
		},
		getFlowInputsSchema: async () => {
			return flowStore.val.schema ?? {}
		},
		setFlowInputsSchema: async (newInputs) => {
			flowStore.val.schema = newInputs
			setModuleStatus('Input', 'modified')
		},
		selectStep: (id) => {
			$selectedId = id
		},
		getStepCode: (id) => {
			const module = getModule(id)
			if (!module) {
				throw new Error('Module not found')
			}
			if (module.value.type === 'rawscript') {
				return module.value.content
			} else {
				throw new Error('Module is not a rawscript')
			}
		},
		getModules: (id?: string) => {
			if (id) {
				const module = getModule(id)

				if (!module) {
					throw new Error('Module not found')
				}

				return getSubModules(module).flat()
			}
			return flowStore.val.value.modules
		},
		setBranchPredicate: async (id, branchIndex, expression) => {
			const module = getModule(id)
			if (!module) {
				throw new Error('Module not found')
			}
			if (module.value.type !== 'branchone') {
				throw new Error('Module is not a branchall or branchone')
			}
			const branch = module.value.branches[branchIndex]
			if (!branch) {
				throw new Error('Branch not found')
			}
			branch.expr = expression
			refreshStateStore(flowStore)

			setModuleStatus(id, 'modified')
		},
		addBranch: async (id) => {
			flowModuleSchemaMap?.addBranch(id)
			refreshStateStore(flowStore)

			setModuleStatus(id, 'modified')
		},
		removeBranch: async (id, branchIndex) => {
			const module = getModule(id)
			if (!module) {
				throw new Error('Module not found')
			}
			if (module.value.type !== 'branchall' && module.value.type !== 'branchone') {
				throw new Error('Module is not a branchall or branchone')
			}

			// for branch one, we set index + 1 because the removeBranch function assumes the index is shifted by 1 because of the default branch
			flowModuleSchemaMap?.removeBranch(
				module.id,
				module.value.type === 'branchone' ? branchIndex + 1 : branchIndex
			)
			refreshStateStore(flowStore)

			setModuleStatus(id, 'modified')
		},
		setForLoopIteratorExpression: async (id, expression) => {
			if ($currentEditor && $currentEditor.type === 'iterator' && $currentEditor.stepId === id) {
				$currentEditor.editor.setCode(expression)
			} else {
				const module = getModule(id)
				if (!module) {
					throw new Error('Module not found')
				}
				if (module.value.type !== 'forloopflow') {
					throw new Error('Module is not a forloopflow')
				}
				module.value.iterator = { type: 'javascript', expr: expression }
				refreshStateStore(flowStore)
			}

			setModuleStatus(id, 'modified')
		},
		setForLoopOptions: async (id, opts) => {
			const module = getModule(id)
			if (!module) {
				throw new Error('Module not found')
			}
			if (module.value.type !== 'forloopflow') {
				throw new Error('Module is not a forloopflow')
			}

			// Apply skip_failures if provided
			if (typeof opts.skip_failures === 'boolean') {
				module.value.skip_failures = opts.skip_failures
			}

			// Apply parallel if provided
			if (typeof opts.parallel === 'boolean') {
				module.value.parallel = opts.parallel
			}

			// Handle parallelism
			if (opts.parallel === false) {
				// If parallel is disabled, clear parallelism
				module.value.parallelism = undefined
			} else if (opts.parallelism !== undefined) {
				if (opts.parallelism === null) {
					// Explicitly clear parallelism
					module.value.parallelism = undefined
				} else if (module.value.parallel || opts.parallel === true) {
					// Only set parallelism if parallel is enabled
					const n = Math.max(1, Math.floor(Math.abs(opts.parallelism)))
					module.value.parallelism = n
				}
			}

			refreshStateStore(flowStore)
			setModuleStatus(id, 'modified')
		},
		setModuleControlOptions: async (id, opts) => {
			const module = getModule(id)
			if (!module) {
				throw new Error('Module not found')
			}

			// Handle stop_after_if
			if (typeof opts.stop_after_if === 'boolean') {
				if (opts.stop_after_if === false) {
					module.stop_after_if = undefined
				} else {
					module.stop_after_if = {
						expr: opts.stop_after_if_expr ?? '',
						skip_if_stopped: opts.stop_after_if
					}
				}
			}

			// Handle skip_if
			if (typeof opts.skip_if === 'boolean') {
				if (opts.skip_if === false) {
					module.skip_if = undefined
				} else {
					module.skip_if = {
						expr: opts.skip_if_expr ?? ''
					}
				}
			}

			refreshStateStore(flowStore)
			setModuleStatus(id, 'modified')
		}
	}

	function deleteStep(id: string) {
		flowModuleSchemaMap?.selectNextId(id)
		if (id === 'preprocessor') {
			flowStore.val.value.preprocessor_module = undefined
		} else if (id === 'failure') {
			flowStore.val.value.failure_module = undefined
		} else {
			const { modules } = getIndexInNestedModules(flowStore.val, id)
			flowModuleSchemaMap?.removeAtId(modules, id)
		}

		refreshStateStore(flowStore)
	}

	const allModuleIds = $derived(dfsApply(flowStore.val.value.modules, (m) => m.id))

	$effect(() => {
		// remove any affected modules that are no longer in the flow
		const untrackedAffectedModules = untrack(() => affectedModules)
		for (const id of Object.keys(untrackedAffectedModules)) {
			if (!allModuleIds.includes(id)) {
				delete affectedModules[id]
			}
		}
	})

	$effect(() => {
		const cleanup = aiChatManager.setFlowHelpers(flowHelpers)
		return cleanup
	})

	$effect(() => {
		const cleanup = aiChatManager.listenForSelectedIdChanges(
			$selectedId,
			flowStore.val,
			flowStateStore.val,
			$currentEditor
		)
		return cleanup
	})

	$effect(() => {
		const cleanup = aiChatManager.listenForCurrentEditorChanges($currentEditor)
		return cleanup
	})

	// Automatically show diff mode when selecting a rawscript module with pending changes
	$effect(() => {
		if (
			$currentEditor?.type === 'script' &&
			$selectedId &&
			affectedModules[$selectedId] &&
			lastSnapshot
		) {
			const moduleLastSnapshot = getModule($selectedId, lastSnapshot)
			const currentModule = getModule($selectedId)

			if (
				moduleLastSnapshot &&
				currentModule &&
				currentModule.value.type === 'rawscript' &&
				moduleLastSnapshot.value.type === 'rawscript'
			) {
				// Show diff mode automatically
				$currentEditor.setDiffOriginal?.(moduleLastSnapshot.value.content ?? '')
				$currentEditor.showDiffMode()
				$currentEditor.setDiffButtons?.([
					{
						text: 'Accept Changes',
						color: 'green',
						onClick: () => {
							flowHelpers.acceptModuleAction($selectedId)
							$currentEditor?.hideDiffMode()
						}
					},
					{
						text: 'Reject Changes',
						onClick: () => {
							flowHelpers.revertModuleAction($selectedId)
							$currentEditor?.hideDiffMode()
						}
					}
				])
			}
		}
	})

	let diffDrawer: DiffDrawer | undefined = $state(undefined)
</script>

<DiffDrawer bind:this={diffDrawer} /><|MERGE_RESOLUTION|>--- conflicted
+++ resolved
@@ -174,9 +174,6 @@
 						if (!newModule) {
 							throw new Error('Module not found')
 						}
-<<<<<<< HEAD
-						Object.assign(newModule, $state.snapshot(oldModule))
-=======
 
 						// Apply the old code to the editor and hide diff editor if the reverted module is a rawscript
 						if (
@@ -188,8 +185,7 @@
 							$currentEditor.hideDiffMode()
 						}
 
-						newModule.value = oldModule.value
->>>>>>> 0c94f5f4
+						Object.assign(newModule, $state.snapshot(oldModule))
 					}
 
 					refreshStateStore(flowStore)
