--- conflicted
+++ resolved
@@ -11,16 +11,9 @@
 	import {
 		insertNewFailureModule,
 		insertNewPreprocessorModule
-<<<<<<< HEAD
 	} from '$lib/components/flows/flowStateUtils.svelte'
-	import type { ScriptOptions } from '../ContextManager.svelte'
-	import { loadSchemaFromModule } from '$lib/components/flows/flowInfers'
-	import { refreshStateStore } from '$lib/svelte5Utils.svelte'
-=======
-	} from '$lib/components/flows/flowStateUtils'
 	import { loadSchemaFromModule } from '$lib/components/flows/flowInfers'
 	import { aiChatManager } from '../AIChatManager.svelte'
->>>>>>> ae81b4f4
 
 	let {
 		flowModuleSchemaMap
@@ -43,52 +36,8 @@
 		}
 	}
 
-<<<<<<< HEAD
-	function getScriptOptions(id: string): ScriptOptions | undefined {
-		const module = getModule(id)
-
-		if (module && module.value.type === 'rawscript') {
-			const moduleState: FlowModuleState | undefined = $flowStateStore[module.id]
-
-			const editorRelated =
-				$currentEditor && $currentEditor.type === 'script' && $currentEditor.stepId === module.id
-					? {
-							diffMode: $currentEditor.diffMode,
-							lastDeployedCode: $currentEditor.lastDeployedCode,
-							lastSavedCode: undefined
-						}
-					: {
-							diffMode: false,
-							lastDeployedCode: undefined,
-							lastSavedCode: undefined
-						}
-
-			return {
-				args: moduleState?.previewArgs ?? {},
-				error:
-					moduleState && !moduleState.previewSuccess
-						? getStringError(moduleState.previewResult)
-						: undefined,
-				code: module.value.content,
-				lang: module.value.language,
-				path: module.id,
-				...editorRelated
-			}
-		}
-
-		return undefined
-	}
-
-	let scriptOptions = $derived.by(() => getScriptOptions($selectedId))
-
-	const flowHelpers: FlowAIChatHelpers & {
-		getFlowAndSelectedId: () => { flow: OpenFlow; selectedId: string }
-	} = {
-		getFlowAndSelectedId: () => ({ flow: flowStore.val, selectedId: $selectedId }),
-=======
 	const flowHelpers: FlowAIChatHelpers = {
 		getFlowAndSelectedId: () => ({ flow: $flowStore, selectedId: $selectedId }),
->>>>>>> ae81b4f4
 		setCode: async (id, code) => {
 			const module = getModule(id)
 			if (!module) {
