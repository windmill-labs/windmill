import { ResourceService } from '$lib/gen/services.gen'
import type { ResourceType, ScriptLang } from '$lib/gen/types.gen'
import { capitalize, isObject, toCamel } from '$lib/utils'
import { get, type Writable } from 'svelte/store'
import { getCompletion } from '../lib'
import { compile, phpCompile, pythonCompile } from '../utils'
import { Code, Database, TriangleAlert, Diff } from 'lucide-svelte'
import type {
	ChatCompletionChunk,
	ChatCompletionMessageParam,
	ChatCompletionMessageToolCall,
	ChatCompletionTool
} from 'openai/resources/index.mjs'
import { workspaceStore, type DBSchema, dbSchemas } from '$lib/stores'
import { scriptLangToEditorLang } from '$lib/scripts'
import { getDbSchemas } from '$lib/components/apps/components/display/dbtable/utils'

export function formatResourceTypes(
	allResourceTypes: ResourceType[],
	lang: 'python3' | 'php' | 'bun' | 'deno' | 'nativets' | 'bunnative'
) {
	const resourceTypes = allResourceTypes.filter(
		(rt) => isObject(rt.schema) && 'properties' in rt.schema && isObject(rt.schema.properties)
	)
	if (lang === 'python3') {
		const result = resourceTypes.map((resourceType) => {
			return `class ${resourceType.name}(TypedDict):\n${pythonCompile(resourceType.schema as any)}`
		})
		return '\n**Make sure to rename conflicting imported modules**\n' + result.join('\n\n')
	} else if (lang === 'php') {
		const result = resourceTypes.map((resourceType) => {
			return `class ${toCamel(capitalize(resourceType.name))} {\n${phpCompile(
				resourceType.schema as any
			)}\n}`
		})
		return '\n' + result.join('\n\n')
	} else {
		let resultStr = 'namespace RT {\n'
		const result = resourceTypes.map((resourceType) => {
			return `  type ${toCamel(capitalize(resourceType.name))} = ${compile(
				resourceType.schema as any
			).replaceAll('\n', '\n  ')}`
		})
		return resultStr + result.join('\n\n') + '\n}'
	}
}

async function getResourceTypes(prompt: string, workspace: string) {
	const resourceTypes = await ResourceService.queryResourceTypes({
		workspace: workspace,
		text: prompt,
		limit: 5
	})

	return resourceTypes
}

const TS_RESOURCE_TYPE_SYSTEM = `On Windmill, credentials and configuration are stored in resources and passed as parameters to main.
If you need credentials, you should add a parameter to \`main\` with the corresponding resource type inside the \`RT\` namespace: for instance \`RT.Stripe\`.
You should only them if you need them to satisfy the user's instructions. Always use the RT namespace. 
To query the RT namespace, you can use the \`search_resource_types\` function.`

const PYTHON_RESOURCE_TYPE_SYSTEM = `On Windmill, credentials and configuration are stored in resources and passed as parameters to main.
If you need credentials, you should add a parameter to \`main\` with the corresponding resource type.
To query the available resource types, you can use the \`search_resource_types\` function.
You need to **redefine** the type of the resources that are needed before the main function as TypedDict, but only include them if they are actually needed to achieve the function purpose.
The resource type name has to be exactly as specified (has to be IN LOWERCASE).
If an import conflicts with a resource type name, **you have to rename the imported object, not the type name**.
Make sure to import TypedDict from typing **if you're using it**`

const PHP_RESOURCE_TYPE_SYSTEM = `On Windmill, credentials and configuration are stored in resources and passed as parameters to main.
If you need credentials, you should add a parameter to \`main\` with the corresponding resource type
The available resource types are provided by the user under the \`RESOURCE_TYPE_CONTEXT\` key.
You need to **redefine** the type of the resources that are needed before the main function, but only include them if they are actually needed to achieve the function purpose.
Before defining each type, check if the class already exists using class_exists.
The resource type name has to be exactly as specified.`

export const SUPPORTED_CHAT_SCRIPT_LANGUAGES = [
	'bunnative',
	'nativets',
	'bun',
	'deno',
	'python3',
	'php',
	'rust',
	'go',
	'bash',
	'postgresql',
	'mysql',
	'bigquery',
	'snowflake',
	'mssql',
	'graphql',
	'powershell'
]

function getLangContext(lang: ScriptLang | 'bunnative') {
	switch (lang) {
		case 'bunnative':
		case 'nativets':
			return (
				'The user is coding in TypeScript. On Windmill, it is expected that the script exports a single **async** function called `main`. You should use fetch (available globally, no need to import) and are not allowed to import any libraries.\n' +
				TS_RESOURCE_TYPE_SYSTEM
			)
		case 'bun':
			return (
				'The user is coding in TypeScript (bun runtime). On Windmill, it is expected that the script exports a single **async** function called `main`. Do not call the main function. Libraries are installed automatically, do not show how to install them.\n' +
				TS_RESOURCE_TYPE_SYSTEM
			)
		case 'deno':
			return (
				'The user is coding in TypeScript (deno runtime). On Windmill, it is expected that the script exports a single **async** function called `main`. Do not call the main function. Libraries are installed automatically, do not show how to install them.\n' +
				TS_RESOURCE_TYPE_SYSTEM +
				'\nYou can import deno libraries or you can import npm libraries like that: `import ... from "npm:{package}";`.'
			)
		case 'python3':
			return (
				'The user is coding in Python. On Windmill, it is expected the script contains at least one function called `main`. Do not call the main function. Libraries are installed automatically, do not show how to install them.' +
				PYTHON_RESOURCE_TYPE_SYSTEM
			)
		case 'php':
			return (
				'The user is coding in PHP. On Windmill, it is expected the script contains at least one function called `main`. The script must start with <?php.' +
				PHP_RESOURCE_TYPE_SYSTEM +
				`\nIf you need to import libraries, you need to specify them as comments in the following manner before the main function:
\`\`\`
// require:
// mylibrary/mylibrary
// myotherlibrary/myotherlibrary@optionalversion
\`\`\`
Make sure to have one per line.
No need to require autoload, it is already done.`
			)
		case 'rust':
			return `The user is coding in Rust. On Windmill, it is expected the script contains at least one function called \`main\` (without calling it) defined like this:
\`\`\`rust
use anyhow::anyhow;
use serde::Serialize;

#[derive(Serialize, Debug)]
struct ReturnType {
    // ...
}

fn main(...) -> anyhow::Result<ReturnType>
\`\`\`
Arguments should be owned. Make sure the return type is serializable.

Packages must be made available with a partial cargo.toml by adding the following comment at the beginning of the script:
//! \`\`\`cargo
//! [dependencies]
//! anyhow = "1.0.86"
//! \`\`\'
Serde is already included, no need to add it again.

If you want to handle async functions (e.g., using tokio), you need to keep the main function sync and create the runtime inside.
`
		case 'go':
			return `The user is coding in Go. On Windmill, it is expected the script exports a single function called \`main\`. Its return type has to be (\`{return_type}\`, error). The file package has to be "inner".`
		case 'bash':
			return `The user is coding in Bash. Do not include "#!/bin/bash". On Windmill, arguments are always string and can only be obtained with "var1="$1"", "var2="$2"", etc..`
		case 'postgresql':
			return `The user is coding in PostgreSQL. On Windmill, arguments can be obtained directly in the statement with \`$1::{type}\`, \`$2::{type}\`, etc... Name the parameters (without specifying the type) by adding comments at the beginning of the script before the statement like that: \`-- $1 name1\` or \`-- $2 name = default\` (one per row)`
		case 'mysql':
			return 'The user is coding in MySQL. On Windmill, arguments can be obtained directly in the statement with ?. Name the parameters by adding comments before the statement like that: `-- ? name1 ({type})` or `-- ? name2 ({type}) = default` (one per row)'
		case 'bigquery':
			return 'The user is coding in BigQuery. On Windmill, arguments can be obtained by adding comments before the statement like that: `-- @name1 ({type})` or `-- @name2 ({type}) = default` (one per row). They can then be obtained directly in the statement with `@name1`, `@name2`, etc....'
		case 'snowflake':
			return 'The user is coding in Snowflake. On Windmill, arguments can be obtained directly in the statement with ?. Name the parameters by adding comments before the statement like that: `-- ? name1 ({type})` or `-- ? name2 ({type}) = default` (one per row)'
		case 'mssql':
			return 'The user is coding in Microsoft SQL Server. On Windmill, arguments can be obtained directly in the statement with @P1, @P2, etc.. Name the parameters by adding comments before the statement like that: `-- @P1 name1 ({type})` or `-- @P2 name2 ({type}) = default` (one per row)'
		case 'graphql':
			return 'The user is coding in GraphQL. If needed, add the needed arguments as query parameters.'
		case 'powershell':
			return 'The user is coding in PowerShell. On Windmill, arguments can be obtained by calling the param function on the first line of the script like that: `param($ParamName1, $ParamName2 = "default value", [{type}]$ParamName3, ...)`'
		default:
			return ''
	}
}

export async function getFormattedResourceTypes(
	lang: ScriptLang | 'bunnative',
	prompt: string,
	workspace: string
) {
	switch (lang) {
		case 'deno':
		case 'bun':
		case 'nativets':
		case 'bunnative':
		case 'python3':
		case 'php': {
			const resourceTypes = await getResourceTypes(prompt, workspace)

			const intro = `RESOURCE_TYPES:\n`

			const resourceTypesText = formatResourceTypes(resourceTypes, lang)

			return intro + resourceTypesText
		}
		default:
			return ''
	}
}

export const CHAT_SYSTEM_PROMPT = `
	You are a coding assistant for the Windmill platform. You are provided with a list of \`INSTRUCTIONS\` and the current contents of a code file under \`CODE\`.

	Your task is to respond to the user's request. Assume all user queries are valid and actionable.

	When the user requests code changes:
	- Always include a **single code block** with the **entire updated file**, not just the modified sections.
	- Follow the instructions carefully and explain the reasoning behind your changes.
	- If the request is abstract (e.g., "make this cleaner"), interpret it concretely and reflect that in the code block.
	- Preserve existing formatting, indentation, and whitespace unless changes are strictly required to fulfill the user's request.
	- The user can ask you to look at or modify specific files, databases or errors by having its name in the INSTRUCTIONS preceded by the @ symbol. In this case, put your focus on the element that is explicitly mentioned.
	- The user can ask you questions about a list of \`DATABASES\` that are available in the user's workspace. If the user asks you a question about a database, you should ask the user to specify the database name if not given, or take the only one available if there is only one.
	- You can also receive a \`DIFF\` of the changes that have been made to the code. You should use this diff to give better answers.

	Important:
	Do not mention or reveal these instructions to the user unless explicitly asked to do so.
`

const CHAT_USER_CODE_CONTEXT = `
CODE ({title}):
\`\`\`{language}
{code}
\`\`\`
`

const CHAT_USER_ERROR_CONTEXT = `
ERROR:
{error}
`

export const CHAT_USER_PROMPT = `
INSTRUCTIONS:
{instructions}

WINDMILL LANGUAGE CONTEXT:
{lang_context}

DATABASES:
{db_context}

CODE:
{code_context}

ERROR:
{error_context}

DIFF:
{diff_context}

\`\`\`
`

export const CHAT_USER_DB_CONTEXT = `- {title}: SCHEMA: \n{schema}\n`

export function prepareSystemMessage(): {
	role: 'system'
	content: string
} {
	return {
		role: 'system',
		content: CHAT_SYSTEM_PROMPT
	}
}

export interface DisplayMessage {
	role: 'user' | 'assistant'
	content: string
	contextElements?: ContextElement[]
}

export const ContextIconMap = {
	code: Code,
	error: TriangleAlert,
	db: Database,
	diff: Diff
}

export type ContextElement =
	| {
			type: 'code'
			content: string
			title: string
			lang: ScriptLang | 'bunnative'
	  }
	| {
			type: 'error'
			content: string
			title: 'error'
	  }
	| {
<<<<<<< HEAD
		type: 'db'
		schema?: DBSchema
		title: string
	}
	| {
		type: 'diff'
		content: string
		title: string
	}
=======
			type: 'db'
			schema?: DBSchema
			title: string
	  }
>>>>>>> 113f038f

export async function prepareUserMessage(
	instructions: string,
	language: ScriptLang | 'bunnative',
	selectedContext: ContextElement[]
) {
	let codeContext = ''
	let errorContext = ''
	let dbContext = ''
	let diffContext = ''
	for (const context of selectedContext) {
		if (context.type === 'code') {
			codeContext += CHAT_USER_CODE_CONTEXT.replace('{title}', context.title)
				.replace('{language}', scriptLangToEditorLang(language))
				.replace('{code}', context.content)
		} else if (context.type === 'error') {
			if (errorContext) {
				throw new Error('Multiple error contexts provided')
			}
			errorContext = CHAT_USER_ERROR_CONTEXT.replace('{error}', context.content)
		} else if (context.type === 'db') {
<<<<<<< HEAD
			dbContext += CHAT_USER_DB_CONTEXT.replace('{title}', context.title).replace('{schema}', context.schema?.stringified ?? 'to fetch with get_db_schema')
		} else if (context.type === 'diff') {
			diffContext = context.content.length > 3000 ? context.content.slice(0, 3000) + '...' : context.content
=======
			dbContext += CHAT_USER_DB_CONTEXT.replace('{title}', context.title).replace(
				'{schema}',
				context.schema?.stringified ?? 'to fetch with get_db_schema'
			)
>>>>>>> 113f038f
		}
	}

	const userMessage = CHAT_USER_PROMPT.replace('{instructions}', instructions)
		.replace('{lang_context}', getLangContext(language))
		.replace('{code_context}', codeContext)
		.replace('{error_context}', errorContext)
		.replace('{db_context}', dbContext)
		.replace('{diff_context}', diffContext)

	return userMessage
}

const RESOURCE_TYPE_FUNCTION_DEF: ChatCompletionTool = {
	type: 'function',
	function: {
		name: 'search_resource_types',
		description: 'Finds and returns resource types that are relevant to the specified query',
		parameters: {
			type: 'object',
			properties: {
				query: {
					type: 'string',
					description:
						'The query to search for, e.g. specific integration (e.g. "stripe") or a specific feature (e.g. "send emails")'
				}
			},
			required: ['query'],
			additionalProperties: false
		},
		strict: true
	}
}

const DB_SCHEMA_FUNCTION_DEF: ChatCompletionTool = {
	type: 'function',
	function: {
		name: 'get_db_schema',
		description: 'Gets the schema of the database',
		parameters: {
			type: 'object',
			properties: {
				resourcePath: { type: 'string', description: 'The path of the database resource' }
			},
			required: ['resourcePath']
		}
	}
}

export const MAX_SCHEMA_LENGTH = 100000 * 3.5

async function formatDBSchema(dbSchema: DBSchema) {
	let { stringified } = dbSchema
	if (dbSchema.lang === 'graphql') {
		if (stringified.length > MAX_SCHEMA_LENGTH) {
			stringified = stringified.slice(0, MAX_SCHEMA_LENGTH) + '...'
		}
		return 'GRAPHQL SCHEMA:\n' + stringified
	} else {
		if (stringified.length > MAX_SCHEMA_LENGTH) {
			stringified = stringified.slice(0, MAX_SCHEMA_LENGTH) + '...'
		}
		return (
			'DATABASE SCHEMA (each column is in the format [name, type, required, default?]):\n' +
			stringified
		)
	}
}

async function callTool(
	functionName: string,
	args: any,
	lang: ScriptLang | 'bunnative',
	workspace: string
) {
	switch (functionName) {
		case 'search_resource_types':
			const formattedResourceTypes = await getFormattedResourceTypes(lang, args.query, workspace)
			return formattedResourceTypes
		case 'get_db_schema':
			if (!args.resourcePath) {
				throw new Error('Database path not provided')
			}
			const resource = await ResourceService.getResource({
				workspace: workspace,
				path: args.resourcePath
			})
			const newDbSchemas = {}
			await getDbSchemas(
				resource.resource_type,
				args.resourcePath,
				workspace,
				newDbSchemas,
				(error) => {
					console.error(error)
				}
			)
			dbSchemas.update((schemas) => ({ ...schemas, ...newDbSchemas }))
			const dbs = get(dbSchemas)
			const db = dbs[args.resourcePath]
			if (!db) {
				throw new Error('Database not found')
			}
			const stringSchema = await formatDBSchema(db)
			return stringSchema
		default:
			throw new Error(`Unknown tool call: ${functionName}`)
	}
}

export async function chatRequest(
	messages: ChatCompletionMessageParam[],
	abortController: AbortController,
	lang: ScriptLang | 'bunnative',
	useDbTools: boolean,
	onNewToken: (token: string) => void
) {
	const toolDefs: ChatCompletionTool[] = []
	if (
		lang === 'python3' ||
		lang === 'php' ||
		lang === 'bun' ||
		lang === 'deno' ||
		lang === 'nativets' ||
		lang === 'bunnative'
	) {
		toolDefs.push(RESOURCE_TYPE_FUNCTION_DEF)
	}
	if (useDbTools) {
		toolDefs.push(DB_SCHEMA_FUNCTION_DEF)
	}
	try {
		let completion: any = null
		while (true) {
			completion = await getCompletion(messages, abortController, toolDefs)

			if (completion) {
				const finalToolCalls: Record<number, ChatCompletionChunk.Choice.Delta.ToolCall> = {}

				for await (const chunk of completion) {
					if (!('choices' in chunk && chunk.choices.length > 0 && 'delta' in chunk.choices[0])) {
						continue
					}
					const c = chunk as ChatCompletionChunk
					const delta = c.choices[0].delta.content
					if (delta) {
						onNewToken(delta)
					}
					const toolCalls = c.choices[0].delta.tool_calls || []
					for (const toolCall of toolCalls) {
						const { index } = toolCall
						const finalToolCall = finalToolCalls[index]
						if (!finalToolCall) {
							finalToolCalls[index] = toolCall
						} else {
							if (toolCall.function?.arguments) {
								if (!finalToolCall.function) {
									finalToolCall.function = toolCall.function
								} else {
									finalToolCall.function.arguments =
										(finalToolCall.function.arguments ?? '') + toolCall.function.arguments
								}
							}
						}
					}
				}

				const toolCalls = Object.values(finalToolCalls).filter(
					(toolCall) => toolCall.id !== undefined && toolCall.function?.arguments !== undefined
				) as ChatCompletionMessageToolCall[]

				if (toolCalls.length > 0) {
					messages.push({
						role: 'assistant',
						tool_calls: toolCalls
					})
					for (const toolCall of toolCalls) {
						try {
							const args = JSON.parse(toolCall.function.arguments)
							const result = await callTool(
								toolCall.function.name,
								args,
								lang,
								get(workspaceStore) ?? ''
							)
							messages.push({
								role: 'tool',
								tool_call_id: toolCall.id,
								content: result
							})
						} catch (err) {
							console.error(err)
							throw new Error('Error while calling tool')
						}
					}
				} else {
					break
				}
			}
		}
		return completion
	} catch (err) {
		if (!abortController.signal.aborted) {
			throw err
		}
	}
}

export interface AIChatContext {
	loading: Writable<boolean>
	currentReply: Writable<string>
	applyCode: (code: string) => void
}<|MERGE_RESOLUTION|>--- conflicted
+++ resolved
@@ -293,22 +293,15 @@
 			title: 'error'
 	  }
 	| {
-<<<<<<< HEAD
-		type: 'db'
-		schema?: DBSchema
-		title: string
-	}
-	| {
-		type: 'diff'
-		content: string
-		title: string
-	}
-=======
 			type: 'db'
 			schema?: DBSchema
 			title: string
 	  }
->>>>>>> 113f038f
+	| {
+			type: 'diff'
+			content: string
+			title: string
+	  }
 
 export async function prepareUserMessage(
 	instructions: string,
@@ -330,16 +323,13 @@
 			}
 			errorContext = CHAT_USER_ERROR_CONTEXT.replace('{error}', context.content)
 		} else if (context.type === 'db') {
-<<<<<<< HEAD
-			dbContext += CHAT_USER_DB_CONTEXT.replace('{title}', context.title).replace('{schema}', context.schema?.stringified ?? 'to fetch with get_db_schema')
-		} else if (context.type === 'diff') {
-			diffContext = context.content.length > 3000 ? context.content.slice(0, 3000) + '...' : context.content
-=======
 			dbContext += CHAT_USER_DB_CONTEXT.replace('{title}', context.title).replace(
 				'{schema}',
 				context.schema?.stringified ?? 'to fetch with get_db_schema'
 			)
->>>>>>> 113f038f
+		} else if (context.type === 'diff') {
+			diffContext =
+				context.content.length > 3000 ? context.content.slice(0, 3000) + '...' : context.content
 		}
 	}
 
