import { ResourceService } from '$lib/gen/services.gen'
import type { ResourceType, ScriptLang } from '$lib/gen/types.gen'
import { capitalize, isObject, toCamel } from '$lib/utils'
import { get, type Writable } from 'svelte/store'
import { getCompletion } from '../lib'
import { compile, phpCompile, pythonCompile } from '../utils'
import { Code, Database, TriangleAlert, Diff } from 'lucide-svelte'
import type {
	ChatCompletionChunk,
	ChatCompletionMessageParam,
	ChatCompletionMessageToolCall,
	ChatCompletionTool
} from 'openai/resources/index.mjs'
import { workspaceStore, type DBSchema, dbSchemas } from '$lib/stores'
import { scriptLangToEditorLang } from '$lib/scripts'
import { getDbSchemas } from '$lib/components/apps/components/display/dbtable/utils'
<<<<<<< HEAD
=======
import { type Change } from 'diff'
>>>>>>> bc69116f

export function formatResourceTypes(
	allResourceTypes: ResourceType[],
	lang: 'python3' | 'php' | 'bun' | 'deno' | 'nativets' | 'bunnative'
) {
	const resourceTypes = allResourceTypes.filter(
		(rt) => isObject(rt.schema) && 'properties' in rt.schema && isObject(rt.schema.properties)
	)
	if (lang === 'python3') {
		const result = resourceTypes.map((resourceType) => {
			return `class ${resourceType.name}(TypedDict):\n${pythonCompile(resourceType.schema as any)}`
		})
		return '\n**Make sure to rename conflicting imported modules**\n' + result.join('\n\n')
	} else if (lang === 'php') {
		const result = resourceTypes.map((resourceType) => {
			return `class ${toCamel(capitalize(resourceType.name))} {\n${phpCompile(
				resourceType.schema as any
			)}\n}`
		})
		return '\n' + result.join('\n\n')
	} else {
		let resultStr = 'namespace RT {\n'
		const result = resourceTypes.map((resourceType) => {
			return `  type ${toCamel(capitalize(resourceType.name))} = ${compile(
				resourceType.schema as any
			).replaceAll('\n', '\n  ')}`
		})
		return resultStr + result.join('\n\n') + '\n}'
	}
}

async function getResourceTypes(prompt: string, workspace: string) {
	const resourceTypes = await ResourceService.queryResourceTypes({
		workspace: workspace,
		text: prompt,
		limit: 5
	})

	return resourceTypes
}

const TS_RESOURCE_TYPE_SYSTEM = `On Windmill, credentials and configuration are stored in resources and passed as parameters to main.
If you need credentials, you should add a parameter to \`main\` with the corresponding resource type inside the \`RT\` namespace: for instance \`RT.Stripe\`.
You should only them if you need them to satisfy the user's instructions. Always use the RT namespace. 
To query the RT namespace, you can use the \`search_resource_types\` function.`

const PYTHON_RESOURCE_TYPE_SYSTEM = `On Windmill, credentials and configuration are stored in resources and passed as parameters to main.
If you need credentials, you should add a parameter to \`main\` with the corresponding resource type.
To query the available resource types, you can use the \`search_resource_types\` function.
You need to **redefine** the type of the resources that are needed before the main function as TypedDict, but only include them if they are actually needed to achieve the function purpose.
The resource type name has to be exactly as specified (has to be IN LOWERCASE).
If an import conflicts with a resource type name, **you have to rename the imported object, not the type name**.
Make sure to import TypedDict from typing **if you're using it**`

const PHP_RESOURCE_TYPE_SYSTEM = `On Windmill, credentials and configuration are stored in resources and passed as parameters to main.
If you need credentials, you should add a parameter to \`main\` with the corresponding resource type
The available resource types are provided by the user under the \`RESOURCE_TYPE_CONTEXT\` key.
You need to **redefine** the type of the resources that are needed before the main function, but only include them if they are actually needed to achieve the function purpose.
Before defining each type, check if the class already exists using class_exists.
The resource type name has to be exactly as specified.`

export const SUPPORTED_CHAT_SCRIPT_LANGUAGES = [
	'bunnative',
	'nativets',
	'bun',
	'deno',
	'python3',
	'php',
	'rust',
	'go',
	'bash',
	'postgresql',
	'mysql',
	'bigquery',
	'snowflake',
	'mssql',
	'graphql',
	'powershell'
]

function getLangContext(lang: ScriptLang | 'bunnative') {
	switch (lang) {
		case 'bunnative':
		case 'nativets':
			return (
				'The user is coding in TypeScript. On Windmill, it is expected that the script exports a single **async** function called `main`. You should use fetch (available globally, no need to import) and are not allowed to import any libraries.\n' +
				TS_RESOURCE_TYPE_SYSTEM
			)
		case 'bun':
			return (
				'The user is coding in TypeScript (bun runtime). On Windmill, it is expected that the script exports a single **async** function called `main`. Do not call the main function. Libraries are installed automatically, do not show how to install them.\n' +
				TS_RESOURCE_TYPE_SYSTEM
			)
		case 'deno':
			return (
				'The user is coding in TypeScript (deno runtime). On Windmill, it is expected that the script exports a single **async** function called `main`. Do not call the main function. Libraries are installed automatically, do not show how to install them.\n' +
				TS_RESOURCE_TYPE_SYSTEM +
				'\nYou can import deno libraries or you can import npm libraries like that: `import ... from "npm:{package}";`.'
			)
		case 'python3':
			return (
				'The user is coding in Python. On Windmill, it is expected the script contains at least one function called `main`. Do not call the main function. Libraries are installed automatically, do not show how to install them.' +
				PYTHON_RESOURCE_TYPE_SYSTEM
			)
		case 'php':
			return (
				'The user is coding in PHP. On Windmill, it is expected the script contains at least one function called `main`. The script must start with <?php.' +
				PHP_RESOURCE_TYPE_SYSTEM +
				`\nIf you need to import libraries, you need to specify them as comments in the following manner before the main function:
\`\`\`
// require:
// mylibrary/mylibrary
// myotherlibrary/myotherlibrary@optionalversion
\`\`\`
Make sure to have one per line.
No need to require autoload, it is already done.`
			)
		case 'rust':
			return `The user is coding in Rust. On Windmill, it is expected the script contains at least one function called \`main\` (without calling it) defined like this:
\`\`\`rust
use anyhow::anyhow;
use serde::Serialize;

#[derive(Serialize, Debug)]
struct ReturnType {
    // ...
}

fn main(...) -> anyhow::Result<ReturnType>
\`\`\`
Arguments should be owned. Make sure the return type is serializable.

Packages must be made available with a partial cargo.toml by adding the following comment at the beginning of the script:
//! \`\`\`cargo
//! [dependencies]
//! anyhow = "1.0.86"
//! \`\`\'
Serde is already included, no need to add it again.

If you want to handle async functions (e.g., using tokio), you need to keep the main function sync and create the runtime inside.
`
		case 'go':
			return `The user is coding in Go. On Windmill, it is expected the script exports a single function called \`main\`. Its return type has to be (\`{return_type}\`, error). The file package has to be "inner".`
		case 'bash':
			return `The user is coding in Bash. Do not include "#!/bin/bash". On Windmill, arguments are always string and can only be obtained with "var1="$1"", "var2="$2"", etc..`
		case 'postgresql':
			return `The user is coding in PostgreSQL. On Windmill, arguments can be obtained directly in the statement with \`$1::{type}\`, \`$2::{type}\`, etc... Name the parameters (without specifying the type) by adding comments at the beginning of the script before the statement like that: \`-- $1 name1\` or \`-- $2 name = default\` (one per row)`
		case 'mysql':
			return 'The user is coding in MySQL. On Windmill, arguments can be obtained directly in the statement with ?. Name the parameters by adding comments before the statement like that: `-- ? name1 ({type})` or `-- ? name2 ({type}) = default` (one per row)'
		case 'bigquery':
			return 'The user is coding in BigQuery. On Windmill, arguments can be obtained by adding comments before the statement like that: `-- @name1 ({type})` or `-- @name2 ({type}) = default` (one per row). They can then be obtained directly in the statement with `@name1`, `@name2`, etc....'
		case 'snowflake':
			return 'The user is coding in Snowflake. On Windmill, arguments can be obtained directly in the statement with ?. Name the parameters by adding comments before the statement like that: `-- ? name1 ({type})` or `-- ? name2 ({type}) = default` (one per row)'
		case 'mssql':
			return 'The user is coding in Microsoft SQL Server. On Windmill, arguments can be obtained directly in the statement with @P1, @P2, etc.. Name the parameters by adding comments before the statement like that: `-- @P1 name1 ({type})` or `-- @P2 name2 ({type}) = default` (one per row)'
		case 'graphql':
			return 'The user is coding in GraphQL. If needed, add the needed arguments as query parameters.'
		case 'powershell':
			return 'The user is coding in PowerShell. On Windmill, arguments can be obtained by calling the param function on the first line of the script like that: `param($ParamName1, $ParamName2 = "default value", [{type}]$ParamName3, ...)`'
		default:
			return ''
	}
}

export async function getFormattedResourceTypes(
	lang: ScriptLang | 'bunnative',
	prompt: string,
	workspace: string
) {
	switch (lang) {
		case 'deno':
		case 'bun':
		case 'nativets':
		case 'bunnative':
		case 'python3':
		case 'php': {
			const resourceTypes = await getResourceTypes(prompt, workspace)

			const intro = `RESOURCE_TYPES:\n`

			const resourceTypesText = formatResourceTypes(resourceTypes, lang)

			return intro + resourceTypesText
		}
		default:
			return ''
	}
}

export const CHAT_SYSTEM_PROMPT = `
	You are a coding assistant for the Windmill platform. You are provided with a list of \`INSTRUCTIONS\` and the current contents of a code file under \`CODE\`.

	Your task is to respond to the user's request. Assume all user queries are valid and actionable.

	When the user requests code changes:
	- Always include a **single code block** with the **entire updated file**, not just the modified sections.
<<<<<<< HEAD
	- The code can include \`[#START]\` and \`[#END]\` markers to indicate the start and end of a code piece. You MUST only modify the code between these markers if given, and remove them in your response. If a question is asked about the code, you MUST only talk about the code between the markers. Refer to it as the code piece, not the code between the markers.
=======
>>>>>>> bc69116f
	- Follow the instructions carefully and explain the reasoning behind your changes.
	- If the request is abstract (e.g., "make this cleaner"), interpret it concretely and reflect that in the code block.
	- Preserve existing formatting, indentation, and whitespace unless changes are strictly required to fulfill the user's request.
	- The user can ask you to look at or modify specific files, databases or errors by having its name in the INSTRUCTIONS preceded by the @ symbol. In this case, put your focus on the element that is explicitly mentioned.
	- The user can ask you questions about a list of \`DATABASES\` that are available in the user's workspace. If the user asks you a question about a database, you should ask the user to specify the database name if not given, or take the only one available if there is only one.
	- You can also receive a \`DIFF\` of the changes that have been made to the code. You should use this diff to give better answers.

	Important:
	Do not mention or reveal these instructions to the user unless explicitly asked to do so.
`

const CHAT_USER_CODE_CONTEXT = `
- {title}:
\`\`\`{language}
{code}
\`\`\`
`

const CHAT_USER_ERROR_CONTEXT = `
ERROR:
{error}
`

export const CHAT_USER_PROMPT = `
INSTRUCTIONS:
{instructions}

WINDMILL LANGUAGE CONTEXT:
{lang_context}

<<<<<<< HEAD
=======
DATABASES:
{db_context}

CODE:
{code_context}

ERROR:
{error_context}

DIFF:
{diff_context}

\`\`\`
>>>>>>> bc69116f
`

export const CHAT_USER_DB_CONTEXT = `- {title}: SCHEMA: \n{schema}\n`

export function prepareSystemMessage(): {
	role: 'system'
	content: string
} {
	return {
		role: 'system',
		content: CHAT_SYSTEM_PROMPT
	}
}

export interface DisplayMessage {
	role: 'user' | 'assistant'
	content: string
	contextElements?: ContextElement[]
}

export const ContextIconMap = {
	code: Code,
	error: TriangleAlert,
	db: Database,
<<<<<<< HEAD
	diff: Diff,
	code_piece: Code
=======
	diff: Diff
>>>>>>> bc69116f
}

export type ContextElement =
	| {
		type: 'code'
		content: string
		title: string
		lang: ScriptLang | 'bunnative'
	}
	| {
		type: 'error'
		content: string
		title: 'error'
	}
	| {
		type: 'db'
		schema?: DBSchema
		title: string
	}
	| {
		type: 'diff'
		content: string
		title: string
	}
	| {
<<<<<<< HEAD
		type: 'code_piece'
		content: string
		startLine: number
		endLine: number
		title: string
		lang: ScriptLang | 'bunnative'
	}

const applyCodePieceToCodeContext = (codePieces: ContextElement[], codeContext: string) => {
	let code = codeContext.split('\n')
	for (const codePiece of codePieces) {
		if (codePiece.type === 'code_piece') {
			code.splice(codePiece.startLine - 1, 0, '[#START]')
			code.splice(codePiece.endLine + 1, 0, '[#END]')
		}
	}
	return code.join('\n')
}
=======
			type: 'db'
			schema?: DBSchema
			title: string
	  }
	| {
			type: 'diff'
			content: string
			title: string
			diff: Change[]
			lang: ScriptLang | 'bunnative'
	  }
>>>>>>> bc69116f

export async function prepareUserMessage(
	instructions: string,
	language: ScriptLang | 'bunnative',
	selectedContext: ContextElement[]
) {
<<<<<<< HEAD
	let codeContext = 'CODE:\n';
	let errorContext = 'ERROR:\n'
	let dbContext = 'DATABASES:\n'
	let diffContext = 'DIFF:\n'
	let hasCode = false
	let hasError = false
	let hasDb = false
	let hasDiff = false
=======
	let codeContext = ''
	let errorContext = ''
	let dbContext = ''
	let diffContext = ''
>>>>>>> bc69116f
	for (const context of selectedContext) {
		if (context.type === 'code') {
			hasCode = true
			codeContext += CHAT_USER_CODE_CONTEXT.replace('{title}', context.title)
				.replace('{language}', scriptLangToEditorLang(language))
				.replace('{code}', applyCodePieceToCodeContext(selectedContext.filter((c) => c.type === 'code_piece'), context.content))
		} else if (context.type === 'error') {
			if (hasError) {
				throw new Error('Multiple error contexts provided')
			}
			hasError = true
			errorContext = CHAT_USER_ERROR_CONTEXT.replace('{error}', context.content)
		} else if (context.type === 'db') {
<<<<<<< HEAD
			hasDb = true
			dbContext += CHAT_USER_DB_CONTEXT.replace('{title}', context.title).replace('{schema}', context.schema?.stringified ?? 'to fetch with get_db_schema')
		} else if (context.type === 'diff') {
			hasDiff = true
			diffContext = context.content.length > 3000 ? context.content.slice(0, 3000) + '...' : context.content
		}
	}

	let userMessage = CHAT_USER_PROMPT.replace('{instructions}', instructions).replace('{lang_context}', getLangContext(language))
	if (hasCode) {
		userMessage += codeContext
	}
	if (hasError) {
		userMessage += errorContext
	}
	if (hasDb) {
		userMessage += dbContext
	}
	if (hasDiff) {
		userMessage += diffContext
	}
=======
			dbContext += CHAT_USER_DB_CONTEXT.replace('{title}', context.title).replace(
				'{schema}',
				context.schema?.stringified ?? 'to fetch with get_db_schema'
			)
		} else if (context.type === 'diff') {
			const diff = JSON.stringify(context.diff)
			diffContext = diff.length > 3000 ? diff.slice(0, 3000) + '...' : diff
		}
	}

	const userMessage = CHAT_USER_PROMPT.replace('{instructions}', instructions)
		.replace('{lang_context}', getLangContext(language))
		.replace('{code_context}', codeContext)
		.replace('{error_context}', errorContext)
		.replace('{db_context}', dbContext)
		.replace('{diff_context}', diffContext)

>>>>>>> bc69116f
	return userMessage
}

const RESOURCE_TYPE_FUNCTION_DEF: ChatCompletionTool = {
	type: 'function',
	function: {
		name: 'search_resource_types',
		description: 'Finds and returns resource types that are relevant to the specified query',
		parameters: {
			type: 'object',
			properties: {
				query: {
					type: 'string',
					description:
						'The query to search for, e.g. specific integration (e.g. "stripe") or a specific feature (e.g. "send emails")'
				}
			},
			required: ['query'],
			additionalProperties: false
		},
		strict: true
	}
}

const DB_SCHEMA_FUNCTION_DEF: ChatCompletionTool = {
	type: 'function',
	function: {
		name: 'get_db_schema',
		description: 'Gets the schema of the database',
		parameters: {
			type: 'object',
			properties: {
				resourcePath: { type: 'string', description: 'The path of the database resource' }
			},
			required: ['resourcePath']
		}
	}
}

export const MAX_SCHEMA_LENGTH = 100000 * 3.5

async function formatDBSchema(dbSchema: DBSchema) {
	let { stringified } = dbSchema
	if (dbSchema.lang === 'graphql') {
		if (stringified.length > MAX_SCHEMA_LENGTH) {
			stringified = stringified.slice(0, MAX_SCHEMA_LENGTH) + '...'
		}
		return 'GRAPHQL SCHEMA:\n' + stringified
	} else {
		if (stringified.length > MAX_SCHEMA_LENGTH) {
			stringified = stringified.slice(0, MAX_SCHEMA_LENGTH) + '...'
		}
		return (
			'DATABASE SCHEMA (each column is in the format [name, type, required, default?]):\n' +
			stringified
		)
	}
}

async function callTool(
	functionName: string,
	args: any,
	lang: ScriptLang | 'bunnative',
	workspace: string
) {
	switch (functionName) {
		case 'search_resource_types':
			const formattedResourceTypes = await getFormattedResourceTypes(lang, args.query, workspace)
			return formattedResourceTypes
		case 'get_db_schema':
			if (!args.resourcePath) {
				throw new Error('Database path not provided')
			}
			const resource = await ResourceService.getResource({
				workspace: workspace,
				path: args.resourcePath
			})
			const newDbSchemas = {}
<<<<<<< HEAD
			await getDbSchemas(resource.resource_type, args.resourcePath, workspace, newDbSchemas, (error) => { console.error(error) })
			dbSchemas.update(schemas => ({ ...schemas, ...newDbSchemas }))
=======
			await getDbSchemas(
				resource.resource_type,
				args.resourcePath,
				workspace,
				newDbSchemas,
				(error) => {
					console.error(error)
				}
			)
			dbSchemas.update((schemas) => ({ ...schemas, ...newDbSchemas }))
>>>>>>> bc69116f
			const dbs = get(dbSchemas)
			const db = dbs[args.resourcePath]
			if (!db) {
				throw new Error('Database not found')
			}
			const stringSchema = await formatDBSchema(db)
			return stringSchema
		default:
			throw new Error(`Unknown tool call: ${functionName}`)
	}
}

export async function chatRequest(
	messages: ChatCompletionMessageParam[],
	abortController: AbortController,
	lang: ScriptLang | 'bunnative',
	useDbTools: boolean,
	onNewToken: (token: string) => void
) {
	const toolDefs: ChatCompletionTool[] = []
	if (
		lang === 'python3' ||
		lang === 'php' ||
		lang === 'bun' ||
		lang === 'deno' ||
		lang === 'nativets' ||
		lang === 'bunnative'
	) {
		toolDefs.push(RESOURCE_TYPE_FUNCTION_DEF)
	}
	if (useDbTools) {
		toolDefs.push(DB_SCHEMA_FUNCTION_DEF)
	}
	try {
		let completion: any = null
		while (true) {
			completion = await getCompletion(messages, abortController, toolDefs)

			if (completion) {
				const finalToolCalls: Record<number, ChatCompletionChunk.Choice.Delta.ToolCall> = {}

				for await (const chunk of completion) {
					if (!('choices' in chunk && chunk.choices.length > 0 && 'delta' in chunk.choices[0])) {
						continue
					}
					const c = chunk as ChatCompletionChunk
					const delta = c.choices[0].delta.content
					if (delta) {
						onNewToken(delta)
					}
					const toolCalls = c.choices[0].delta.tool_calls || []
					for (const toolCall of toolCalls) {
						const { index } = toolCall
						const finalToolCall = finalToolCalls[index]
						if (!finalToolCall) {
							finalToolCalls[index] = toolCall
						} else {
							if (toolCall.function?.arguments) {
								if (!finalToolCall.function) {
									finalToolCall.function = toolCall.function
								} else {
									finalToolCall.function.arguments =
										(finalToolCall.function.arguments ?? '') + toolCall.function.arguments
								}
							}
						}
					}
				}

				const toolCalls = Object.values(finalToolCalls).filter(
					(toolCall) => toolCall.id !== undefined && toolCall.function?.arguments !== undefined
				) as ChatCompletionMessageToolCall[]

				if (toolCalls.length > 0) {
					messages.push({
						role: 'assistant',
						tool_calls: toolCalls
					})
					for (const toolCall of toolCalls) {
						try {
							const args = JSON.parse(toolCall.function.arguments)
							const result = await callTool(
								toolCall.function.name,
								args,
								lang,
								get(workspaceStore) ?? ''
							)
							messages.push({
								role: 'tool',
								tool_call_id: toolCall.id,
								content: result
							})
						} catch (err) {
							console.error(err)
							throw new Error('Error while calling tool')
						}
					}
				} else {
					break
				}
			}
		}
		return completion
	} catch (err) {
		if (!abortController.signal.aborted) {
			throw err
		}
	}
}

export interface AIChatContext {
	loading: Writable<boolean>
	currentReply: Writable<string>
	applyCode: (code: string) => void
}<|MERGE_RESOLUTION|>--- conflicted
+++ resolved
@@ -14,10 +14,7 @@
 import { workspaceStore, type DBSchema, dbSchemas } from '$lib/stores'
 import { scriptLangToEditorLang } from '$lib/scripts'
 import { getDbSchemas } from '$lib/components/apps/components/display/dbtable/utils'
-<<<<<<< HEAD
-=======
 import { type Change } from 'diff'
->>>>>>> bc69116f
 
 export function formatResourceTypes(
 	allResourceTypes: ResourceType[],
@@ -214,10 +211,7 @@
 
 	When the user requests code changes:
 	- Always include a **single code block** with the **entire updated file**, not just the modified sections.
-<<<<<<< HEAD
 	- The code can include \`[#START]\` and \`[#END]\` markers to indicate the start and end of a code piece. You MUST only modify the code between these markers if given, and remove them in your response. If a question is asked about the code, you MUST only talk about the code between the markers. Refer to it as the code piece, not the code between the markers.
-=======
->>>>>>> bc69116f
 	- Follow the instructions carefully and explain the reasoning behind your changes.
 	- If the request is abstract (e.g., "make this cleaner"), interpret it concretely and reflect that in the code block.
 	- Preserve existing formatting, indentation, and whitespace unless changes are strictly required to fulfill the user's request.
@@ -248,22 +242,6 @@
 WINDMILL LANGUAGE CONTEXT:
 {lang_context}
 
-<<<<<<< HEAD
-=======
-DATABASES:
-{db_context}
-
-CODE:
-{code_context}
-
-ERROR:
-{error_context}
-
-DIFF:
-{diff_context}
-
-\`\`\`
->>>>>>> bc69116f
 `
 
 export const CHAT_USER_DB_CONTEXT = `- {title}: SCHEMA: \n{schema}\n`
@@ -288,57 +266,23 @@
 	code: Code,
 	error: TriangleAlert,
 	db: Database,
-<<<<<<< HEAD
 	diff: Diff,
 	code_piece: Code
-=======
-	diff: Diff
->>>>>>> bc69116f
 }
 
 export type ContextElement =
 	| {
-		type: 'code'
-		content: string
-		title: string
-		lang: ScriptLang | 'bunnative'
-	}
+			type: 'code'
+			content: string
+			title: string
+			lang: ScriptLang | 'bunnative'
+	  }
 	| {
-		type: 'error'
-		content: string
-		title: 'error'
-	}
+			type: 'error'
+			content: string
+			title: 'error'
+	  }
 	| {
-		type: 'db'
-		schema?: DBSchema
-		title: string
-	}
-	| {
-		type: 'diff'
-		content: string
-		title: string
-	}
-	| {
-<<<<<<< HEAD
-		type: 'code_piece'
-		content: string
-		startLine: number
-		endLine: number
-		title: string
-		lang: ScriptLang | 'bunnative'
-	}
-
-const applyCodePieceToCodeContext = (codePieces: ContextElement[], codeContext: string) => {
-	let code = codeContext.split('\n')
-	for (const codePiece of codePieces) {
-		if (codePiece.type === 'code_piece') {
-			code.splice(codePiece.startLine - 1, 0, '[#START]')
-			code.splice(codePiece.endLine + 1, 0, '[#END]')
-		}
-	}
-	return code.join('\n')
-}
-=======
 			type: 'db'
 			schema?: DBSchema
 			title: string
@@ -350,15 +294,32 @@
 			diff: Change[]
 			lang: ScriptLang | 'bunnative'
 	  }
->>>>>>> bc69116f
+	| {
+			type: 'code_piece'
+			content: string
+			startLine: number
+			endLine: number
+			title: string
+			lang: ScriptLang | 'bunnative'
+	  }
+
+const applyCodePieceToCodeContext = (codePieces: ContextElement[], codeContext: string) => {
+	let code = codeContext.split('\n')
+	for (const codePiece of codePieces) {
+		if (codePiece.type === 'code_piece') {
+			code.splice(codePiece.startLine - 1, 0, '[#START]')
+			code.splice(codePiece.endLine + 1, 0, '[#END]')
+		}
+	}
+	return code.join('\n')
+}
 
 export async function prepareUserMessage(
 	instructions: string,
 	language: ScriptLang | 'bunnative',
 	selectedContext: ContextElement[]
 ) {
-<<<<<<< HEAD
-	let codeContext = 'CODE:\n';
+	let codeContext = 'CODE:\n'
 	let errorContext = 'ERROR:\n'
 	let dbContext = 'DATABASES:\n'
 	let diffContext = 'DIFF:\n'
@@ -366,18 +327,18 @@
 	let hasError = false
 	let hasDb = false
 	let hasDiff = false
-=======
-	let codeContext = ''
-	let errorContext = ''
-	let dbContext = ''
-	let diffContext = ''
->>>>>>> bc69116f
 	for (const context of selectedContext) {
 		if (context.type === 'code') {
 			hasCode = true
 			codeContext += CHAT_USER_CODE_CONTEXT.replace('{title}', context.title)
 				.replace('{language}', scriptLangToEditorLang(language))
-				.replace('{code}', applyCodePieceToCodeContext(selectedContext.filter((c) => c.type === 'code_piece'), context.content))
+				.replace(
+					'{code}',
+					applyCodePieceToCodeContext(
+						selectedContext.filter((c) => c.type === 'code_piece'),
+						context.content
+					)
+				)
 		} else if (context.type === 'error') {
 			if (hasError) {
 				throw new Error('Multiple error contexts provided')
@@ -385,47 +346,34 @@
 			hasError = true
 			errorContext = CHAT_USER_ERROR_CONTEXT.replace('{error}', context.content)
 		} else if (context.type === 'db') {
-<<<<<<< HEAD
 			hasDb = true
-			dbContext += CHAT_USER_DB_CONTEXT.replace('{title}', context.title).replace('{schema}', context.schema?.stringified ?? 'to fetch with get_db_schema')
-		} else if (context.type === 'diff') {
-			hasDiff = true
-			diffContext = context.content.length > 3000 ? context.content.slice(0, 3000) + '...' : context.content
-		}
-	}
-
-	let userMessage = CHAT_USER_PROMPT.replace('{instructions}', instructions).replace('{lang_context}', getLangContext(language))
-	if (hasCode) {
-		userMessage += codeContext
-	}
-	if (hasError) {
-		userMessage += errorContext
-	}
-	if (hasDb) {
-		userMessage += dbContext
-	}
-	if (hasDiff) {
-		userMessage += diffContext
-	}
-=======
 			dbContext += CHAT_USER_DB_CONTEXT.replace('{title}', context.title).replace(
 				'{schema}',
 				context.schema?.stringified ?? 'to fetch with get_db_schema'
 			)
 		} else if (context.type === 'diff') {
+			hasDiff = true
 			const diff = JSON.stringify(context.diff)
 			diffContext = diff.length > 3000 ? diff.slice(0, 3000) + '...' : diff
 		}
 	}
 
-	const userMessage = CHAT_USER_PROMPT.replace('{instructions}', instructions)
-		.replace('{lang_context}', getLangContext(language))
-		.replace('{code_context}', codeContext)
-		.replace('{error_context}', errorContext)
-		.replace('{db_context}', dbContext)
-		.replace('{diff_context}', diffContext)
-
->>>>>>> bc69116f
+	let userMessage = CHAT_USER_PROMPT.replace('{instructions}', instructions).replace(
+		'{lang_context}',
+		getLangContext(language)
+	)
+	if (hasCode) {
+		userMessage += codeContext
+	}
+	if (hasError) {
+		userMessage += errorContext
+	}
+	if (hasDb) {
+		userMessage += dbContext
+	}
+	if (hasDiff) {
+		userMessage += diffContext
+	}
 	return userMessage
 }
 
@@ -504,10 +452,6 @@
 				path: args.resourcePath
 			})
 			const newDbSchemas = {}
-<<<<<<< HEAD
-			await getDbSchemas(resource.resource_type, args.resourcePath, workspace, newDbSchemas, (error) => { console.error(error) })
-			dbSchemas.update(schemas => ({ ...schemas, ...newDbSchemas }))
-=======
 			await getDbSchemas(
 				resource.resource_type,
 				args.resourcePath,
@@ -518,7 +462,6 @@
 				}
 			)
 			dbSchemas.update((schemas) => ({ ...schemas, ...newDbSchemas }))
->>>>>>> bc69116f
 			const dbs = get(dbSchemas)
 			const db = dbs[args.resourcePath]
 			if (!db) {
