<script lang="ts">
	import { twMerge } from 'tailwind-merge'
	import AssistantMessage from './AssistantMessage.svelte'
	import { createEventDispatcher, getContext } from 'svelte'
	import { ChevronDown, HistoryIcon, Loader2, Plus, X } from 'lucide-svelte'
	import Button from '$lib/components/common/button/Button.svelte'
	import Popover from '$lib/components/meltComponents/Popover.svelte'
	import { type AIChatContext, type DisplayMessage, type ContextElement } from './core'
	import {
		COPILOT_SESSION_MODEL_SETTING_NAME,
		COPILOT_SESSION_PROVIDER_SETTING_NAME,
		copilotInfo,
		copilotSessionModel
	} from '$lib/stores'
	import ContextElementBadge from './ContextElementBadge.svelte'
	import { storeLocalSetting } from '$lib/utils'
	import ContextTextarea from './ContextTextarea.svelte'
	import AvailableContextList from './AvailableContextList.svelte'

	export let pastChats: { id: string; title: string }[]
	export let messages: DisplayMessage[]
	export let instructions: string
	export let selectedContext: ContextElement[]
	export let availableContext: ContextElement[]

	const dispatch = createEventDispatcher<{
		sendRequest: null
		saveAndClear: null
		deletePastChat: { id: string }
		loadPastChat: { id: string }
	}>()

	const { loading, currentReply } = getContext<AIChatContext>('AIChatContext')

	export function enableAutomaticScroll() {
		automaticScroll = true
	}

	let automaticScroll = true
	let scrollEl: HTMLDivElement
	async function scrollDown() {
		scrollEl?.scrollTo({
			top: scrollEl.scrollHeight,
			behavior: 'smooth'
		})
	}

	let height = 0
	$: automaticScroll && height && scrollDown()

	$: providerModel = $copilotSessionModel ??
		$copilotInfo.defaultModel ??
		$copilotInfo.aiModels[0] ?? {
			model: 'No model',
			provider: 'No provider'
		}

	function addContextToSelection(contextElement: ContextElement) {
		if (
			!selectedContext.find(
				(c) => c.type === contextElement.type && c.title === contextElement.title
			) &&
			availableContext.find(
				(c) => c.type === contextElement.type && c.title === contextElement.title
			)
		) {
			selectedContext = [...selectedContext, contextElement]
		}
	}
</script>

<div class="flex flex-col h-full">
	<div
		class="flex flex-row items-center justify-between gap-2 p-2 border-b border-gray-200 dark:border-gray-600"
	>
		<div class="flex flex-row items-center gap-2">
			<slot name="header-left" />
			<p class="text-sm font-semibold">Chat</p>
		</div>
		<div class="flex flex-row items-center gap-2">
			<Popover>
				<svelte:fragment slot="trigger">
					<Button
						on:click={() => {}}
						title="History"
						size="md"
						btnClasses="!p-1"
						startIcon={{ icon: HistoryIcon }}
						iconOnly
						variant="border"
						color="light"
						propagateEvent
					/>
				</svelte:fragment>
				<svelte:fragment slot="content" let:close>
					<div class="p-1 overflow-y-auto max-h-[300px]">
						{#if pastChats.length === 0}
							<div class="text-center text-tertiary text-xs">No history</div>
						{:else}
							<div class="flex flex-col">
								{#each pastChats as chat}
									<button
										class="text-left flex flex-row items-center gap-2 justify-between hover:bg-gray-100 dark:hover:bg-gray-700 rounded-md p-1"
										on:click={() => {
											dispatch('loadPastChat', { id: chat.id })
											close()
										}}
									>
										<div
											class="text-xs font-medium w-48 text-ellipsis overflow-hidden whitespace-nowrap flex-1"
											title={chat.title}
										>
											{chat.title}
										</div>
										<Button
											iconOnly
											size="xs2"
											btnClasses="!p-1"
											color="light"
											variant="border"
											startIcon={{ icon: X }}
											on:click={() => {
												dispatch('deletePastChat', { id: chat.id })
											}}
										/>
									</button>
								{/each}
							</div>
						{/if}
					</div>
				</svelte:fragment>
			</Popover>
			<Button
				title="New chat"
				on:click={() => {
					dispatch('saveAndClear')
				}}
				size="md"
				btnClasses="!p-1"
				startIcon={{ icon: Plus }}
				iconOnly
				variant="border"
				color="light"
			/>
			<slot name="header-right" />
		</div>
	</div>
	{#if messages.length > 0}
		<div
			class="h-full overflow-y-scroll pt-2"
			bind:this={scrollEl}
			on:wheel={(e) => {
				automaticScroll = false
			}}
		>
			<div class="flex flex-col" bind:clientHeight={height}>
				{#each messages as message}
					{#if message.role === 'user' && message.contextElements}
						<div class="flex flex-row gap-1 mb-1 overflow-scroll no-scrollbar px-2">
							{#each message.contextElements as element}
								<ContextElementBadge contextElement={element} />
							{/each}
						</div>
					{/if}
					<div
						class={twMerge(
							'text-sm py-1 mx-2',
							message.role === 'user' &&
								'px-2 border border-gray-300 dark:border-gray-600 bg-gray-50 dark:bg-gray-900 rounded-lg mb-2',
							message.role === 'assistant' && 'px-[1px] mb-6'
						)}
					>
						{#if message.role === 'assistant'}
							<AssistantMessage {message} />
						{:else}
							{message.content}
						{/if}
					</div>
				{/each}
				{#if $loading && !$currentReply}
					<div class="mb-6 py-1 px-2">
						<Loader2 class="animate-spin" />
					</div>
				{/if}
			</div>
		</div>
	{/if}

	<div class:border-t={messages.length > 0}>
		<div class="flex flex-row gap-1 mb-1 overflow-scroll pt-2 px-2 no-scrollbar">
			<Popover>
				<svelte:fragment slot="trigger">
					<div
						class="border rounded-md px-1 py-0.5 font-normal text-tertiary text-xs hover:bg-surface-hover"
						>@</div
					>
				</svelte:fragment>
				<svelte:fragment slot="content" let:close>
					<AvailableContextList
						{availableContext}
						{selectedContext}
						onSelect={(element) => {
							addContextToSelection(element)
							close()
						}}
					/>
				</svelte:fragment>
			</Popover>
			{#each selectedContext as element}
				{@const contextElement = availableContext.find(
					(c) => c.type === element.type && c.title === element.title
				)}
				{#if contextElement}
					<ContextElementBadge
						{contextElement}
						deletable
						on:delete={() => {
							selectedContext = selectedContext.filter(
								(c) => c.type !== element.type || c.title !== element.title
							)
						}}
					/>
				{/if}
			{/each}
		</div>
<<<<<<< HEAD
		<div class="px-2 scroll-pb-2">
			<textarea
				on:keypress={(e) => {
					if (e.key === 'Enter' && !e.shiftKey) {
						e.preventDefault()
						dispatch('sendRequest')
					}
				}}
				bind:value={instructions}
				use:autosize
				rows={3}
				placeholder={messages.length > 0 ? 'Ask followup' : 'Ask anything'}
				class="resize-none"
			></textarea>
=======
		<ContextTextarea
			{instructions}
			{availableContext}
			{selectedContext}
			isFirstMessage={messages.length === 0}
			on:addContext={(e) => addContextToSelection(e.detail.contextElement)}
			on:sendRequest={() => dispatch('sendRequest')}
			on:updateInstructions={(e) => (instructions = e.detail.value)}
		/>
>>>>>>> 7083efd0

		<div class="flex flex-row justify-end items-center gap-2 px-0.5">
			<div class="min-w-0">
				<Popover disablePopup={$copilotInfo.aiModels.length <= 1} class="max-w-full">
					<svelte:fragment slot="trigger">
						<div class="text-tertiary text-xs flex flex-row items-center gap-0.5 font-normal">
							<span class="truncate">{providerModel.model}</span>
							{#if $copilotInfo.aiModels.length > 1}
								<div class="shrink-0">
									<ChevronDown size={16} />
								</div>
							{/if}
						</div>
					</svelte:fragment>
					<svelte:fragment slot="content" let:close>
						<div class="flex flex-col gap-1 p-1 min-w-24">
							{#each $copilotInfo.aiModels.filter((m) => m.model !== providerModel.model) as providerModel}
								<button
									class="text-left text-xs hover:bg-surface-hover rounded-md p-1 font-normal"
									on:click={() => {
										$copilotSessionModel = providerModel
										storeLocalSetting(COPILOT_SESSION_MODEL_SETTING_NAME, providerModel.model)
										storeLocalSetting(COPILOT_SESSION_PROVIDER_SETTING_NAME, providerModel.provider)
										close()
									}}
								>
									{providerModel.model}
								</button>
							{/each}
						</div>
					</svelte:fragment>
				</Popover>
			</div>
		</div>
	</div>
</div><|MERGE_RESOLUTION|>--- conflicted
+++ resolved
@@ -223,22 +223,6 @@
 				{/if}
 			{/each}
 		</div>
-<<<<<<< HEAD
-		<div class="px-2 scroll-pb-2">
-			<textarea
-				on:keypress={(e) => {
-					if (e.key === 'Enter' && !e.shiftKey) {
-						e.preventDefault()
-						dispatch('sendRequest')
-					}
-				}}
-				bind:value={instructions}
-				use:autosize
-				rows={3}
-				placeholder={messages.length > 0 ? 'Ask followup' : 'Ask anything'}
-				class="resize-none"
-			></textarea>
-=======
 		<ContextTextarea
 			{instructions}
 			{availableContext}
@@ -248,7 +232,6 @@
 			on:sendRequest={() => dispatch('sendRequest')}
 			on:updateInstructions={(e) => (instructions = e.detail.value)}
 		/>
->>>>>>> 7083efd0
 
 		<div class="flex flex-row justify-end items-center gap-2 px-0.5">
 			<div class="min-w-0">
