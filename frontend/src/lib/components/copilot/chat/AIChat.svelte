--- conflicted
+++ resolved
@@ -58,40 +58,7 @@
 	}
 
 	export function addSelectedLinesToContext(lines: string, startLine: number, endLine: number) {
-<<<<<<< HEAD
-		$chatMode = 'script'
-		contextManager?.addSelectedLinesToContext(lines, startLine, endLine)
-	}
-
-	export function fix() {
-		$chatMode = 'script'
-		instructions = 'Fix the error'
-		contextManager?.setFixContext()
-		sendRequest()
-	}
-
-	export function askAi(
-		prompt: string,
-		options: { withCode?: boolean; withDiff?: boolean } = {
-			withCode: true,
-			withDiff: false
-		}
-	) {
-		if (!scriptOptions) {
-			throw new Error('No script options passed')
-		}
-		instructions = prompt
-		contextManager.setAskAiContext(options)
-		sendRequest({
-			removeDiff: options.withDiff,
-			addBackCode: options.withCode === false
-		})
-		if (options.withDiff) {
-			showDiffMode()
-		}
-=======
 		aiChatManager.contextManager.addSelectedLinesToContext(lines, startLine, endLine)
->>>>>>> cbba8297
 	}
 
 	export function focusTextArea() {
