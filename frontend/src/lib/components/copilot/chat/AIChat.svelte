--- conflicted
+++ resolved
@@ -96,13 +96,9 @@
 		db: { schema: DBSchema; resource: string } | undefined,
 		providerModel: AIProviderModel | undefined,
 		dbSchemas: DBSchemas,
-<<<<<<< HEAD
-		workspace?: string,
+		dbResources: ListResourceResponse,
 		diffWithLastSaved?: Change[] | undefined,
 		diffWithLastDeployed?: Change[] | undefined
-=======
-		dbResources: ListResourceResponse
->>>>>>> 06019a44
 	) {
 		if (!contextCodePath) {
 			return
@@ -116,7 +112,7 @@
 					lang
 				}
 			]
-<<<<<<< HEAD
+
 			if (diffWithLastSaved && diffWithLastSaved.filter((d) => d.added || d.removed).length > 0) {
 				newAvailableContext.push({
 					type: 'diff',
@@ -124,6 +120,7 @@
 					content: JSON.stringify(diffWithLastSaved)
 				})
 			}
+
 			if (
 				diffWithLastDeployed &&
 				diffWithLastDeployed.filter((d) => d.added || d.removed).length > 0
@@ -134,17 +131,9 @@
 					content: JSON.stringify(diffWithLastDeployed)
 				})
 			}
-			if (workspace && !providerModel?.model.endsWith('/thinking')) {
-				// Make all dbs in the workspace available
-				const dbs = await ResourceService.listResource({
-					workspace: workspace,
-					resourceType: SQLSchemaLanguages.join(',')
-				})
-				for (const d of dbs) {
-=======
+
 			if (!providerModel?.model.endsWith('/thinking')) {
 				for (const d of dbResources) {
->>>>>>> 06019a44
 					const loadedSchema = dbSchemas[d.path]
 					newAvailableContext.push({
 						type: 'db',
@@ -236,13 +225,9 @@
 		db,
 		$copilotSessionModel,
 		$dbSchemas,
-<<<<<<< HEAD
-		$workspaceStore,
+		dbResources,
 		diffWithLastSaved,
 		diffWithLastDeployed
-=======
-		dbResources
->>>>>>> 06019a44
 	)
 
 	let instructions = ''
