--- conflicted
+++ resolved
@@ -96,13 +96,9 @@
 		db: { schema: DBSchema; resource: string } | undefined,
 		providerModel: AIProviderModel | undefined,
 		dbSchemas: DBSchemas,
-<<<<<<< HEAD
 		dbResources: ListResourceResponse,
 		diffWithLastSaved?: Change[] | undefined,
 		diffWithLastDeployed?: Change[] | undefined
-=======
-		dbResources: ListResourceResponse
->>>>>>> f7c86549
 	) {
 		if (!contextCodePath) {
 			return
@@ -240,13 +236,9 @@
 		db,
 		$copilotSessionModel,
 		$dbSchemas,
-<<<<<<< HEAD
 		dbResources,
 		diffWithLastSaved,
 		diffWithLastDeployed
-=======
-		dbResources
->>>>>>> f7c86549
 	)
 
 	let instructions = ''
@@ -309,20 +301,12 @@
 				{
 					role: 'user',
 					content: instructions,
-<<<<<<< HEAD
 					contextElements: oldSelectedContext
-=======
-					contextElements: selectedContext
->>>>>>> f7c86549
 				}
 			]
 			const oldInstructions = instructions
 			instructions = ''
-<<<<<<< HEAD
 			const userMessage = await prepareUserMessage(oldInstructions, lang, oldSelectedContext)
-=======
-			const userMessage = await prepareUserMessage(oldInstructions, lang, selectedContext)
->>>>>>> f7c86549
 
 			messages.push({ role: 'user', content: userMessage })
 			await saveChat()
@@ -332,11 +316,7 @@
 				messages,
 				abortController,
 				lang,
-<<<<<<< HEAD
 				oldSelectedContext.filter((c) => c.type === 'db').length > 0,
-=======
-				selectedContext.filter((c) => c.type === 'db').length > 0,
->>>>>>> f7c86549
 				(token) => currentReply.update((prev) => prev + token)
 			)
 
@@ -426,7 +406,6 @@
 		}
 
 		sendRequest()
-<<<<<<< HEAD
 	}
 
 	export function askAiAboutChanges(prompt: string) {
@@ -449,8 +428,6 @@
 			removeDiff: true
 		})
 		dispatch('reviewChanges')
-=======
->>>>>>> f7c86549
 	}
 
 	interface ChatSchema extends IDBSchema {
