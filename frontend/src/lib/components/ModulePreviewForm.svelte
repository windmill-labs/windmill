<script lang="ts">
	import type { Schema } from '$lib/common'

	import { allTrue } from '$lib/utils'
	import { RefreshCw } from 'lucide-svelte'
	import ArgInput from './ArgInput.svelte'
	import { Button } from './common'
	import { getContext, untrack } from 'svelte'
	import type { FlowEditorContext } from './flows/types'
	import { evalValue } from './flows/utils'
	import type { FlowModule } from '$lib/gen'
	import type { PickableProperties } from './flows/previousResults'
	import type SimpleEditor from './SimpleEditor.svelte'
	import { getResourceTypes } from './resourceTypesStore'
	import { twMerge } from 'tailwind-merge'

	interface Props {
		schema: Schema | { properties?: Record<string, any>; required?: string[] }
		mod: FlowModule
		pickableProperties: PickableProperties | undefined
		isValid?: boolean
		autofocus?: boolean
		focusArg?: string
	}

	let {
		schema,
		mod,
		pickableProperties,
		isValid = $bindable(true),
		autofocus = false,
		focusArg = undefined
	}: Props = $props()

	const { stepsInputArgs, flowStateStore, flowStore, previewArgs } =
		getContext<FlowEditorContext>('FlowEditorContext')

	let inputCheck: { [id: string]: boolean } = $state({})
	$effect(() => {
		isValid = allTrue(inputCheck) ?? false
	})

	let keys: string[] = $state([])
	$effect(() => {
		let lkeys = Object.keys(schema?.properties ?? {})
		if (schema?.properties && JSON.stringify(lkeys) != JSON.stringify(keys)) {
			keys = lkeys
			untrack(() => stepsInputArgs?.removeExtraKey(mod.id, keys))
		}
	})

	function plugIt(argName: string) {
		stepsInputArgs?.setEvaluatedStepArg(
			mod.id,
			argName,
			$state.snapshot(evalValue(argName, mod, pickableProperties, true))
		)
	}

	let editor: Record<string, SimpleEditor | undefined> = $state({})

	// Animation and highlighting for focusArg
	let animateArg: string | undefined = $state(undefined)
	$effect(() => {
		if (focusArg) {
			// Add a slight delay to ensure the form is rendered
			setTimeout(() => {
				const argElement = document.querySelector(`[data-arg="${focusArg}"]`)
				if (argElement) {
					// Add highlight animation
					animateArg = focusArg
					argElement.scrollIntoView({ behavior: 'smooth', block: 'center' })

					// Focus the input if it exists
					const input = argElement.querySelector('input, textarea, select') as
						| HTMLInputElement
						| HTMLTextAreaElement
						| HTMLSelectElement
						| null
					if (input) {
						input.focus()
					}

					// Remove highlight after animation
					setTimeout(() => {
						animateArg = undefined
					}, 2000)
				}
			}, 200)
		}
	})

	let resourceTypes: string[] | undefined = $state(undefined)

	async function loadResourceTypes() {
		resourceTypes = await getResourceTypes()
	}

	loadResourceTypes()

<<<<<<< HEAD
	onMount(() => {
		if (!stepsInputArgs) {
			sendUserToast('testSteps module not initialized. Preview will not work.', true)
		}
		stepsInputArgs?.updateStepArgs(mod.id, flowStateStore.val, flowStore?.val, previewArgs?.val)
=======
	let initialized = $state(false)

	$effect.pre(() => {
		if (!initialized) {
			if (testSteps) {
				testSteps?.updateStepArgs(mod.id, flowStateStore.val, flowStore?.val, previewArgs?.val)
				initialized = true
			}
		}
>>>>>>> 8d31c2ab
	})
</script>

<div class="w-full pt-2" data-popover>
<<<<<<< HEAD
	{#if keys.length > 0}
		{#each keys as argName, i (argName)}
			{#if Object.keys(schema.properties ?? {}).includes(argName)}
				<div
					class={twMerge(
						'flex gap-2',
						animateArg === argName && 'animate-pulse ring-2 ring-offset-2 ring-blue-500 rounded'
					)}
					data-arg={argName}
				>
					{#if schema?.properties?.[argName]}
						<ArgInput
							{resourceTypes}
							minW={false}
							autofocus={autofocus && !focusArg && i == 0}
							label={argName}
							description={schema.properties[argName].description}
							bind:value={
								() => stepsInputArgs?.getStepInputArgs(mod.id, argName),
								(v) => stepsInputArgs?.setStepInputArgs(mod.id, argName, v)
							}
							type={schema.properties[argName].type}
							oneOf={schema.properties[argName].oneOf}
							required={schema?.required?.includes(argName)}
							pattern={schema.properties[argName].pattern}
							bind:editor={editor[argName]}
							bind:valid={inputCheck[argName]}
							defaultValue={schema.properties[argName].default}
							enum_={schema.properties[argName].enum}
							format={schema.properties[argName].format}
							contentEncoding={schema.properties[argName].contentEncoding}
							properties={schema.properties[argName].properties}
							nestedRequired={schema.properties[argName].required}
							itemsType={schema.properties[argName].items}
							extra={schema.properties[argName]}
							nullable={schema.properties[argName].nullable}
							title={schema.properties[argName].title}
							placeholder={schema.properties[argName].placeholder}
						/>
					{/if}
					{#if stepsInputArgs?.isArgManuallySet(mod.id, argName)}
						<div class="pt-6 mt-0.5">
							<Button
								on:click={() => {
									plugIt(argName)
								}}
								size="sm"
								variant="border"
								color="light"
								title="Re-evaluate input step"><RefreshCw size={14} /></Button
							>
						</div>
					{/if}
				</div>
			{/if}
		{/each}
=======
	{#if initialized}
		{#if keys.length > 0}
			{#each keys as argName, i (argName)}
				{#if Object.keys(schema.properties ?? {}).includes(argName)}
					<div
						class={twMerge(
							'flex gap-2',
							animateArg === argName && 'animate-pulse ring-2 ring-offset-2 ring-blue-500 rounded'
						)}
						data-arg={argName}
					>
						{#if schema?.properties?.[argName]}
							<ArgInput
								{resourceTypes}
								minW={false}
								autofocus={autofocus && !focusArg && i == 0}
								label={argName}
								description={schema.properties[argName].description}
								bind:value={
									() => testSteps?.getStepInputArgs(mod.id, argName),
									(v) => testSteps?.setStepInputArgs(mod.id, argName, v)
								}
								type={schema.properties[argName].type}
								oneOf={schema.properties[argName].oneOf}
								required={schema?.required?.includes(argName)}
								pattern={schema.properties[argName].pattern}
								bind:editor={editor[argName]}
								bind:valid={inputCheck[argName]}
								defaultValue={schema.properties[argName].default}
								enum_={schema.properties[argName].enum}
								format={schema.properties[argName].format}
								contentEncoding={schema.properties[argName].contentEncoding}
								properties={schema.properties[argName].properties}
								nestedRequired={schema.properties[argName].required}
								itemsType={schema.properties[argName].items}
								extra={schema.properties[argName]}
								nullable={schema.properties[argName].nullable}
								title={schema.properties[argName].title}
								placeholder={schema.properties[argName].placeholder}
							/>
						{/if}
						{#if testSteps?.isArgManuallySet(mod.id, argName)}
							<div class="pt-6 mt-0.5">
								<Button
									on:click={() => {
										plugIt(argName)
									}}
									size="sm"
									variant="border"
									color="light"
									title="Re-evaluate input step"><RefreshCw size={14} /></Button
								>
							</div>
						{/if}
					</div>
				{/if}
			{/each}
		{/if}
	{:else}
		<div class="text-center text-sm text-tertiary"> Loading test step arguments... </div>
>>>>>>> 8d31c2ab
	{/if}
</div><|MERGE_RESOLUTION|>--- conflicted
+++ resolved
@@ -98,85 +98,19 @@
 
 	loadResourceTypes()
 
-<<<<<<< HEAD
-	onMount(() => {
-		if (!stepsInputArgs) {
-			sendUserToast('testSteps module not initialized. Preview will not work.', true)
-		}
-		stepsInputArgs?.updateStepArgs(mod.id, flowStateStore.val, flowStore?.val, previewArgs?.val)
-=======
 	let initialized = $state(false)
 
 	$effect.pre(() => {
 		if (!initialized) {
-			if (testSteps) {
-				testSteps?.updateStepArgs(mod.id, flowStateStore.val, flowStore?.val, previewArgs?.val)
+			if (stepsInputArgs) {
+				stepsInputArgs?.updateStepArgs(mod.id, flowStateStore.val, flowStore?.val, previewArgs?.val)
 				initialized = true
 			}
 		}
->>>>>>> 8d31c2ab
 	})
 </script>
 
 <div class="w-full pt-2" data-popover>
-<<<<<<< HEAD
-	{#if keys.length > 0}
-		{#each keys as argName, i (argName)}
-			{#if Object.keys(schema.properties ?? {}).includes(argName)}
-				<div
-					class={twMerge(
-						'flex gap-2',
-						animateArg === argName && 'animate-pulse ring-2 ring-offset-2 ring-blue-500 rounded'
-					)}
-					data-arg={argName}
-				>
-					{#if schema?.properties?.[argName]}
-						<ArgInput
-							{resourceTypes}
-							minW={false}
-							autofocus={autofocus && !focusArg && i == 0}
-							label={argName}
-							description={schema.properties[argName].description}
-							bind:value={
-								() => stepsInputArgs?.getStepInputArgs(mod.id, argName),
-								(v) => stepsInputArgs?.setStepInputArgs(mod.id, argName, v)
-							}
-							type={schema.properties[argName].type}
-							oneOf={schema.properties[argName].oneOf}
-							required={schema?.required?.includes(argName)}
-							pattern={schema.properties[argName].pattern}
-							bind:editor={editor[argName]}
-							bind:valid={inputCheck[argName]}
-							defaultValue={schema.properties[argName].default}
-							enum_={schema.properties[argName].enum}
-							format={schema.properties[argName].format}
-							contentEncoding={schema.properties[argName].contentEncoding}
-							properties={schema.properties[argName].properties}
-							nestedRequired={schema.properties[argName].required}
-							itemsType={schema.properties[argName].items}
-							extra={schema.properties[argName]}
-							nullable={schema.properties[argName].nullable}
-							title={schema.properties[argName].title}
-							placeholder={schema.properties[argName].placeholder}
-						/>
-					{/if}
-					{#if stepsInputArgs?.isArgManuallySet(mod.id, argName)}
-						<div class="pt-6 mt-0.5">
-							<Button
-								on:click={() => {
-									plugIt(argName)
-								}}
-								size="sm"
-								variant="border"
-								color="light"
-								title="Re-evaluate input step"><RefreshCw size={14} /></Button
-							>
-						</div>
-					{/if}
-				</div>
-			{/if}
-		{/each}
-=======
 	{#if initialized}
 		{#if keys.length > 0}
 			{#each keys as argName, i (argName)}
@@ -196,8 +130,8 @@
 								label={argName}
 								description={schema.properties[argName].description}
 								bind:value={
-									() => testSteps?.getStepInputArgs(mod.id, argName),
-									(v) => testSteps?.setStepInputArgs(mod.id, argName, v)
+									() => stepsInputArgs?.getStepInputArgs(mod.id, argName),
+									(v) => stepsInputArgs?.setStepInputArgs(mod.id, argName, v)
 								}
 								type={schema.properties[argName].type}
 								oneOf={schema.properties[argName].oneOf}
@@ -218,7 +152,7 @@
 								placeholder={schema.properties[argName].placeholder}
 							/>
 						{/if}
-						{#if testSteps?.isArgManuallySet(mod.id, argName)}
+						{#if stepsInputArgs?.isArgManuallySet(mod.id, argName)}
 							<div class="pt-6 mt-0.5">
 								<Button
 									on:click={() => {
@@ -237,6 +171,5 @@
 		{/if}
 	{:else}
 		<div class="text-center text-sm text-tertiary"> Loading test step arguments... </div>
->>>>>>> 8d31c2ab
 	{/if}
 </div>