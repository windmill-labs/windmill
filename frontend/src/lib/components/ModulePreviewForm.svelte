--- conflicted
+++ resolved
@@ -102,12 +102,7 @@
 		if (!stepsInputArgs) {
 			sendUserToast('testSteps module not initialized. Preview will not work.', true)
 		}
-<<<<<<< HEAD
 		stepsInputArgs?.updateStepArgs(mod.id, flowStateStore.val, flowStore?.val, previewArgs?.val)
-		args = stepsInputArgs?.getStepArgs(mod.id)
-=======
-		testSteps?.updateStepArgs(mod.id, flowStateStore.val, flowStore?.val, previewArgs?.val)
->>>>>>> 97ed4a53
 	})
 </script>
 
@@ -130,8 +125,8 @@
 							label={argName}
 							description={schema.properties[argName].description}
 							bind:value={
-								() => testSteps?.getStepInputArgs(mod.id, argName),
-								(v) => testSteps?.setStepInputArgs(mod.id, argName, v)
+								() => stepsInputArgs?.getStepInputArgs(mod.id, argName),
+								(v) => stepsInputArgs?.setStepInputArgs(mod.id, argName, v)
 							}
 							type={schema.properties[argName].type}
 							oneOf={schema.properties[argName].oneOf}
