--- conflicted
+++ resolved
@@ -14,22 +14,14 @@
 	import Label from '$lib/components/Label.svelte'
 	import ToggleButton from '../common/toggleButton-v2/ToggleButton.svelte'
 	import ToggleButtonGroup from '../common/toggleButton-v2/ToggleButtonGroup.svelte'
-<<<<<<< HEAD
-	import { isCloudHosted } from '$lib/cloud'
-	import { base } from '$lib/base'
-=======
->>>>>>> 2a44cf37
 	import S3FilePicker from '../S3FilePicker.svelte'
 	import Toggle from '../Toggle.svelte'
 	import JsonEditor from '../apps/editor/settingsPanel/inputEditor/JsonEditor.svelte'
 	import FileUpload from '../common/fileUpload/FileUpload.svelte'
 	import SimpleEditor from '../SimpleEditor.svelte'
-<<<<<<< HEAD
 	import { json } from 'svelte-highlight/languages'
 	import { Highlight } from 'svelte-highlight'
-=======
 	import RouteEditorConfigSection from './RouteEditorConfigSection.svelte'
->>>>>>> 2a44cf37
 
 	let is_flow: boolean = false
 	let initialPath = ''
@@ -175,13 +167,7 @@
 
 	let dirtyPath = false
 
-<<<<<<< HEAD
-	$: fullRoute = `${window.location.origin}${base}/api/r/${
-		isCloudHosted() ? $workspaceStore + '/' : ''
-	}${route_path}`
-=======
 	let args: Record<string, any> = { route_path: '' }
->>>>>>> 2a44cf37
 
 	$: args && (route_path = args.route_path)
 </script>
