--- conflicted
+++ resolved
@@ -30,11 +30,8 @@
 	export let canEdit = false
 	export let fullHeight = true
 	export let limitPayloadSize = false
-<<<<<<< HEAD
 	export let noBorder = false
-=======
 	export let captureActiveIndicator: boolean | undefined = undefined
->>>>>>> c41c1eb5
 
 	let selected: number | undefined = undefined
 	let testKind: 'preprocessor' | 'main' = 'main'
@@ -257,11 +254,8 @@
 			on:error={(e) => handleError(e.detail)}
 			on:select={(e) => handleSelect(e.detail)}
 			bind:length={capturesLength}
-<<<<<<< HEAD
 			{noBorder}
-=======
 			neverShowLoader={captureActiveIndicator !== undefined}
->>>>>>> c41c1eb5
 		>
 			<svelte:fragment slot="columns">
 				<colgroup>
@@ -378,11 +372,7 @@
 				</SchemaPickerRow>
 			</svelte:fragment>
 			<svelte:fragment slot="empty">
-<<<<<<< HEAD
 				<div class="text-center text-xs text-tertiary py-2">No captures yet</div>
-=======
-				<div class="text-center text-xs text-tertiary my-2">No captures yet</div>
->>>>>>> c41c1eb5
 			</svelte:fragment>
 		</InfiniteList>
 	</div>
