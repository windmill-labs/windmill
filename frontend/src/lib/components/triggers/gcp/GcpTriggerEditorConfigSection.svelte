<script lang="ts">
	import Section from '$lib/components/Section.svelte'
	import Required from '$lib/components/Required.svelte'
	import ResourcePicker from '$lib/components/ResourcePicker.svelte'
	import { emptyStringTrimmed, sendUserToast } from '$lib/utils'
	import TestTriggerConnection from '../TestTriggerConnection.svelte'
	import Subsection from '$lib/components/Subsection.svelte'
	import {
		GcpTriggerService,
		type DeliveryType,
		type PushConfig,
		type SubscriptionMode
	} from '$lib/gen'
	import ToggleButtonGroup from '$lib/components/common/toggleButton-v2/ToggleButtonGroup.svelte'
	import ToggleButton from '$lib/components/common/toggleButton-v2/ToggleButton.svelte'
	import { base } from '$lib/base'
	import Toggle from '$lib/components/Toggle.svelte'
	import { workspaceStore } from '$lib/stores'

	import { Button, Url } from '$lib/components/common'
	import { RefreshCw } from 'lucide-svelte'
	import Alert from '$lib/components/common/alert/Alert.svelte'
	import TestingBadge from '../testingBadge.svelte'
	import Select from '$lib/components/Select.svelte'

	export let can_write: boolean = false
	export let headless: boolean = false
	export let isValid: boolean = false
	export let gcp_resource_path = ''
	export let subscription_id = ''
	export let topic_id = ''
	export let delivery_type: DeliveryType | undefined = 'pull'
	export let delivery_config: PushConfig | undefined
	export let subscription_mode: SubscriptionMode = 'create_update'
	export let base_endpoint: string = getBaseUrl()
	export let path = ''
	export let showTestingBadge: boolean = false

	let topic_items: string[] = []
	let subscription_items: string[] = []
<<<<<<< HEAD
=======
	let darkMode = false
	let loadingTopic = false
	let loadingSubscription = false
>>>>>>> 64f35d05

	const DEFAULT_PUSH_CONFIG: PushConfig = {
		audience: getBaseUrl(),
		authenticate: false
	}

	async function loadAllPubSubTopicsFromProject() {
		if (!emptyStringTrimmed(gcp_resource_path)) {
			try {
				loadingTopic = true
				topic_items = await GcpTriggerService.listGoogleTopics({
					workspace: $workspaceStore!,
					path: gcp_resource_path
				})
			} catch (error) {
				sendUserToast(error.body, true)
			}
			loadingTopic = false
		}
	}

	async function loadAllSubscriptionFromGooglePubSubTopic() {
		if (!emptyStringTrimmed(gcp_resource_path) && !emptyStringTrimmed(topic_id)) {
			try {
				loadingSubscription = true
				subscription_items = await GcpTriggerService.listAllTgoogleTopicSubscriptions({
					workspace: $workspaceStore!,
					path: gcp_resource_path,
					requestBody: {
						topic_id
					}
				})
			} catch (error) {
				sendUserToast(error.body, true)
			}
			loadingSubscription = false
		}
	}

	export let cloud_subscription_id = ''
	export let create_update_subscription_id = ''

	$: isValid =
		!emptyStringTrimmed(gcp_resource_path) &&
		!emptyStringTrimmed(topic_id) &&
		!emptyStringTrimmed(subscription_id)
	$: if (!delivery_type) {
		delivery_type = 'pull'
	}
	$: if (!delivery_config) {
		delivery_config = DEFAULT_PUSH_CONFIG
	}

	function getBaseUrl() {
		return `${window.location.origin}${base}/api/gcp/w/${$workspaceStore!}`
	}

	$: !base_endpoint && (base_endpoint = getBaseUrl())

	$: {
		if (emptyStringTrimmed(subscription_id) && !emptyStringTrimmed(path)) {
			subscription_id = `windmill-${$workspaceStore!}-${path.replaceAll('/', '_')}`
		}
	}
</script>

<div>
	<Section label="GCP Pub/Sub" {headless}>
		<svelte:fragment slot="header">
			{#if showTestingBadge}
				<TestingBadge />
			{/if}
		</svelte:fragment>
		<div class="flex flex-col w-full gap-4">
			<Subsection label="Connection setup">
				<div class="flex flex-col gap-1 mt-2">
					<ResourcePicker
						on:change={() => {
							loadAllPubSubTopicsFromProject()
						}}
						resourceType="gcloud"
						bind:value={gcp_resource_path}
					/>
					{#if !emptyStringTrimmed(gcp_resource_path)}
						<TestTriggerConnection kind="gcp" args={{ gcp_resource_path }} />
					{/if}
				</div>
			</Subsection>

<<<<<<< HEAD
			<div class="flex flex-col gap-1">
				<Subsection
					label="Topic"
					tooltip="Select the Pub/Sub topic that this subscription will be attached to. Messages published to this topic will be delivered to your subscription."
				>
					<div class="flex gap-1 mt-2">
						<Select
							disablePortal
							clearable
							class="grow shrink"
							bind:value={
								() => topic_id,
								(t) => {
									topic_id = t
									loadAllSubscriptionFromGooglePubSubTopic()
								}
							}
							items={topic_items.map((value) => ({ value }))}
							placeholder="Choose a topic"
						/>
						<Button
							disabled={!can_write}
							variant="border"
							color="light"
							wrapperClasses="self-stretch"
							on:click={loadAllPubSubTopicsFromProject}
							startIcon={{ icon: RefreshCw }}
							iconOnly
						/>
					</div>
				</Subsection>
			</div>
=======
			{#if gcp_resource_path}
				<div class="flex flex-col gap-1">
					<Subsection
						label="Topic"
						tooltip="Select the Pub/Sub topic that this subscription will be attached to. Messages published to this topic will be delivered to your subscription."
					>
						<div class="flex flex-row gap-1 mt-2">
							<Select
								loading={loadingTopic}
								class="grow shrink max-w-full"
								on:change={(e) => {
									topic_id = e.detail.value
									loadAllSubscriptionFromGooglePubSubTopic()
								}}
								on:clear={() => {
									topic_id = ''
								}}
								value={topic_id}
								items={topic_items}
								placeholder="Choose a topic"
								inputStyles={SELECT_INPUT_DEFAULT_STYLE.inputStyles}
								containerStyles={darkMode
									? SELECT_INPUT_DEFAULT_STYLE.containerStylesDark
									: SELECT_INPUT_DEFAULT_STYLE.containerStyles}
								portal={false}
							/>
							<Button
								disabled={!can_write}
								variant="border"
								color="light"
								wrapperClasses="self-stretch"
								on:click={loadAllPubSubTopicsFromProject}
								startIcon={{ icon: RefreshCw }}
								iconOnly
							/>
						</div>
					</Subsection>
				</div>
			{/if}
>>>>>>> 64f35d05
			{#if !emptyStringTrimmed(gcp_resource_path) && !emptyStringTrimmed(topic_id)}
				<Section
					label="Subscription"
					tooltip="Choose whether to create or update a Pub/Sub subscription, or link an existing one from your Google Cloud project."
					documentationLink="https://www.windmill.dev/docs/core_concepts/gcp_triggers#subscription-setup"
				>
					<div class="flex flex-col gap-3">
						<ToggleButtonGroup
							bind:selected={subscription_mode}
							on:selected={(e) => {
								if (e.detail === 'existing' && subscription_items.length === 0) {
									loadAllSubscriptionFromGooglePubSubTopic()
								}
							}}
							let:item
						>
							<ToggleButton
								label="Create/Update"
								value="create_update"
								tooltip="Create a new subscription or update an existing one with custom settings"
								showTooltipIcon
								{item}
							/>
							<ToggleButton
								label="Existing subscription"
								value="existing"
								tooltip="Select an existing subscription from GCP Pub/Sub"
								showTooltipIcon
								{item}
							/>
						</ToggleButtonGroup>

						{#if subscription_mode === 'create_update'}
							<Subsection
								label="Subscription id"
								tooltip="The unique identifier for the Pub/Sub subscription."
							>
								<div class="mt-2">
									<input
										type="text"
										autocomplete="off"
										placeholder="Enter subscription ID (leave empty to auto-generate)"
										bind:value={create_update_subscription_id}
										on:input={(event) => {
											subscription_id = event?.currentTarget.value
										}}
									/>
								</div>
							</Subsection>
							<div class="flex flex-col gap-2">
								<Subsection
									label="Delivery type"
									tooltip="Select the delivery type for the Pub/Sub subscription. If the subscription already exists and you want to keep it as-is, choose the same delivery type as in Google Cloud. You can switch the type here if the API allows it — otherwise, make the change directly in Google Cloud."
								>
									<div class="flex flex-col gap-2 mt-2">
										<ToggleButtonGroup bind:selected={delivery_type} let:item>
											<ToggleButton
												label="Pull"
												tooltip="Create a subscription where your service will pull messages from the queue. Suitable for services that periodically check for new messages."
												value="pull"
												showTooltipIcon
												{item}
											/>
											<ToggleButton
												label="Push"
												tooltip="Windmill will auto-generate a push endpoint for this subscription. You must not modify this endpoint in Google Cloud, as it is managed internally by Windmill."
												showTooltipIcon
												value="push"
												{item}
											/>
										</ToggleButtonGroup>
									</div>
								</Subsection>
								{#if delivery_type === 'push' && delivery_config}
									<div class="flex flex-col gap-3 mt-1">
										<div class="flex gap-2">
											<Url url={`${base_endpoint}/${path}`} label="Production URL" />
										</div>
										<Subsection label="Authenticate">
											<p class="text-xs mb-2 text-tertiary">
												Enable Google Cloud authentication for push delivery using a verified token.<Required
													required={true}
												/>
											</p>
											<Toggle bind:checked={delivery_config.authenticate} />
										</Subsection>
										{#if delivery_config.authenticate}
											<Subsection
												label="Audience"
												tooltip="Provide the expected audience value for verifying OIDC tokens in push requests. If
										left empty, the URL of the endpoint will be used as the default audience"
											>
												<input
													type="text"
													autocomplete="off"
													placeholder="audience"
													bind:value={delivery_config.audience}
													disabled={!can_write}
												/>
											</Subsection>
										{/if}
									</div>
								{/if}
							</div>
						{:else if subscription_mode === 'existing'}
							<div class="flex flex-col gap-3">
								<div class="flex gap-1">
									<Select
<<<<<<< HEAD
										disablePortal
										clearable
										class="grow shrink"
										bind:value={
											() => cloud_subscription_id,
											(t) => ((subscription_id = t), (cloud_subscription_id = t))
										}
										onClear={() => (subscription_id = '')}
										items={subscription_items.map((value) => ({ value }))}
=======
										loading={loadingSubscription}
										class="grow shrink max-w-full"
										on:change={(e) => {
											subscription_id = e.detail.value
											cloud_subscription_id = e.detail.value
										}}
										on:clear={() => {
											subscription_id = ''
										}}
										value={cloud_subscription_id}
										items={subscription_items}
>>>>>>> 64f35d05
										placeholder="Choose a subscription"
									/>
									<Button
										disabled={!can_write}
										variant="border"
										color="light"
										wrapperClasses="self-stretch"
										on:click={loadAllSubscriptionFromGooglePubSubTopic}
										startIcon={{ icon: RefreshCw }}
										iconOnly
									/>
								</div>
								<Alert title="Push Subscription URL Requirements" type="warning">
									If the subscription uses <strong>push delivery</strong>, its endpoint URL must
									match the following format: <strong>{`${base_endpoint}/${path}`}/*</strong>,
									meaning it must start with
									<strong>{`${base_endpoint}/${path}`}</strong> followed by any path segment.
								</Alert>
							</div>
						{/if}
					</div>
				</Section>
			{/if}
		</div>
	</Section>
</div><|MERGE_RESOLUTION|>--- conflicted
+++ resolved
@@ -38,12 +38,8 @@
 
 	let topic_items: string[] = []
 	let subscription_items: string[] = []
-<<<<<<< HEAD
-=======
-	let darkMode = false
 	let loadingTopic = false
 	let loadingSubscription = false
->>>>>>> 64f35d05
 
 	const DEFAULT_PUSH_CONFIG: PushConfig = {
 		audience: getBaseUrl(),
@@ -133,40 +129,6 @@
 				</div>
 			</Subsection>
 
-<<<<<<< HEAD
-			<div class="flex flex-col gap-1">
-				<Subsection
-					label="Topic"
-					tooltip="Select the Pub/Sub topic that this subscription will be attached to. Messages published to this topic will be delivered to your subscription."
-				>
-					<div class="flex gap-1 mt-2">
-						<Select
-							disablePortal
-							clearable
-							class="grow shrink"
-							bind:value={
-								() => topic_id,
-								(t) => {
-									topic_id = t
-									loadAllSubscriptionFromGooglePubSubTopic()
-								}
-							}
-							items={topic_items.map((value) => ({ value }))}
-							placeholder="Choose a topic"
-						/>
-						<Button
-							disabled={!can_write}
-							variant="border"
-							color="light"
-							wrapperClasses="self-stretch"
-							on:click={loadAllPubSubTopicsFromProject}
-							startIcon={{ icon: RefreshCw }}
-							iconOnly
-						/>
-					</div>
-				</Subsection>
-			</div>
-=======
 			{#if gcp_resource_path}
 				<div class="flex flex-col gap-1">
 					<Subsection
@@ -175,23 +137,18 @@
 					>
 						<div class="flex flex-row gap-1 mt-2">
 							<Select
-								loading={loadingTopic}
-								class="grow shrink max-w-full"
-								on:change={(e) => {
-									topic_id = e.detail.value
-									loadAllSubscriptionFromGooglePubSubTopic()
-								}}
-								on:clear={() => {
-									topic_id = ''
-								}}
-								value={topic_id}
-								items={topic_items}
+								disablePortal
+								clearable
+								class="grow shrink"
+								bind:value={
+									() => topic_id,
+									(t) => {
+										topic_id = t
+										loadAllSubscriptionFromGooglePubSubTopic()
+									}
+								}
+								items={topic_items.map((value) => ({ value }))}
 								placeholder="Choose a topic"
-								inputStyles={SELECT_INPUT_DEFAULT_STYLE.inputStyles}
-								containerStyles={darkMode
-									? SELECT_INPUT_DEFAULT_STYLE.containerStylesDark
-									: SELECT_INPUT_DEFAULT_STYLE.containerStyles}
-								portal={false}
 							/>
 							<Button
 								disabled={!can_write}
@@ -206,7 +163,6 @@
 					</Subsection>
 				</div>
 			{/if}
->>>>>>> 64f35d05
 			{#if !emptyStringTrimmed(gcp_resource_path) && !emptyStringTrimmed(topic_id)}
 				<Section
 					label="Subscription"
@@ -315,7 +271,6 @@
 							<div class="flex flex-col gap-3">
 								<div class="flex gap-1">
 									<Select
-<<<<<<< HEAD
 										disablePortal
 										clearable
 										class="grow shrink"
@@ -325,19 +280,6 @@
 										}
 										onClear={() => (subscription_id = '')}
 										items={subscription_items.map((value) => ({ value }))}
-=======
-										loading={loadingSubscription}
-										class="grow shrink max-w-full"
-										on:change={(e) => {
-											subscription_id = e.detail.value
-											cloud_subscription_id = e.detail.value
-										}}
-										on:clear={() => {
-											subscription_id = ''
-										}}
-										value={cloud_subscription_id}
-										items={subscription_items}
->>>>>>> 64f35d05
 										placeholder="Choose a subscription"
 									/>
 									<Button
