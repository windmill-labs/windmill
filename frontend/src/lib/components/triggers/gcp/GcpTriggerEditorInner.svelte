--- conflicted
+++ resolved
@@ -353,12 +353,8 @@
 								btnClasses="ml-4 mt-2"
 								color="dark"
 								size="xs"
-<<<<<<< HEAD
 								disabled={!can_write}
-								href={itemKind === 'flow' ? '/flows/add?hub=68' : '/scripts/add?hub=hub%2F11446'}
-=======
 								href={itemKind === 'flow' ? '/flows/add?hub=68' : '/scripts/add?hub=hub%2F19662'}
->>>>>>> 1c620db0
 								target="_blank">Create from template</Button
 							>
 						{/if}
