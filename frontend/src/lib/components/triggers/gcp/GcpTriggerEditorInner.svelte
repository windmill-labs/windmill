--- conflicted
+++ resolved
@@ -375,14 +375,9 @@
 								btnClasses="ml-4 mt-2"
 								color="dark"
 								size="xs"
-<<<<<<< HEAD
-								href={itemKind === 'flow' ? '/flows/add?hub=68' : '/scripts/add?hub=hub%2F14251'}
-								target="_blank"
-								disabled={!editMode}>Create from template</Button
-=======
+								disabled={!editMode}
 								href={itemKind === 'flow' ? '/flows/add?hub=68' : '/scripts/add?hub=hub%2F11446'}
 								target="_blank">Create from template</Button
->>>>>>> a470e381
 							>
 						{/if}
 					</div>
