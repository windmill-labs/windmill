<script lang="ts">
	import { type CaptureTriggerKind } from '$lib/gen'
	import { capitalize } from '$lib/utils'
	import Alert from '../common/alert/Alert.svelte'
	import RouteEditorConfigSection from './http/RouteEditorConfigSection.svelte'
	import WebsocketEditorConfigSection from './websocket/WebsocketEditorConfigSection.svelte'
	import WebhooksConfigSection from './webhook/WebhooksConfigSection.svelte'
	import EmailTriggerConfigSection from '../details/EmailTriggerConfigSection.svelte'
	import KafkaTriggersConfigSection from './kafka/KafkaTriggersConfigSection.svelte'
	import NatsTriggersConfigSection from './nats/NatsTriggersConfigSection.svelte'
<<<<<<< HEAD
	import MqttEditorConfigSection from './mqtt/MqttEditorConfigSection.svelte'
=======
	import SqsTriggerEditorConfigSection from './sqs/SqsTriggerEditorConfigSection.svelte'
>>>>>>> 4ad654fc
	import PostgresEditorConfigSection from './postgres/PostgresEditorConfigSection.svelte'

	export let triggerType: CaptureTriggerKind = 'webhook'
	export let cloudDisabled: boolean = false
	export let args: any
	export let isFlow: boolean = false
	export let path: string = ''
	export let data: any = {}
</script>

<div class="flex flex-col gap-4 w-full">
	{#if cloudDisabled}
		<Alert title="Not compatible with multi-tenant cloud" type="warning" size="xs">
			{capitalize(triggerType)} triggers are disabled in the multi-tenant cloud.
		</Alert>
	{:else if triggerType === 'websocket'}
		<WebsocketEditorConfigSection
			can_write={true}
			headless={true}
			bind:url={args.url}
			bind:url_runnable_args={args.url_runnable_args}
			showCapture={false}
		/>
	{:else if triggerType === 'postgres'}
		<PostgresEditorConfigSection
			can_write={true}
			headless={true}
			showCapture={false}
			bind:publication={args.publication}
			bind:postgres_resource_path={args.postgres_resource_path}
		/>
	{:else if triggerType === 'webhook'}
		<WebhooksConfigSection
			{isFlow}
			{path}
			hash={data?.hash}
			token={data?.token}
			runnableArgs={data?.args}
			scopes={data?.scopes}
			showCapture={false}
		/>
	{:else if triggerType === 'http'}
		<RouteEditorConfigSection
			showCapture={false}
			can_write={true}
			bind:route_path={args.route_path}
			bind:http_method={args.http_method}
			headless
		/>
	{:else if triggerType === 'email'}
		<EmailTriggerConfigSection
			hash={data?.hash}
			token={data?.token}
			{path}
			{isFlow}
			userSettings={data?.userSettings}
			emailDomain={data?.emailDomain}
		/>
	{:else if triggerType === 'kafka'}
		<KafkaTriggersConfigSection headless={true} bind:args staticInputDisabled={false} {path} />
	{:else if triggerType === 'nats'}
		<NatsTriggersConfigSection headless={true} bind:args staticInputDisabled={false} {path} />
<<<<<<< HEAD
	{:else if triggerType === 'mqtt'}
		<MqttEditorConfigSection
			bind:v3_config={args.v3_config}
			bind:v5_config={args.v5_config}
			bind:client_version={args.client_version}
			bind:subscribe_topics={args.subscribe_topics}
			bind:mqtt_resource_path={args.mqtt_resource_path}
			bind:client_id={args.client_id}
			showCapture={false}
			headless={true}
			can_write={true}
=======
	{:else if triggerType === 'sqs'}
		<SqsTriggerEditorConfigSection
			bind:queue_url={args.queue_url}
			bind:aws_resource_path={args.aws_resource_path}
			bind:message_attributes={args.message_attributes}
			headless={true}
			can_write={true}
			showCapture={false}
>>>>>>> 4ad654fc
		/>
	{/if}
</div><|MERGE_RESOLUTION|>--- conflicted
+++ resolved
@@ -8,11 +8,8 @@
 	import EmailTriggerConfigSection from '../details/EmailTriggerConfigSection.svelte'
 	import KafkaTriggersConfigSection from './kafka/KafkaTriggersConfigSection.svelte'
 	import NatsTriggersConfigSection from './nats/NatsTriggersConfigSection.svelte'
-<<<<<<< HEAD
 	import MqttEditorConfigSection from './mqtt/MqttEditorConfigSection.svelte'
-=======
 	import SqsTriggerEditorConfigSection from './sqs/SqsTriggerEditorConfigSection.svelte'
->>>>>>> 4ad654fc
 	import PostgresEditorConfigSection from './postgres/PostgresEditorConfigSection.svelte'
 
 	export let triggerType: CaptureTriggerKind = 'webhook'
@@ -75,7 +72,6 @@
 		<KafkaTriggersConfigSection headless={true} bind:args staticInputDisabled={false} {path} />
 	{:else if triggerType === 'nats'}
 		<NatsTriggersConfigSection headless={true} bind:args staticInputDisabled={false} {path} />
-<<<<<<< HEAD
 	{:else if triggerType === 'mqtt'}
 		<MqttEditorConfigSection
 			bind:v3_config={args.v3_config}
@@ -87,7 +83,7 @@
 			showCapture={false}
 			headless={true}
 			can_write={true}
-=======
+		/>
 	{:else if triggerType === 'sqs'}
 		<SqsTriggerEditorConfigSection
 			bind:queue_url={args.queue_url}
@@ -96,7 +92,6 @@
 			headless={true}
 			can_write={true}
 			showCapture={false}
->>>>>>> 4ad654fc
 		/>
 	{/if}
 </div>