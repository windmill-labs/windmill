<script lang="ts">
	import { Alert, Button } from '$lib/components/common'
	import Drawer from '$lib/components/common/drawer/Drawer.svelte'
	import DrawerContent from '$lib/components/common/drawer/DrawerContent.svelte'
	import Path from '$lib/components/Path.svelte'
	import Required from '$lib/components/Required.svelte'
	import ScriptPicker from '$lib/components/ScriptPicker.svelte'
	import { KafkaTriggerService } from '$lib/gen'
	import { usedTriggerKinds, userStore, workspaceStore } from '$lib/stores'
	import { canWrite, emptyString, sendUserToast } from '$lib/utils'
	import { createEventDispatcher } from 'svelte'
	import Section from '$lib/components/Section.svelte'
	import { Loader2, Save } from 'lucide-svelte'
	import Label from '$lib/components/Label.svelte'
	import Toggle from '../Toggle.svelte'
	import KafkaTriggersConfigSection from './KafkaTriggersConfigSection.svelte'

	let drawer: Drawer
	let is_flow: boolean = false
	let initialPath = ''
	let edit = true
	let itemKind: 'flow' | 'script' = 'script'
	let script_path = ''
	let initialScriptPath = ''
	let fixedScriptPath = ''
	let path: string = ''
	let pathError = ''
	let enabled = false
	let dirtyPath = false
	let can_write = true
	let drawerLoading = true
	let defaultValues: Record<string, any> | undefined = undefined
	let args: Record<string, any> = {}

	const dispatch = createEventDispatcher()

	$: is_flow = itemKind === 'flow'

	export async function openEdit(ePath: string, isFlow: boolean) {
		drawerLoading = true
		try {
			drawer?.openDrawer()
			initialPath = ePath
			itemKind = isFlow ? 'flow' : 'script'
			edit = true
			dirtyPath = false
			await loadTrigger()
		} catch (err) {
			sendUserToast(`Could not load kafka trigger: ${err}`, true)
		} finally {
			drawerLoading = false
		}
	}

	export async function openNew(
		nis_flow: boolean,
		fixedScriptPath_?: string,
		nDefaultValues?: Record<string, any>
	) {
		drawerLoading = true
		try {
			drawer?.openDrawer()
			is_flow = nis_flow
			edit = false
			itemKind = nis_flow ? 'flow' : 'script'
			args.kafka_resource_path = nDefaultValues?.kafka_resource_path ?? ''
			args.group_id = nDefaultValues?.group_id ?? ''
			args.topics = nDefaultValues?.topics ?? ['']
			initialScriptPath = ''
			fixedScriptPath = fixedScriptPath_ ?? ''
			script_path = fixedScriptPath
			path = ''
			initialPath = ''
			dirtyPath = false
			defaultValues = nDefaultValues
		} finally {
			drawerLoading = false
		}
	}

	async function loadTrigger(): Promise<void> {
		const s = await KafkaTriggerService.getKafkaTrigger({
			workspace: $workspaceStore!,
			path: initialPath
		})
		script_path = s.script_path
		initialScriptPath = s.script_path

		is_flow = s.is_flow
		path = s.path
		args.kafka_resource_path = s.kafka_resource_path
		args.group_id = s.group_id
		args.topics = s.topics
		enabled = s.enabled

		can_write = canWrite(s.path, s.extra_perms, $userStore)
	}

	async function updateTrigger(): Promise<void> {
		if (edit) {
			await KafkaTriggerService.updateKafkaTrigger({
				workspace: $workspaceStore!,
				path: initialPath,
				requestBody: {
					path,
					script_path,
					is_flow,
					kafka_resource_path: args.kafka_resource_path,
					group_id: args.group_id,
					topics: args.topics
				}
			})
			sendUserToast(`Kafka trigger ${path} updated`)
		} else {
			await KafkaTriggerService.createKafkaTrigger({
				workspace: $workspaceStore!,
				requestBody: {
					path,
					script_path,
					is_flow,
					enabled: true,
					kafka_resource_path: args.kafka_resource_path,
					group_id: args.group_id,
					topics: args.topics
				}
			})
			sendUserToast(`Kafka trigger ${path} created`)
		}
		if (!$usedTriggerKinds.includes('kafka')) {
			$usedTriggerKinds = [...$usedTriggerKinds, 'kafka']
		}
		dispatch('update')
		drawer.closeDrawer()
	}

	$: topicsError = args.topics?.some((b) => /[^[a-zA-Z0-9-_.]/.test(b)) ? 'Invalid topics' : ''
	$: groupIdError = /[^a-zA-Z0-9-_.]/.test(args.group_id) ? 'Invalid group ID' : ''

	function useDefaultValues() {
		if (args.kafka_resource_path && args.kafka_resource_path != '') {
			return false
		}
		if (!defaultValues) {
			return false
		}
		return (
			defaultValues.brokers &&
			defaultValues.brokers.length > 0 &&
			defaultValues.brokers.some((broker: string) => broker.trim() !== '')
		)
	}
</script>

<Drawer size="800px" bind:this={drawer}>
	<DrawerContent
		title={edit
			? can_write
				? `Edit kafka trigger ${initialPath}`
				: `Kafka trigger ${initialPath}`
			: 'New kafka trigger'}
		on:close={drawer.closeDrawer}
	>
		<svelte:fragment slot="actions">
			{#if !drawerLoading}
				{#if edit}
					<div class="mr-8 center-center -mt-1">
						<Toggle
							disabled={!can_write}
							checked={enabled}
							options={{ right: 'enable', left: 'disable' }}
							on:change={async (e) => {
								await KafkaTriggerService.setKafkaTriggerEnabled({
									path: initialPath,
									workspace: $workspaceStore ?? '',
									requestBody: { enabled: e.detail }
								})
								sendUserToast(`${e.detail ? 'enabled' : 'disabled'} kafka trigger ${initialPath}`)
							}}
						/>
					</div>
				{/if}
<<<<<<< HEAD
				{#if can_write}
					<Button
						startIcon={{ icon: Save }}
						disabled={pathError != '' ||
							emptyString(script_path) ||
							emptyString(kafka_resource_path) ||
							topics.length < 1 ||
							topics.some((t) => emptyString(t)) ||
							topicsError != '' ||
							emptyString(group_id) ||
							groupIdError != '' ||
							!can_write}
						on:click={updateTrigger}
					>
						Save
					</Button>
				{/if}
=======
				<Button
					startIcon={{ icon: Save }}
					disabled={pathError != '' ||
						emptyString(script_path) ||
						emptyString(args.kafka_resource_path) ||
						args.topics.length < 1 ||
						args.topics.some((t) => emptyString(t)) ||
						topicsError != '' ||
						emptyString(args.group_id) ||
						groupIdError != '' ||
						!can_write}
					on:click={updateTrigger}
				>
					Save
				</Button>
>>>>>>> 2a44cf37
			{/if}
		</svelte:fragment>
		{#if drawerLoading}
			<Loader2 class="animate-spin" />
		{:else}
			<Alert title="Info" type="info">
				{#if edit}
					Changes can take up to 30 seconds to take effect.
				{:else}
					Kafka consumers can take up to 30 seconds to start.
				{/if}
			</Alert>
			<div class="flex flex-col gap-12 mt-6">
				<div class="flex flex-col gap-4">
					<Label label="Path">
						<Path
							bind:dirty={dirtyPath}
							bind:error={pathError}
							bind:path
							{initialPath}
							checkInitialPathExistence={!edit}
							namePlaceholder="kafka_trigger"
							kind="kafka_trigger"
							disabled={!can_write}
						/>
					</Label>
				</div>

				<KafkaTriggersConfigSection
					bind:args
					defaultValues={useDefaultValues() ? defaultValues : undefined}
				/>

				<Section label="Runnable">
					<p class="text-xs mb-1 text-tertiary">
						Pick a script or flow to be triggered<Required required={true} />
					</p>
					<div class="flex flex-row mb-2">
						<ScriptPicker
							disabled={fixedScriptPath != '' || !can_write}
							initialPath={fixedScriptPath || initialScriptPath}
							kinds={['script']}
							allowFlow={true}
							bind:itemKind
							bind:scriptPath={script_path}
							allowRefresh={can_write}
							allowEdit={!$userStore?.operator}
						/>
					</div>
				</Section>
			</div>
		{/if}
	</DrawerContent>
</Drawer><|MERGE_RESOLUTION|>--- conflicted
+++ resolved
@@ -179,17 +179,16 @@
 						/>
 					</div>
 				{/if}
-<<<<<<< HEAD
 				{#if can_write}
 					<Button
 						startIcon={{ icon: Save }}
 						disabled={pathError != '' ||
 							emptyString(script_path) ||
-							emptyString(kafka_resource_path) ||
-							topics.length < 1 ||
-							topics.some((t) => emptyString(t)) ||
+							emptyString(args.kafka_resource_path) ||
+							args.topics.length < 1 ||
+							args.topics.some((t) => emptyString(t)) ||
 							topicsError != '' ||
-							emptyString(group_id) ||
+							emptyString(args.group_id) ||
 							groupIdError != '' ||
 							!can_write}
 						on:click={updateTrigger}
@@ -197,23 +196,6 @@
 						Save
 					</Button>
 				{/if}
-=======
-				<Button
-					startIcon={{ icon: Save }}
-					disabled={pathError != '' ||
-						emptyString(script_path) ||
-						emptyString(args.kafka_resource_path) ||
-						args.topics.length < 1 ||
-						args.topics.some((t) => emptyString(t)) ||
-						topicsError != '' ||
-						emptyString(args.group_id) ||
-						groupIdError != '' ||
-						!can_write}
-					on:click={updateTrigger}
-				>
-					Save
-				</Button>
->>>>>>> 2a44cf37
 			{/if}
 		</svelte:fragment>
 		{#if drawerLoading}
