--- conflicted
+++ resolved
@@ -1,33 +1,7 @@
 <script lang="ts">
-<<<<<<< HEAD
-	import Tooltip from '$lib/components/Tooltip.svelte'
-	import { userStore, workspaceStore } from '$lib/stores'
-	import bash from 'svelte-highlight/languages/bash'
-	import { Tabs, Tab, TabContent, Button, Alert } from '$lib/components/common'
-	import ToggleButtonGroup from '$lib/components/common/toggleButton-v2/ToggleButtonGroup.svelte'
-	import ToggleButton from '$lib/components/common/toggleButton-v2/ToggleButton.svelte'
-	import {
-		DEFAULT_WEBHOOK_TYPE,
-		SCRIPT_VIEW_SHOW_EXAMPLE_CURL,
-		SCRIPT_VIEW_SHOW_CREATE_TOKEN_BUTTON
-	} from '$lib/consts'
-	import { ArrowDownRight, ArrowUpRight, Clipboard } from 'lucide-svelte'
-	import UserSettings from '../UserSettings.svelte'
-	import { Highlight } from 'svelte-highlight'
-	import { typescript } from 'svelte-highlight/languages'
-	import ClipboardPanel from '../details/ClipboardPanel.svelte'
-	import { copyToClipboard, generateRandomString } from '$lib/utils'
-	import HighlightTheme from '../HighlightTheme.svelte'
-	import { base } from '$lib/base'
-	import Label from '$lib/components/Label.svelte'
-	import TriggerTokens from './TriggerTokens.svelte'
-	import Description from '$lib/components/Description.svelte'
-	let userSettings: UserSettings
-=======
 	import { Alert } from '$lib/components/common'
 	import HighlightTheme from '../HighlightTheme.svelte'
 	import TriggersEditorSection from './TriggersEditorSection.svelte'
->>>>>>> 2a44cf37
 
 	export let token: string
 	export let args: any
@@ -46,363 +20,11 @@
 		scopes,
 		args
 	}
-<<<<<<< HEAD
-
-	$: webhooks = isFlow ? computeFlowWebhooks(path) : computeScriptWebhooks(hash, path)
-
-	function computeScriptWebhooks(hash: string | undefined, path: string) {
-		let webhookBase = `${window.location.origin}${base}/api/w/${$workspaceStore}/jobs`
-		return {
-			async: {
-				hash: `${webhookBase}/run/h/${hash}`,
-				path: `${webhookBase}/run/p/${path}`
-			},
-			sync: {
-				hash: `${webhookBase}/run_wait_result/h/${hash}`,
-				path: `${webhookBase}/run_wait_result/p/${path}`,
-				get_path: `${webhookBase}/run_wait_result/p/${path}`
-			}
-		}
-	}
-
-	function computeFlowWebhooks(path: string) {
-		let webhooksBase = `${window.location.origin}${base}/api/w/${$workspaceStore}/jobs`
-
-		let urlAsync = `${webhooksBase}/run/f/${path}`
-		let urlSync = `${webhooksBase}/run_wait_result/f/${path}`
-		return {
-			async: {
-				path: urlAsync
-			},
-			sync: {
-				path: urlSync,
-				get_path: urlSync
-			}
-		}
-	}
-
-	let webhookType: 'async' | 'sync' = DEFAULT_WEBHOOK_TYPE
-	let requestType: 'hash' | 'path' | 'get_path' = isFlow ? 'path' : 'path'
-	let tokenType: 'query' | 'headers' = 'headers'
-
-	$: if (webhookType === 'async' && requestType === 'get_path') {
-		// Request type is not supported for async webhooks
-		requestType = 'hash'
-	}
-
-	$: url =
-		webhooks[webhookType][requestType] +
-		(tokenType === 'query'
-			? `?token=${token}${
-					requestType === 'get_path'
-						? `&payload=${encodeURIComponent(btoa(JSON.stringify(args)))}`
-						: ''
-			  }`
-			: `${
-					requestType === 'get_path'
-						? `?payload=${encodeURIComponent(btoa(JSON.stringify(args)))}`
-						: ''
-			  }`)
-
-	function headers() {
-		const headers = {}
-		if (requestType != 'get_path') {
-			headers['Content-Type'] = 'application/json'
-		}
-
-		if (tokenType === 'headers') {
-			headers['Authorization'] = `Bearer ${token}`
-		}
-		return headers
-	}
-
-	function fetchCode() {
-		if (webhookType === 'sync') {
-			return `
-export async function main() {
-  const jobTriggerResponse = await triggerJob();
-  const data = await jobTriggerResponse.json();
-  return data;
-}
-
-async function triggerJob() {
-  ${
-		requestType === 'get_path'
-			? '// Payload is a base64 encoded string of the arguments'
-			: `const body = JSON.stringify(${JSON.stringify(args, null, 2).replaceAll('\n', '\n\t')});`
-	}
-  const endpoint = \`${url}\`;
-
-  return await fetch(endpoint, {
-    method: '${requestType === 'get_path' ? 'GET' : 'POST'}',
-    headers: ${JSON.stringify(headers(), null, 2).replaceAll('\n', '\n\t\t')}${
-				requestType === 'get_path' ? '' : `,\n\t\tbody`
-			}
-  });
-}`
-		}
-
-		// Main function
-		let mainFunction = `
-export async function main() {
-  const jobTriggerResponse = await triggerJob();
-  const UUID = await jobTriggerResponse.text();
-  const jobCompletionData = await waitForJobCompletion(UUID);
-  return jobCompletionData;
-}`
-
-		// triggerJob function
-		let triggerJobFunction = `
-async function triggerJob() {
-  const body = JSON.stringify(${JSON.stringify(args, null, 2).replaceAll('\n', '\n\t')});
-  const endpoint = \`${url}\`;
-
-  return await fetch(endpoint, {
-    method: '${requestType === 'get_path' ? 'GET' : 'POST'}',
-    headers: ${JSON.stringify(headers(), null, 2).replaceAll('\n', '\n\t\t')},
-    body
-  });
-}`
-
-		// waitForJobCompletion function
-		let waitForJobCompletionFunction = `
-function waitForJobCompletion(UUID) {
-  return new Promise(async (resolve, reject) => {
-    try {
-      const endpoint = \`${
-				window.location.origin
-			}/api/w/${$workspaceStore}/jobs_u/completed/get_result_maybe/\${UUID}\`;
-      const checkResponse = await fetch(endpoint, {
-        method: 'GET',
-        headers: ${JSON.stringify(headers(), null, 2).replaceAll('\n', '\n\t\t\t\t')}
-      });
-
-      const checkData = await checkResponse.json();
-
-      if (checkData.completed) {
-        resolve(checkData);
-      } else {
-        // If not completed, wait for a second then try again
-        setTimeout(async () => {
-          const result = await waitForJobCompletion(UUID);
-          resolve(result);
-        }, 1000);
-      }
-    } catch (error) {
-      reject(error);
-    }
-  });
-}`
-
-		// Combine and return
-		return `${mainFunction}\n\n${triggerJobFunction}\n\n${waitForJobCompletionFunction}`
-	}
-
-	function curlCode() {
-		return `TOKEN='${token}'
-${requestType !== 'get_path' ? `BODY='${JSON.stringify(args)}'` : ''}
-URL='${url}'
-${webhookType === 'sync' ? 'RESULT' : 'UUID'}=$(curl -s ${
-			requestType != 'get_path' ? "-H 'Content-Type: application/json'" : ''
-		} ${tokenType === 'headers' ? `-H "Authorization: Bearer $TOKEN"` : ''} -X ${
-			requestType === 'get_path' ? 'GET' : 'POST'
-		} ${requestType !== 'get_path' ? `-d "$BODY" ` : ''}$URL)
-
-${
-	webhookType === 'sync'
-		? 'echo -E $RESULT | jq'
-		: `
-URL="${window.location.origin}/api/w/${$workspaceStore}/jobs_u/completed/get_result_maybe/$UUID"
-while true; do
-  curl -s -H "Authorization: Bearer $TOKEN" $URL -o res.json
-  COMPLETED=$(cat res.json | jq .completed)
-  if [ "$COMPLETED" = "true" ]; then
-    cat res.json | jq .result
-    break
-  else
-    sleep 1
-  fi
-done`
-}`
-	}
-
-	let triggerTokens: TriggerTokens | undefined = undefined
-=======
->>>>>>> 2a44cf37
 </script>
 
 <HighlightTheme />
 
 <div class="flex flex-col w-full gap-4">
-<<<<<<< HEAD
-	<Description link="https://www.windmill.dev/docs/core_concepts/webhooks">
-		Webhooks trigger scripts or flows via HTTP requests. Each webhook can be configured to run
-		synchronously or asynchronously. You can secure webhooks using tokens with specific permissions.
-	</Description>
-
-	<UserSettings
-		bind:this={userSettings}
-		on:tokenCreated={(e) => {
-			token = e.detail
-			triggerTokens?.listTokens()
-		}}
-		newTokenWorkspace={$workspaceStore}
-		newTokenLabel={`webhook-${$userStore?.username ?? 'superadmin'}-${generateRandomString(4)}`}
-		{scopes}
-	/>
-	{#if SCRIPT_VIEW_SHOW_CREATE_TOKEN_BUTTON}
-		<Label label="Token">
-			<div class="flex flex-row justify-between gap-2">
-				<input
-					bind:value={token}
-					placeholder="paste your token here once created to alter examples below"
-					class="!text-xs !font-normal"
-				/>
-				<Button size="xs" color="light" variant="border" on:click={userSettings.openDrawer}>
-					Create a Webhook-specific Token
-					<Tooltip light>
-						The token will have a scope such that it can only be used to trigger this script. It is
-						safe to share as it cannot be used to impersonate you.
-					</Tooltip>
-				</Button>
-			</div>
-		</Label>
-	{/if}
-
-	<div class="flex flex-col gap-2">
-		<div class="flex flex-row justify-between">
-			<div class="text-sm font-normal text-secondary flex flex-row items-center">Request type</div>
-			<ToggleButtonGroup class="h-[30px] w-auto" bind:selected={webhookType}>
-				<ToggleButton
-					label="Async"
-					value="async"
-					tooltip="The returning value is the uuid of the job assigned to execute the job."
-				/>
-				<ToggleButton
-					label="Sync"
-					value="sync"
-					tooltip="Triggers the execution, wait for the job to complete and return it as a response."
-				/>
-			</ToggleButtonGroup>
-		</div>
-		<div class="flex flex-row justify-between">
-			<div class="text-sm font-normal text-secondary flex flex-row items-center">Call method</div>
-			<ToggleButtonGroup class="h-[30px] w-auto" bind:selected={requestType}>
-				<ToggleButton
-					label="POST by path"
-					value="path"
-					icon={ArrowUpRight}
-					selectedColor="#fb923c"
-				/>
-				{#if !isFlow}
-					<ToggleButton
-						label="POST by hash"
-						value="hash"
-						icon={ArrowUpRight}
-						selectedColor="#fb923c"
-					/>
-				{/if}
-
-				<ToggleButton
-					label="GET by path"
-					value="get_path"
-					icon={ArrowDownRight}
-					disabled={webhookType !== 'sync'}
-					selectedColor="#14b8a6"
-				/>
-			</ToggleButtonGroup>
-		</div>
-		<div class="flex flex-row justify-between">
-			<div class="text-sm font-normal text-secondary flex flex-row items-center"
-				>Token configuration</div
-			>
-			<ToggleButtonGroup class="h-[30px] w-auto" bind:selected={tokenType}>
-				<ToggleButton label="Token in Headers" value="headers" />
-				<ToggleButton label="Token in Query" value="query" />
-			</ToggleButtonGroup>
-		</div>
-	</div>
-	<!-- svelte-ignore a11y-click-events-have-key-events -->
-	<!-- svelte-ignore a11y-no-static-element-interactions -->
-	<Tabs bind:selected={selectedTab}>
-		<Tab value="rest" size="xs">REST</Tab>
-		{#if SCRIPT_VIEW_SHOW_EXAMPLE_CURL}
-			<Tab value="curl" size="xs">Curl</Tab>
-		{/if}
-		<Tab value="fetch" size="xs">Fetch</Tab>
-
-		<svelte:fragment slot="content">
-			{#key token}
-				<TabContent value="rest" class="flex flex-col flex-1 h-full ">
-					<div class="flex flex-col gap-2">
-						<Label label="Url">
-							<ClipboardPanel content={url} />
-						</Label>
-
-						{#if requestType !== 'get_path'}
-							<Label label="Body">
-								<ClipboardPanel content={JSON.stringify(args, null, 2)} />
-							</Label>
-						{/if}
-						{#key requestType}
-							{#key tokenType}
-								<Label label="Headers">
-									<ClipboardPanel content={JSON.stringify(headers(), null, 2)} />
-								</Label>
-							{/key}
-						{/key}
-					</div>
-				</TabContent>
-				<TabContent value="curl" class="flex flex-col flex-1 h-full">
-					<div class="relative">
-						{#key args}
-							{#key requestType}
-								{#key webhookType}
-									{#key tokenType}
-										<div
-											class="flex flex-row flex-1 h-full border p-2 rounded-md overflow-auto relative"
-											on:click={(e) => {
-												e.preventDefault()
-												copyToClipboard(curlCode())
-											}}
-										>
-											<Highlight language={bash} code={curlCode()} />
-											<Clipboard size={14} class="w-8 top-2 right-2 absolute" />
-										</div>
-									{/key}
-								{/key}
-							{/key}
-						{/key}
-					</div>
-				</TabContent>
-				<TabContent value="fetch">
-					{#key args}
-						{#key requestType}
-							{#key webhookType}
-								{#key tokenType}
-									{#key token}
-										<div
-											class="flex flex-row flex-1 h-full border p-2 rounded-md overflow-auto relative"
-											on:click={(e) => {
-												e.preventDefault()
-												copyToClipboard(fetchCode())
-											}}
-										>
-											<Highlight language={typescript} code={fetchCode()} />
-											<Clipboard size={14} class="w-8 top-2 right-2 absolute" />
-										</div>
-									{/key}{/key}{/key}{/key}
-					{/key}
-				</TabContent>
-			{/key}
-		</svelte:fragment>
-	</Tabs>
-
-	<div class="mt-10" />
-	<TriggerTokens bind:this={triggerTokens} {isFlow} {path} labelPrefix="webhook" />
-
-=======
->>>>>>> 2a44cf37
 	{#if newItem}
 		<div class="mt-10" />
 		<Alert type="warning" title="Attached to a deployed path">
