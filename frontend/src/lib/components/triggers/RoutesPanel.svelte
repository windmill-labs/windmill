<script lang="ts">
	import { userStore, workspaceStore } from '$lib/stores'
	import { HttpTriggerService, type HttpTrigger } from '$lib/gen'
	import Skeleton from '../common/skeleton/Skeleton.svelte'
	import RouteEditor from './RouteEditor.svelte'
	import { canWrite } from '$lib/utils'
	import Alert from '../common/alert/Alert.svelte'
	import type { TriggerContext } from '../triggers'
	import { getContext, onMount } from 'svelte'
<<<<<<< HEAD
	import Description from '$lib/components/Description.svelte'
=======
	import Section from '$lib/components/Section.svelte'
	import TriggersEditorSection from './TriggersEditorSection.svelte'

>>>>>>> 2a44cf37
	export let isFlow: boolean
	export let path: string
	export let newItem: boolean = false
	export let isEditor: boolean = false
	export let canHavePreprocessor: boolean = false

	let routeEditor: RouteEditor

	$: path && loadTriggers()
	const { triggersCount, selectedTrigger, defaultValues } =
		getContext<TriggerContext>('TriggerContext')

	onMount(() => {
		if (
			defaultValues &&
			$selectedTrigger === 'routes' &&
			Object.keys($defaultValues ?? {}).length > 0
		) {
			routeEditor.openNew(isFlow, path, $defaultValues)
			defaultValues.set(undefined)
		}
	})

	let httpTriggers: (HttpTrigger & { canWrite: boolean })[] | undefined = undefined
	export async function loadTriggers() {
		try {
			httpTriggers = (
				await HttpTriggerService.listHttpTriggers({
					workspace: $workspaceStore ?? '',
					path,
					isFlow
				})
			).map((x) => {
				return { canWrite: canWrite(x.path, x.extra_perms!, $userStore), ...x }
			})
			$triggersCount = { ...($triggersCount ?? {}), http_routes_count: httpTriggers?.length }
		} catch (e) {
			console.error('impossible to load http routes', e)
		}
	}
</script>

<RouteEditor
	on:update={() => {
		loadTriggers()
	}}
	bind:this={routeEditor}
/>

<<<<<<< HEAD
<div class="flex flex-col gap-4">
	<Description link="https://www.windmill.dev/docs/core_concepts/http_routing">
		Routes expose your scripts and flows as HTTP endpoints. Each route can be configured with a
		specific HTTP method and path.
	</Description>

	{#if !newItem}
		{#if $userStore?.is_admin || $userStore?.is_super_admin}
			<Button
				on:click={() => routeEditor?.openNew(isFlow, path)}
				variant="border"
				color="light"
				size="xs"
				startIcon={{ icon: RouteIcon }}
			>
				New route
			</Button>
		{:else}
			<Alert title="Only workspace admins can create routes" type="warning" size="xs" />
=======
<div class="flex flex-col gap-8">
	<TriggersEditorSection
		on:saveTrigger={(e) => {
			routeEditor?.openNew(isFlow, path, e.detail.config)
		}}
		on:applyArgs
		on:addPreprocessor
		on:refreshCaptures
		cloudDisabled={false}
		triggerType="http"
		{isFlow}
		{path}
		{isEditor}
		{canHavePreprocessor}
	/>
	<Section label="Routes">
		{#if !newItem}
			{#if !$userStore?.is_admin && !$userStore?.is_super_admin}
				<Alert title="Only workspace admins can create routes" type="warning" size="xs" />
			{/if}
>>>>>>> 2a44cf37
		{/if}
		{#if httpTriggers}
			{#if httpTriggers.length == 0}
				<div class="text-xs text-secondary text-center"> No http routes </div>
			{:else}
				<div class="flex flex-col divide-y pt-2">
					{#each httpTriggers as httpTriggers (httpTriggers.path)}
						<div class="grid grid-cols-5 text-2xs items-center py-2">
							<div class="col-span-2 truncate">{httpTriggers.path}</div>
							<div class="col-span-2 truncate">
								{httpTriggers.http_method.toUpperCase()} /{httpTriggers.route_path}
							</div>
							<div class="flex justify-end">
								<button
									on:click={() => routeEditor?.openEdit(httpTriggers.path, isFlow)}
									class="px-2"
								>
									{#if httpTriggers.canWrite}
										Edit
									{:else}
										View
									{/if}
								</button>
							</div>
						</div>
					{/each}
				</div>
			{/if}
		{:else}
			<Skeleton layout={[[8]]} />
		{/if}

		{#if newItem}
			<Alert title="Triggers disabled" type="warning" size="xs">
				Deploy the {isFlow ? 'flow' : 'script'} to add http routes.
			</Alert>
		{/if}
	</Section>
</div><|MERGE_RESOLUTION|>--- conflicted
+++ resolved
@@ -7,13 +7,9 @@
 	import Alert from '../common/alert/Alert.svelte'
 	import type { TriggerContext } from '../triggers'
 	import { getContext, onMount } from 'svelte'
-<<<<<<< HEAD
-	import Description from '$lib/components/Description.svelte'
-=======
 	import Section from '$lib/components/Section.svelte'
 	import TriggersEditorSection from './TriggersEditorSection.svelte'
 
->>>>>>> 2a44cf37
 	export let isFlow: boolean
 	export let path: string
 	export let newItem: boolean = false
@@ -63,27 +59,6 @@
 	bind:this={routeEditor}
 />
 
-<<<<<<< HEAD
-<div class="flex flex-col gap-4">
-	<Description link="https://www.windmill.dev/docs/core_concepts/http_routing">
-		Routes expose your scripts and flows as HTTP endpoints. Each route can be configured with a
-		specific HTTP method and path.
-	</Description>
-
-	{#if !newItem}
-		{#if $userStore?.is_admin || $userStore?.is_super_admin}
-			<Button
-				on:click={() => routeEditor?.openNew(isFlow, path)}
-				variant="border"
-				color="light"
-				size="xs"
-				startIcon={{ icon: RouteIcon }}
-			>
-				New route
-			</Button>
-		{:else}
-			<Alert title="Only workspace admins can create routes" type="warning" size="xs" />
-=======
 <div class="flex flex-col gap-8">
 	<TriggersEditorSection
 		on:saveTrigger={(e) => {
@@ -104,7 +79,6 @@
 			{#if !$userStore?.is_admin && !$userStore?.is_super_admin}
 				<Alert title="Only workspace admins can create routes" type="warning" size="xs" />
 			{/if}
->>>>>>> 2a44cf37
 		{/if}
 		{#if httpTriggers}
 			{#if httpTriggers.length == 0}
