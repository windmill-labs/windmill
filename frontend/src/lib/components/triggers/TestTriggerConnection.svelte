<script lang="ts">
	import {
		CancelablePromise,
		KafkaTriggerService,
		MqttTriggerService,
		NatsTriggerService,
		PostgresTriggerService,
		WebsocketTriggerService
	} from '$lib/gen'
	import { workspaceStore } from '$lib/stores'
	import { sendUserToast } from '$lib/toast'
	import Button from '../common/button/Button.svelte'

<<<<<<< HEAD
	export let kind: 'websocket' | 'nats' | 'kafka' | 'mqtt'
=======
	export let kind: 'websocket' | 'nats' | 'kafka' | 'postgres'
>>>>>>> bf206515
	export let args: Record<string, any>
	export let noButton = false
	export let testLoading: boolean = false

	const kindToName: { [key: string]: string } = {
		websocket: 'WebSocket',
		nats: 'NATS server(s)',
		kafka: 'Kafka broker(s)',
		postgres: 'Postgres'
	}

	let promise: CancelablePromise<any> | null = null
	export async function testTriggerConnection() {
		if (testLoading) {
			promise?.cancel()
			return
		}

		testLoading = true
		try {
			if (kind === 'websocket') {
				promise = WebsocketTriggerService.testWebsocketConnection({
					workspace: $workspaceStore!,
					requestBody: args as any
				})
			} else if (kind === 'nats') {
				promise = NatsTriggerService.testNatsConnection({
					workspace: $workspaceStore!,
					requestBody: args as any
				})
			} else if (kind === 'kafka') {
				promise = KafkaTriggerService.testKafkaConnection({
					workspace: $workspaceStore!,
					requestBody: args as any
				})
<<<<<<< HEAD
			} else if (kind === 'mqtt') {
				promise = MqttTriggerService.testMqttConnection({
=======
			} else if (kind === 'postgres') {
				promise = PostgresTriggerService.testPostgresConnection({
>>>>>>> bf206515
					workspace: $workspaceStore!,
					requestBody: args as any
				})
			}
			await promise
			sendUserToast(`Successfully connected to ${kindToName[kind]}`)
		} catch (err) {
			if (!promise?.isCancelled) {
				sendUserToast(`Error testing ${kindToName[kind]}: ${err?.body ?? 'Unknown error'}`, true)
			}
		} finally {
			testLoading = false
		}
	}
</script>

{#if !noButton}
	<div class="flex flex-row justify-end mt-1">
		<Button
			spacingSize="sm"
			size="xs"
			color="light"
			variant="border"
			on:click={testTriggerConnection}
			loading={testLoading}
			clickableWhileLoading
		>
			Test connection
		</Button>
	</div>
{/if}<|MERGE_RESOLUTION|>--- conflicted
+++ resolved
@@ -11,11 +11,7 @@
 	import { sendUserToast } from '$lib/toast'
 	import Button from '../common/button/Button.svelte'
 
-<<<<<<< HEAD
-	export let kind: 'websocket' | 'nats' | 'kafka' | 'mqtt'
-=======
-	export let kind: 'websocket' | 'nats' | 'kafka' | 'postgres'
->>>>>>> bf206515
+	export let kind: 'websocket' | 'nats' | 'kafka' | 'postgres' | 'mqtt'
 	export let args: Record<string, any>
 	export let noButton = false
 	export let testLoading: boolean = false
@@ -51,13 +47,13 @@
 					workspace: $workspaceStore!,
 					requestBody: args as any
 				})
-<<<<<<< HEAD
 			} else if (kind === 'mqtt') {
 				promise = MqttTriggerService.testMqttConnection({
-=======
+					workspace: $workspaceStore!,
+					requestBody: args as any
+				})
 			} else if (kind === 'postgres') {
 				promise = PostgresTriggerService.testPostgresConnection({
->>>>>>> bf206515
 					workspace: $workspaceStore!,
 					requestBody: args as any
 				})
