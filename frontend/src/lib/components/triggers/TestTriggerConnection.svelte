--- conflicted
+++ resolved
@@ -3,22 +3,15 @@
 		CancelablePromise,
 		KafkaTriggerService,
 		NatsTriggerService,
-<<<<<<< HEAD
 		SqsTriggerService,
-=======
 		PostgresTriggerService,
->>>>>>> 57cfa404
 		WebsocketTriggerService
 	} from '$lib/gen'
 	import { workspaceStore } from '$lib/stores'
 	import { sendUserToast } from '$lib/toast'
 	import Button from '../common/button/Button.svelte'
 
-<<<<<<< HEAD
-	export let kind: 'websocket' | 'nats' | 'kafka' | 'sqs'
-=======
-	export let kind: 'websocket' | 'nats' | 'kafka' | 'postgres'
->>>>>>> 57cfa404
+	export let kind: 'websocket' | 'nats' | 'kafka' | 'postgres' | 'sqs'
 	export let args: Record<string, any>
 	export let noButton = false
 	export let testLoading: boolean = false
@@ -27,11 +20,8 @@
 		websocket: 'WebSocket',
 		nats: 'NATS server(s)',
 		kafka: 'Kafka broker(s)',
-<<<<<<< HEAD
-		sqs: 'SQS'
-=======
+		sqs: 'SQS',
 		postgres: 'Postgres'
->>>>>>> 57cfa404
 	}
 
 	let promise: CancelablePromise<any> | null = null
@@ -58,13 +48,13 @@
 					workspace: $workspaceStore!,
 					requestBody: args as any
 				})
-<<<<<<< HEAD
 			} else if (kind === 'sqs') {
 				promise = SqsTriggerService.testSqsConnection({
-=======
+					workspace: $workspaceStore!,
+					requestBody: args as any
+				})
 			} else if (kind === 'postgres') {
 				promise = PostgresTriggerService.testPostgresConnection({
->>>>>>> 57cfa404
 					workspace: $workspaceStore!,
 					requestBody: args as any
 				})
