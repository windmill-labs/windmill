--- conflicted
+++ resolved
@@ -425,13 +425,8 @@
 										class="flex justify-end"
 										bind:checked={s3FileUploadRawMode}
 										size="xs"
-<<<<<<< HEAD
-										options={{ left: 'Existing file' }}
+										options={{ left: 'Raw S3 object input' }}
 										disabled={!can_write || !editMode}
-=======
-										options={{ left: 'Raw S3 object input' }}
-										disabled={!can_write}
->>>>>>> c41c1eb5
 									/>
 								{/if}
 								{#if s3FileUploadRawMode}
@@ -682,19 +677,8 @@
 											title="Add variable"
 											on:click={() => variablePicker?.openDrawer()}
 											size="xs"
-<<<<<<< HEAD
 											color="dark"
 											disabled={!can_write || !editMode}
-=======
-											href={itemKind === 'flow'
-												? `/flows/add?${SECRET_KEY_PATH}=${encodeURIComponent(variable_path)}&hub=${
-														HubFlow.SIGNATURE_TEMPLATE
-													}`
-												: `/scripts/add?${SECRET_KEY_PATH}=${encodeURIComponent(
-														variable_path
-													)}&hub=hub%2F${HUB_SCRIPT_ID}`}
-											target="_blank">Create from template</Button
->>>>>>> c41c1eb5
 										>
 											Pick variable
 										</Button>
