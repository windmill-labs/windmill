--- conflicted
+++ resolved
@@ -450,7 +450,6 @@
 
 			{#if !hideTarget}
 				<Section label="Target">
-<<<<<<< HEAD
 					<div class="flex flex-col gap-6">
 						{#if !isCloudHosted()}
 							<ToggleButtonGroup
@@ -468,35 +467,13 @@
 										initialScriptPath = ''
 										is_flow = false
 										http_method = 'get'
-										is_async = false
+										request_type = 'sync'
 										is_static_website = ev.detail === 'static_website'
 										if (is_static_website) {
 											authentication_method = 'none'
 										}
 									} else if (ev.detail === 'runnable') {
 										static_asset_config = undefined
-=======
-					{#if !isCloudHosted()}
-						<ToggleButtonGroup
-							disabled={fixedScriptPath != '' || !can_write}
-							selected={static_asset_config
-								? is_static_website
-									? 'static_website'
-									: 'static_asset'
-								: 'runnable'}
-							on:selected={(ev) => {
-								if (ev.detail === 'static_asset' || ev.detail === 'static_website') {
-									static_asset_config = { s3: '' }
-									s3Editor?.setCode(JSON.stringify(static_asset_config, null, 2))
-									script_path = ''
-									initialScriptPath = ''
-									is_flow = false
-									http_method = 'get'
-									request_type = 'sync'
-									is_static_website = ev.detail === 'static_website'
-									if (is_static_website) {
-										authentication_method = 'none'
->>>>>>> e10ac1a9
 									}
 								}}
 							>
@@ -630,7 +607,6 @@
 
 			{#if !is_static_website}
 				<Section label="Advanced" collapsable>
-<<<<<<< HEAD
 					<div class="min-h-96">
 						<Tabs bind:selected={optionTabSelected}>
 							<Tab value="request_options" label="Request Options" />
@@ -646,13 +622,20 @@
 												{#snippet action()}
 													<ToggleButtonGroup
 														class="w-auto h-full"
-														selected={is_async ? 'async' : 'sync'}
+														selected={request_type}
 														on:selected={({ detail }) => {
-															is_async = detail === 'async'
+															request_type = detail
 														}}
 														disabled={!can_write || !!static_asset_config}
 													>
 														{#snippet children({ item, disabled })}
+															<ToggleButton
+																label="Sync"
+																value="sync"
+																tooltip="Triggers the execution, wait for the job to complete and return it as a response."
+																{item}
+																{disabled}
+															/>
 															<ToggleButton
 																label="Async"
 																value="async"
@@ -661,9 +644,9 @@
 																{disabled}
 															/>
 															<ToggleButton
-																label="Sync"
-																value="sync"
-																tooltip="Triggers the execution, wait for the job to complete and return it as a response."
+																label="Sync SSE"
+																value="sync_sse"
+																tooltip="Triggers the execution and returns an SSE stream."
 																{item}
 																{disabled}
 															/>
@@ -709,95 +692,6 @@
 																			if (e.detail === 'custom_script') {
 																				if (!raw_string) {
 																					raw_string = true
-=======
-					<div class="flex flex-col gap-4">
-						<div class="min-h-96">
-							<Tabs bind:selected={optionTabSelected}>
-								<Tab value="request_options">Request Options</Tab>
-								<Tab value="error_handler">Error Handler</Tab>
-								<Tab value="retries">Retries</Tab>
-							</Tabs>
-							<div class="mt-4">
-								{#if optionTabSelected === 'request_options'}
-									<div class="flex flex-col gap-4">
-										{#if !static_asset_config}
-											<div class="flex flex-row justify-between">
-												<Label label="Request type" class="w-full">
-													{#snippet action()}
-														<ToggleButtonGroup
-															class="w-auto h-full"
-															selected={request_type}
-															on:selected={({ detail }) => {
-																request_type = detail
-															}}
-															disabled={!can_write || !!static_asset_config}
-														>
-															{#snippet children({ item, disabled })}
-																<ToggleButton
-																	label="Sync"
-																	value="sync"
-																	tooltip="Triggers the execution, wait for the job to complete and return it as a response."
-																	{item}
-																	{disabled}
-																/>
-																<ToggleButton
-																	label="Async"
-																	value="async"
-																	tooltip="The returning value is the uuid of the job assigned to execute the job."
-																	{item}
-																	{disabled}
-																/>
-																<ToggleButton
-																	label="Sync SSE"
-																	value="sync_sse"
-																	tooltip="Triggers the execution and returns an SSE stream."
-																	{item}
-																	{disabled}
-																/>
-															{/snippet}
-														</ToggleButtonGroup>
-													{/snippet}
-												</Label>
-											</div>
-										{/if}
-										<Label label="Authentication" class="w-full">
-											{#snippet action()}
-												<ToggleButtonGroup
-													class="w-auto h-full"
-													bind:selected={authentication_method}
-													on:selected={(e) => {
-														if (
-															e.detail === 'signature' &&
-															signature_options_type === 'custom_script'
-														) {
-															raw_string = true
-														}
-													}}
-													disabled={!can_write}
-												>
-													{#snippet children({ item, disabled })}
-														{#each authentication_options as option}
-															{#if option.value === 'signature'}
-																<Popover placement="top-end" usePointerDownOutside>
-																	{#snippet trigger()}
-																		<ToggleButton
-																			label={option.label}
-																			value={option.value}
-																			tooltip={option.tooltip}
-																			{item}
-																			{disabled}
-																		/>
-																	{/snippet}
-																	{#snippet content()}
-																		<ToggleButtonGroup
-																			class="w-auto h-full"
-																			bind:selected={signature_options_type}
-																			on:selected={(e) => {
-																				if (e.detail === 'custom_script') {
-																					if (!raw_string) {
-																						raw_string = true
-																					}
->>>>>>> e10ac1a9
 																				}
 																			}
 																		}}
