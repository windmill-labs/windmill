--- conflicted
+++ resolved
@@ -23,12 +23,9 @@
 	import RouteEditorConfigSection from './RouteEditorConfigSection.svelte'
 	import SimpleEditor from '$lib/components/SimpleEditor.svelte'
 	import { isCloudHosted } from '$lib/cloud'
-<<<<<<< HEAD
 	import ResourcePicker from '$lib/components/ResourcePicker.svelte'
 	import Subsection from '$lib/components/Subsection.svelte'
-=======
 	import Tooltip from '$lib/components/Tooltip.svelte'
->>>>>>> 9dba57d5
 	let is_flow: boolean = false
 	let initialPath = ''
 	let edit = true
@@ -55,13 +52,10 @@
 	let s3FileUploadRawMode = false
 	let s3Editor: SimpleEditor | undefined = undefined
 	let workspaced_route: boolean = false
-<<<<<<< HEAD
 	let webhook_resource_path: string = ''
 
-=======
 	let raw_string = false
 	let wrap_body = false
->>>>>>> 9dba57d5
 	let drawerLoading = true
 	export async function openEdit(ePath: string, isFlow: boolean) {
 		drawerLoading = true
@@ -129,15 +123,11 @@
 		http_method = s.http_method ?? 'post'
 		is_async = s.is_async
 		requires_auth = s.requires_auth
-<<<<<<< HEAD
-		workspaced_route = s.workspaced_route ?? false
 		webhook_resource_path = s.webhook_resource_path ?? ''
-=======
 		workspaced_route = s.workspaced_route
 		wrap_body = s.wrap_body
 		raw_string = s.raw_string
 
->>>>>>> 9dba57d5
 		if (!isCloudHosted()) {
 			static_asset_config = s.static_asset_config
 			s3FileUploadRawMode = !!static_asset_config
@@ -163,12 +153,9 @@
 					static_asset_config,
 					is_static_website,
 					workspaced_route,
-<<<<<<< HEAD
-					webhook_resource_path
-=======
+					webhook_resource_path,
 					wrap_body,
 					raw_string
->>>>>>> 9dba57d5
 				}
 			})
 			sendUserToast(`Route ${path} updated`)
@@ -186,12 +173,9 @@
 					static_asset_config,
 					is_static_website,
 					workspaced_route,
-<<<<<<< HEAD
-					webhook_resource_path
-=======
+					webhook_resource_path,
 					wrap_body,
 					raw_string
->>>>>>> 9dba57d5
 				}
 			})
 			sendUserToast(`Route ${path} created`)
