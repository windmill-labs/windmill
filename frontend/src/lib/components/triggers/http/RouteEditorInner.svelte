<script lang="ts">
	import { Button } from '$lib/components/common'
	import Drawer from '$lib/components/common/drawer/Drawer.svelte'
	import DrawerContent from '$lib/components/common/drawer/DrawerContent.svelte'
	import Path from '$lib/components/Path.svelte'
	import Required from '$lib/components/Required.svelte'
	import ScriptPicker from '$lib/components/ScriptPicker.svelte'
	import { HttpTriggerService, VariableService, type AuthenticationMethod } from '$lib/gen'
	import { usedTriggerKinds, userStore, workspaceStore } from '$lib/stores'
	import { canWrite, emptyString, sendUserToast } from '$lib/utils'
	import Section from '$lib/components/Section.svelte'
	import { Loader2, Pipette, Plus } from 'lucide-svelte'
	import Label from '$lib/components/Label.svelte'
	import VariableEditor from '../../VariableEditor.svelte'
	import { json } from 'svelte-highlight/languages'
	import { Highlight } from 'svelte-highlight'
	import JsonEditor from '$lib/components/JsonEditor.svelte'
	import FileUpload from '$lib/components/common/fileUpload/FileUpload.svelte'
	import ToggleButton from '$lib/components/common/toggleButton-v2/ToggleButton.svelte'
	import ToggleButtonGroup from '$lib/components/common/toggleButton-v2/ToggleButtonGroup.svelte'
	import S3FilePicker from '$lib/components/S3FilePicker.svelte'
	import Toggle from '$lib/components/Toggle.svelte'
	import RouteEditorConfigSection from './RouteEditorConfigSection.svelte'
	import SimpleEditor from '$lib/components/SimpleEditor.svelte'
	import { isCloudHosted } from '$lib/cloud'
	import ResourcePicker from '$lib/components/ResourcePicker.svelte'
	import ItemPicker from '../../ItemPicker.svelte'
	import { Popover } from '$lib/components/meltComponents'
	import { HUB_SCRIPT_ID, saveHttpRouteFromCfg, SECRET_KEY_PATH } from './utils'
	import { HubFlow } from '$lib/hub'
	import RouteBodyTransformerOption from './RouteBodyTransformerOption.svelte'
	import TestingBadge from '../testingBadge.svelte'
	import TriggerEditorToolbar from '../TriggerEditorToolbar.svelte'
	import { handleConfigChange } from '../utils'
<<<<<<< HEAD
	import autosize from '$lib/autosize'
=======
	import { untrack } from 'svelte'
>>>>>>> ae684d86

	let {
		useDrawer = true,
		hideTarget = false,
		description = undefined,
		isEditor = false,
		customLabel = undefined,
		allowDraft = false,
		isDeployed = false,
		onConfigChange = undefined,
		onCaptureConfigChange = undefined,
		onUpdate = undefined,
		onDelete = undefined,
		onReset = undefined,
		trigger = undefined,
		customSaveBehavior = undefined
	} = $props()

	// Form data state
	let initialPath = $state('')
	let edit = $state(true)
	let itemKind = $state<'flow' | 'script'>('script')
	let is_flow = $state(false)
	let script_path = $state('')
	let initialScriptPath = $state('')
	let fixedScriptPath = $state('')
	let path = $state('')
	let pathError = $state('')
	let isValid = $state(false)
	let dirtyRoutePath = $state(false)
	let dirtyPath = $state(false)
	let is_async = $state(false)
	let authentication_method = $state<AuthenticationMethod>('none')
	let route_path = $state('')
	let http_method = $state<'get' | 'post' | 'put' | 'patch' | 'delete'>('post')
	let static_asset_config = $state<{ s3: string; storage?: string; filename?: string } | undefined>(
		undefined
	)
	let is_static_website = $state(false)
	let s3FileUploadRawMode = $state(false)
	let workspaced_route = $state(false)
	let raw_string = $state(false)
	let wrap_body = $state(false)
	let drawerLoading = $state(true)
	let showLoader = $state(false)
	let authentication_resource_path = $state('')
	let variable_path = $state('')
	let signature_options_type = $state<'custom_script' | 'custom_signature'>('custom_signature')
	let can_write = $state(true)
	let extraPerms = $state<Record<string, string> | undefined>(undefined)
	let summary: string | undefined = $state()
	let routeDescription: string | undefined = $state()
	// Component references
	let s3FilePicker = $state<S3FilePicker | null>(null)
	let s3Editor = $state<SimpleEditor | null>(null)
	let variablePicker = $state<ItemPicker | null>(null)
	let variableEditor = $state<VariableEditor | null>(null)
	let drawer = $state<Drawer | null>(null)
	let initialConfig: Record<string, any> | undefined = undefined
	let deploymentLoading = $state(false)

	const isAdmin = $derived($userStore?.is_admin || $userStore?.is_super_admin)
	const routeConfig = $derived.by(getRouteConfig)
	const captureConfig = $derived.by(isEditor ? getCaptureConfig : () => ({}))
	const saveDisabled = $derived(
		drawerLoading ||
			!can_write ||
			pathError != '' ||
			!isValid ||
			(!static_asset_config && emptyString(script_path))
	)

	$effect(() => {
		is_flow = itemKind === 'flow'
	})

	// Update is_static_website based on static_asset_config
	$effect(() => {
		if (!static_asset_config) {
			is_static_website = false
		}
	})

	type AuthenticationOption = {
		label: string
		value: AuthenticationMethod
		tooltip?: string
		resource_type?: string
	}

	async function loadVariables() {
		return await VariableService.listVariable({ workspace: $workspaceStore ?? '' })
	}

	const authentication_options: AuthenticationOption[] = [
		{
			label: 'No Auth',
			value: 'none'
		},
		{
			label: 'Windmill',
			value: 'windmill',
			tooltip: 'Requires the user to be authenticated with read access to this route'
		},
		{
			label: 'API Key',
			value: 'api_key',
			resource_type: 'api_key_auth',
			tooltip:
				'Checks for a valid API key in a specified header. Header name can be configured in the resource.'
		},
		{
			label: 'Basic Auth',
			value: 'basic_http',
			resource_type: 'basic_http_auth',
			tooltip:
				'Uses base64-encoded Basic authentication. Defaults to the Authorization header, but a custom header can be configured in the resource.'
		},
		{
			label: 'Signature',
			value: 'signature',
			tooltip:
				'Validates requests using HMAC or signature-based authentication. Can be custom or follow predefined formats from common providers.'
		}
	]

	export async function openEdit(
		ePath: string,
		isFlow: boolean,
		defaultConfig?: Record<string, any>
	) {
		drawerLoading = true
		let loader = setTimeout(() => {
			showLoader = true
		}, 100) // if loading takes less than 100ms, we don't show the loader
		try {
			drawer?.openDrawer()
			initialPath = ePath
			path = ePath
			itemKind = isFlow ? 'flow' : 'script'
			edit = true
			dirtyPath = false
			dirtyRoutePath = false
			await loadTrigger(defaultConfig)
		} catch (err) {
			sendUserToast(`Could not load route: ${err}`, true)
		} finally {
			if (!defaultConfig) {
				// If the route is loaded from the backend, we to set the initial config
				initialConfig = structuredClone($state.snapshot(getRouteConfig()))
			}
			clearTimeout(loader)
			drawerLoading = false
			showLoader = false
		}
	}

	export async function openNew(
		nis_flow: boolean,
		fixedScriptPath_?: string,
		defaultValues?: Record<string, any>
	) {
		drawerLoading = true
		let loader = setTimeout(() => {
			showLoader = true
		}, 100) // if loading takes less than 100ms, we don't show the loader
		try {
			drawer?.openDrawer()
			is_flow = defaultValues?.is_flow ?? nis_flow
			edit = false
			itemKind = nis_flow ? 'flow' : 'script'
			is_async = defaultValues?.is_async ?? false
			authentication_method = defaultValues?.authentication_method ?? 'none'
			route_path = defaultValues?.route_path ?? ''
			dirtyRoutePath = false
			http_method = defaultValues?.http_method ?? 'post'
			initialScriptPath = ''
			fixedScriptPath = fixedScriptPath_ ?? ''
			script_path = fixedScriptPath
			static_asset_config = defaultValues?.static_asset_config ?? undefined
			s3FileUploadRawMode = defaultValues?.s3FileUploadRawMode ?? false
			path = defaultValues?.path ?? ''
			initialPath = ''
			dirtyPath = false
			is_static_website = defaultValues?.is_static_website ?? false
			workspaced_route = defaultValues?.workspaced_route ?? false
			authentication_resource_path = defaultValues?.authentication_resource_path ?? ''
			variable_path = ''
			signature_options_type = defaultValues?.signature_options_type ?? 'custom_signature'
			raw_string = defaultValues?.raw_string ?? false
			wrap_body = defaultValues?.wrap_body ?? false
		} finally {
			clearTimeout(loader)
			drawerLoading = false
			showLoader = false
		}
	}

	function loadTriggerConfig(cfg?: Record<string, any>): void {
		script_path = cfg?.script_path
		initialScriptPath = cfg?.script_path
		is_flow = cfg?.is_flow
		path = cfg?.path
		route_path = cfg?.route_path
		http_method = cfg?.http_method ?? 'post'
		is_async = cfg?.is_async
		workspaced_route = cfg?.workspaced_route
		wrap_body = cfg?.wrap_body
		raw_string = cfg?.raw_string
		summary = cfg?.summary
		routeDescription = cfg?.description
		authentication_resource_path = cfg?.authentication_resource_path ?? ''
		if (cfg?.authentication_method === 'custom_script') {
			authentication_method = 'signature'
			signature_options_type = 'custom_script'
		} else {
			authentication_method = cfg?.authentication_method
			signature_options_type = 'custom_signature'
		}
		if (!isCloudHosted()) {
			static_asset_config = cfg?.static_asset_config
			s3FileUploadRawMode = !!cfg?.static_asset_config
			is_static_website = cfg?.is_static_website
		}
		extraPerms = cfg?.extra_perms
		can_write = canWrite(path, cfg?.extra_perms, $userStore)
	}

	async function loadTrigger(defaultConfig?: Record<string, any>): Promise<void> {
		if (defaultConfig) {
			loadTriggerConfig(defaultConfig)
			return
		} else {
			const s = await HttpTriggerService.getHttpTrigger({
				workspace: $workspaceStore!,
				path: initialPath
			})

			loadTriggerConfig(s)
		}
	}

	async function triggerScript(): Promise<void> {
		if (customSaveBehavior) {
			customSaveBehavior(routeConfig)
			drawer?.closeDrawer()
		} else {
			deploymentLoading = true
			const saveCfg = routeConfig
			const isSaved = await saveHttpRouteFromCfg(
				initialPath,
				saveCfg,
				edit,
				$workspaceStore!,
				!!$userStore?.is_admin || !!$userStore?.is_super_admin,
				usedTriggerKinds
			)
			if (isSaved) {
				onUpdate(saveCfg.path)
				drawer?.closeDrawer()
			}
			deploymentLoading = false
		}
	}

	function getRouteConfig(): Record<string, any> {
		// If the user selects "signature" with the "custom_script" option,
		// we explicitly set the authentication method to "custom_script"
		// (which is a valid enum on its own in the backend)
		const auth_method: AuthenticationMethod =
			authentication_method === 'signature' && signature_options_type === 'custom_script'
				? 'custom_script'
				: authentication_method

		const nCfg = {
			script_path,
			is_flow,
			path,
			route_path,
			http_method,
			is_async,
			workspaced_route,
			wrap_body,
			raw_string,
			authentication_resource_path,
			authentication_method: auth_method,
			static_asset_config,
			is_static_website,
			extra_perms: extraPerms,
			summary,
			description: routeDescription
		}

		return nCfg
	}

	// Update config for captures
	function getCaptureConfig() {
		const newCaptureConfig = {
			route_path: routeConfig.route_path,
			http_method: routeConfig.http_method,
			raw_string: routeConfig.raw_string,
			wrap_body: routeConfig.wrap_body,
			path: routeConfig.path
		}
		//
		return newCaptureConfig
	}

	$effect(() => {
		const args = [captureConfig, isValid] as const
		untrack(() => onCaptureConfigChange?.(...args))
	})

	$effect(() => {
		if (!drawerLoading) {
			handleConfigChange(routeConfig, initialConfig, saveDisabled, edit, onConfigChange)
		}
	})
</script>

{#if static_asset_config}
	<S3FilePicker
		bind:this={s3FilePicker}
		folderOnly={is_static_website}
		bind:selectedFileKey={static_asset_config}
		on:close={() => {
			s3Editor?.setCode(JSON.stringify(static_asset_config, null, 2))
			s3FileUploadRawMode = true
		}}
		readOnlyMode={false}
	/>
{/if}

{#snippet config()}
	{#if drawerLoading}
		{#if showLoader}
			<Loader2 class="animate-spin" />
		{/if}
	{:else}
		<div class="flex flex-col gap-12">
			<Section label="Metadata">
				<div class="flex flex-col gap-2">
					<Label label="Summary">
						<!-- svelte-ignore a11y_autofocus -->
						<input
							autofocus
							type="text"
							placeholder="Short summary to be displayed when listed"
							class="text-sm w-full"
							bind:value={summary}
							disabled={!can_write}
						/>
					</Label>

					<Label label="Path">
						<Path
							bind:dirty={dirtyPath}
							bind:error={pathError}
							bind:path
							{initialPath}
							checkInitialPathExistence={!edit}
							namePlaceholder="route"
							kind="http_trigger"
							hideUser
							disableEditing={!can_write}
						/>
					</Label>

					<Label label="Description">
						<textarea
							rows="4"
							use:autosize
							bind:value={routeDescription}
							placeholder="Describe the route"
							disabled={!can_write}
						></textarea>
					</Label>
				</div>
			</Section>

			{#if !hideTarget}
				<Section label="Target">
					{#if !isCloudHosted()}
						<ToggleButtonGroup
							disabled={fixedScriptPath != '' || !can_write}
							selected={static_asset_config
								? is_static_website
									? 'static_website'
									: 'static_asset'
								: 'runnable'}
							on:selected={(ev) => {
								if (ev.detail === 'static_asset' || ev.detail === 'static_website') {
									static_asset_config = { s3: '' }
									s3Editor?.setCode(JSON.stringify(static_asset_config, null, 2))
									script_path = ''
									initialScriptPath = ''
									is_flow = false
									http_method = 'get'
									is_async = false
									is_static_website = ev.detail === 'static_website'
									if (is_static_website) {
										authentication_method = 'none'
									}
								} else if (ev.detail === 'runnable') {
									static_asset_config = undefined
								}
							}}
						>
							{#snippet children({ item, disabled })}
								<ToggleButton label="Runnable" value="runnable" {item} {disabled} />
								<ToggleButton label="Static asset" value="static_asset" {item} {disabled} />
								<ToggleButton label="Static website" value="static_website" {item} {disabled} />
							{/snippet}
						</ToggleButtonGroup>
					{/if}

					{#if static_asset_config}
						{#if is_static_website}
							<p class="text-xs my-1 text-tertiary">
								Upload or specify a <b>folder</b> on S3. All its files will be served under the path
								above. Use this full path as the base URL of your website to ensure relative imports
								work correctly.
							</p>
						{/if}
						<div class="flex flex-col gap-4">
							<div class="flex flex-col w-full gap-1">
								{#if can_write}
									<Toggle
										class="flex justify-end"
										bind:checked={s3FileUploadRawMode}
										size="xs"
										options={{ left: 'Raw S3 object input' }}
										disabled={!can_write}
									/>
								{/if}
								{s3FileUploadRawMode}
								{#if s3FileUploadRawMode}
									{#if can_write}
										<JsonEditor
											bind:editor={s3Editor as any}
											code={JSON.stringify(static_asset_config ?? { s3: '' }, null, 2)}
											bind:value={static_asset_config}
										/>
									{:else}
										<Highlight
											language={json}
											code={JSON.stringify(static_asset_config ?? { s3: '' }, null, 2)}
										/>
									{/if}
								{:else}
									{#key is_static_website}
										<FileUpload
											folderOnly={is_static_website}
											allowMultiple={false}
											randomFileKey={true}
											on:addition={(evt) => {
												static_asset_config = {
													s3: evt.detail?.path ?? '',
													filename: evt.detail?.filename ?? undefined
												}
											}}
											on:deletion={(evt) => {
												static_asset_config = {
													s3: ''
												}
											}}
										/>
									{/key}
								{/if}
								{#if can_write}
									<Button
										variant="border"
										color="light"
										size="xs"
										btnClasses="mt-1"
										on:click={() => {
											s3FilePicker?.open?.(!is_static_website ? static_asset_config : undefined)
										}}
										startIcon={{ icon: Pipette }}
									>
										Choose an object from the catalog
									</Button>
								{/if}
							</div>
						</div>
					{:else}
						<p class="text-xs mt-3 mb-1 text-tertiary">
							Pick a script or flow to be triggered<Required required={true} /><br />
							To handle headers, query or path parameters, add a preprocessor to your runnable.
						</p>
						<div class="flex flex-col gap-2">
							<div class="flex flex-row mb-2">
								<ScriptPicker
									disabled={fixedScriptPath != '' || !can_write}
									initialPath={fixedScriptPath || initialScriptPath}
									kinds={['script']}
									allowFlow={true}
									bind:itemKind
									bind:scriptPath={script_path}
									allowRefresh={can_write}
									allowEdit={!$userStore?.operator}
								/>

								{#if emptyString(script_path)}
									<Button
										btnClasses="ml-4 mt-2"
										color="dark"
										size="xs"
										href={itemKind === 'flow'
											? '/flows/add?hub=62'
											: '/scripts/add?hub=hub%2F19669'}
										target="_blank">Create from template</Button
									>
								{/if}
							</div>
						</div>
					{/if}
				</Section>
			{/if}

			<RouteEditorConfigSection
				initialTriggerPath={initialPath}
				bind:route_path
				bind:isValid
				bind:dirtyRoutePath
				bind:http_method
				bind:workspaced_route
				{can_write}
				bind:static_asset_config
				showTestingBadge={isEditor}
				isDraftOnly={trigger?.isDraft}
			/>

			{#if !is_static_website}
				<Section label="Advanced" collapsable>
					<div class="flex flex-col gap-4">
						{#if !static_asset_config}
							<div class="flex flex-row justify-between">
								<Label label="Request type" class="w-full">
									<svelte:fragment slot="action">
										<ToggleButtonGroup
											class="w-auto h-full"
											selected={is_async ? 'async' : 'sync'}
											on:selected={({ detail }) => {
												is_async = detail === 'async'
											}}
											disabled={!can_write || !!static_asset_config}
										>
											{#snippet children({ item, disabled })}
												<ToggleButton
													label="Async"
													value="async"
													tooltip="The returning value is the uuid of the job assigned to execute the job."
													{item}
													{disabled}
												/>
												<ToggleButton
													label="Sync"
													value="sync"
													tooltip="Triggers the execution, wait for the job to complete and return it as a response."
													{item}
													{disabled}
												/>
											{/snippet}
										</ToggleButtonGroup>
									</svelte:fragment>
								</Label>
							</div>
						{/if}
						<Label label="Authentication" class="w-full">
							<svelte:fragment slot="action">
								<ToggleButtonGroup
									class="w-auto h-full"
									bind:selected={authentication_method}
									on:selected={(e) => {
										if (e.detail === 'signature' && signature_options_type === 'custom_script') {
											raw_string = true
										}
									}}
									disabled={!can_write}
								>
									{#snippet children({ item, disabled })}
										{#each authentication_options as option}
											{#if option.value === 'signature'}
												<Popover placement="top-end" usePointerDownOutside>
													<svelte:fragment slot="trigger">
														<ToggleButton
															label={option.label}
															value={option.value}
															tooltip={option.tooltip}
															{item}
															{disabled}
														/>
													</svelte:fragment>
													<svelte:fragment slot="content">
														<ToggleButtonGroup
															class="w-auto h-full"
															bind:selected={signature_options_type}
															on:selected={(e) => {
																if (e.detail === 'custom_script') {
																	if (!raw_string) {
																		raw_string = true
																	}
																}
															}}
															disabled={!can_write}
														>
															{#snippet children({ item, disabled })}
																<ToggleButton
																	label="Signature validation"
																	value="custom_signature"
																	tooltip="Use a predefined or custom signature-based authentication scheme"
																	{item}
																	{disabled}
																/>
																<ToggleButton
																	label="Custom script"
																	value="custom_script"
																	tooltip="Use your own script logic"
																	{item}
																	{disabled}
																/>
															{/snippet}
														</ToggleButtonGroup>
													</svelte:fragment>
												</Popover>
											{:else}
												<ToggleButton
													label={option.label}
													value={option.value}
													tooltip={option.tooltip}
													{item}
													{disabled}
												/>
											{/if}
										{/each}
									{/snippet}
								</ToggleButtonGroup>
							</svelte:fragment>
						</Label>

						{#each authentication_options as option}
							{#if option.resource_type && authentication_method === option.value}
								<ResourcePicker
									bind:value={authentication_resource_path}
									resourceType={option.resource_type}
									disabled={!can_write}
								/>
							{/if}
						{/each}

						{#if authentication_method === 'signature'}
							{#if signature_options_type === 'custom_signature'}
								<ResourcePicker
									bind:value={authentication_resource_path}
									resourceType={'signature_auth'}
									disabled={!can_write}
								/>
							{:else if signature_options_type === 'custom_script'}
								<p class="text-xs mt-3 mb-1 text-tertiary">
									Pick a secret variable or create one which will be used as a secret key for your
									custom script/flow<Required required={true} /><br />
								</p>
								<div class="flex flex-row gap-2">
									<div class="flex flex-row gap-2 w-full">
										<input
											type="text"
											autocomplete="off"
											bind:value={variable_path}
											readonly
											disabled={true}
										/>
										<Button
											title="Add variable"
											on:click={() => variablePicker?.openDrawer()}
											size="xs"
											color="dark"
											disabled={!can_write}
										>
											Pick variable
										</Button>
									</div>
									<Button
										disabled={emptyString(variable_path) || !can_write}
										color="dark"
										size="xs"
										href={itemKind === 'flow'
											? `/flows/add?${SECRET_KEY_PATH}=${encodeURIComponent(variable_path)}&hub=${
													HubFlow.SIGNATURE_TEMPLATE
												}`
											: `/scripts/add?${SECRET_KEY_PATH}=${encodeURIComponent(
													variable_path
												)}&hub=hub%2F${HUB_SCRIPT_ID}`}
										target="_blank">Create from template</Button
									>
								</div>
							{/if}
						{/if}

						<RouteBodyTransformerOption
							bind:raw_string
							bind:wrap_body
							disabled={!can_write}
							{testingBadge}
						/>
					</div>
				</Section>
			{/if}
		</div>
	{/if}
{/snippet}

{#snippet testingBadge()}
	{#if isEditor}
		<TestingBadge />
	{/if}
{/snippet}

{#snippet saveButton()}
	{#if !drawerLoading}
		<TriggerEditorToolbar
			{trigger}
			permissions={drawerLoading || !can_write ? 'none' : can_write && isAdmin ? 'create' : 'write'}
			{saveDisabled}
			enabled={undefined}
			{allowDraft}
			{edit}
			isLoading={deploymentLoading}
			onUpdate={triggerScript}
			{onReset}
			{onDelete}
			{isDeployed}
		/>
	{/if}
{/snippet}

{#if useDrawer}
	<Drawer size="700px" bind:this={drawer}>
		<DrawerContent
			title={edit
				? can_write
					? `Edit route ${initialPath}`
					: `Route ${initialPath}`
				: 'New route'}
			on:close={() => drawer?.closeDrawer()}
		>
			{#snippet actions()}
				{@render saveButton()}
			{/snippet}
			{@render config()}
		</DrawerContent>
	</Drawer>
{:else}
	<Section label={!customLabel ? 'HTTP Route' : ''} headerClass="grow min-w-0 h-[30px]">
		<svelte:fragment slot="header">
			{#if customLabel}
				{@render customLabel()}
			{/if}
		</svelte:fragment>
		<svelte:fragment slot="action">
			{@render saveButton()}
		</svelte:fragment>
		{#if description}
			{@render description()}
		{/if}
		{@render config()}
	</Section>
{/if}

<ItemPicker
	bind:this={variablePicker}
	pickCallback={(path, _) => {
		variable_path = path
	}}
	tooltip="Variables are dynamic values that have a key associated to them and can be retrieved during the execution of a Script or Flow."
	documentationLink="https://www.windmill.dev/docs/core_concepts/variables_and_secrets"
	itemName="Variable"
	extraField="path"
	loadItems={loadVariables}
	buttons={{ 'Edit/View': (x) => variableEditor?.editVariable(x) }}
>
	{#snippet submission()}
		<div class="flex flex-row">
			<Button
				variant="border"
				color="blue"
				size="sm"
				startIcon={{ icon: Plus }}
				on:click={() => {
					variableEditor?.initNew()
				}}
			>
				New variable
			</Button>
		</div>
	{/snippet}
</ItemPicker>

<VariableEditor bind:this={variableEditor} on:create={(e) => variablePicker?.openDrawer()} /><|MERGE_RESOLUTION|>--- conflicted
+++ resolved
@@ -32,11 +32,8 @@
 	import TestingBadge from '../testingBadge.svelte'
 	import TriggerEditorToolbar from '../TriggerEditorToolbar.svelte'
 	import { handleConfigChange } from '../utils'
-<<<<<<< HEAD
 	import autosize from '$lib/autosize'
-=======
 	import { untrack } from 'svelte'
->>>>>>> ae684d86
 
 	let {
 		useDrawer = true,
