import { base } from '$lib/base'
import { isCloudHosted } from '$lib/cloud'
import { random_adj } from '$lib/components/random_positive_adjetive'
import type { HttpMethod, NewHttpTrigger } from '$lib/gen'
import { HttpTriggerService } from '$lib/gen/services.gen'
import { sendUserToast } from '$lib/toast'
import { generateRandomString, OpenApi as WindmillOpenApi } from '$lib/utils'
import { type OpenAPI } from 'openapi-types'
import type { Writable } from 'svelte/store'
import { get } from 'svelte/store'

export const SECRET_KEY_PATH = 'secret_key_path'
export const HUB_SCRIPT_ID = 19670
export const SIGNATURE_TEMPLATE_SCRIPT_HUB_PATH: string = `hub/${HUB_SCRIPT_ID}`
export const SIGNATURE_TEMPLATE_FLOW_HUB_ID = '67'

export function getHttpRoute(
	route_prefix: string,
	route_path: string | undefined,
	workspaced_route: boolean,
	workspace_id: string
) {
	return `${location.origin}${base}/api/${route_prefix}/${
		isCloudHosted() || workspaced_route ? workspace_id + '/' : ''
	}${route_path ?? ''}`
}

export function replacePlaceholderForSignatureScriptTemplate(content: string) {
	const params = new URLSearchParams(window.location.search)
	const secret_key_path = params.get(SECRET_KEY_PATH) ?? ''
	return content.replace(
		/(const\s+SECRET_KEY_VARIABLE_PATH\s*=\s*")[^"]*(";)/,
		`$1${secret_key_path}$2`
	)
}

export async function saveHttpRouteFromCfg(
	initialPath: string,
	routeCfg: Record<string, any>,
	edit: boolean,
	workspace: string,
	isAdmin: boolean,
	usedTriggerKinds: Writable<string[]>
): Promise<boolean> {
	const requestBody: NewHttpTrigger = {
		path: routeCfg.path,
		script_path: routeCfg.script_path,
		is_flow: routeCfg.is_flow,
		request_type: routeCfg.request_type,
		authentication_method: routeCfg.authentication_method,
		route_path: routeCfg.route_path,
		http_method: routeCfg.http_method,
		is_static_website: routeCfg.is_static_website,
		static_asset_config: routeCfg.static_asset_config,
		workspaced_route: routeCfg.workspaced_route,
		authentication_resource_path: routeCfg.authentication_resource_path,
		wrap_body: routeCfg.wrap_body,
		raw_string: routeCfg.raw_string,
		description: routeCfg.description,
		summary: routeCfg.summary,
		error_handler_path: routeCfg.error_handler_path,
		error_handler_args: routeCfg.error_handler_path ? routeCfg.error_handler_args : undefined,
		retry: routeCfg.retry,
<<<<<<< HEAD
		active_mode: routeCfg.active_mode
=======
		enabled: routeCfg.enabled
>>>>>>> 4c9552f7
	}
	try {
		if (edit) {
			await HttpTriggerService.updateHttpTrigger({
				workspace: workspace,
				path: initialPath,
				requestBody: {
					...requestBody,
					route_path: isAdmin || !edit ? routeCfg.route_path : undefined
				}
			})
			sendUserToast(`Route ${routeCfg.path} updated`)
		} else {
			await HttpTriggerService.createHttpTrigger({
				workspace: workspace,
				requestBody: { ...requestBody, enabled: true }
			})
			sendUserToast(`Route ${routeCfg.path} created`)
		}
		if (!get(usedTriggerKinds).includes('http')) {
			usedTriggerKinds.update((t) => [...t, 'http'])
		}
		return true
	} catch (error) {
		sendUserToast(error.body || error.message, true)
		return false
	}
}

export type Source = 'OpenAPI' | 'OpenAPI_File' | 'OpenAPI_URL'

function convertOpenApiPathToRoutePath(openApiPath: string) {
	return openApiPath.replace(/{([^}]+)}/g, ':$1').slice(1)
}

const MAX_PATH_LEN = 255

function generateFolderPath(folderName: string, summary?: string) {
	let suffix: string
	const prefix = `f/${folderName}/`
	if (!summary) {
		suffix = `${random_adj()}_${generateRandomString(6)}`
	} else {
		const remainingLen = MAX_PATH_LEN - prefix.length
		if (summary.length > remainingLen) {
			suffix = summary.substring(0, remainingLen).replaceAll(' ', '_')
		} else {
			suffix = summary.replaceAll(' ', '_')
		}
	}

	return prefix.concat(suffix).toLocaleLowerCase()
}

function processOpenApiDocument(
	document: OpenAPI.Document,
	folderName: string,
	_version?: WindmillOpenApi.OpenApiVersion
) {
	const paths = document.paths

	const httpTrigger: NewHttpTrigger[] = []

	for (const path in paths) {
		const pathItem = paths[path]
		if (!pathItem) continue

		const methods: HttpMethod[] = ['get', 'post', 'put', 'patch', 'delete']

		for (const method of methods) {
			const routeDetail = pathItem[method]
			if (!routeDetail) continue

			httpTrigger.push({
				route_path: convertOpenApiPathToRoutePath(path),
				http_method: method,
				authentication_method: 'none',
				workspaced_route: false,
				request_type: 'async',
				script_path: '',
				raw_string: false,
				is_flow: false,
				is_static_website: false,
				wrap_body: false,
				path: generateFolderPath(folderName, routeDetail.summary)
			})
		}
	}

	return httpTrigger
}

export async function generateHttpTriggerFromOpenApi(
	api: string,
	folderName: string
): Promise<NewHttpTrigger[]> {
	const [document] = await WindmillOpenApi.parse(api)

	return processOpenApiDocument(document, folderName)
}<|MERGE_RESOLUTION|>--- conflicted
+++ resolved
@@ -61,11 +61,8 @@
 		error_handler_path: routeCfg.error_handler_path,
 		error_handler_args: routeCfg.error_handler_path ? routeCfg.error_handler_args : undefined,
 		retry: routeCfg.retry,
-<<<<<<< HEAD
+		enabled: routeCfg.enabled,
 		active_mode: routeCfg.active_mode
-=======
-		enabled: routeCfg.enabled
->>>>>>> 4c9552f7
 	}
 	try {
 		if (edit) {
