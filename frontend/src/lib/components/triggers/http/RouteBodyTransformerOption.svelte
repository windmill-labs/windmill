--- conflicted
+++ resolved
@@ -4,7 +4,6 @@
 	import Tooltip from '$lib/components/Tooltip.svelte'
 	import type { Snippet } from 'svelte'
 
-<<<<<<< HEAD
 	interface Props {
 		raw_string: boolean
 		wrap_body: boolean
@@ -22,18 +21,9 @@
 
 <Label label="Raw body" class="w-full">
 	{#snippet header()}
-		<Tooltip>
-=======
-	export let raw_string: boolean
-	export let wrap_body: boolean
-</script>
-
-<Label label="Raw body" class="w-full">
-	<svelte:fragment slot="header">
 		<Tooltip
 			documentationLink="https://www.windmill.dev/docs/core_concepts/http_routing#body-processing-options"
 		>
->>>>>>> c41c1eb5
 			Provides the raw JSON payload as a string under the 'raw_string' key. Required for custom
 			script authentication method and useful for signature verification or other advanced use
 			cases.
