<script lang="ts">
	import Select from '$lib/components/apps/svelte-select/lib/Select.svelte'
	import { Button } from '$lib/components/common'
	import DarkModeObserver from '$lib/components/DarkModeObserver.svelte'
	import { SELECT_INPUT_DEFAULT_STYLE } from '$lib/defaults'
	import { PostgresTriggerService } from '$lib/gen'
	import { workspaceStore } from '$lib/stores'
	import { sendUserToast } from '$lib/toast'
	import { emptyString } from '$lib/utils'
	import { RefreshCw } from 'lucide-svelte'

	export let edit: boolean
	export let replication_slot_name: string = ''
	export let postgres_resource_path: string = ''
<<<<<<< HEAD

	let deletingSlot: boolean = false
	let loadingSlot: boolean = false
=======
	export let disabled: boolean = false
>>>>>>> 26222539
	let items: (string | undefined)[] = []
	async function listDatabaseSlot() {
		try {
			loadingSlot = true
			const result = await PostgresTriggerService.listPostgresReplicationSlot({
				path: postgres_resource_path,
				workspace: $workspaceStore!
			})

			let exist = false

			items = result
				.map((slot) => {
					if (replication_slot_name && replication_slot_name === slot.slot_name) {
						exist = true
					}
					if (!emptyString(slot.slot_name) && !slot.active) {
						return slot.slot_name
					}
				})
				.filter((slot) => slot != undefined)

			if (edit && replication_slot_name) {
				if (!exist) {
					sendUserToast(`Replication ${replication_slot_name} does not exist`, true)
				}
			}
		} catch (error) {
			sendUserToast(error.body, true)
		} finally {
			loadingSlot = false
		}
	}

	async function deleteSlot() {
		try {
			deletingSlot = true
			const message = await PostgresTriggerService.deletePostgresReplicationSlot({
				path: postgres_resource_path,
				workspace: $workspaceStore!,
				requestBody: {
					name: replication_slot_name
				}
			})
			items = items.filter((item) => item != replication_slot_name)
			replication_slot_name = ''
			sendUserToast(message)
		} catch (error) {
			sendUserToast(error.body, true)
		} finally {
			deletingSlot = false
		}
	}

	listDatabaseSlot()

	let darkMode = false
</script>

<DarkModeObserver bind:darkMode />

<div class="flex gap-1">
	<Select
		class="grow shrink max-w-full"
		on:select={(e) => {
			replication_slot_name = e.detail.value
		}}
		on:clear={() => {
			replication_slot_name = ''
		}}
		loading={loadingSlot}
		value={replication_slot_name}
		{items}
		placeholder="Choose a slot name"
		inputStyles={SELECT_INPUT_DEFAULT_STYLE.inputStyles}
		containerStyles={darkMode
			? SELECT_INPUT_DEFAULT_STYLE.containerStylesDark
			: SELECT_INPUT_DEFAULT_STYLE.containerStyles}
		portal={false}
		{disabled}
	/>
	<Button
		variant="border"
		color="light"
		wrapperClasses="self-stretch"
		on:click={listDatabaseSlot}
		startIcon={{ icon: RefreshCw }}
		iconOnly
		{disabled}
	/>
	<Button
		loading={deletingSlot}
		color="light"
		size="xs"
		variant="border"
		disabled={emptyString(replication_slot_name) || disabled}
		on:click={deleteSlot}>Delete</Button
	>
</div><|MERGE_RESOLUTION|>--- conflicted
+++ resolved
@@ -12,13 +12,10 @@
 	export let edit: boolean
 	export let replication_slot_name: string = ''
 	export let postgres_resource_path: string = ''
-<<<<<<< HEAD
+	export let disabled: boolean = false
 
 	let deletingSlot: boolean = false
 	let loadingSlot: boolean = false
-=======
-	export let disabled: boolean = false
->>>>>>> 26222539
 	let items: (string | undefined)[] = []
 	async function listDatabaseSlot() {
 		try {
