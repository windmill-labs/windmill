--- conflicted
+++ resolved
@@ -1,5 +1,5 @@
 <script lang="ts">
-	import { Alert, Button } from '$lib/components/common'
+	import { Alert, Button, TabContent } from '$lib/components/common'
 	import Drawer from '$lib/components/common/drawer/Drawer.svelte'
 	import DrawerContent from '$lib/components/common/drawer/DrawerContent.svelte'
 	import Path from '$lib/components/Path.svelte'
@@ -9,53 +9,16 @@
 	import { usedTriggerKinds, userStore, workspaceStore } from '$lib/stores'
 	import { canWrite, emptyString, emptyStringTrimmed, sendUserToast } from '$lib/utils'
 	import Section from '$lib/components/Section.svelte'
-<<<<<<< HEAD
-	import { Loader2, Save } from 'lucide-svelte'
-	import Label from '$lib/components/Label.svelte'
-	import Toggle from '$lib/components/Toggle.svelte'
-=======
 	import { Loader2, X } from 'lucide-svelte'
 	import Label from '$lib/components/Label.svelte'
 	import ResourcePicker from '$lib/components/ResourcePicker.svelte'
->>>>>>> 26222539
 	import Tooltip from '$lib/components/Tooltip.svelte'
+	import ToggleButton from '$lib/components/common/toggleButton-v2/ToggleButton.svelte'
+	import ToggleButtonGroup from '$lib/components/common/toggleButton-v2/ToggleButtonGroup.svelte'
+	import MultiSelect from 'svelte-multiselect'
+	import PublicationPicker from './PublicationPicker.svelte'
+	import SlotPicker from './SlotPicker.svelte'
 	import { random_adj } from '$lib/components/random_positive_adjetive'
-<<<<<<< HEAD
-	import { invalidRelations } from './utils'
-	import { base } from '$lib/base'
-	import PostgresEditorConfigSection from './PostgresEditorConfigSection.svelte'
-
-	let drawer: Drawer | undefined
-	let is_flow: boolean = false
-	let initialPath = ''
-	let edit = true
-	let itemKind: 'flow' | 'script' = 'script'
-	let script_path = ''
-	let initialScriptPath = ''
-	let fixedScriptPath = ''
-	let path: string = ''
-	let pathError = ''
-	let enabled = false
-	let dirtyPath = false
-	let can_write = true
-	let drawerLoading = true
-	let postgres_resource_path = ''
-	let publication_name: string = ''
-	let replication_slot_name: string = ''
-	let relations: Relations[] | undefined = undefined
-	let transaction_to_track: string[] = []
-	let language: Language = 'Typescript'
-	let loading = false
-	let tab: 'advanced' | 'basic' = 'basic'
-	let isLoading = false
-	type actions = 'create' | 'get'
-	let selectedPublicationAction: actions = 'create'
-	let selectedSlotAction: actions = 'create'
-	let isValid: boolean = false
-	const dispatch = createEventDispatcher()
-
-	export async function openEdit(ePath: string, isFlow: boolean) {
-=======
 	import Tabs from '$lib/components/common/tabs/Tabs.svelte'
 	import Tab from '$lib/components/common/tabs/Tab.svelte'
 	import RelationPicker from './RelationPicker.svelte'
@@ -128,6 +91,8 @@
 	let transaction_to_track: string[] = $state([])
 	let language: Language = 'Typescript'
 	let loading = $state(false)
+	let postgresVersion = ''
+	let loadingPostgres = $state(false)
 	type actions = 'create' | 'get'
 	let selectedPublicationAction: actions | undefined = $state(undefined)
 	let selectedSlotAction: actions | undefined = $state(undefined)
@@ -136,6 +101,8 @@
 	let tab: 'advanced' | 'basic' = $state('basic')
 	let initialConfig: Record<string, any> | undefined = undefined
 	let deploymentLoading = $state(false)
+	let creatingSlot: boolean = $state(false)
+	let creatingPublication: boolean = $state(false)
 
 	const errorMessage = $derived.by(() => {
 		if (relations && relations.length > 0) {
@@ -147,23 +114,25 @@
 		return ''
 	})
 
+	function isAdvancedTab(t: 'advanced' | 'basic'): boolean {
+		return t === 'advanced'
+	}
+
+	function isBasicTab(t: 'advanced' | 'basic'): boolean {
+		return t === 'basic'
+	}
+
 	const isValid = $derived(
 		!emptyString(postgres_resource_path) &&
-			!emptyString(script_path) &&
-			!emptyString(publication_name) &&
-			!emptyString(replication_slot_name) &&
+			transaction_to_track.length > 0 &&
+			((isAdvancedTab(tab) &&
+				!emptyString(replication_slot_name) &&
+				!emptyString(publication_name)) ||
+				(isBasicTab(tab) && (!relations || relations.length > 0))) &&
 			!errorMessage
 	)
 	const postgresConfig = $derived.by(getSaveCfg)
 	const captureConfig = $derived.by(isEditor ? getCaptureConfig : () => ({}))
-
-	function isAdvancedTab(t: 'advanced' | 'basic'): boolean {
-		return t === 'advanced'
-	}
-
-	function isBasicTab(t: 'advanced' | 'basic'): boolean {
-		return t === 'basic'
-	}
 
 	let saveDisabled = $derived(
 		pathError !== '' ||
@@ -179,6 +148,7 @@
 
 	async function createPublication() {
 		try {
+			creatingPublication = true
 			const message = await PostgresTriggerService.createPostgresPublication({
 				path: postgres_resource_path,
 				publication: publication_name as string,
@@ -192,11 +162,14 @@
 			sendUserToast(message)
 		} catch (error) {
 			sendUserToast(error.body, true)
+		} finally {
+			creatingPublication = false
 		}
 	}
 
 	async function createSlot() {
 		try {
+			creatingSlot = true
 			const message = await PostgresTriggerService.createPostgresReplicationSlot({
 				path: postgres_resource_path,
 				workspace: $workspaceStore!,
@@ -207,6 +180,8 @@
 			sendUserToast(message)
 		} catch (error) {
 			sendUserToast(error.body, true)
+		} finally {
+			creatingSlot = false
 		}
 	}
 
@@ -222,7 +197,6 @@
 		let loadingTimeout = setTimeout(() => {
 			showLoading = true
 		}, 100) // Do not show loading spinner for the first 100ms
->>>>>>> 26222539
 		drawerLoading = true
 		try {
 			drawer?.openDrawer()
@@ -234,6 +208,8 @@
 			selectedSlotAction = 'get'
 			selectedPublicationAction = selectedPublicationAction
 			selectedSlotAction = selectedSlotAction
+			relations = []
+			transaction_to_track = []
 			tab = 'basic'
 			await loadTrigger(defaultConfig)
 		} catch (err) {
@@ -295,36 +271,6 @@
 		}
 	}
 
-<<<<<<< HEAD
-	async function loadTrigger(): Promise<void> {
-		const s = await PostgresTriggerService.getPostgresTrigger({
-			workspace: $workspaceStore!,
-			path: initialPath
-		})
-		script_path = s.script_path
-		initialScriptPath = s.script_path
-
-		is_flow = s.is_flow
-		path = s.path
-		enabled = s.enabled
-		postgres_resource_path = s.postgres_resource_path
-		publication_name = s.publication_name
-		replication_slot_name = s.replication_slot_name
-		can_write = canWrite(s.path, s.extra_perms, $userStore)
-		try {
-			const publication_data = await PostgresTriggerService.getPostgresPublication({
-				path: postgres_resource_path,
-				workspace: $workspaceStore!,
-				publication: publication_name
-			})
-			transaction_to_track = [...publication_data.transaction_to_track]
-			relations = publication_data.table_to_track
-		} catch (error) {
-			sendUserToast(error.body, true)
-			transaction_to_track = []
-			relations = undefined
-		}
-=======
 	function getSaveCfg(): Record<string, any> {
 		const cfg = {
 			script_path: script_path,
@@ -343,7 +289,6 @@
 					: undefined
 		}
 		return cfg
->>>>>>> 26222539
 	}
 
 	async function loadTriggerConfig(cfg?: Record<string, any>): Promise<void> {
@@ -393,21 +338,6 @@
 							transaction_to_track: transaction_to_track,
 							table_to_track: relations
 						}
-<<<<<<< HEAD
-					}
-				})
-				sendUserToast(`PostgresTrigger ${path} created`)
-			}
-			isLoading = false
-			if (!$usedTriggerKinds.includes('postgres')) {
-				$usedTriggerKinds = [...$usedTriggerKinds, 'postgres']
-			}
-			dispatch('update')
-			drawer?.closeDrawer()
-		} catch (error) {
-			isLoading = false
-			sendUserToast(error.body || error.message, true)
-=======
 					: undefined,
 			publication_name: edit || tab !== 'basic' ? publication_name : undefined,
 			replication_slot_name: edit || tab !== 'basic' ? replication_slot_name : undefined,
@@ -431,7 +361,6 @@
 		if (isSaved) {
 			onUpdate?.(path)
 			drawer?.closeDrawer()
->>>>>>> 26222539
 		}
 		deploymentLoading = false
 	}
@@ -459,49 +388,6 @@
 		}
 	}
 
-<<<<<<< HEAD
-	$: is_flow = itemKind === 'flow'
-</script>
-
-<Drawer size="800px" bind:this={drawer}>
-	<DrawerContent
-		title={edit
-			? can_write
-				? `Edit Postgres trigger ${initialPath}`
-				: `Postgres trigger ${initialPath}`
-			: 'New Postgres trigger'}
-		on:close={drawer.closeDrawer}
-	>
-		<svelte:fragment slot="actions">
-			{#if !drawerLoading && can_write}
-				{#if edit}
-					<div class="mr-8 center-center -mt-1">
-						<Toggle
-							disabled={!can_write}
-							checked={enabled}
-							options={{ right: 'enable', left: 'disable' }}
-							on:change={async (e) => {
-								await PostgresTriggerService.setPostgresTriggerEnabled({
-									path: initialPath,
-									workspace: $workspaceStore ?? '',
-									requestBody: { enabled: e.detail }
-								})
-								sendUserToast(
-									`${e.detail ? 'enabled' : 'disabled'} postgres trigger ${initialPath}`
-								)
-							}}
-						/>
-					</div>
-				{/if}
-				<Button
-					startIcon={{ icon: Save }}
-					disabled={!isValid || pathError != '' || emptyString(script_path) || !can_write}
-					on:click={updateTrigger}
-					loading={isLoading}
-				>
-					Save
-				</Button>
-=======
 	async function handleToggleEnabled(toggleEnabled: boolean) {
 		enabled = toggleEnabled
 		if (!isDraftOnly && !hasDraft) {
@@ -521,6 +407,25 @@
 	$effect(() => {
 		if (!drawerLoading) {
 			handleConfigChange(postgresConfig, initialConfig, saveDisabled, edit, onConfigChange)
+		}
+	})
+
+	$effect(() => {
+		if (postgres_resource_path) {
+			loadingPostgres = true
+			PostgresTriggerService.getPostgresVersion({
+				workspace: $workspaceStore!,
+				path: postgres_resource_path
+			})
+				.then((version: string) => {
+					postgresVersion = version
+				})
+				.catch((error: any) => {
+					sendUserToast(error.body, true)
+				})
+				.finally(() => {
+					loadingPostgres = false
+				})
 		}
 	})
 </script>
@@ -544,7 +449,6 @@
 		<svelte:fragment slot="header">
 			{#if customLabel}
 				{@render customLabel()}
->>>>>>> 26222539
 			{/if}
 		</svelte:fragment>
 		<svelte:fragment slot="action">
@@ -649,22 +553,6 @@
 						{/if}
 					</div>
 				</Section>
-<<<<<<< HEAD
-				<PostgresEditorConfigSection
-					bind:publication_name
-					bind:replication_slot_name
-					bind:relations
-					bind:transaction_to_track
-					bind:postgres_resource_path
-					bind:isValid
-					{edit}
-					{can_write}
-				/>
-			</div>
-		{/if}
-	</DrawerContent>
-</Drawer>
-=======
 			{/if}
 			<Section label="Database">
 				<svelte:fragment slot="badge">
@@ -684,8 +572,12 @@
 						/>
 						<CheckPostgresRequirement bind:postgres_resource_path bind:can_write />
 					</div>
-
-					{#if postgres_resource_path}
+					{#if loadingPostgres}
+						<div class="flex flex-col items-center justify-center h-full w-full">
+							<Loader2 size="50" class="animate-spin" />
+							<p>Loading...</p>
+						</div>
+					{:else if postgres_resource_path}
 						<Label label="Transactions">
 							{#snippet header()}
 								<Tooltip>
@@ -811,6 +703,7 @@
 																	disabled={!can_write}
 																/>
 																<Button
+																	loading={creatingSlot}
 																	color="light"
 																	size="xs"
 																	variant="border"
@@ -866,6 +759,7 @@
 																	placeholder={'Publication Name'}
 																/>
 																<Button
+																	loading={creatingPublication}
 																	color="light"
 																	size="xs"
 																	variant="border"
@@ -900,5 +794,4 @@
 			</Section>
 		</div>
 	{/if}
-{/snippet}
->>>>>>> 26222539
+{/snippet}