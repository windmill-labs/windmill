--- conflicted
+++ resolved
@@ -13,17 +13,12 @@
 
 	export let relations: Relations[] | undefined = undefined
 	export let can_write: boolean = true
-<<<<<<< HEAD
 	export let postgresVersion: string = ''
 
 	$: pg14 = postgresVersion?.startsWith('14')
 
 	$: selected = relations && relations.length > 0 ? 'specific' : 'all'
 
-=======
-	export let disabled: boolean = false
-	let selected: 'all' | 'specific' = relations && relations.length > 0 ? 'specific' : 'all'
->>>>>>> 26222539
 	let cached: Relations[] | undefined = relations
 
 	$: if (pg14 && relations) {
@@ -176,7 +171,6 @@
 												selected={table_to_track.columns_name ?? []}
 												placeholder="Select columns"
 												--sms-options-margin="4px"
-<<<<<<< HEAD
 												on:change={(e) => {
 													const option = e.detail.option?.toString()
 													updateRelationsFor(i, (rel) => {
@@ -208,24 +202,6 @@
 															table_to_track: updatedTables
 														}
 													})
-=======
-												{disabled}
-												onchange={(e) => {
-													const option = e.option?.toString()
-													if (e.type === 'add') {
-														option && table_to_track.columns_name?.push(option)
-													} else if (e.type === 'remove') {
-														table_to_track.columns_name = table_to_track.columns_name?.filter(
-															(column) => column !== option
-														)
-													} else if (e.type === 'removeAll') {
-														table_to_track.columns_name = []
-													} else {
-														console.error(
-															`Priority tags multiselect - unknown event type: '${e.type}'`
-														)
-													}
->>>>>>> 26222539
 												}}
 											>
 												<svelte:fragment slot="remove-icon">
@@ -275,7 +251,6 @@
 											type="text"
 											bind:value={table_to_track.where_clause}
 											class="!bg-surface mt-1"
-											{disabled}
 										/>
 									</Label>
 									<Button
