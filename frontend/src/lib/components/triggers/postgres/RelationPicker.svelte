<script lang="ts">
	import { Button } from '$lib/components/common'
	import ToggleButton from '$lib/components/common/toggleButton-v2/ToggleButton.svelte'
	import ToggleButtonGroup from '$lib/components/common/toggleButton-v2/ToggleButtonGroup.svelte'
	import Tooltip from '$lib/components/Tooltip.svelte'
	import type { Relations } from '$lib/gen'
	import { Plus, Trash, X } from 'lucide-svelte'
	import MultiSelect from 'svelte-multiselect'
	import { invalidRelations } from './utils'
	import AddPropertyFormV2 from '$lib/components/schema/AddPropertyFormV2.svelte'
	import Label from '$lib/components/Label.svelte'
	import { emptyStringTrimmed, sendUserToast } from '$lib/utils'

	export let relations: Relations[] | undefined = undefined
	export let can_write: boolean = true

	let cached: Relations[] | undefined = relations

	const defaultRelations: Relations[] = [
		{
			schema_name: 'public',
			table_to_track: []
		}
	]

	function addTable(name: string, index: number) {
		if (!relations || !Array.isArray(relations)) {
			relations = [
				{
					schema_name: 'public',
					table_to_track: []
				}
			]
		}
		relations[index].table_to_track = relations[index].table_to_track.concat({
			table_name: name,
			columns_name: []
		})
	}
</script>

<div class="flex flex-col gap-4 h-full">
	<div class="grow-0 flex flex-row gap-2 w-full items-center">
		<div class="grow-0">
			<ToggleButtonGroup
				on:selected={({ detail }) => {
					if (detail === 'all') {
						cached = relations
						relations = undefined
					} else {
<<<<<<< HEAD
						relations = cached ?? [
							{
								schema_name: 'public',
								table_to_track: []
							}
						]
=======
						if (cached.length === 0) {
							relations = defaultRelations
						} else {
							relations = cached
						}
>>>>>>> b4f8c88c
					}
					selectedTable = detail
				}}
<<<<<<< HEAD
				selected={relations ? 'specific' : 'all'}
=======
				selected={selectedTable}
				let:item
>>>>>>> b4f8c88c
			>
				<ToggleButton value="all" label="All Tables" light {item} />
				<ToggleButton value="specific" label="Specific Tables" light {item} />
			</ToggleButtonGroup>
		</div>
	</div>

	{#if relations && relations.length > 0}
		<div class="flex flex-col gap-4 grow min-h-0 overflow-y-auto">
			{#each relations as v, i}
				<div class="flex w-full gap-3 items-center">
					<div class="w-full flex flex-col gap-2 border py-2 px-4 rounded-md">
						<Label label="Schema Name" required class="w-full">
							<svelte:fragment slot="header">
								<Tooltip small>
									<p>
										Enter the name of the <strong>schema</strong> that contains the table(s) you
										want to track.
										<br />If no tables are added, all tables within the <strong>schema</strong> will
										be tracked for the selected transactions (insert, update, delete).
									</p>
								</Tooltip>
							</svelte:fragment>

							<input class="mt-1" type="text" bind:value={v.schema_name} />
						</Label>
						<div class="flex flex-col w-full gap-4 items-center p-5">
							{#each v.table_to_track as table_to_track, j}
								<div
									class="relative rounded bg-surface-disabled p-2 flex w-full flex-col gap-4 group"
								>
									<Label label="Table Name" required>
										<svelte:fragment slot="header">
											<Tooltip small>Enter the name of the table you want to track.</Tooltip>
										</svelte:fragment>
										<input
											type="text"
											bind:value={table_to_track.table_name}
											class="!bg-surface mt-1"
										/>
									</Label>
									<!-- svelte-ignore a11y-label-has-associated-control -->
									<Label label="Columns">
										<svelte:fragment slot="header">
											<Tooltip
												documentationLink="https://www.windmill.dev/docs/core_concepts/postgres_triggers#selecting-specific-columns"
												small
											>
												<p>
													Enter the names of the <strong>columns</strong> you want to track.
													<br />If no columns are specified, all columns in the table will be
													tracked for the selected transactions (insert, update, delete).
												</p>
												<p class="text-xs text-gray-500 mt-1">
													<strong class="font-semibold">Note:</strong>
													<br />- If your trigger contains <strong>UPDATE</strong> or
													<strong>DELETE</strong>
													transactions, the row filter WHERE clause must contain only columns covered
													by the <strong>replica identity</strong> (see REPLICA IDENTITY).
													<br />- If your trigger contains only <strong>INSERT</strong> transactions,
													the row filter WHERE clause can use any column.
												</p>
											</Tooltip>
										</svelte:fragment>
										<div class="mt-1">
											<MultiSelect
												options={table_to_track.columns_name ?? []}
												allowUserOptions="append"
												bind:selected={table_to_track.columns_name}
												ulOptionsClass={'!bg-surface !text-sm'}
												ulSelectedClass="!text-sm"
												outerDivClass="!bg-surface !min-h-[38px] !border-[#d1d5db]"
												noMatchingOptionsMsg=""
												createOptionMsg={null}
												duplicates={false}
												placeholder="Select columns"
												--sms-options-margin="4px"
											>
												<svelte:fragment slot="remove-icon">
													<div class="hover:text-primary p-0.5">
														<X size={12} />
													</div>
												</svelte:fragment>
											</MultiSelect>
										</div>
									</Label>
									<Label label="Where Clause">
										<svelte:fragment slot="header">
											<Tooltip
												documentationLink="https://www.windmill.dev/docs/core_concepts/postgres_triggers#filtering-rows-with-where-condition"
												small
											>
												<p class="text-sm">
													Use this field to define a row filter for the selected table. The <strong
														>WHERE</strong
													> clause allows only simple expressions and cannot include user-defined functions,
													operators, types, collations, system column references, or non-immutable built-in
													functions.
												</p>
												<p class="text-xs text-gray-500 mt-1">
													<strong class="font-semibold">Note:</strong>
													<br />- If your trigger contains <strong>UPDATE</strong> or
													<strong>DELETE</strong>
													transactions, the row filter WHERE clause must contain only columns covered
													by the <strong>replica identity</strong> (see REPLICA IDENTITY).
													<br />- If your trigger contains only <strong>INSERT</strong> transactions,
													the row filter WHERE clause can use any column.
												</p>
											</Tooltip>
										</svelte:fragment>
										<input
											type="text"
											bind:value={table_to_track.where_clause}
											class="!bg-surface mt-1"
										/>
									</Label>
									<Button
										variant="border"
										wrapperClasses="absolute -top-3 -right-3"
										btnClasses="hidden group-hover:block hover:bg-red-500 hover:text-white p-2 rounded-full hover:border-red-500 transition-all duration-300"
										color="light"
										size="xs"
										on:click={() => {
											v.table_to_track = v.table_to_track.filter((_, index) => index !== j)
										}}
										iconOnly
										startIcon={{ icon: Trash }}
									/>
								</div>
							{/each}
							<AddPropertyFormV2
								customName="Table"
								on:add={({ detail }) => {
									addTable(detail.name, i)
								}}
							>
								<svelte:fragment slot="trigger">
									<Button
										wrapperClasses="w-full border border-dashed rounded-md"
										color="light"
										size="xs"
										startIcon={{ icon: Plus }}
										nonCaptureEvent
									>
										Add table
									</Button>
								</svelte:fragment>
							</AddPropertyFormV2>
						</div>
					</div>

					<Button
						variant="border"
						color="light"
						size="xs"
						btnClasses="bg-surface-secondary hover:bg-red-500 hover:text-white p-2 rounded-full"
						aria-label="Clear"
						on:click={() => {
							if (relations) {
								relations = relations.filter((_, index) => index !== i)
							}
						}}
					>
						<Trash size={14} />
					</Button>
				</div>
			{/each}
		</div>
	{:else if relations}
		<div class="grow min-w-0 pr-10">
			<AddPropertyFormV2
				customName="Schema"
				on:add={({ detail }) => {
					if (relations == undefined || !Array.isArray(relations)) {
						relations = []
						relations = relations.concat({
							schema_name: 'public',
							table_to_track: []
						})
					} else if (emptyStringTrimmed(detail.name)) {
						sendUserToast('Schema name must not be empty', true)
					} else {
						const appendedRelations = relations.concat({
							schema_name: detail.name,
							table_to_track: []
						})
						if (
							invalidRelations(appendedRelations, {
								showError: true,
								trackSchemaTableError: false
							}) === false
						) {
							relations = appendedRelations
						}
					}
				}}
			>
				<svelte:fragment slot="trigger">
					<Button
						variant="border"
						color="light"
						size="xs"
						btnClasses="w-full"
						disabled={!can_write}
						startIcon={{ icon: Plus }}
						nonCaptureEvent
					>
						Add schema
					</Button>
				</svelte:fragment>
			</AddPropertyFormV2>
		</div>
	{/if}
</div><|MERGE_RESOLUTION|>--- conflicted
+++ resolved
@@ -15,13 +15,6 @@
 	export let can_write: boolean = true
 
 	let cached: Relations[] | undefined = relations
-
-	const defaultRelations: Relations[] = [
-		{
-			schema_name: 'public',
-			table_to_track: []
-		}
-	]
 
 	function addTable(name: string, index: number) {
 		if (!relations || !Array.isArray(relations)) {
@@ -48,32 +41,18 @@
 						cached = relations
 						relations = undefined
 					} else {
-<<<<<<< HEAD
 						relations = cached ?? [
 							{
 								schema_name: 'public',
 								table_to_track: []
 							}
 						]
-=======
-						if (cached.length === 0) {
-							relations = defaultRelations
-						} else {
-							relations = cached
-						}
->>>>>>> b4f8c88c
 					}
-					selectedTable = detail
 				}}
-<<<<<<< HEAD
 				selected={relations ? 'specific' : 'all'}
-=======
-				selected={selectedTable}
-				let:item
->>>>>>> b4f8c88c
 			>
-				<ToggleButton value="all" label="All Tables" light {item} />
-				<ToggleButton value="specific" label="Specific Tables" light {item} />
+				<ToggleButton value="all" label="All Tables" />
+				<ToggleButton value="specific" label="Specific Tables" />
 			</ToggleButtonGroup>
 		</div>
 	</div>
