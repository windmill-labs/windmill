<script lang="ts">
	import Select from '$lib/components/apps/svelte-select/lib/Select.svelte'
	import { Button } from '$lib/components/common'
	import DarkModeObserver from '$lib/components/DarkModeObserver.svelte'
	import { SELECT_INPUT_DEFAULT_STYLE } from '$lib/defaults'
	import type { Relations } from '$lib/gen'
	import { PostgresTriggerService } from '$lib/gen/services.gen'
	import { workspaceStore } from '$lib/stores'
	import { sendUserToast } from '$lib/toast'
	import { emptyString } from '$lib/utils'
	import { RefreshCw } from 'lucide-svelte'

	export let items: string[] = []
	export let can_write: boolean = true
	export let publication_name: string = ''
	export let postgres_resource_path: string = ''
	export let relations: Relations[] | undefined = undefined
	export let transaction_to_track: string[] = []
	export let disabled: boolean = false

	let loadingPublication: boolean = false
	let deletingPublication: boolean = false
	let updatingPublication: boolean = false
	async function listDatabasePublication() {
		try {
			loadingPublication = true
			const publications = await PostgresTriggerService.listPostgresPublication({
				path: postgres_resource_path,
				workspace: $workspaceStore!
			})

			items = publications
		} catch (error) {
			sendUserToast(error.body, true)
		} finally {
			loadingPublication = false
		}
	}

	async function updatePublication() {
		try {
			updatingPublication = true
			const message = await PostgresTriggerService.updatePostgresPublication({
				path: postgres_resource_path,
				workspace: $workspaceStore!,
				publication: publication_name,
				requestBody: {
					table_to_track: relations,
					transaction_to_track: transaction_to_track
				}
			})
			sendUserToast(message)
		} catch (error) {
			sendUserToast(error.body, true)
		} finally {
			updatingPublication = false
		}
	}

	async function deletePublication() {
		try {
			deletingPublication = true
			const message = await PostgresTriggerService.deletePostgresPublication({
				path: postgres_resource_path,
				workspace: $workspaceStore!,
				publication: publication_name
			})
			items = items.filter((item) => item != publication_name)
			relations = undefined
			transaction_to_track = ['Insert', 'Update', 'Delete']
			publication_name = ''
			sendUserToast(message)
		} catch (error) {
			sendUserToast(error.body, true)
		} finally {
			deletingPublication = false
		}
	}

	async function getAllRelations() {
		try {
			const publication_data = await PostgresTriggerService.getPostgresPublication({
				path: postgres_resource_path,
				workspace: $workspaceStore!,
				publication: publication_name
			})
			transaction_to_track = [...publication_data.transaction_to_track]
			relations =
				publication_data.table_to_track && publication_data.table_to_track.length > 0
					? publication_data.table_to_track
					: undefined
		} catch (error) {
			sendUserToast(error.body, true)
		}
	}

	listDatabasePublication()

	let darkMode = false
</script>

<DarkModeObserver bind:darkMode />

<div class="flex gap-1">
	<Select
<<<<<<< HEAD
		loading={loadingPublication}
		disabled={!can_write}
=======
		disabled={!can_write || disabled}
>>>>>>> 26222539
		class="grow shrink max-w-full"
		on:select={async (e) => {
			publication_name = e.detail.value
			await getAllRelations()
		}}
		on:clear={() => {
			publication_name = ''
		}}
		value={publication_name}
		{items}
		placeholder="Choose a publication"
		inputStyles={SELECT_INPUT_DEFAULT_STYLE.inputStyles}
		containerStyles={darkMode
			? SELECT_INPUT_DEFAULT_STYLE.containerStylesDark
			: SELECT_INPUT_DEFAULT_STYLE.containerStyles}
		portal={false}
	/>
	<Button
		disabled={!can_write || disabled}
		variant="border"
		color="light"
		wrapperClasses="self-stretch"
		on:click={listDatabasePublication}
		startIcon={{ icon: RefreshCw }}
		iconOnly
	/>
	<Button
		loading={updatingPublication}
		color="light"
		size="xs"
		variant="border"
		disabled={emptyString(publication_name) || !can_write || disabled}
		on:click={updatePublication}>Update</Button
	>
	<Button
		loading={deletingPublication}
		color="light"
		size="xs"
		variant="border"
		disabled={emptyString(publication_name) || !can_write || disabled}
		on:click={deletePublication}>Delete</Button
	>
</div><|MERGE_RESOLUTION|>--- conflicted
+++ resolved
@@ -103,12 +103,8 @@
 
 <div class="flex gap-1">
 	<Select
-<<<<<<< HEAD
 		loading={loadingPublication}
-		disabled={!can_write}
-=======
 		disabled={!can_write || disabled}
->>>>>>> 26222539
 		class="grow shrink max-w-full"
 		on:select={async (e) => {
 			publication_name = e.detail.value
