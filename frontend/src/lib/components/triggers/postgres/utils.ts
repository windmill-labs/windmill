--- conflicted
+++ resolved
@@ -99,18 +99,6 @@
 		}
 	}
 
-<<<<<<< HEAD
-	return errorFound
-}
-
-export function getDefaultTableToTrack(pg14: boolean): Relations[] {
-  return [
-    {
-      schema_name: 'public',
-      table_to_track: pg14 ? [{ table_name: '' }] : []
-    }
-  ];
-=======
 	return errorMessage
 }
 
@@ -158,5 +146,13 @@
 		sendUserToast(error.body || error.message, true)
 		return false
 	}
->>>>>>> 26222539
+}
+
+export function getDefaultTableToTrack(pg14: boolean): Relations[] {
+  return [
+    {
+      schema_name: 'public',
+      table_to_track: pg14 ? [{ table_name: '' }] : []
+    }
+  ];
 }