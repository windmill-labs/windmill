--- conflicted
+++ resolved
@@ -51,8 +51,12 @@
 		trigger = undefined
 	} = $props()
 
-	let optionTabSelected: 'error_handler' | 'recovery_handler' | 'success_handler' | 'retries' | 'dynamic_skip' =
-		$state('error_handler')
+	let optionTabSelected:
+		| 'error_handler'
+		| 'recovery_handler'
+		| 'success_handler'
+		| 'retries'
+		| 'dynamic_skip' = $state('error_handler')
 	let initialPath = $state('')
 	let edit = $state(true)
 	let schedule: string = $state('0 0 12 * *')
@@ -900,18 +904,11 @@
 	<div class="flex flex-col gap-2 min-h-96">
 		{#if !loading}
 			<Tabs bind:selected={optionTabSelected}>
-<<<<<<< HEAD
 				<Tab value="error_handler" label="Error Handler" />
 				<Tab value="recovery_handler" label="Recovery Handler" />
 				<Tab value="success_handler" label="Success Handler" />
 				<Tab value="retries" label="Retries" />
-=======
-				<Tab value="error_handler">Error Handler</Tab>
-				<Tab value="recovery_handler">Recovery Handler</Tab>
-				<Tab value="success_handler">Success Handler</Tab>
-				<Tab value="retries">Retries</Tab>
-				<Tab value="dynamic_skip">Dynamic skip</Tab>
->>>>>>> 7ebd1bc5
+				<Tab value="dynamic_skip" label="Dynamic skip" />
 				{#if itemKind === 'script'}
 					<Tab value="tag" label="Custom tag" />
 				{/if}
@@ -1230,7 +1227,8 @@
 							</div>
 						</Label>
 						<Alert type="info" size="xs" title="Handler requirements">
-							Handler must return a boolean value. Return true to execute the scheduled job, false to skip.
+							Handler must return a boolean value. Return true to execute the scheduled job, false
+							to skip.
 						</Alert>
 					</div>
 				</Section>
