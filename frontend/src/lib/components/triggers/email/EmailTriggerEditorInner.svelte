--- conflicted
+++ resolved
@@ -66,11 +66,8 @@
 	let error_handler_path: string | undefined = $state()
 	let error_handler_args: Record<string, any> = $state({})
 	let retry: Retry | undefined = $state()
-<<<<<<< HEAD
+	let enabled = $state(false)
 	let active_mode = $state(true)
-=======
-	let enabled = $state(false)
->>>>>>> 4c9552f7
 	// Component references
 	let drawer = $state<Drawer | undefined>(undefined)
 	let initialConfig: NewEmailTrigger | undefined = undefined
@@ -168,11 +165,8 @@
 		error_handler_args = cfg?.error_handler_args ?? {}
 		retry = cfg?.retry
 		errorHandlerSelected = getHandlerType(error_handler_path ?? '')
-<<<<<<< HEAD
+		enabled = cfg?.enabled ?? false
 		active_mode = cfg?.active_mode ?? true
-=======
-		enabled = cfg?.enabled ?? false
->>>>>>> 4c9552f7
 	}
 
 	async function loadTrigger(defaultConfig?: Partial<EmailTrigger>): Promise<void> {
@@ -223,11 +217,8 @@
 			error_handler_path,
 			error_handler_args,
 			retry,
-<<<<<<< HEAD
+			enabled,
 			active_mode
-=======
-			enabled
->>>>>>> 4c9552f7
 		}
 
 		return nCfg
