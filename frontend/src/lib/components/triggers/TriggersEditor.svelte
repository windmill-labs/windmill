<script lang="ts">
	import Tab from '$lib/components/common/tabs/Tab.svelte'
	import { Tabs } from '$lib/components/common'
	import WebhooksPanel from '$lib/components/triggers/webhook/WebhooksPanel.svelte'
	import EmailTriggerPanel from '$lib/components/details/EmailTriggerPanel.svelte'
	import RoutesPanel from '$lib/components/triggers/http/RoutesPanel.svelte'
	import RunPageSchedules from '$lib/components/RunPageSchedules.svelte'
	import { canWrite } from '$lib/utils'
	import { userStore } from '$lib/stores'
	import FlowCard from '../flows/common/FlowCard.svelte'
	import { getContext, onDestroy, createEventDispatcher } from 'svelte'
	import type { TriggerContext } from '$lib/components/triggers'
	import ScheduledPollPanel from './scheduled/ScheduledPollPanel.svelte'
	import WebsocketTriggersPanel from './websocket/WebsocketTriggersPanel.svelte'
	import DatabaseTriggersPanel from './database/DatabaseTriggersPanel.svelte'
	import ToggleButtonGroup from '../common/toggleButton-v2/ToggleButtonGroup.svelte'
	import ToggleButton from '../common/toggleButton-v2/ToggleButton.svelte'
	import { KafkaIcon, NatsIcon } from '../icons'
	import KafkaTriggersPanel from './kafka/KafkaTriggersPanel.svelte'
	import NatsTriggersPanel from './nats/NatsTriggersPanel.svelte'

	export let noEditor: boolean
	export let newItem = false
	export let currentPath: string
	export let hash: string | undefined = undefined
	export let initialPath: string
	export let schema: any
	export let isFlow: boolean
	export let canHavePreprocessor: boolean = false
	export let hasPreprocessor: boolean = false

	let eventStreamType: 'kafka' | 'nats' = 'kafka'

	$: {
		if ($selectedTrigger === 'kafka' || $selectedTrigger === 'nats') {
			eventStreamType = $selectedTrigger
		}
	}

	const { selectedTrigger, simplifiedPoll } = getContext<TriggerContext>('TriggerContext')

	const dispatch = createEventDispatcher()

	onDestroy(() => {
		dispatch('exitTriggers')
	})
</script>

<FlowCard {noEditor} title="Triggers">
	{#if !$simplifiedPoll}
<<<<<<< HEAD
		<Tabs bind:selected={$selectedTrigger}>
			<Tab value="webhooks" selectedClass="text-primary font-semibold">Webhooks</Tab>
			<Tab value="schedules" selectedClass="text-primary text-sm font-semibold">Schedules</Tab>
			<Tab value="routes" selectedClass="text-primary text-sm font-semibold">HTTP</Tab>
			<Tab value="websockets" selectedClass="text-primary text-sm font-semibold">Websockets</Tab>
			<Tab value="database" selectedClass="text-primary text-sm font-semibold">Database</Tab>
			<Tab value="kafka" otherValues={['nats']} selectedClass="text-primary text-sm font-semibold"
				>Event streams</Tab
			>
			<Tab value="emails" selectedClass="text-primary text-sm font-semibold">Email</Tab>
			{#if isFlow}
				<Tab value="scheduledPoll" selectedClass="text-primary text-sm font-semibold"
					>Scheduled Poll</Tab
=======
		<div class="h-full flex flex-col">
			<Tabs bind:selected={$selectedTrigger} wrapperClass="overflow-hidden shrink-0">
				<Tab value="webhooks" selectedClass="text-primary font-semibold">Webhooks</Tab>
				<Tab value="schedules" selectedClass="text-primary text-sm font-semibold">Schedules</Tab>
				<Tab value="routes" selectedClass="text-primary text-sm font-semibold">HTTP</Tab>
				<Tab value="websockets" selectedClass="text-primary text-sm font-semibold">Websockets</Tab>
				<Tab
					value="kafka"
					otherValues={['nats']}
					selectedClass="text-primary text-sm font-semibold"
>>>>>>> 427aae61
				>
					Event streams
				</Tab>
				<Tab value="emails" selectedClass="text-primary text-sm font-semibold">Email</Tab>
				{#if isFlow}
					<Tab value="scheduledPoll" selectedClass="text-primary text-sm font-semibold"
						>Scheduled Poll</Tab
					>
				{/if}

<<<<<<< HEAD
			<svelte:fragment slot="content">
				{#if $selectedTrigger === 'webhooks'}
					<div class="p-4">
						<WebhooksPanel
							on:applyArgs
							on:addPreprocessor
							scopes={isFlow ? [`run:flow/${currentPath}`] : [`run:script/${currentPath}`]}
							path={currentPath}
							{hash}
							{isFlow}
							args={{}}
							token=""
							{newItem}
							isEditor={true}
							{canHavePreprocessor}
							{hasPreprocessor}
						/>
					</div>
				{:else if $selectedTrigger === 'emails'}
					<div class="p-4">
						<EmailTriggerPanel
							on:applyArgs
							on:addPreprocessor
							token=""
							scopes={isFlow ? [`run:flow/${currentPath}`] : [`run:script/${currentPath}`]}
							path={currentPath}
							{isFlow}
							isEditor={true}
							{canHavePreprocessor}
							{hasPreprocessor}
							{newItem}
						/>
					</div>
				{:else if $selectedTrigger === 'routes'}
					<div class="p-4">
						<RoutesPanel
							on:applyArgs
							on:addPreprocessor
							{newItem}
							path={currentPath}
							{isFlow}
							isEditor={true}
						/>
					</div>
				{:else if $selectedTrigger === 'websockets'}
					<div class="p-4">
						<WebsocketTriggersPanel
							on:applyArgs
							on:addPreprocessor
							{newItem}
							path={currentPath}
							{isFlow}
							isEditor={true}
							{canHavePreprocessor}
							{hasPreprocessor}
						/>
					</div>
				{:else if $selectedTrigger === 'database'}
					<div class="p-4">
						<DatabaseTriggersPanel {newItem} path={currentPath} {isFlow} />
					</div>
				{:else if $selectedTrigger === 'kafka' || $selectedTrigger === 'nats'}
					<div class="p-4 flex flex-col gap-2">
						<ToggleButtonGroup bind:selected={eventStreamType}>
							<ToggleButton value="kafka" label="Kafka" icon={KafkaIcon} />
							<ToggleButton value="nats" label="NATS" icon={NatsIcon} />
						</ToggleButtonGroup>
						{#if eventStreamType === 'kafka'}
							<KafkaTriggersPanel
								on:applyArgs
								on:addPreprocessor
								{newItem}
								path={currentPath}
								{isFlow}
								isEditor={true}
								{canHavePreprocessor}
								{hasPreprocessor}
							/>
						{:else if eventStreamType === 'nats'}
							<NatsTriggersPanel
								on:applyArgs
								on:addPreprocessor
								{newItem}
								path={currentPath}
								{isFlow}
								isEditor={true}
								{canHavePreprocessor}
								{hasPreprocessor}
							/>
=======
				<svelte:fragment slot="content">
					<div class="min-h-0 grow overflow-y-auto">
						{#if $selectedTrigger === 'webhooks'}
							<div class="p-4">
								<WebhooksPanel
									on:applyArgs
									on:addPreprocessor
									on:updateSchema
									on:testWithArgs
									scopes={isFlow ? [`run:flow/${currentPath}`] : [`run:script/${currentPath}`]}
									path={currentPath}
									{hash}
									{isFlow}
									args={{}}
									token=""
									{newItem}
									isEditor={true}
									{canHavePreprocessor}
									{hasPreprocessor}
								/>
							</div>
						{:else if $selectedTrigger === 'emails'}
							<div class="p-4">
								<EmailTriggerPanel
									on:applyArgs
									on:addPreprocessor
									on:updateSchema
									on:testWithArgs
									token=""
									scopes={isFlow ? [`run:flow/${currentPath}`] : [`run:script/${currentPath}`]}
									path={currentPath}
									{isFlow}
									isEditor={true}
									{canHavePreprocessor}
									{hasPreprocessor}
									{newItem}
								/>
							</div>
						{:else if $selectedTrigger === 'routes'}
							<div class="p-4">
								<RoutesPanel
									on:applyArgs
									on:addPreprocessor
									on:updateSchema
									on:testWithArgs
									{newItem}
									path={currentPath}
									{isFlow}
									isEditor={true}
									{canHavePreprocessor}
									{hasPreprocessor}
								/>
							</div>
						{:else if $selectedTrigger === 'websockets'}
							<div class="p-4">
								<WebsocketTriggersPanel
									on:applyArgs
									on:addPreprocessor
									on:updateSchema
									on:testWithArgs
									{newItem}
									path={currentPath}
									{isFlow}
									isEditor={true}
									{canHavePreprocessor}
									{hasPreprocessor}
								/>
							</div>
						{:else if $selectedTrigger === 'kafka' || $selectedTrigger === 'nats'}
							<div class="p-4 flex flex-col gap-2">
								<ToggleButtonGroup bind:selected={eventStreamType}>
									<ToggleButton value="kafka" label="Kafka" icon={KafkaIcon} />
									<ToggleButton value="nats" label="NATS" icon={NatsIcon} />
								</ToggleButtonGroup>
								{#if eventStreamType === 'kafka'}
									<KafkaTriggersPanel
										on:applyArgs
										on:addPreprocessor
										on:updateSchema
										on:testWithArgs
										{newItem}
										path={currentPath}
										{isFlow}
										isEditor={true}
										{canHavePreprocessor}
										{hasPreprocessor}
									/>
								{:else if eventStreamType === 'nats'}
									<NatsTriggersPanel
										on:applyArgs
										on:addPreprocessor
										{newItem}
										path={currentPath}
										{isFlow}
										isEditor={true}
										{canHavePreprocessor}
										{hasPreprocessor}
									/>
								{/if}
							</div>
						{:else if $selectedTrigger === 'schedules'}
							<div class="p-4">
								<RunPageSchedules
									{schema}
									{isFlow}
									path={initialPath}
									{newItem}
									can_write={canWrite(currentPath, {}, $userStore)}
								/>
							</div>
						{:else if $selectedTrigger === 'scheduledPoll'}
							<div class="p-4">
								<ScheduledPollPanel />
							</div>
>>>>>>> 427aae61
						{/if}
					</div>
				</svelte:fragment>
			</Tabs>
		</div>
	{:else}
		<div class="px-4 pb-2">
			<RunPageSchedules
				{schema}
				{isFlow}
				path={initialPath}
				{newItem}
				can_write={canWrite(currentPath, {}, $userStore)}
			/>
		</div>
	{/if}
</FlowCard><|MERGE_RESOLUTION|>--- conflicted
+++ resolved
@@ -48,21 +48,6 @@
 
 <FlowCard {noEditor} title="Triggers">
 	{#if !$simplifiedPoll}
-<<<<<<< HEAD
-		<Tabs bind:selected={$selectedTrigger}>
-			<Tab value="webhooks" selectedClass="text-primary font-semibold">Webhooks</Tab>
-			<Tab value="schedules" selectedClass="text-primary text-sm font-semibold">Schedules</Tab>
-			<Tab value="routes" selectedClass="text-primary text-sm font-semibold">HTTP</Tab>
-			<Tab value="websockets" selectedClass="text-primary text-sm font-semibold">Websockets</Tab>
-			<Tab value="database" selectedClass="text-primary text-sm font-semibold">Database</Tab>
-			<Tab value="kafka" otherValues={['nats']} selectedClass="text-primary text-sm font-semibold"
-				>Event streams</Tab
-			>
-			<Tab value="emails" selectedClass="text-primary text-sm font-semibold">Email</Tab>
-			{#if isFlow}
-				<Tab value="scheduledPoll" selectedClass="text-primary text-sm font-semibold"
-					>Scheduled Poll</Tab
-=======
 		<div class="h-full flex flex-col">
 			<Tabs bind:selected={$selectedTrigger} wrapperClass="overflow-hidden shrink-0">
 				<Tab value="webhooks" selectedClass="text-primary font-semibold">Webhooks</Tab>
@@ -73,7 +58,6 @@
 					value="kafka"
 					otherValues={['nats']}
 					selectedClass="text-primary text-sm font-semibold"
->>>>>>> 427aae61
 				>
 					Event streams
 				</Tab>
@@ -84,97 +68,6 @@
 					>
 				{/if}
 
-<<<<<<< HEAD
-			<svelte:fragment slot="content">
-				{#if $selectedTrigger === 'webhooks'}
-					<div class="p-4">
-						<WebhooksPanel
-							on:applyArgs
-							on:addPreprocessor
-							scopes={isFlow ? [`run:flow/${currentPath}`] : [`run:script/${currentPath}`]}
-							path={currentPath}
-							{hash}
-							{isFlow}
-							args={{}}
-							token=""
-							{newItem}
-							isEditor={true}
-							{canHavePreprocessor}
-							{hasPreprocessor}
-						/>
-					</div>
-				{:else if $selectedTrigger === 'emails'}
-					<div class="p-4">
-						<EmailTriggerPanel
-							on:applyArgs
-							on:addPreprocessor
-							token=""
-							scopes={isFlow ? [`run:flow/${currentPath}`] : [`run:script/${currentPath}`]}
-							path={currentPath}
-							{isFlow}
-							isEditor={true}
-							{canHavePreprocessor}
-							{hasPreprocessor}
-							{newItem}
-						/>
-					</div>
-				{:else if $selectedTrigger === 'routes'}
-					<div class="p-4">
-						<RoutesPanel
-							on:applyArgs
-							on:addPreprocessor
-							{newItem}
-							path={currentPath}
-							{isFlow}
-							isEditor={true}
-						/>
-					</div>
-				{:else if $selectedTrigger === 'websockets'}
-					<div class="p-4">
-						<WebsocketTriggersPanel
-							on:applyArgs
-							on:addPreprocessor
-							{newItem}
-							path={currentPath}
-							{isFlow}
-							isEditor={true}
-							{canHavePreprocessor}
-							{hasPreprocessor}
-						/>
-					</div>
-				{:else if $selectedTrigger === 'database'}
-					<div class="p-4">
-						<DatabaseTriggersPanel {newItem} path={currentPath} {isFlow} />
-					</div>
-				{:else if $selectedTrigger === 'kafka' || $selectedTrigger === 'nats'}
-					<div class="p-4 flex flex-col gap-2">
-						<ToggleButtonGroup bind:selected={eventStreamType}>
-							<ToggleButton value="kafka" label="Kafka" icon={KafkaIcon} />
-							<ToggleButton value="nats" label="NATS" icon={NatsIcon} />
-						</ToggleButtonGroup>
-						{#if eventStreamType === 'kafka'}
-							<KafkaTriggersPanel
-								on:applyArgs
-								on:addPreprocessor
-								{newItem}
-								path={currentPath}
-								{isFlow}
-								isEditor={true}
-								{canHavePreprocessor}
-								{hasPreprocessor}
-							/>
-						{:else if eventStreamType === 'nats'}
-							<NatsTriggersPanel
-								on:applyArgs
-								on:addPreprocessor
-								{newItem}
-								path={currentPath}
-								{isFlow}
-								isEditor={true}
-								{canHavePreprocessor}
-								{hasPreprocessor}
-							/>
-=======
 				<svelte:fragment slot="content">
 					<div class="min-h-0 grow overflow-y-auto">
 						{#if $selectedTrigger === 'webhooks'}
@@ -289,7 +182,6 @@
 							<div class="p-4">
 								<ScheduledPollPanel />
 							</div>
->>>>>>> 427aae61
 						{/if}
 					</div>
 				</svelte:fragment>
