--- conflicted
+++ resolved
@@ -308,11 +308,7 @@
 					{#if edit}
 						Changes can take up to 30 seconds to take effect.
 					{:else}
-<<<<<<< HEAD
-						New sqs triggers can take up to 30 seconds to start listening.
-=======
 						New SQS triggers can take up to 30 seconds to start listening.
->>>>>>> 26222539
 					{/if}
 				</Alert>
 			{/if}
