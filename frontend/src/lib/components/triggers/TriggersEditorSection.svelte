<script lang="ts">
	import Button from '$lib/components/common/button/Button.svelte'
	import { ChevronDown, Save } from 'lucide-svelte'
	import CaptureWrapper from './CaptureWrapper.svelte'
	import { capitalize } from '$lib/utils'
	import Popover from '../Popover.svelte'
	import Section from '../Section.svelte'
	import { createEventDispatcher, getContext } from 'svelte'
	import { type CaptureTriggerKind } from '$lib/gen'
	import type { TriggerContext } from '$lib/components/triggers'
	import TriggersWrapper from './TriggersWrapper.svelte'
	import { twMerge } from 'tailwind-merge'

	export let cloudDisabled: boolean
	export let triggerType: CaptureTriggerKind
	export let isFlow: boolean = false
	export let data: any = {}
	export let noSave = false
	export let isEditor: boolean = false
	export let path: string = ''
	export let canHavePreprocessor: boolean = false
	export let hasPreprocessor: boolean = false
	export let newItem: boolean
	export let openForm: boolean = false
	export let alwaysOpened: boolean = false
	export let showCapture: boolean = false

	const captureTypeLabels: Record<CaptureTriggerKind, string> = {
		http: '+ New custom HTTP route',
		websocket: '+ New WebSocket trigger',
		webhook: 'Webhook',
		kafka: '+ New Kafka trigger',
		email: 'Email trigger',
		nats: '+ New NATS trigger',
<<<<<<< HEAD
		sqs: '+ New SQS trigger'
=======
		postgres: '+ New Postgres trigger'
>>>>>>> 57cfa404
	}

	const { captureOn } = getContext<TriggerContext>('TriggerContext')

	let args: Record<string, any> = {}
	$: collapsed = !openForm

	const dispatch = createEventDispatcher()

	let init = false
	$: updateShowCapture(!!$captureOn)
	function updateShowCapture(show: boolean) {
		if (show && !init) {
			$captureOn = undefined
			showCapture = true
			init = true
		}
	}
</script>

<Section label={captureTypeLabels[triggerType]} collapsable={!alwaysOpened} bind:collapsed>
	<svelte:fragment slot="action">
		{#if !collapsed || alwaysOpened}
			<div class="flex flex-row grow w-min-0 gap-2 items-center justify-end">
				{#if isEditor}
					<Button
						size="xs2"
						on:click={() => {
							showCapture = !showCapture
						}}
						variant="border"
						color="light"
						endIcon={{
							icon: ChevronDown,
							classes: twMerge('transition', showCapture ? 'rotate-180' : '')
						}}
					>
						Test trigger
					</Button>
				{/if}

				{#if !noSave}
					{@const disabled = newItem || cloudDisabled}
					<Popover notClickable>
						<Button
							size="xs2"
							{disabled}
							startIcon={{ icon: Save }}
							on:click={() => {
								dispatch('saveTrigger', {
									config: args
								})
							}}
						>
							Save
						</Button>
						<svelte:fragment slot="text">
							{#if disabled}
								{#if newItem}
									Deploy the runnable to enable trigger creation
								{:else if cloudDisabled}
									{capitalize(triggerType)} triggers are disabled in the multi-tenant cloud
								{/if}
							{:else}
								Create new {captureTypeLabels[triggerType].toLowerCase()}
							{/if}
						</svelte:fragment>
					</Popover>
				{/if}
			</div>
		{/if}
	</svelte:fragment>

	{#if isEditor}
		<CaptureWrapper
			{path}
			{isFlow}
			captureType={triggerType}
			{hasPreprocessor}
			{canHavePreprocessor}
			on:applyArgs
			on:addPreprocessor
			on:updateSchema
			on:saveTrigger
			on:testWithArgs
			bind:args
			{data}
			{showCapture}
		/>
	{:else}
		<TriggersWrapper {path} {isFlow} {triggerType} {cloudDisabled} {args} {data} />
	{/if}
</Section><|MERGE_RESOLUTION|>--- conflicted
+++ resolved
@@ -32,11 +32,8 @@
 		kafka: '+ New Kafka trigger',
 		email: 'Email trigger',
 		nats: '+ New NATS trigger',
-<<<<<<< HEAD
-		sqs: '+ New SQS trigger'
-=======
+		sqs: '+ New SQS trigger',
 		postgres: '+ New Postgres trigger'
->>>>>>> 57cfa404
 	}
 
 	const { captureOn } = getContext<TriggerContext>('TriggerContext')
