--- conflicted
+++ resolved
@@ -3,7 +3,6 @@
 	import {
 		AppService,
 		FlowService,
-		Job,
 		JobService,
 		ListableApp,
 		Script,
@@ -38,8 +37,6 @@
 	import NoItemFound from './NoItemFound.svelte'
 	import ListFilters from './ListFilters.svelte'
 
-	let jobs: Job[] = []
-
 	type TableItem<T, U extends 'script' | 'flow' | 'app'> = T & {
 		canWrite: boolean
 		marked?: string
@@ -151,24 +148,14 @@
 
 	let ownerFilter: string | undefined = undefined
 
-	async function loadJobs() {
-		jobs = await JobService.listJobs({
-			workspace: $workspaceStore!,
-			success: true,
-			createdBy: $userStore?.username,
-			jobKinds: 'flow,script'
-		})
-		loading = false
-	}
-
 	$: {
 		if (($userStore || $superadmin) && $workspaceStore) {
 			loadScripts()
 			loadFlows()
 			loadApps()
-			loadJobs()
 		}
 	}
+
 	const cmp = new Intl.Collator('en').compare
 
 	const opts: uFuzzy.Options = {
@@ -357,30 +344,8 @@
 			</button>
 		</div>
 	</div>
-<<<<<<< HEAD
 
 	<ListFilters bind:selectedFilter={ownerFilter} filters={owners} />
-=======
-	{#if owners.length > 0}
-		<div class="gap-2 w-full flex flex-wrap my-4">
-			{#each owners as owner (owner)}
-				<div in:fade={{ duration: 50 }} animate:flip={{ duration: 100 }}>
-					<Badge
-						class="cursor-pointer hover:bg-gray-200"
-						on:click={() => {
-							ownerFilter = ownerFilter == owner ? undefined : owner
-						}}
-						color={owner === ownerFilter ? 'blue' : 'gray'}
-						baseClass={owner === ownerFilter ? 'border border-blue-500' : 'border'}
-					>
-						{owner}
-						{#if owner === ownerFilter}&cross;{/if}
-					</Badge>
-				</div>
-			{/each}
-		</div>
-	{/if}
->>>>>>> b64d5a62
 	<div>
 		{#if filteredItems == undefined}
 			<div class="mt-4" />
