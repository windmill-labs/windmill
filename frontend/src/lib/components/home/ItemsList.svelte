<script lang="ts">
	import CenteredPage from '$lib/components/CenteredPage.svelte'
	import { Button, Skeleton } from '$lib/components/common'
	import Toggle from '$lib/components/Toggle.svelte'
	import {
		AppService,
		FlowService,
		ListableApp,
		Script,
		ScriptService,
		type Flow,
		type ListableRawApp,
		RawAppService
	} from '$lib/gen'
	import { userStore, workspaceStore } from '$lib/stores'
	import type uFuzzy from '@leeoniya/ufuzzy'
	import { Code2, LayoutDashboard, SearchCode } from 'lucide-svelte'
	import TreeView from './TreeView.svelte'

	export let filter = ''
	export let subtab: 'flow' | 'script' | 'app' = 'script'

	import { HOME_SEARCH_SHOW_FLOW, HOME_SEARCH_PLACEHOLDER } from '$lib/consts'

	import SearchItems from '../SearchItems.svelte'
	import ListFilters from './ListFilters.svelte'
	import NoItemFound from './NoItemFound.svelte'
	import ToggleButtonGroup from '../common/toggleButton-v2/ToggleButtonGroup.svelte'
	import ToggleButton from '../common/toggleButton-v2/ToggleButton.svelte'
	import FlowIcon from './FlowIcon.svelte'
	import { canWrite } from '$lib/utils'
	import { page } from '$app/stores'
	import { setQuery } from '$lib/navigation'
	import ContentSearch from '../ContentSearch.svelte'
<<<<<<< HEAD
	import Drawer from '../common/drawer/Drawer.svelte'
	import HighlightCode from '../HighlightCode.svelte'
	import DrawerContent from '../common/drawer/DrawerContent.svelte'
=======
	import { groupItems } from './treeViewUtils'
	import Item from './Item.svelte'
>>>>>>> 0fcebe44

	type TableItem<T, U extends 'script' | 'flow' | 'app' | 'raw_app'> = T & {
		canWrite: boolean
		marked?: string
		type?: U
		time?: number
		starred?: boolean
		has_draft?: boolean
	}

	type TableScript = TableItem<Script, 'script'>
	type TableFlow = TableItem<Flow, 'flow'>
	type TableApp = TableItem<ListableApp, 'app'>
	type TableRawApp = TableItem<ListableRawApp, 'raw_app'>

	let scripts: TableScript[] | undefined
	let flows: TableFlow[] | undefined
	let apps: TableApp[] | undefined
	let raw_apps: TableRawApp[] | undefined

	let filteredItems: (TableScript | TableFlow | TableApp | TableRawApp)[] = []

	let itemKind = ($page.url.searchParams.get('kind') as 'script' | 'flow' | 'app' | 'all') ?? 'all'

	let loading = true

	let nbDisplayed = 30

	async function loadScripts(): Promise<void> {
		const loadedScripts = await ScriptService.listScripts({
			workspace: $workspaceStore!,
			showArchived: archived ? true : undefined,
			perPage: 300
		})

		scripts = loadedScripts.map((script: Script) => {
			return {
				canWrite: canWrite(script.path, script.extra_perms, $userStore) && !$userStore?.operator,
				...script
			}
		})
		loading = false
	}

	async function loadFlows(): Promise<void> {
		flows = (
			await FlowService.listFlows({
				workspace: $workspaceStore!,
				showArchived: archived ? true : undefined
			})
		).map((x: Flow) => {
			return {
				canWrite:
					canWrite(x.path, x.extra_perms, $userStore) &&
					x.workspace_id == $workspaceStore &&
					!$userStore?.operator,
				...x
			}
		})
		loading = false
	}

	async function loadApps(): Promise<void> {
		apps = (await AppService.listApps({ workspace: $workspaceStore! })).map((app: ListableApp) => {
			return {
				canWrite:
					canWrite(app.path!, app.extra_perms!, $userStore) &&
					app.workspace_id == $workspaceStore &&
					!$userStore?.operator,
				...app
			}
		})
		loading = false
	}

	async function loadRawApps(): Promise<void> {
		raw_apps = (await RawAppService.listRawApps({ workspace: $workspaceStore! })).map(
			(app: ListableRawApp) => {
				return {
					canWrite:
						canWrite(app.path!, app.extra_perms!, $userStore) &&
						app.workspace_id == $workspaceStore &&
						!$userStore?.operator,
					...app
				}
			}
		)
		loading = false
	}

	$: owners = Array.from(
		new Set(filteredItems?.map((x) => x.path.split('/').slice(0, 2).join('/')) ?? [])
	).sort()

	let combinedItems: (TableScript | TableFlow | TableApp | TableRawApp)[] | undefined = undefined

	$: combinedItems =
		flows == undefined || scripts == undefined || apps == undefined || raw_apps == undefined
			? undefined
			: [
					...flows.map((x) => ({
						...x,
						type: 'flow' as 'flow',
						time: new Date(x.edited_at).getTime()
					})),
					...scripts.map((x) => ({
						...x,
						type: 'script' as 'script',
						time: new Date(x.created_at).getTime()
					})),
					...apps.map((x) => ({
						...x,
						type: 'app' as 'app',
						time: new Date(x.edited_at).getTime()
					})),
					...raw_apps.map((x) => ({
						...x,
						type: 'raw_app' as 'raw_app',
						time: new Date(x.edited_at).getTime()
					}))
			  ].sort((a, b) =>
					a.starred != b.starred ? (a.starred ? -1 : 1) : a.time - b.time > 0 ? -1 : 1
			  )

	$: preFilteredItems =
		ownerFilter != undefined
			? combinedItems?.filter(
					(x) => x.path.startsWith(ownerFilter ?? '') && (x.type == itemKind || itemKind == 'all')
			  )
			: combinedItems?.filter((x) => x.type == itemKind || itemKind == 'all')

	let ownerFilter: string | undefined = undefined

	$: if ($workspaceStore) {
		ownerFilter = undefined
	}

	$: {
		if ($userStore && $workspaceStore) {
			loadScripts()
			loadFlows()
			if (!archived) {
				loadApps()
				loadRawApps()
			} else {
				apps = []
				raw_apps = []
			}
		}
	}

	const cmp = new Intl.Collator('en').compare

	const opts: uFuzzy.Options = {
		sort: (info, haystack, needle) => {
			let {
				idx,
				chars,
				terms,
				interLft2,
				interLft1,
				//	interRgt2,
				//	interRgt1,
				start,
				intraIns,
				interIns
			} = info

			const sortResult = idx
				.map((v, i) => i)
				.sort(
					(ia, ib) =>
						// most contig chars matched
						chars[ib] - chars[ia] ||
						// least char intra-fuzz (most contiguous)
						intraIns[ia] - intraIns[ib] ||
						// most prefix bounds, boosted by full term matches
						terms[ib] +
							interLft2[ib] +
							0.5 * interLft1[ib] -
							(terms[ia] + interLft2[ia] + 0.5 * interLft1[ia]) ||
						// highest density of match (least span)
						//	span[ia] - span[ib] ||
						// highest density of match (least term inter-fuzz)
						interIns[ia] - interIns[ib] ||
						// earliest start of match
						start[ia] - start[ib] ||
						// alphabetic
						cmp(haystack[idx[ia]], haystack[idx[ib]]) +
							(preFilteredItems?.[idx[ib]]?.starred ? 100 : 0) -
							(preFilteredItems?.[idx[ia]]?.starred ? 100 : 0)
				)
			return sortResult
		}
	}

	$: items = filter !== '' ? filteredItems : preFilteredItems

	function resetScroll() {
		const element = document.getElementsByTagName('svelte-virtual-list-viewport')
		const firstElement = element.item(0)
		if (firstElement) {
			firstElement.scrollTop = 0
		}
	}

	$: items && resetScroll()

	let archived = false
	let treeView = false

	let contentSearch: ContentSearch

	let viewCodeDrawer: Drawer
	let viewCodeTitle: string | undefined
	let script: Script | undefined
	async function showCode(path: string, summary: string) {
		viewCodeTitle = summary || path
		await viewCodeDrawer.openDrawer()
		script = await ScriptService.getScriptByPath({
			workspace: $workspaceStore!,
			path
		})
	}
</script>

<SearchItems
	{filter}
	items={preFilteredItems}
	bind:filteredItems
	f={(x) => (x.summary ? x.summary + ' (' + x.path + ')' : x.path)}
	{opts}
/>

<<<<<<< HEAD
<ShareModal
	bind:this={shareModal}
	on:change={() => {
		loadScripts()
		loadApps()
		loadFlows()
		loadRawApps()
	}}
/>

<DeployWorkspaceDrawer bind:this={deploymentDrawer} />
<MoveDrawer
	bind:this={moveDrawer}
	on:update={() => {
		loadScripts()
		loadApps()
		loadFlows()
		loadRawApps()
	}}
/>

<Drawer
	bind:this={viewCodeDrawer}
	on:close={() => {
		setTimeout(() => {
			viewCodeTitle = undefined
			script = undefined
		}, 300)
	}}
>
	<DrawerContent title={viewCodeTitle} on:close={viewCodeDrawer.closeDrawer}>
		{#if script}
			<HighlightCode language={script?.language} code={script?.content} />
		{:else}
			<Skeleton layout={[[40]]} />
		{/if}
	</DrawerContent>
</Drawer>

=======
>>>>>>> 0fcebe44
<ContentSearch bind:this={contentSearch} />
<CenteredPage>
	<div class="flex flex-wrap gap-2 items-center justify-between w-full mt-2">
		<div class="flex justify-start">
			<ToggleButtonGroup
				bind:selected={itemKind}
				on:selected={() => {
					if (itemKind != 'all') {
						subtab = itemKind
					}
					setQuery($page.url, 'kind', itemKind)
				}}
				class="h-10"
			>
				<ToggleButton value="all" label="All" class="text-sm px-4 py-2" />
				<ToggleButton value="script" icon={Code2} label="Scripts" class="text-sm px-4 py-2" />
				{#if HOME_SEARCH_SHOW_FLOW}
					<ToggleButton
						value="flow"
						label="Flows"
						icon={FlowIcon}
						class="text-sm px-4 py-2"
						selectedColor="#14b8a6"
					/>
				{/if}
				<ToggleButton
					value="app"
					label="Apps"
					icon={LayoutDashboard}
					class="text-sm px-4 py-2"
					selectedColor="#fb923c"
				/>
			</ToggleButtonGroup>
		</div>

		<div class="relative text-tertiary grow min-w-[100px]">
			<!-- svelte-ignore a11y-autofocus -->
			<input
				autofocus
				placeholder={HOME_SEARCH_PLACEHOLDER}
				bind:value={filter}
				class="bg-surface !h-10 !px-4 !pr-10 !rounded-lg text-sm focus:outline-none"
			/>
			<button type="submit" class="absolute right-0 top-0 mt-3 mr-4">
				<svg
					class="h-4 w-4 fill-current"
					xmlns="http://www.w3.org/2000/svg"
					xmlns:xlink="http://www.w3.org/1999/xlink"
					version="1.1"
					id="Capa_1"
					x="0px"
					y="0px"
					viewBox="0 0 56.966 56.966"
					style="enable-background:new 0 0 56.966 56.966;"
					xml:space="preserve"
					width="512px"
					height="512px"
				>
					<path
						d="M55.146,51.887L41.588,37.786c3.486-4.144,5.396-9.358,5.396-14.786c0-12.682-10.318-23-23-23s-23,10.318-23,23  s10.318,23,23,23c4.761,0,9.298-1.436,13.177-4.162l13.661,14.208c0.571,0.593,1.339,0.92,2.162,0.92  c0.779,0,1.518-0.297,2.079-0.837C56.255,54.982,56.293,53.08,55.146,51.887z M23.984,6c9.374,0,17,7.626,17,17s-7.626,17-17,17  s-17-7.626-17-17S14.61,6,23.984,6z"
					/>
				</svg>
			</button>
		</div>
		<Button
			on:click={contentSearch?.open}
			variant="border"
			btnClasses="py-2.5"
			size="xs"
			color="light">Content&nbsp;<SearchCode size={16} /></Button
		>
	</div>
	<div class="relative">
		<ListFilters
			syncQuery
			bind:selectedFilter={ownerFilter}
			filters={owners}
			bottomMargin={false}
		/>
		{#if filteredItems?.length == 0}
			<div class="mt-10" />
		{/if}
		{#if !loading}
			<div class="flex w-full flex-row-reverse gap-2">
				<Toggle size="xs" bind:checked={archived} options={{ right: 'Show archived' }} />
				<Toggle size="xs" bind:checked={treeView} options={{ right: 'Tree view' }} />
			</div>
		{/if}
	</div>
	<div>
		{#if filteredItems == undefined}
			<div class="mt-4" />
			<Skeleton layout={[[2], 1]} />
			{#each new Array(6) as _}
				<Skeleton layout={[[4], 0.5]} />
			{/each}
		{:else if filteredItems.length === 0}
			<NoItemFound />
		{:else}
<<<<<<< HEAD
			<div class="border rounded-md divide-y">
				<!-- <VirtualList {items} let:item bind:start bind:end> -->
				{#each (items ?? []).slice(0, nbDisplayed) as item (item.type + '/' + item.path)}
					{#key item.summary}
						{#key item.starred}
							{#key item.has_draft}
								{#if item.type == 'script'}
									<ScriptRow
										bind:deleteConfirmedCallback
										starred={item.starred ?? false}
										marked={item.marked}
										on:change={loadScripts}
										script={item}
										errorHandlerMuted={item.ws_error_handler_muted === undefined ||
										item.ws_error_handler_muted === null
											? false
											: item.ws_error_handler_muted}
										{shareModal}
										{moveDrawer}
										{deploymentDrawer}
										{showCode}
									/>
								{:else if item.type == 'flow'}
									<FlowRow
										bind:deleteConfirmedCallback
										starred={item.starred ?? false}
										marked={item.marked}
										on:change={loadFlows}
										flow={item}
										errorHandlerMuted={item.ws_error_handler_muted === undefined ||
										item.ws_error_handler_muted === null
											? false
											: item.ws_error_handler_muted}
										{shareModal}
										{moveDrawer}
										{deploymentDrawer}
									/>
								{:else if item.type == 'app'}
									<AppRow
										bind:deleteConfirmedCallback
										starred={item.starred ?? false}
										marked={item.marked}
										on:change={loadApps}
										app={item}
										{moveDrawer}
										{shareModal}
										{deploymentDrawer}
									/>
								{:else if item.type == 'raw_app'}
									<RawAppRow
										bind:deleteConfirmedCallback
										starred={item.starred ?? false}
										marked={item.marked}
										on:change={loadRawApps}
										app={item}
										{moveDrawer}
										{shareModal}
										{deploymentDrawer}
									/>
								{/if}
							{/key}
						{/key}
					{/key}
				{/each}
				<!-- </VirtualList> -->
=======
			<div class="border rounded-md">
				{#if treeView}
					{#each (groupItems(items) ?? []).slice(0, nbDisplayed) as item}
						<TreeView
							{item}
							on:scriptChanged={loadScripts}
							on:flowChanged={loadFlows}
							on:appChanged={loadApps}
							on:rawAppChanged={loadRawApps}
							on:reload={() => {
								loadScripts()
								loadFlows()
								loadApps()
								loadRawApps()
							}}
						/>
					{/each}
				{:else}
					{#each (items ?? []).slice(0, nbDisplayed) as item (item.type + '/' + item.path)}
						<Item
							{item}
							on:scriptChanged={loadScripts}
							on:flowChanged={loadFlows}
							on:appChanged={loadApps}
							on:rawAppChanged={loadRawApps}
							on:reload={() => {
								loadScripts()
								loadFlows()
								loadApps()
								loadRawApps()
							}}
						/>
					{/each}
				{/if}
>>>>>>> 0fcebe44
			</div>
			{#if items && items?.length > 30}
				<span class="text-xs"
					>{nbDisplayed} items out of {items.length}
					<button class="ml-4" on:click={() => (nbDisplayed += 30)}>load 30 more</button></span
				>
			{/if}
		{/if}
	</div>
</CenteredPage><|MERGE_RESOLUTION|>--- conflicted
+++ resolved
@@ -32,14 +32,11 @@
 	import { page } from '$app/stores'
 	import { setQuery } from '$lib/navigation'
 	import ContentSearch from '../ContentSearch.svelte'
-<<<<<<< HEAD
 	import Drawer from '../common/drawer/Drawer.svelte'
 	import HighlightCode from '../HighlightCode.svelte'
 	import DrawerContent from '../common/drawer/DrawerContent.svelte'
-=======
 	import { groupItems } from './treeViewUtils'
 	import Item from './Item.svelte'
->>>>>>> 0fcebe44
 
 	type TableItem<T, U extends 'script' | 'flow' | 'app' | 'raw_app'> = T & {
 		canWrite: boolean
@@ -274,28 +271,6 @@
 	{opts}
 />
 
-<<<<<<< HEAD
-<ShareModal
-	bind:this={shareModal}
-	on:change={() => {
-		loadScripts()
-		loadApps()
-		loadFlows()
-		loadRawApps()
-	}}
-/>
-
-<DeployWorkspaceDrawer bind:this={deploymentDrawer} />
-<MoveDrawer
-	bind:this={moveDrawer}
-	on:update={() => {
-		loadScripts()
-		loadApps()
-		loadFlows()
-		loadRawApps()
-	}}
-/>
-
 <Drawer
 	bind:this={viewCodeDrawer}
 	on:close={() => {
@@ -314,8 +289,6 @@
 	</DrawerContent>
 </Drawer>
 
-=======
->>>>>>> 0fcebe44
 <ContentSearch bind:this={contentSearch} />
 <CenteredPage>
 	<div class="flex flex-wrap gap-2 items-center justify-between w-full mt-2">
@@ -415,73 +388,6 @@
 		{:else if filteredItems.length === 0}
 			<NoItemFound />
 		{:else}
-<<<<<<< HEAD
-			<div class="border rounded-md divide-y">
-				<!-- <VirtualList {items} let:item bind:start bind:end> -->
-				{#each (items ?? []).slice(0, nbDisplayed) as item (item.type + '/' + item.path)}
-					{#key item.summary}
-						{#key item.starred}
-							{#key item.has_draft}
-								{#if item.type == 'script'}
-									<ScriptRow
-										bind:deleteConfirmedCallback
-										starred={item.starred ?? false}
-										marked={item.marked}
-										on:change={loadScripts}
-										script={item}
-										errorHandlerMuted={item.ws_error_handler_muted === undefined ||
-										item.ws_error_handler_muted === null
-											? false
-											: item.ws_error_handler_muted}
-										{shareModal}
-										{moveDrawer}
-										{deploymentDrawer}
-										{showCode}
-									/>
-								{:else if item.type == 'flow'}
-									<FlowRow
-										bind:deleteConfirmedCallback
-										starred={item.starred ?? false}
-										marked={item.marked}
-										on:change={loadFlows}
-										flow={item}
-										errorHandlerMuted={item.ws_error_handler_muted === undefined ||
-										item.ws_error_handler_muted === null
-											? false
-											: item.ws_error_handler_muted}
-										{shareModal}
-										{moveDrawer}
-										{deploymentDrawer}
-									/>
-								{:else if item.type == 'app'}
-									<AppRow
-										bind:deleteConfirmedCallback
-										starred={item.starred ?? false}
-										marked={item.marked}
-										on:change={loadApps}
-										app={item}
-										{moveDrawer}
-										{shareModal}
-										{deploymentDrawer}
-									/>
-								{:else if item.type == 'raw_app'}
-									<RawAppRow
-										bind:deleteConfirmedCallback
-										starred={item.starred ?? false}
-										marked={item.marked}
-										on:change={loadRawApps}
-										app={item}
-										{moveDrawer}
-										{shareModal}
-										{deploymentDrawer}
-									/>
-								{/if}
-							{/key}
-						{/key}
-					{/key}
-				{/each}
-				<!-- </VirtualList> -->
-=======
 			<div class="border rounded-md">
 				{#if treeView}
 					{#each (groupItems(items) ?? []).slice(0, nbDisplayed) as item}
@@ -497,6 +403,7 @@
 								loadApps()
 								loadRawApps()
 							}}
+							{showCode}
 						/>
 					{/each}
 				{:else}
@@ -513,10 +420,10 @@
 								loadApps()
 								loadRawApps()
 							}}
+							{showCode}
 						/>
 					{/each}
 				{/if}
->>>>>>> 0fcebe44
 			</div>
 			{#if items && items?.length > 30}
 				<span class="text-xs"
