--- conflicted
+++ resolved
@@ -19,12 +19,9 @@
 	let shareModal: ShareModal
 	let moveDrawer: MoveDrawer
 	let deploymentDrawer: DeployWorkspaceDrawer
-<<<<<<< HEAD
 
 	let menuOpen: boolean = false
-=======
 	export let showCode: (path: string, summary: string) => void
->>>>>>> 3bfc2c81
 </script>
 
 {#key item.summary}
@@ -45,11 +42,8 @@
 					{moveDrawer}
 					{deploymentDrawer}
 					{depth}
-<<<<<<< HEAD
 					bind:menuOpen
-=======
 					{showCode}
->>>>>>> 3bfc2c81
 				/>
 			{:else if item.type == 'flow'}
 				<FlowRow
