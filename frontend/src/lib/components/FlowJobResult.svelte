--- conflicted
+++ resolved
@@ -4,11 +4,8 @@
 	import LogViewer from './LogViewer.svelte'
 	import type { CompletedJob, Job } from '$lib/gen'
 	import AiAgentLogViewer from './AIAgentLogViewer.svelte'
-<<<<<<< HEAD
 	import { twMerge } from 'tailwind-merge'
-=======
 	import type { AgentTool } from './flows/agentToolUtils'
->>>>>>> b893af16
 
 	interface Props {
 		waitingForExecutor?: boolean
