--- conflicted
+++ resolved
@@ -61,11 +61,8 @@
 					: undefined,
 			showExpr: schema.showExpr,
 			password: schema.password,
-<<<<<<< HEAD
-			nullable: schema.nullable
-=======
+			nullable: schema.nullable,
 			dateFormat: schema.format
->>>>>>> da4e5ccc
 		}
 	}
 
@@ -139,11 +136,8 @@
 		property.items = undefined
 		property.showExpr = undefined
 		property.password = undefined
-<<<<<<< HEAD
 		property.nullable = false
-=======
 		property.dateFormat = undefined
->>>>>>> da4e5ccc
 		drawer.closeDrawer()
 	}
 
