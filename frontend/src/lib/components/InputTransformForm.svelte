<script lang="ts">
	import type { Schema } from '$lib/common'
	import type { InputTransform } from '$lib/gen'
	import type { InputCat } from '$lib/utils'
	import { getContext } from 'svelte'

	import ArgInput from './ArgInput.svelte'
	import FieldHeader from './FieldHeader.svelte'
	import DynamicInputHelpBox from './flows/content/DynamicInputHelpBox.svelte'
	import type { PropPickerWrapperContext } from './flows/propPicker/PropPickerWrapper.svelte'
	import { codeToStaticTemplate, getDefaultExpr, isCodeInjection } from './flows/utils'
	import SimpleEditor from './SimpleEditor.svelte'
	import Toggle from './Toggle.svelte'
<<<<<<< HEAD
	import { Button } from './common'
=======
	import { Button } from 'flowbite-svelte'
>>>>>>> 5d464963
	import Icon from 'svelte-awesome'
	import { faChain } from '@fortawesome/free-solid-svg-icons'

	export let schema: Schema
	export let arg: InputTransform | any
	export let argName: string
	export let extraLib: string = 'missing extraLib'
	export let inputCheck: { [id: string]: boolean }
	export let importPath: string | undefined = undefined

	let monacos: { [id: string]: SimpleEditor } = {}

	let inputCats: { [id: string]: InputCat } = {}
	let propertyType = getPropertyType(arg)

	function getPropertyType(arg: InputTransform | any): 'static' | 'javascript' {
		let type: 'static' | 'javascript' = arg?.type ?? 'static'
		if (type == 'javascript') {
			if (codeToStaticTemplate(arg.expr)) {
				type = 'static'
			}
		}
		return type
	}

	function setPropertyType(rawValue: string) {
		if (!arg) {
			return
		}

		if (isCodeInjection(rawValue)) {
			arg.expr = getDefaultExpr(importPath, argName, `\`${rawValue}\``)
			arg.type = 'javascript'
			propertyType = 'static'
		} else {
			if (arg.type === 'javascript' && propertyType === 'static') {
				arg.type = 'static'
			}
			if (arg.type) {
				propertyType = arg.type
			}
		}
	}

	function isStaticTemplate(inputCat: InputCat) {
		return inputCat === 'string' || inputCat === 'sql'
	}

	function connectProperty(argName: string, rawValue: string) {
		if (isStaticTemplate(inputCats[argName])) {
			arg.value = `\$\{${rawValue}}`
			setPropertyType(arg.value)
		} else {
			arg.expr = getDefaultExpr(importPath, undefined, rawValue)
			arg.type = 'javascript'
			propertyType = 'javascript'
		}
	}

	$: checked = propertyType == 'javascript'

	const { focusProp } = getContext<PropPickerWrapperContext>('PropPickerWrapper')
</script>

{#if arg != undefined}
	<div class="flex justify-between items-center mb-2">
		<div class="flex items-center">
			<FieldHeader
				label={argName}
				format={schema.properties[argName].format}
				contentEncoding={schema.properties[argName].contentEncoding}
				required={schema.required.includes(argName)}
				type={schema.properties[argName].type}
				itemsType={schema.properties[argName].items}
			/>

			{#if !checked && arg.type === 'javascript'}
				<span class="bg-blue-100 text-blue-800 text-sm font-medium mr-2 px-2.5 py-0.5 rounded ml-2">
					{'${...}'}
				</span>
			{/if}
		</div>
		<div class="flex flex-row space-x-2 items-center">
			<Toggle
				bind:checked
				options={{
					right: 'Raw Javascript Editor'
				}}
				on:change={(e) => {
					const type = e.detail ? 'javascript' : 'static'
					const staticTemplate = isStaticTemplate(inputCats[argName])
					if (type === 'javascript') {
						arg.expr = getDefaultExpr(
							importPath,
							argName,
							staticTemplate ? `\`${arg.value ?? ''}\`` : arg.value
						)

						arg.value = undefined
						propertyType = 'javascript'
					} else {
						arg.value = staticTemplate ? codeToStaticTemplate(arg.expr) : undefined

						arg.expr = undefined
						propertyType = 'static'
					}

					arg.type = type
				}}
			/>
			<div
				on:click={() => {
					focusProp(argName, 'connect', (path) => {
						connectProperty(argName, path)
					})
				}}
			>
				<Button variant="contained" color="blue" size="md">
					<Icon data={faChain} />
				</Button>
			</div>
		</div>
	</div>
	<div class="max-w-xs" />

	{#if propertyType === undefined || !checked}
		<ArgInput
			on:focus={() => {
				if (isStaticTemplate(inputCats[argName])) {
					focusProp(argName, 'append', (path) => {
						const toAppend = `\$\{${path}}`
						arg.value = `${arg.value ?? ''}${toAppend}`
						setPropertyType(arg.value)
					})
				} else {
					focusProp(argName, 'insert', (path) => {
						console.log('path', path)
						arg.expr = path
						arg.type = 'javascript'
						propertyType = 'javascript'
					})
				}
			}}
			label={argName}
			bind:editor={monacos[argName]}
			bind:description={schema.properties[argName].description}
			bind:value={arg.value}
			type={schema.properties[argName].type}
			required={schema.required.includes(argName)}
			bind:pattern={schema.properties[argName].pattern}
			bind:valid={inputCheck[argName]}
			defaultValue={schema.properties[argName].default}
			bind:enum_={schema.properties[argName].enum}
			bind:format={schema.properties[argName].format}
			contentEncoding={schema.properties[argName].contentEncoding}
			bind:itemsType={schema.properties[argName].items}
			properties={schema.properties[argName].properties}
			displayHeader={false}
			bind:inputCat={inputCats[argName]}
			on:input={(e) => {
				if (isStaticTemplate(inputCats[argName])) {
					setPropertyType(e.detail.rawValue)
				}
			}}
		/>
	{:else if checked}
		{#if arg.expr != undefined}
			<div class="border rounded p-2 mt-2 border-gray-300">
				<SimpleEditor
					bind:this={monacos[argName]}
					on:focus={() => {
						focusProp(argName, 'insert', (path) => {
							monacos[argName].insertAtCursor(path)
						})
					}}
					bind:code={arg.expr}
					lang="javascript"
					class="few-lines-editor"
					{extraLib}
					extraLibPath="file:///node_modules/@types/windmill@{importPath}/index.d.ts"
					shouldBindKey={false}
				/>
			</div>
			<DynamicInputHelpBox {importPath} />
			<div class="mb-2" />
		{/if}
	{:else}
		<p>Not recognized arg type {arg.type}</p>
	{/if}
{:else}
	<p>Arg at {argName} is undefined</p>
{/if}<|MERGE_RESOLUTION|>--- conflicted
+++ resolved
@@ -11,11 +11,7 @@
 	import { codeToStaticTemplate, getDefaultExpr, isCodeInjection } from './flows/utils'
 	import SimpleEditor from './SimpleEditor.svelte'
 	import Toggle from './Toggle.svelte'
-<<<<<<< HEAD
 	import { Button } from './common'
-=======
-	import { Button } from 'flowbite-svelte'
->>>>>>> 5d464963
 	import Icon from 'svelte-awesome'
 	import { faChain } from '@fortawesome/free-solid-svg-icons'
 
