--- conflicted
+++ resolved
@@ -74,13 +74,9 @@
 	const { shouldUpdatePropertyType, exprsToSet } =
 		getContext<FlowCopilotContext | undefined>('FlowCopilotContext') || {}
 
-<<<<<<< HEAD
 	const propPickerWrapperContext: PropPickerWrapperContext | undefined =
-=======
-	const { inputMatches, focusProp, propPickerConfig, clearFocus } =
->>>>>>> 1bb402bc
 		getContext<PropPickerWrapperContext>('PropPickerWrapper')
-	const { inputMatches, focusProp, propPickerConfig } = propPickerWrapperContext ?? {}
+	const { inputMatches, focusProp, propPickerConfig, clearFocus } = propPickerWrapperContext ?? {}
 
 	function setExpr() {
 		const newArg = $exprsToSet?.[argName]
@@ -461,39 +457,26 @@
 						</ToggleButtonGroup>
 					</div>
 
-<<<<<<< HEAD
 					{#if propPickerWrapperContext}
 						<FlowPlugConnect
+							id="flow-editor-plug"
 							{connecting}
 							on:click={() => {
-								focusProp?.(argName, 'connect', (path) => {
-									connectProperty(path)
-									dispatch('change', { argName, arg })
-									return true
-								})
+								if (
+									$propPickerConfig?.propName == argName &&
+									$propPickerConfig?.insertionMode == 'connect'
+								) {
+									clearFocus()
+								} else {
+									focusProp?.(argName, 'connect', (path) => {
+										connectProperty(path)
+										dispatch('change', { argName })
+										return true
+									})
+								}
 							}}
 						/>
 					{/if}
-=======
-					<FlowPlugConnect
-						id="flow-editor-plug"
-						{connecting}
-						on:click={() => {
-							if (
-								$propPickerConfig?.propName == argName &&
-								$propPickerConfig?.insertionMode == 'connect'
-							) {
-								clearFocus()
-							} else {
-								focusProp?.(argName, 'connect', (path) => {
-									connectProperty(path)
-									dispatch('change', { argName })
-									return true
-								})
-							}
-						}}
-					/>
->>>>>>> 1bb402bc
 				</div>
 			{/if}
 		</div>
