<script module>
	const dynamicTemplateRegexPairs = buildPrefixRegex([
		'flow_input',
		'results',
		'resource',
		'variable'
	])
</script>

<script lang="ts">
	import type { Schema } from '$lib/common'
	import type { InputCat } from '$lib/utils'
	import { createEventDispatcher, getContext, untrack } from 'svelte'
	import { computeShow } from '$lib/utils'

	import ArgInput from './ArgInput.svelte'
	import FieldHeader from './FieldHeader.svelte'
	import DynamicInputHelpBox from './flows/content/DynamicInputHelpBox.svelte'
	import type { PropPickerWrapperContext } from './flows/propPicker/PropPickerWrapper.svelte'
	import { codeToStaticTemplate, getDefaultExpr } from './flows/utils'
	import SimpleEditor from './SimpleEditor.svelte'
	import { Button } from '$lib/components/common'
	import ToggleButtonGroup from '$lib/components/common/toggleButton-v2/ToggleButtonGroup.svelte'
	import ToggleButton from '$lib/components/common/toggleButton-v2/ToggleButton.svelte'
	import { tick } from 'svelte'
	import { buildPrefixRegex } from './flows/previousResults'
	import type VariableEditor from './VariableEditor.svelte'
	import type ItemPicker from './ItemPicker.svelte'
	import type { InputTransform } from '$lib/gen'
	import TemplateEditor from './TemplateEditor.svelte'
	import { setInputCat as computeInputCat, isCodeInjection } from '$lib/utils'
	import { FunctionSquare, InfoIcon } from 'lucide-svelte'
	import { getResourceTypes } from './resourceTypesStore'
	import type { FlowCopilotContext } from './copilot/flow'
	import StepInputGen from './copilot/StepInputGen.svelte'
	import type { PickableProperties } from './flows/previousResults'
	import { twMerge } from 'tailwind-merge'
	import FlowPlugConnect from './FlowPlugConnect.svelte'
	import { deepEqual } from 'fast-equals'
	import S3ArrayHelperButton from './S3ArrayHelperButton.svelte'

	interface Props {
		schema: Schema | { properties?: Record<string, any>; required?: string[] }
		arg: InputTransform | any
		argName: string
		headerTooltip?: string | undefined
		headerTooltipIconClass?: string
		HeaderTooltipIcon?: any
		extraLib?: string
		inputCheck?: boolean
		previousModuleId: string | undefined
		pickForField?: string | undefined
		variableEditor?: VariableEditor | undefined
		itemPicker?: ItemPicker | undefined
		noDynamicToggle?: boolean
		argExtra?: Record<string, any>
		pickableProperties?: PickableProperties | undefined
		enableAi?: boolean
		hideHelpButton?: boolean
		class?: string
		editor?: SimpleEditor | undefined
		otherArgs?: Record<string, InputTransform>
	}

	let {
		schema = $bindable(),
		arg = $bindable(),
		argName = $bindable(),
		headerTooltip = undefined,
		headerTooltipIconClass = '',
		HeaderTooltipIcon = InfoIcon,
		extraLib = $bindable('missing extraLib'),
		inputCheck = $bindable(true),
		previousModuleId,
		pickForField = $bindable(undefined),
		variableEditor = undefined,
		itemPicker = undefined,
		noDynamicToggle = false,
		argExtra = {},
		pickableProperties = undefined,
		enableAi = false,
		hideHelpButton = false,
		class: className = '',
		editor = $bindable(undefined),
		otherArgs = {}
	}: Props = $props()

	let monaco: SimpleEditor | undefined = $state(undefined)
	let monacoTemplate: TemplateEditor | undefined = $state(undefined)
	let argInput: ArgInput | undefined = $state(undefined)
	let focusedPrev = false

	let hidden = $state(false)

	const variableMatch = (value: string): RegExpMatchArray | null =>
		value.match(/^variable\('([^']+)'\)$/)
	const resourceMatch = (value: string): RegExpMatchArray | null =>
		value.match(/^resource\('([^']+)'\)$/)

	const dispatch = createEventDispatcher()

	$effect(() => {
		editor = monaco
	})

	const { shouldUpdatePropertyType, exprsToSet } =
		getContext<FlowCopilotContext | undefined>('FlowCopilotContext') || {}

	const propPickerWrapperContext: PropPickerWrapperContext | undefined =
		getContext<PropPickerWrapperContext>('PropPickerWrapper')
	const { inputMatches, focusProp, propPickerConfig, clearFocus } = propPickerWrapperContext ?? {}

	let inputCat = $derived(
		computeInputCat(
			schema?.properties?.[argName]?.type,
			schema?.properties?.[argName]?.format,
			schema?.properties?.[argName]?.items?.type,
			schema?.properties?.[argName]?.enum,
			schema?.properties?.[argName]?.contentEncoding
		)
	)

	let propertyType = $state(getPropertyType(arg))

	function setExpr() {
		const newArg = $exprsToSet?.[argName]
		if (newArg) {
			if (newArg.type === 'javascript') {
				propertyType = 'javascript'
				arg = {
					type: 'javascript',
					expr: newArg.expr
				}
				monaco?.setCode(arg.expr)
			}
			// copilot only sets javascript so static case is not handled
		}
		exprsToSet?.set({
			...$exprsToSet,
			[argName]: undefined
		})
	}

	function updatePropertyType() {
		propertyType = $shouldUpdatePropertyType?.[argName] || 'static'
		shouldUpdatePropertyType?.set({
			...$shouldUpdatePropertyType,
			[argName]: undefined
		})
	}

	function getPropertyType(arg: InputTransform | any): 'static' | 'javascript' {
		let type: 'static' | 'javascript' = arg?.type ?? 'static'

		if (
			type == 'javascript' &&
			isStaticTemplate(inputCat) &&
			(arg?.expr?.length === 0 || arg?.expr?.[0] === '`')
		) {
			const newValue = codeToStaticTemplate(arg.expr)
			if (newValue) {
				type = 'static'
				arg.value = newValue
			}
		}

		return type
	}

	function setPropertyType(rawValue: string) {
		if (!arg) {
			return
		}

		if (isCodeInjection(rawValue)) {
			arg.expr = getDefaultExpr(
				argName,
				previousModuleId,
				`\`${rawValue.toString().replaceAll('`', '\\`')}\``
			)
			arg.type = 'javascript'
			propertyType = 'static'
		} else {
			if (arg.type === 'javascript' && propertyType === 'static') {
				arg.type = 'static'
			}
			if (arg.type) {
				propertyType = arg.type
			}
			if (arg.expr != undefined) {
				arg.expr = undefined
			}
		}
	}

	let codeInjectionDetected = $state(false)

	function checkCodeInjection(rawValue: string) {
		if (!arg || !rawValue || rawValue.length < 3 || !dynamicTemplateRegexPairs) {
			return undefined
		}
		if (rawValue.trim() !== rawValue) {
			return undefined
		}
		const matches = dynamicTemplateRegexPairs.filter(({ regex }) => regex.test(rawValue))
		if (matches.length > 0) {
			return matches.map((m) => ({ word: m.word, value: rawValue }))
		}
		return undefined
	}

	async function setJavaScriptExpr(rawValue: string) {
		arg = {
			type: 'javascript',
			expr: rawValue
		}
		propertyType = 'javascript'
		monaco?.setCode('')
		monaco?.insertAtCursor(rawValue)
		await tick()
		monaco?.focus()
		await tick()
		monaco?.setCursorToEnd()
	}

	function handleKeyUp(e: KeyboardEvent) {
		if (
			e.key === 'Tab' &&
			isStaticTemplate(inputCat) &&
			propertyType == 'static' &&
			!noDynamicToggle &&
			codeInjectionDetected
		) {
			setJavaScriptExpr(arg.value)
		} else {
			stepInputGen?.onKeyUp?.(e)
		}
	}

	function isStaticTemplate(inputCat: InputCat) {
		return inputCat === 'string' || inputCat === 'sql' || inputCat == 'yaml'
	}

	function appendPathToArrayExpr(currentExpr: string | undefined, path: string) {
		const trimmedExpr = currentExpr?.trim() || ''

		let newExpr = trimmedExpr
		if (trimmedExpr.startsWith('[') && trimmedExpr.endsWith(']')) {
			// Parse existing array and append new item
			const innerContent = trimmedExpr.slice(1, -1).trim()
			if (innerContent) {
				newExpr = `[${innerContent}, ${path}]`
			} else {
				newExpr = `[${path}]`
			}
		} else {
			// Create new array with single item
			newExpr = `[${path}]`
		}
		arg.expr = newExpr
		arg.type = 'javascript'

		// Update Monaco editor after setting the expression
		tick().then(() => {
			monaco?.setCode(newExpr)
		})

		// Dispatch change
		dispatch('change', { argName, arg })
	}

	async function switchToJsAndConnect(onPath: (path: string) => void) {
		// Switch to JavaScript mode
		propertyType = 'javascript'
		arg.type = 'javascript'
		arg.expr = arg.expr || '[]'
		arg.value = undefined

		// Wait for the component to re-render and Monaco to be available
		await tick()

		// Activate connect mode
		focusProp?.(argName, 'connect', (path) => {
			onPath(path)
			return true
		})
	}

	function connectProperty(rawValue: string) {
		// Extract path from variable('x') or resource('x') format
		const varMatch = variableMatch(rawValue)
		const resMatch = resourceMatch(rawValue)

		if (varMatch) {
			arg.type = 'static'
			propertyType = 'static'
			arg.value = '$var:' + varMatch[1]
			monacoTemplate?.setCode(arg.value)
		} else if (resMatch) {
			arg.type = 'static'
			propertyType = 'static'
			arg.value = '$res:' + resMatch[1]
			monacoTemplate?.setCode(arg.value)
		} else {
			arg.expr = getDefaultExpr(undefined, previousModuleId, rawValue)
			arg.type = 'javascript'
			propertyType = 'javascript'
			monaco?.setCode(arg.expr)
		}
	}

	function handleFieldVisibility(
		schema: Schema | any,
		arg: InputTransform | any,
		otherArgs: Record<string, any>
	) {
		const schemaProperty = schema?.properties?.[argName]
		if (schemaProperty?.showExpr) {
			// Build args object with current field value and other context
			const currentValue = propertyType === 'static' ? arg?.value : arg?.expr

			// Convert otherArgs from InputTransform objects to their actual values
			const contextArgs = {
				[argName]: currentValue
			}

			// Extract values from InputTransform objects in otherArgs
			Object.keys(otherArgs ?? {}).forEach((key) => {
				const otherArg = otherArgs[key]
				const otherArgValue = otherArg.type === 'static' ? otherArg.value : otherArg.expr
				contextArgs[key] = otherArgValue
			})

			const shouldShow = computeShow(argName, schemaProperty.showExpr, contextArgs)
			if (shouldShow) {
				hidden = false
			} else if (!hidden) {
				hidden = true
				// Clear the arg value when hidden (following SchemaForm pattern)
				if (arg) {
					arg.value = undefined
					arg.expr = undefined
				}
				// Make sure validation passes when hidden
				inputCheck = true
			}
		} else {
			// No showExpr, always show
			hidden = false
		}
	}

	function onFocus() {
		focused = true
		if (isStaticTemplate(inputCat)) {
			focusProp?.(argName, 'append', (path) => {
				// Empty field + variable = use $var:/$res: syntax instead of ${...}
				const isEmpty = !arg.value || arg.value.trim() === ''

				if (isEmpty && variableMatch(path)) {
					connectProperty(path)
					return true
				} else {
					const toAppend = `\$\{${path}}`
					arg.value = `${arg.value ?? ''}${toAppend}`
					monacoTemplate?.setCode(arg.value)
					setPropertyType(arg.value)
					argInput?.focus()
					return false
				}
			})
		} else {
			focusProp?.(argName, 'insert', (path) => {
				arg.expr = path
				arg.type = 'javascript'
				propertyType = 'javascript'
				monaco?.setCode(arg.expr)
				return true
			})
		}
	}

	let prevArg: any = undefined
	function onArgChange() {
		const newArg = { arg, propertyType, inputCat }
		if (!deepEqual(newArg, prevArg)) {
			prevArg = structuredClone($state.snapshot(newArg))
			updateStaticInput(inputCat, propertyType, arg)
		}
	}

	function updateStaticInput(
		inputCat: InputCat,
		propertyType: 'static' | 'javascript',
		arg: InputTransform | any
	) {
		if (!isStaticTemplate(inputCat)) {
			return
		}
		if (propertyType == 'static') {
			setPropertyType(arg?.value)
			codeInjectionDetected = checkCodeInjection(arg?.value) != undefined
		} else if (propertyType == 'javascript' && focused && inputMatches) {
			// setPropertyType(arg?.expr)
			$inputMatches = checkCodeInjection(arg?.expr)
		}
	}

	function setDefaultCode() {
		if (!arg?.value) {
			monacoTemplate?.setCode(schema.properties?.[argName]?.default)
		}
	}

	function updateFocused(newFocused: boolean) {
		if (focusedPrev && !newFocused && inputMatches) {
			$inputMatches = undefined
		}
		focusedPrev = focused
	}

	let resourceTypes: string[] | undefined = $state(undefined)

	async function loadResourceTypes() {
		resourceTypes = await getResourceTypes()
	}

	let focused = $state(false)
	let stepInputGen: StepInputGen | undefined = $state(undefined)

	loadResourceTypes()

	$effect(() => {
		$exprsToSet?.[argName] && untrack(() => setExpr())
	})
	$effect(() => {
		$shouldUpdatePropertyType?.[argName] &&
			arg?.type === $shouldUpdatePropertyType?.[argName] &&
			untrack(() => updatePropertyType())
	})
	$effect(() => {
		arg?.value
		arg?.expr
		inputCat && propertyType && arg && untrack(() => onArgChange())
	})
	$effect(() => {
		;[focused]
		untrack(() => updateFocused(focused))
	})
	$effect(() => {
		schema?.properties?.[argName]?.default && untrack(() => setDefaultCode())
	})
	$effect.pre(() => {
		// Monitor changes that affect field visibility
		JSON.stringify(schema)
		JSON.stringify(arg)
		JSON.stringify(otherArgs)

		untrack(() => handleFieldVisibility(schema, arg, otherArgs))
	})
	let connecting = $derived(
		$propPickerConfig?.propName == argName && $propPickerConfig?.insertionMode == 'connect'
	)
	let shouldShowS3ArrayHelper = $derived(
		inputCat === 'list' &&
			['s3object', 's3_object'].includes(schema?.properties?.[argName]?.items?.resourceType)
	)
</script>

<<<<<<< HEAD
{#if arg != undefined}
	<div class={twMerge('pt-2 pb-2 relative group', className)}>
		<div class="flex flex-row justify-between gap-1 pb-1">
=======
{#if arg != undefined && !hidden}
	<div
		class={twMerge(
			'pl-2 pt-2 pb-2 ml-2 relative hover:bg-surface hover:shadow-md transition-all duration-200',
			$propPickerConfig?.propName == argName
				? 'bg-surface border-l-4 border-blue-500 shadow-md rounded-l-md z-50 '
				: 'hover:rounded-md',
			className
		)}
	>
		<div class="flex flex-row justify-between gap-1 pb-1 px-2">
>>>>>>> 74a8d8a6
			<div class="flex flex-wrap grow">
				<FieldHeader
					label={argName}
					simpleTooltip={headerTooltip}
					simpleTooltipIconClass={headerTooltipIconClass}
					SimpleTooltipIcon={HeaderTooltipIcon}
					format={schema?.properties?.[argName]?.format}
					contentEncoding={schema?.properties?.[argName]?.contentEncoding}
					required={schema.required?.includes(argName)}
					type={schema.properties?.[argName]?.type}
				/>

				{#if isStaticTemplate(inputCat)}
					<div>
						<span
							class="bg-blue-100 text-blue-800 text-sm font-medium mr-2 px-2.5 !py-0.5 rounded ml-2 {propertyType ==
								'static' && arg.type === 'javascript'
								? 'visible'
								: 'invisible'}"
						>
							{'${...}'}
						</span>
					</div>
				{/if}
			</div>
			{#if !noDynamicToggle}
				<div
					class="flex flex-row gap-x-2 z-10 absolute right-0 group-hover:bg-surface transition-colors"
				>
					{#if enableAi}
						<StepInputGen
							bind:this={stepInputGen}
							{focused}
							{arg}
							schemaProperty={schema?.properties?.[argName]}
							showPopup={(isStaticTemplate(inputCat) && propertyType == 'static') ||
								propertyType === undefined ||
								propertyType === 'static' ||
								arg?.expr?.length > 0}
							on:showExpr={(e) => {
								setTimeout(() => {
									if (monaco && propertyType === 'javascript') {
										monaco.setSuggestion(e.detail)
									}
								}, 0)
							}}
							on:setExpr={(e) => {
								arg = {
									type: 'javascript',
									expr: e.detail
								}
								propertyType = 'javascript'
								monaco?.setCode('')
								monaco?.insertAtCursor(e.detail)
							}}
							{pickableProperties}
							{argName}
							btnClass={twMerge(
								'h-6 min-w-8 px-2',
								'group-hover:opacity-100 transition-opacity',
								!connecting ? 'opacity-0' : ''
							)}
						/>
					{/if}

					{#if propPickerWrapperContext}
						<FlowPlugConnect
							wrapperClasses={twMerge(
								connecting ? 'h-5 w-7' : 'h-6 w-8',
								'group-hover:opacity-100 transition-opacity p-0',
								!connecting ? 'opacity-0' : ''
							)}
							id="flow-editor-plug"
							{connecting}
							on:click={() => {
								if (
									$propPickerConfig?.propName == argName &&
									$propPickerConfig?.insertionMode == 'connect'
								) {
									clearFocus()
								} else {
									focusProp?.(argName, 'connect', (path) => {
										connectProperty(path)
										dispatch('change', { argName })
										return true
									})
								}
							}}
						/>
					{/if}

					<div>
						<ToggleButtonGroup
							selected={propertyType}
							on:selected={(e) => {
								if (e.detail == propertyType) return
								const staticTemplate = isStaticTemplate(inputCat)

								if (e.detail === 'javascript') {
									if (arg.expr == undefined) {
										arg.expr = getDefaultExpr(
											argName,
											previousModuleId,
											staticTemplate
												? `\`${arg?.value?.toString().replaceAll('`', '\\`') ?? ''}\``
												: arg.value
													? '(' + JSON.stringify(arg?.value, null, 4) + ')'
													: ''
										)
									}
									if (arg) {
										arg.value = undefined
										arg.type = 'javascript'
									}
									propertyType = 'javascript'
								} else {
									if (staticTemplate) {
										if (arg) {
											arg.value = codeToStaticTemplate(arg.expr)
											arg.expr = undefined
										}
										setPropertyType(arg?.value)
									} else if (inputCat == 'list' || inputCat == 'object') {
										if (arg) {
											try {
												let newExpr = arg.expr
												if (newExpr.startsWith('(') && newExpr.endsWith(')')) {
													newExpr = newExpr.slice(1, -1)
												}
												arg.value = JSON.parse(newExpr)
											} catch (e) {
												arg.value = undefined
											}
											arg.expr = undefined
											arg.type = 'static'
										}
									} else {
										if (arg) {
											arg.type = 'static'
											arg.value = undefined
											arg.expr = undefined
										}
									}
									propertyType = 'static'
								}
							}}
							class="h-6"
						>
							{#snippet children({ item })}
								{#if isStaticTemplate(inputCat)}
									<ToggleButton
										class="text-tertiary"
										tooltip={`Write text or surround javascript with \`\$\{\` and \`\}\`. Use \`results\` to connect to another node\'s output.`}
										value="static"
										label={'${}'}
										{item}
									/>
								{:else}
									<ToggleButton class="text-tertiary" small label="static" value="static" {item} />
								{/if}

								{#if codeInjectionDetected && propertyType == 'static'}
									<Button
										size="xs2"
										color="light"
										btnClasses="font-normal text-xs w-fit bg-green-100 text-green-800 hover:bg-green-100 dark:text-green-300 dark:bg-green-700 dark:hover:bg-green-600"
										on:click={() => setJavaScriptExpr(arg.value)}
									>
										<span class="font-normal whitespace-nowrap flex gap-2 items-center"
											><FunctionSquare size={14} /> detected -
											<span class="font-bold">TAB</span>
										</span>
									</Button>
								{:else}
									<ToggleButton
										class="text-tertiary"
										small
										light
										tooltip="JavaScript expression ('flow_input' or 'results')."
										value="javascript"
										icon={FunctionSquare}
										{item}
									/>
								{/if}
							{/snippet}
						</ToggleButtonGroup>
					</div>
				</div>
			{/if}
		</div>

		<div class="max-w-xs"></div>
		<!-- svelte-ignore a11y_no_static_element_interactions -->
		<div class="relative" onkeyup={handleKeyUp}>
			<!-- {#if $propPickerConfig?.propName == argName && $propPickerConfig?.insertionMode == 'connect'}
				<span
					class={'text-white  z-50 px-1 text-2xs py-0.5 font-bold rounded-t-sm w-fit absolute top-0 right-0 bg-blue-500'}
				>
					Connect input &rightarrow;
				</span>
			{/if} -->
			<!-- {inputCat}
			{propertyType} -->
			<div class="relative flex flex-row items-top gap-2 justify-between">
				<div class="min-w-0 grow">
					{#if isStaticTemplate(inputCat) && propertyType == 'static' && !noDynamicToggle}
						{#if argName && schema?.properties?.[argName]?.description}
							<div class="text-xs italic pb-1 text-secondary">
								<pre class="font-main">{schema.properties[argName].description}</pre>
							</div>
						{/if}
						<div class="mt-2 min-h-[28px]">
							{#if arg}
								<TemplateEditor
									bind:this={monacoTemplate}
									{extraLib}
									on:focus={onFocus}
									on:blur={() => {
										focused = false
									}}
									bind:code={arg.value}
									fontSize={14}
									on:change={() => {
										dispatch('change', { argName, arg })
									}}
									loadAsync
									class="bg-surface-secondary"
								/>
							{/if}
						</div>
					{:else if (propertyType === undefined || propertyType == 'static') && schema?.properties?.[argName]}
						<ArgInput
							{resourceTypes}
							noMargin
							compact
							bind:this={argInput}
							on:focus={onFocus}
							on:blur={() => {
								focused = false
							}}
							shouldDispatchChanges
							on:change={() => {
								dispatch('change', { argName, arg })
							}}
							label={argName}
							bind:editor={monaco}
							bind:description={schema.properties[argName].description}
							bind:value={arg.value}
							type={schema.properties[argName].type}
							oneOf={schema.properties[argName].oneOf}
							required={schema.required?.includes(argName)}
							bind:pattern={schema.properties[argName].pattern}
							bind:valid={inputCheck}
							defaultValue={schema.properties[argName].default}
							bind:enum_={schema.properties[argName].enum}
							bind:format={schema.properties[argName].format}
							contentEncoding={schema.properties[argName].contentEncoding}
							bind:itemsType={schema.properties[argName].items}
							properties={schema.properties[argName].properties}
							nestedRequired={schema.properties[argName].required}
							displayHeader={false}
							extra={argExtra}
							{variableEditor}
							{itemPicker}
							bind:pickForField
							showSchemaExplorer
							nullable={schema.properties[argName].nullable}
							bind:title={schema.properties[argName].title}
							bind:placeholder={schema.properties[argName].placeholder}
						/>

						{#if shouldShowS3ArrayHelper}
							<S3ArrayHelperButton
								{connecting}
								onClick={() =>
									switchToJsAndConnect((path) => appendPathToArrayExpr(arg.expr, path))}
							/>
						{/if}
					{:else if arg.expr != undefined}
						<div class="border mt-2">
							<SimpleEditor
								bind:this={monaco}
								bind:code={arg.expr}
								{extraLib}
								lang="javascript"
								shouldBindKey={false}
								on:focus={() => {
									focused = true
									focusProp?.(argName, 'insert', (path) => {
										monaco?.insertAtCursor(path)
										return false
									})
								}}
								on:change={() => {
									dispatch('change', { argName, arg })
								}}
								on:blur={() => {
									focused = false
								}}
								autoHeight
								loadAsync
							/>
							<!-- <input type="text" bind:value={arg.expr} /> -->
						</div>
						{#if !hideHelpButton}
							<DynamicInputHelpBox />
						{/if}

						{#if shouldShowS3ArrayHelper}
							<S3ArrayHelperButton
								{connecting}
								onClick={() =>
									focusProp?.(argName, 'connect', (path) => {
										appendPathToArrayExpr(arg.expr, path)
										return true
									})}
							/>
						{/if}

						<div class="mb-2"></div>
					{:else}
						Not recognized input type {argName} ({arg.expr}, {propertyType})
						<div class="flex mt-2">
							<Button
								variant="border"
								size="xs"
								on:click={() => {
									arg.expr = ''
								}}>Set expr to empty string</Button
							></div
						>
					{/if}
				</div>
			</div>
		</div>
	</div>
{/if}<|MERGE_RESOLUTION|>--- conflicted
+++ resolved
@@ -467,23 +467,9 @@
 	)
 </script>
 
-<<<<<<< HEAD
 {#if arg != undefined}
 	<div class={twMerge('pt-2 pb-2 relative group', className)}>
 		<div class="flex flex-row justify-between gap-1 pb-1">
-=======
-{#if arg != undefined && !hidden}
-	<div
-		class={twMerge(
-			'pl-2 pt-2 pb-2 ml-2 relative hover:bg-surface hover:shadow-md transition-all duration-200',
-			$propPickerConfig?.propName == argName
-				? 'bg-surface border-l-4 border-blue-500 shadow-md rounded-l-md z-50 '
-				: 'hover:rounded-md',
-			className
-		)}
-	>
-		<div class="flex flex-row justify-between gap-1 pb-1 px-2">
->>>>>>> 74a8d8a6
 			<div class="flex flex-wrap grow">
 				<FieldHeader
 					label={argName}
