--- conflicted
+++ resolved
@@ -74,11 +74,7 @@
 	const { shouldUpdatePropertyType, exprsToSet } =
 		getContext<FlowCopilotContext | undefined>('FlowCopilotContext') || {}
 
-<<<<<<< HEAD
-	const { inputMatches, focusProp, propPickerConfig, clearFocus } =
-=======
 	const propPickerWrapperContext: PropPickerWrapperContext | undefined =
->>>>>>> 58fa4c80
 		getContext<PropPickerWrapperContext>('PropPickerWrapper')
 	const { inputMatches, focusProp, propPickerConfig, clearFocus } = propPickerWrapperContext ?? {}
 
@@ -461,26 +457,6 @@
 						</ToggleButtonGroup>
 					</div>
 
-<<<<<<< HEAD
-					<FlowPlugConnect
-						id="flow-editor-plug"
-						{connecting}
-						on:click={() => {
-							if (
-								$propPickerConfig?.propName == argName &&
-								$propPickerConfig?.insertionMode == 'connect'
-							) {
-								clearFocus()
-							} else {
-								focusProp?.(argName, 'connect', (path) => {
-									connectProperty(path)
-									dispatch('change', { argName })
-									return true
-								})
-							}
-						}}
-					/>
-=======
 					{#if propPickerWrapperContext}
 						<FlowPlugConnect
 							id="flow-editor-plug"
@@ -501,7 +477,6 @@
 							}}
 						/>
 					{/if}
->>>>>>> 58fa4c80
 				</div>
 			{/if}
 		</div>
