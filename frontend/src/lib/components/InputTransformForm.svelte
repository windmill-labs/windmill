<script lang="ts">
	import type { Schema } from '$lib/common'
	import type { InputCat } from '$lib/utils'
	import { createEventDispatcher, getContext } from 'svelte'

	import ArgInput from './ArgInput.svelte'
	import FieldHeader from './FieldHeader.svelte'
	import DynamicInputHelpBox from './flows/content/DynamicInputHelpBox.svelte'
	import type { PropPickerWrapperContext } from './flows/propPicker/PropPickerWrapper.svelte'
	import { codeToStaticTemplate, getDefaultExpr } from './flows/utils'
	import SimpleEditor from './SimpleEditor.svelte'
	import { Button } from '$lib/components/common'
	import AnimatedButton from '$lib/components/common/button/AnimatedButton.svelte'
	import ToggleButtonGroup from '$lib/components/common/toggleButton-v2/ToggleButtonGroup.svelte'
	import ToggleButton from '$lib/components/common/toggleButton-v2/ToggleButton.svelte'
<<<<<<< HEAD
	import { tick } from 'svelte'
=======
	import { fade } from 'svelte/transition'

>>>>>>> 65f67ab1
	import type VariableEditor from './VariableEditor.svelte'
	import type ItemPicker from './ItemPicker.svelte'
	import type { InputTransform } from '$lib/gen'
	import TemplateEditor from './TemplateEditor.svelte'
	import { setInputCat as computeInputCat, isCodeInjection } from '$lib/utils'
	import { FunctionSquare, Plug } from 'lucide-svelte'
	import { getResourceTypes } from './resourceTypesStore'
	import type { FlowCopilotContext } from './copilot/flow'
	import StepInputGen from './copilot/StepInputGen.svelte'
	import type { PickableProperties } from './flows/previousResults'
<<<<<<< HEAD
	import { buildPrefixRegex } from './flows/previousResults'
=======
	import { twMerge } from 'tailwind-merge'
>>>>>>> 65f67ab1
	export let schema: Schema | { properties?: Record<string, any>; required?: string[] }
	export let arg: InputTransform | any
	export let argName: string
	export let extraLib: string = 'missing extraLib'
	export let inputCheck: boolean = true
	export let previousModuleId: string | undefined
	export let pickForField: string | undefined = undefined
	export let variableEditor: VariableEditor | undefined = undefined
	export let itemPicker: ItemPicker | undefined = undefined
	export let noDynamicToggle = false
	export let argExtra: Record<string, any> = {}
	export let pickableProperties: PickableProperties | undefined = undefined
	export let enableAi = false

	let monaco: SimpleEditor | undefined = undefined
	let monacoTemplate: TemplateEditor | undefined = undefined
	let argInput: ArgInput | undefined = undefined

	const dispatch = createEventDispatcher()

	$: inputCat = computeInputCat(
		schema?.properties?.[argName].type,
		schema?.properties?.[argName].format,
		schema?.properties?.[argName].items?.type,
		schema?.properties?.[argName].enum,
		schema?.properties?.[argName].contentEncoding
	)

	let propertyType = getPropertyType(arg)

	const { shouldUpdatePropertyType, exprsToSet } =
		getContext<FlowCopilotContext | undefined>('FlowCopilotContext') || {}

	const { inputMatches, focusProp } = getContext<PropPickerWrapperContext>('PropPickerWrapper')

	function setExpr() {
		const newArg = $exprsToSet?.[argName]
		if (newArg) {
			if (newArg.type === 'javascript') {
				propertyType = 'javascript'
				arg = {
					type: 'javascript',
					expr: newArg.expr
				}
				monaco?.setCode(arg.expr)
			}
			// copilot only sets javascript so static case is not handled
		}
		exprsToSet?.set({
			...$exprsToSet,
			[argName]: undefined
		})
	}

	$: $exprsToSet?.[argName] && setExpr()

	function updatePropertyType() {
		propertyType = $shouldUpdatePropertyType?.[argName] || 'static'
		shouldUpdatePropertyType?.set({
			...$shouldUpdatePropertyType,
			[argName]: undefined
		})
	}

	$: $shouldUpdatePropertyType?.[argName] &&
		arg?.type === $shouldUpdatePropertyType?.[argName] &&
		updatePropertyType()

	function getPropertyType(arg: InputTransform | any): 'static' | 'javascript' {
		let type: 'static' | 'javascript' = arg?.type ?? 'static'

		if (
			type == 'javascript' &&
			isStaticTemplate(inputCat) &&
			(arg?.expr?.length === 0 || arg?.expr?.[0] === '`')
		) {
			const newValue = codeToStaticTemplate(arg.expr)
			if (newValue) {
				type = 'static'
				arg.value = newValue
			}
		}

		return type
	}

	function setPropertyType(rawValue: string) {
		if (!arg) {
			return
		}

		if (isCodeInjection(rawValue)) {
			arg.expr = getDefaultExpr(
				argName,
				previousModuleId,
				`\`${rawValue.toString().replaceAll('`', '\\`')}\``
			)
			arg.type = 'javascript'
			propertyType = 'static'
		} else {
			if (arg.type === 'javascript' && propertyType === 'static') {
				arg.type = 'static'
			}
			if (arg.type) {
				propertyType = arg.type
			}
		}
	}

	let codeInjectionDetected = false

	const dynamicTemplateRegexPairs = buildPrefixRegex([
		'flow_input',
		'results',
		'resource',
		'variable'
	])

	function checkCodeInjection(rawValue: string) {
		if (!arg || !rawValue || rawValue.length < 3 || !dynamicTemplateRegexPairs) {
			return undefined
		}
		if (rawValue.trim() !== rawValue) {
			return undefined
		}
		const matches = dynamicTemplateRegexPairs.filter(({ regex }) => regex.test(rawValue))
		if (matches.length > 0) {
			return matches.map((m) => ({ word: m.word, value: rawValue }))
		}
		return undefined
	}

	async function setJavaScriptExpr(rawValue: string) {
		arg = {
			type: 'javascript',
			expr: rawValue
		}
		propertyType = 'javascript'
		monaco?.setCode('')
		monaco?.insertAtCursor(rawValue)
		await tick()
		monaco?.focus()
		await tick()
		monaco?.setCursorToEnd()
	}

	function handleKeyUp(e: KeyboardEvent) {
		if (
			e.key === 'Tab' &&
			isStaticTemplate(inputCat) &&
			propertyType == 'static' &&
			!noDynamicToggle &&
			codeInjectionDetected
		) {
			setJavaScriptExpr(arg.value)
		} else {
			stepInputGen?.onKeyUp?.(e)
		}
	}

	function isStaticTemplate(inputCat: InputCat) {
		return inputCat === 'string' || inputCat === 'sql' || inputCat == 'yaml'
	}

	function connectProperty(rawValue: string) {
		arg.expr = getDefaultExpr(undefined, previousModuleId, rawValue)
		arg.type = 'javascript'
		propertyType = 'javascript'
		monaco?.setCode(arg.expr)
	}

	function onFocus() {
		focused = true
		if (isStaticTemplate(inputCat)) {
			focusProp(argName, 'append', (path) => {
				const toAppend = `\$\{${path}}`
				arg.value = `${arg.value ?? ''}${toAppend}`
				monacoTemplate?.setCode(arg.value)
				setPropertyType(arg.value)
				argInput?.focus()
				return false
			})
		} else {
			focusProp(argName, 'insert', (path) => {
				arg.expr = path
				arg.type = 'javascript'
				propertyType = 'javascript'
				monaco?.setCode(arg.expr)
				return true
			})
		}
	}

	$: updateStaticInput(inputCat, propertyType, arg)

	function updateStaticInput(
		inputCat: InputCat,
		propertyType: 'static' | 'javascript',
		arg: InputTransform | any
	) {
		if (!isStaticTemplate(inputCat)) {
			return
		}
		if (propertyType == 'static') {
			setPropertyType(arg?.value)
			codeInjectionDetected = !!checkCodeInjection(arg?.value)
		} else if (propertyType == 'javascript' && focused) {
			setPropertyType(arg?.expr)
			$inputMatches = checkCodeInjection(arg?.expr)
		}
	}

	function setDefaultCode() {
		if (!arg?.value) {
			monacoTemplate?.setCode(schema.properties?.[argName].default)
		}
	}

	$: schema?.properties?.[argName].default && setDefaultCode()

	let resourceTypes: string[] | undefined = undefined

	async function loadResourceTypes() {
		resourceTypes = await getResourceTypes()
	}

	let focused = false
	let stepInputGen: StepInputGen | undefined = undefined

	loadResourceTypes()

	$: connecting =
		$propPickerConfig?.propName == argName && $propPickerConfig?.insertionMode == 'connect'
</script>

{#if arg != undefined}
	<div
		class={twMerge(
			'pl-2 pt-2 pb-2 ml-2 relative hover:bg-surface hover:shadow-md transition-all duration-200',
			$propPickerConfig?.propName == argName
				? 'bg-surface border-l-4 border-blue-500 shadow-md rounded-l-md z-2000'
				: 'hover:rounded-md',
			$$props.class
		)}
	>
		<div class="flex flex-row justify-between gap-1 pb-1 px-2">
			<div class="flex flex-wrap grow">
				<FieldHeader
					label={argName}
					format={schema?.properties?.[argName].format}
					contentEncoding={schema?.properties?.[argName].contentEncoding}
					required={schema.required?.includes(argName)}
					type={schema.properties?.[argName].type}
				/>

				{#if isStaticTemplate(inputCat)}
					<div>
						<span
							class="bg-blue-100 text-blue-800 text-sm font-medium mr-2 px-2.5 !py-0.5 rounded ml-2 {propertyType ==
								'static' && arg.type === 'javascript'
								? 'visible'
								: 'invisible'}"
						>
							{'${...}'}
						</span>
					</div>
				{/if}
			</div>
			{#if !noDynamicToggle}
				<div class="flex flex-row gap-x-2 gap-y-1 flex-wrap z-10 items-center">
					{#if enableAi}
						<StepInputGen
							bind:this={stepInputGen}
							{focused}
							{arg}
							schemaProperty={schema?.properties?.[argName]}
							showPopup={(isStaticTemplate(inputCat) && propertyType == 'static') ||
								propertyType === undefined ||
								propertyType === 'static' ||
								arg?.expr?.length > 0}
							on:showExpr={(e) => {
								setTimeout(() => {
									if (monaco && propertyType === 'javascript') {
										monaco.setSuggestion(e.detail)
									}
								}, 0)
							}}
							on:setExpr={(e) => {
								arg = {
									type: 'javascript',
									expr: e.detail
								}
								propertyType = 'javascript'
								monaco?.setCode('')
								monaco?.insertAtCursor(e.detail)
							}}
							{pickableProperties}
							{argName}
						/>
					{/if}
					<div>
						<ToggleButtonGroup
							selected={propertyType}
							on:selected={(e) => {
								if (e.detail == propertyType) return
								const staticTemplate = isStaticTemplate(inputCat)
								if (e.detail === 'javascript') {
									if (arg.expr == undefined) {
										arg.expr = getDefaultExpr(
											argName,
											previousModuleId,
											staticTemplate
												? `\`${arg?.value?.toString().replaceAll('`', '\\`') ?? ''}\``
												: arg.value
												? '(' + JSON.stringify(arg?.value, null, 4) + ')'
												: ''
										)
									}
									if (arg) {
										arg.value = undefined
										arg.type = 'javascript'
									}
									propertyType = 'javascript'
								} else {
									if (staticTemplate) {
										if (arg) {
											arg.value = codeToStaticTemplate(arg.expr)
											arg.expr = undefined
										}
										setPropertyType(arg?.value)
									} else if (inputCat == 'list' || inputCat == 'object') {
										if (arg) {
											try {
												let newExpr = arg.expr
												if (newExpr.startsWith('(') && newExpr.endsWith(')')) {
													newExpr = newExpr.slice(1, -1)
												}
												arg.value = JSON.parse(newExpr)
											} catch (e) {
												arg.value = undefined
											}
											arg.expr = undefined
											arg.type = 'static'
										}
									} else {
										if (arg) {
											arg.type = 'static'
											arg.value = undefined
											arg.expr = undefined
										}
									}
									propertyType = 'static'
								}
							}}
						>
							{#if isStaticTemplate(inputCat)}
								<ToggleButton
									tooltip={`Write text or surround javascript with \`\$\{\` and \`\}\`. Use \`results\` to connect to another node\'s output.`}
									light
									value="static"
									size="xs2"
									label={'${}'}
								/>
							{:else}
								<ToggleButton small label="Static" value="static" />
							{/if}

							<ToggleButton
								small
								light
								tooltip="JavaScript expression ('flow_input' or 'results')."
								value="javascript"
								icon={FunctionSquare}
							/>
						</ToggleButtonGroup>
					</div>

					<AnimatedButton
						animate={connecting}
						baseRadius="6px"
						animationDuration="2s"
						marginWidth="2px"
					>
						<Button
							variant="border"
							color="light"
							size="xs2"
							btnClasses={connecting ? 'text-blue-500' : 'text-primary'}
							on:click={() => {
								focusProp(argName, 'connect', (path) => {
									connectProperty(path)
									dispatch('change', { argName })
									return true
								})
							}}
						>
							<Plug size={16} /> &rightarrow;
						</Button>
					</AnimatedButton>
				</div>
			{/if}
		</div>

		<div class="max-w-xs" />
		<!-- svelte-ignore a11y-no-static-element-interactions -->
<<<<<<< HEAD
		<div class="relative" on:keyup={handleKeyUp}>
=======
		<div class="relative" on:keyup={stepInputGen?.onKeyUp}>
>>>>>>> 65f67ab1
			<!-- {#if $propPickerConfig?.propName == argName && $propPickerConfig?.insertionMode == 'connect'}
				<span
					class={'text-white  z-50 px-1 text-2xs py-0.5 font-bold rounded-t-sm w-fit absolute top-0 right-0 bg-blue-500'}
				>
					Connect input &rightarrow;
				</span>
			{/if} -->
			<!-- {inputCat}
			{propertyType} -->
			<div class="relative flex flex-row items-top gap-2 justify-between">
				<div class="min-w-0 grow">
					{#if isStaticTemplate(inputCat) && propertyType == 'static' && !noDynamicToggle}
						{#if argName && schema?.properties?.[argName]?.description}
							<div class="text-xs italic pb-1 text-secondary">
								<pre class="font-main">{schema.properties[argName].description}</pre>
							</div>
						{/if}
						<div class="mt-2 min-h-[28px]">
							{#if arg}
								<TemplateEditor
									bind:this={monacoTemplate}
									{extraLib}
									on:focus={onFocus}
									on:blur={() => {
										focused = false
									}}
									bind:code={arg.value}
									fontSize={14}
									on:change={() => {
										dispatch('change', { argName })
									}}
								/>
							{/if}
						</div>
<<<<<<< HEAD

						{#if codeInjectionDetected}
							<Button
								size="xs"
								color="light"
								btnClasses="font-normal text-xs w-fit bg-green-100 text-green-800 hover:bg-green-100 dark:text-green-400 dark:bg-green-700 dark:hover:bg-green-700"
								on:click={() => setJavaScriptExpr(arg.value)}
							>
								<span class="font-normal"
									>JavaScript expression detected - press
									<span class="font-bold">TAB</span> to exit static mode
								</span>
							</Button>
						{/if}
=======
>>>>>>> 65f67ab1
					{:else if (propertyType === undefined || propertyType == 'static') && schema?.properties?.[argName]}
						<ArgInput
							{resourceTypes}
							noMargin
							compact
							bind:this={argInput}
							on:focus={onFocus}
							on:blur={() => {
								focused = false
							}}
							shouldDispatchChanges
							on:change={() => {
								dispatch('change', { argName })
							}}
							label={argName}
							bind:editor={monaco}
							bind:description={schema.properties[argName].description}
							bind:value={arg.value}
							type={schema.properties[argName].type}
							oneOf={schema.properties[argName].oneOf}
							required={schema.required?.includes(argName)}
							bind:pattern={schema.properties[argName].pattern}
							bind:valid={inputCheck}
							defaultValue={schema.properties[argName].default}
							bind:enum_={schema.properties[argName].enum}
							bind:format={schema.properties[argName].format}
							contentEncoding={schema.properties[argName].contentEncoding}
							bind:itemsType={schema.properties[argName].items}
							properties={schema.properties[argName].properties}
							nestedRequired={schema.properties[argName].required}
							displayHeader={false}
							extra={argExtra}
							{variableEditor}
							{itemPicker}
							bind:pickForField
							showSchemaExplorer
							nullable={schema.properties[argName].nullable}
							bind:title={schema.properties[argName].title}
							bind:placeholder={schema.properties[argName].placeholder}
						/>
					{:else if arg.expr != undefined}
						<div class="border mt-2">
							<SimpleEditor
								bind:this={monaco}
								bind:code={arg.expr}
								on:change={() => {
									dispatch('change', { argName })
								}}
								{extraLib}
								lang="javascript"
								shouldBindKey={false}
								on:focus={() => {
									focused = true
									focusProp(argName, 'insert', (path) => {
										monaco?.insertAtCursor(path)
										return false
									})
								}}
								on:change={() => {
									dispatch('change', { argName })
								}}
								on:blur={() => {
									focused = false
								}}
								autoHeight
							/>
						</div>
						<DynamicInputHelpBox />
						<div class="mb-2" />
					{:else}
						Not recognized input type {argName} ({arg.expr}, {propertyType})
						<div class="flex mt-2">
							<Button
								variant="border"
								size="xs"
								on:click={() => {
									arg.expr = ''
								}}>Set expr to empty string</Button
							></div
						>
					{/if}
				</div>
<<<<<<< HEAD
=======

				{#if $propPickerConfig?.propName == argName}
					<div class="text-blue-500 mt-2" in:fade={{ duration: 200 }}>
						<svg
							xmlns="http://www.w3.org/2000/svg"
							width="14"
							height="24"
							viewBox="0 0 24 24"
							fill="currentColor"
							stroke="currentColor"
							stroke-width="2"
							stroke-linecap="round"
							stroke-linejoin="round"
						>
							<polyline points="24 24 12 12 24 0" />
						</svg>
					</div>
				{:else}
					<div class="w-0" />
				{/if}
>>>>>>> 65f67ab1
			</div>
		</div>
	</div>
{/if}<|MERGE_RESOLUTION|>--- conflicted
+++ resolved
@@ -13,12 +13,9 @@
 	import AnimatedButton from '$lib/components/common/button/AnimatedButton.svelte'
 	import ToggleButtonGroup from '$lib/components/common/toggleButton-v2/ToggleButtonGroup.svelte'
 	import ToggleButton from '$lib/components/common/toggleButton-v2/ToggleButton.svelte'
-<<<<<<< HEAD
 	import { tick } from 'svelte'
-=======
 	import { fade } from 'svelte/transition'
-
->>>>>>> 65f67ab1
+	import { buildPrefixRegex } from './flows/previousResults'
 	import type VariableEditor from './VariableEditor.svelte'
 	import type ItemPicker from './ItemPicker.svelte'
 	import type { InputTransform } from '$lib/gen'
@@ -29,11 +26,7 @@
 	import type { FlowCopilotContext } from './copilot/flow'
 	import StepInputGen from './copilot/StepInputGen.svelte'
 	import type { PickableProperties } from './flows/previousResults'
-<<<<<<< HEAD
-	import { buildPrefixRegex } from './flows/previousResults'
-=======
 	import { twMerge } from 'tailwind-merge'
->>>>>>> 65f67ab1
 	export let schema: Schema | { properties?: Record<string, any>; required?: string[] }
 	export let arg: InputTransform | any
 	export let argName: string
@@ -67,7 +60,8 @@
 	const { shouldUpdatePropertyType, exprsToSet } =
 		getContext<FlowCopilotContext | undefined>('FlowCopilotContext') || {}
 
-	const { inputMatches, focusProp } = getContext<PropPickerWrapperContext>('PropPickerWrapper')
+	const { inputMatches, focusProp, propPickerConfig } =
+		getContext<PropPickerWrapperContext>('PropPickerWrapper')
 
 	function setExpr() {
 		const newArg = $exprsToSet?.[argName]
@@ -439,11 +433,7 @@
 
 		<div class="max-w-xs" />
 		<!-- svelte-ignore a11y-no-static-element-interactions -->
-<<<<<<< HEAD
 		<div class="relative" on:keyup={handleKeyUp}>
-=======
-		<div class="relative" on:keyup={stepInputGen?.onKeyUp}>
->>>>>>> 65f67ab1
 			<!-- {#if $propPickerConfig?.propName == argName && $propPickerConfig?.insertionMode == 'connect'}
 				<span
 					class={'text-white  z-50 px-1 text-2xs py-0.5 font-bold rounded-t-sm w-fit absolute top-0 right-0 bg-blue-500'}
@@ -478,7 +468,6 @@
 								/>
 							{/if}
 						</div>
-<<<<<<< HEAD
 
 						{#if codeInjectionDetected}
 							<Button
@@ -493,8 +482,6 @@
 								</span>
 							</Button>
 						{/if}
-=======
->>>>>>> 65f67ab1
 					{:else if (propertyType === undefined || propertyType == 'static') && schema?.properties?.[argName]}
 						<ArgInput
 							{resourceTypes}
@@ -577,8 +564,6 @@
 						>
 					{/if}
 				</div>
-<<<<<<< HEAD
-=======
 
 				{#if $propPickerConfig?.propName == argName}
 					<div class="text-blue-500 mt-2" in:fade={{ duration: 200 }}>
@@ -599,7 +584,6 @@
 				{:else}
 					<div class="w-0" />
 				{/if}
->>>>>>> 65f67ab1
 			</div>
 		</div>
 	</div>
