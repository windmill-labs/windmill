--- conflicted
+++ resolved
@@ -659,30 +659,6 @@
 							{/snippet}
 						</ToggleButtonGroup>
 					</div>
-<<<<<<< HEAD
-=======
-
-					{#if propPickerWrapperContext && inputCat !== 'dynamic'}
-						<FlowPlugConnect
-							id="flow-editor-plug"
-							{connecting}
-							on:click={() => {
-								if (
-									$propPickerConfig?.propName == argName &&
-									$propPickerConfig?.insertionMode == 'connect'
-								) {
-									clearFocus()
-								} else {
-									focusProp?.(argName, 'connect', (path) => {
-										connectProperty(path)
-										dispatch('change', { argName })
-										return true
-									})
-								}
-							}}
-						/>
-					{/if}
->>>>>>> ef75ed3d
 				</div>
 			{/if}
 		</div>
@@ -765,7 +741,13 @@
 							nullable={schema.properties[argName].nullable}
 							bind:title={schema.properties[argName].title}
 							bind:placeholder={schema.properties[argName].placeholder}
-<<<<<<< HEAD
+							{helperScript}
+							otherArgs={Object.fromEntries(
+								Object.entries(otherArgs).map(([key, transform]) => [
+									key,
+									transform?.type === 'static' ? transform.value : transform?.expr
+								])
+							)}
 						>
 							{#snippet innerBottomSnippet()}
 								{#if shouldShowS3ArrayHelper}
@@ -777,24 +759,6 @@
 								{/if}
 							{/snippet}
 						</ArgInput>
-=======
-							{helperScript}
-							otherArgs={Object.fromEntries(
-								Object.entries(otherArgs).map(([key, transform]) => [
-									key,
-									transform?.type === 'static' ? transform.value : transform?.expr
-								])
-							)}
-						/>
-
-						{#if shouldShowS3ArrayHelper}
-							<S3ArrayHelperButton
-								{connecting}
-								onClick={() =>
-									switchToJsAndConnect((path) => appendPathToArrayExpr(arg.expr, path))}
-							/>
-						{/if}
->>>>>>> ef75ed3d
 					{:else if arg.expr != undefined}
 						<div
 							class={`bg-surface-secondary rounded-md min-h-[2.5rem] flex flex-col pl-4 ${inputBorderClass({ forceFocus: focused })}`}
