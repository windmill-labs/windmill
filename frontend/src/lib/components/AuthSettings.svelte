--- conflicted
+++ resolved
@@ -173,15 +173,9 @@
 		</div>
 		<div class="py-1"></div>
 		<OAuthSetting login={false} name="slack" bind:value={oauths['slack']} />
-<<<<<<< HEAD
-		<div class="py-1" />
+		<div class="py-1"></div>
 		<OAuthSetting login={false} name="teams" eeOnly={true} bind:value={oauths['teams']} />
-		<div class="py-1" />
-=======
-		<div class="py-1"></div>
-		<OAuthSetting login={false} name="teams" eeOnly={true} bind:value={oauths['teams']} />
-		<div class="py-1"></div>
->>>>>>> 242a5654
+		<div class="py-1"></div>
 
 		{#each Object.keys(oauths) as k}
 			{#if oauths[k] && !('login_config' in oauths[k])}
