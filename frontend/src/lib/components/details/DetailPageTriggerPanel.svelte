<script lang="ts">
	import { Tabs, Tab } from '$lib/components/common'
	import {
		CalendarCheck2,
		MailIcon,
		Route,
		Terminal,
		Webhook,
		Unplug,
		PlugZap,
		Database
	} from 'lucide-svelte'

	import HighlightTheme from '../HighlightTheme.svelte'
	import ToggleButtonGroup from '../common/toggleButton-v2/ToggleButtonGroup.svelte'
	import ToggleButton from '../common/toggleButton-v2/ToggleButton.svelte'
	import { MqttIcon, NatsIcon, KafkaIcon, AwsIcon } from '../icons'

	export let triggerSelected:
		| 'webhooks'
		| 'emails'
		| 'schedules'
		| 'cli'
		| 'routes'
		| 'websockets'
		| 'kafka'
		| 'postgres'
		| 'nats'
		| 'sqs'
		| 'mqtt'
		| 'scheduledPoll' = 'webhooks'
	export let simplfiedPoll: boolean = false

	export let eventStreamType: 'kafka' | 'nats' | 'sqs' | 'mqtt' = 'kafka'

	$: {
		if (triggerSelected === 'kafka' || triggerSelected === 'nats' || triggerSelected === 'sqs' || triggerSelected === 'mqtt') {
			eventStreamType = triggerSelected
		}
	}
</script>

<HighlightTheme />

{#if !simplfiedPoll}
	<div class="flex flex-col h-full">
		<Tabs bind:selected={triggerSelected} wrapperClass="flex-none w-full">
			<Tab value="webhooks">
				<span class="flex flex-row gap-2 items-center text-xs">
					<Webhook size={12} />
					Webhooks
				</span>
			</Tab>
			<Tab value="schedules">
				<span class="flex flex-row gap-2 items-center text-xs">
					<CalendarCheck2 size={12} />
					Schedules
				</span>
			</Tab>
			<Tab value="routes">
				<span class="flex flex-row gap-2 items-center text-xs">
					<Route size={12} />
					HTTP
				</span>
			</Tab>
			<Tab value="websockets">
				<span class="flex flex-row gap-2 items-center text-xs">
					<Unplug size={12} />
					WebSockets
				</span>
			</Tab>
			<Tab value="postgres">
				<span class="flex flex-row gap-2 items-center text-xs">
					<Database size={12} />
					Postgres
				</span>
			</Tab>
			<Tab value="kafka" otherValues={['nats', 'sqs', 'mqtt']}>
				<span class="flex flex-row gap-2 items-center text-xs">
					<PlugZap size={12} />
					Event streams
				</span>
			</Tab>
			<Tab value="emails">
				<span class="flex flex-row gap-2 items-center text-xs">
					<MailIcon size={12} />
					Email
				</span>
			</Tab>
			<Tab value="cli">
				<span class="flex flex-row gap-2 items-center text-xs">
					<Terminal size={12} />
					CLI
				</span>
			</Tab>

			<svelte:fragment slot="content">
				<div class="min-h-0 grow overflow-y-auto">
					{#if triggerSelected === 'webhooks'}
						<slot name="webhooks" />
					{:else if triggerSelected === 'routes'}
						<slot name="routes" />
					{:else if triggerSelected === 'emails'}
						<slot name="emails" />
					{:else if triggerSelected === 'schedules'}
						<slot name="schedules" />
					{:else if triggerSelected === 'websockets'}
						<slot name="websockets" />
					{:else if triggerSelected === 'postgres'}
						<slot name="postgres" />
					{:else if triggerSelected === 'kafka' || triggerSelected === 'nats' || triggerSelected === 'sqs' || triggerSelected === 'mqtt'}
						<div class="m-1.5">
<<<<<<< HEAD
							<ToggleButtonGroup bind:selected={eventStreamType}>
								<ToggleButton value="kafka" label="Kafka" icon={KafkaIcon} />
								<ToggleButton value="nats" label="NATS" icon={NatsIcon} />
								<ToggleButton value="mqtt" label="MQTT" icon={MqttIcon} />
								<ToggleButton value="sqs" label="SQS" icon={AwsIcon} />
=======
							<ToggleButtonGroup bind:selected={eventStreamType} let:item>
								<ToggleButton value="kafka" label="Kafka" icon={KafkaIcon} {item} />
								<ToggleButton value="nats" label="NATS" icon={NatsIcon} {item} />
								<ToggleButton value="sqs" label="SQS" icon={AwsIcon} {item} />
>>>>>>> f406da99
							</ToggleButtonGroup>
						</div>
						{#if eventStreamType === 'kafka'}
							<slot name="kafka" />
						{:else if eventStreamType === 'nats'}
							<slot name="nats" />
						{:else if eventStreamType === 'sqs'}
							<slot name="sqs" />
						{:else if eventStreamType === 'mqtt'}
							<slot name="mqtt" />
						{/if}
					{:else if triggerSelected === 'cli'}
						<slot name="cli" />
					{/if}
				</div>
			</svelte:fragment>
		</Tabs>
	</div>
{:else}
	<slot name="schedules" />
{/if}<|MERGE_RESOLUTION|>--- conflicted
+++ resolved
@@ -34,7 +34,12 @@
 	export let eventStreamType: 'kafka' | 'nats' | 'sqs' | 'mqtt' = 'kafka'
 
 	$: {
-		if (triggerSelected === 'kafka' || triggerSelected === 'nats' || triggerSelected === 'sqs' || triggerSelected === 'mqtt') {
+		if (
+			triggerSelected === 'kafka' ||
+			triggerSelected === 'nats' ||
+			triggerSelected === 'sqs' ||
+			triggerSelected === 'mqtt'
+		) {
 			eventStreamType = triggerSelected
 		}
 	}
@@ -110,18 +115,11 @@
 						<slot name="postgres" />
 					{:else if triggerSelected === 'kafka' || triggerSelected === 'nats' || triggerSelected === 'sqs' || triggerSelected === 'mqtt'}
 						<div class="m-1.5">
-<<<<<<< HEAD
-							<ToggleButtonGroup bind:selected={eventStreamType}>
-								<ToggleButton value="kafka" label="Kafka" icon={KafkaIcon} />
-								<ToggleButton value="nats" label="NATS" icon={NatsIcon} />
-								<ToggleButton value="mqtt" label="MQTT" icon={MqttIcon} />
-								<ToggleButton value="sqs" label="SQS" icon={AwsIcon} />
-=======
 							<ToggleButtonGroup bind:selected={eventStreamType} let:item>
 								<ToggleButton value="kafka" label="Kafka" icon={KafkaIcon} {item} />
 								<ToggleButton value="nats" label="NATS" icon={NatsIcon} {item} />
+								<ToggleButton value="mqtt" label="MQTT" icon={MqttIcon} {item} />
 								<ToggleButton value="sqs" label="SQS" icon={AwsIcon} {item} />
->>>>>>> f406da99
 							</ToggleButtonGroup>
 						</div>
 						{#if eventStreamType === 'kafka'}
