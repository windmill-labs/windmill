<script lang="ts">
	import { enterpriseLicense, userStore, workspaceStore } from '$lib/stores'
	import UserSettings from '../UserSettings.svelte'
	import { generateRandomString } from '$lib/utils'
	import HighlightTheme from '../HighlightTheme.svelte'
	import Alert from '../common/alert/Alert.svelte'
	import { SettingService } from '$lib/gen'
	import Skeleton from '../common/skeleton/Skeleton.svelte'
	import TriggerTokens from '../triggers/TriggerTokens.svelte'
	import TriggersEditorSection from '../triggers/TriggersEditorSection.svelte'

	let userSettings: UserSettings
	import Description from '$lib/components/Description.svelte'

	export let token: string
	export let scopes: string[] = []
	export let isFlow: boolean = false
	export let hash: string | undefined = undefined
	export let path: string
	export let isEditor: boolean = false
	export let canHavePreprocessor: boolean = false
	export let hasPreprocessor: boolean = false

	let emailDomain: string | null = null
	let triggerTokens: TriggerTokens | undefined = undefined

	let loading = true
	async function getEmailDomain() {
		emailDomain =
			((await SettingService.getGlobal({
				key: 'email_domain'
			})) as any) ?? 'mail.test.com'
		loading = false
	}

	getEmailDomain()
</script>

<HighlightTheme />

<UserSettings
	bind:this={userSettings}
	on:tokenCreated={(e) => {
		token = e.detail
		triggerTokens?.listTokens()
	}}
	newTokenWorkspace={$workspaceStore}
	newTokenLabel={`email-${$userStore?.username ?? 'superadmin'}-${generateRandomString(4)}`}
	{scopes}
/>

<<<<<<< HEAD
<div class="flex flex-col w-full gap-4">
	<Description link="https://www.windmill.dev/docs/advanced/email_triggers">
		Email triggers execute scripts and flows when emails are sent to specific addresses. Each
		trigger has its own unique email address that can be used to invoke the script or flow.
	</Description>

=======
<div class="flex flex-col w-full gap-8">
>>>>>>> 2a44cf37
	{#if loading}
		<Skeleton layout={[[18]]} />
	{:else}
		{#if emailDomain}
<<<<<<< HEAD
			{#if SCRIPT_VIEW_SHOW_CREATE_TOKEN_BUTTON}
				<Label label="Token">
					<div class="flex flex-row justify-between gap-2">
						<input
							bind:value={token}
							placeholder="paste your token here once created to alter examples below"
							class="!text-xs"
						/>
						<Button size="xs" color="light" variant="border" on:click={userSettings.openDrawer}>
							Create an email-specific token
							<Tooltip light>
								The token will have a scope such that it can only be used to trigger this script. It
								is safe to share as it cannot be used to impersonate you.
							</Tooltip>
						</Button>
					</div>
					{#if token === 'TOKEN_TO_CREATE'}
						<div class="flex flex-row gap-1 text-xs text-red-500 items-center mt-1">
							<AlertTriangle size="12" />
							Create/input a valid token before copying the email address below
						</div>
					{/if}
				</Label>
			{/if}

			{#if !isFlow}
				<div class="flex flex-col gap-2">
					<div class="flex flex-row justify-between">
						<div class="text-xs font-semibold flex flex-row items-center">Call method</div>
						<ToggleButtonGroup class="h-[30px] w-auto" bind:selected={requestType}>
							<ToggleButton label="By path" value="path" />
							<ToggleButton label="By hash" value="hash" />
						</ToggleButtonGroup>
					</div>
				</div>
			{/if}

			{#key requestType}
				{#key token}
					<Label label="Email address">
						<ClipboardPanel content={email} />
					</Label>
				{/key}
			{/key}
			<Alert title="Email trigger" size="xs">
				To trigger the job by email, send an email to the address above. The job will receive two
				arguments: `raw_email` containing the raw email as string, and `parsed_email` containing the
				parsed email as an object.
			</Alert>
=======
			<TriggersEditorSection
				cloudDisabled={false}
				triggerType="email"
				{isFlow}
				noSave
				data={{ emailDomain, userSettings, token, hash, path }}
				{isEditor}
				{path}
				{canHavePreprocessor}
				{hasPreprocessor}
				on:applyArgs
				on:addPreprocessor
				on:refreshCaptures
			/>
>>>>>>> 2a44cf37
		{:else}
			<div>
				<Alert title="Email triggers are disabled" size="xs" type="warning">
					Ask an instance superadmin to setup the instance for email triggering (<a
						target="_blank"
						href="https://windmill.dev/docs/advanced/email_triggers">docs</a
					>) and to set the email domain in the instance settings.
				</Alert>
			</div>
		{/if}

		{#if !$enterpriseLicense}
			<Alert title="Community Edition limitations" type="warning" size="xs">
				Email triggers on Windmill Community Edition are limited to 100 emails per day.
			</Alert>
		{/if}

		<TriggerTokens bind:this={triggerTokens} {isFlow} {path} labelPrefix="email" />
	{/if}
</div><|MERGE_RESOLUTION|>--- conflicted
+++ resolved
@@ -10,7 +10,6 @@
 	import TriggersEditorSection from '../triggers/TriggersEditorSection.svelte'
 
 	let userSettings: UserSettings
-	import Description from '$lib/components/Description.svelte'
 
 	export let token: string
 	export let scopes: string[] = []
@@ -49,71 +48,11 @@
 	{scopes}
 />
 
-<<<<<<< HEAD
-<div class="flex flex-col w-full gap-4">
-	<Description link="https://www.windmill.dev/docs/advanced/email_triggers">
-		Email triggers execute scripts and flows when emails are sent to specific addresses. Each
-		trigger has its own unique email address that can be used to invoke the script or flow.
-	</Description>
-
-=======
 <div class="flex flex-col w-full gap-8">
->>>>>>> 2a44cf37
 	{#if loading}
 		<Skeleton layout={[[18]]} />
 	{:else}
 		{#if emailDomain}
-<<<<<<< HEAD
-			{#if SCRIPT_VIEW_SHOW_CREATE_TOKEN_BUTTON}
-				<Label label="Token">
-					<div class="flex flex-row justify-between gap-2">
-						<input
-							bind:value={token}
-							placeholder="paste your token here once created to alter examples below"
-							class="!text-xs"
-						/>
-						<Button size="xs" color="light" variant="border" on:click={userSettings.openDrawer}>
-							Create an email-specific token
-							<Tooltip light>
-								The token will have a scope such that it can only be used to trigger this script. It
-								is safe to share as it cannot be used to impersonate you.
-							</Tooltip>
-						</Button>
-					</div>
-					{#if token === 'TOKEN_TO_CREATE'}
-						<div class="flex flex-row gap-1 text-xs text-red-500 items-center mt-1">
-							<AlertTriangle size="12" />
-							Create/input a valid token before copying the email address below
-						</div>
-					{/if}
-				</Label>
-			{/if}
-
-			{#if !isFlow}
-				<div class="flex flex-col gap-2">
-					<div class="flex flex-row justify-between">
-						<div class="text-xs font-semibold flex flex-row items-center">Call method</div>
-						<ToggleButtonGroup class="h-[30px] w-auto" bind:selected={requestType}>
-							<ToggleButton label="By path" value="path" />
-							<ToggleButton label="By hash" value="hash" />
-						</ToggleButtonGroup>
-					</div>
-				</div>
-			{/if}
-
-			{#key requestType}
-				{#key token}
-					<Label label="Email address">
-						<ClipboardPanel content={email} />
-					</Label>
-				{/key}
-			{/key}
-			<Alert title="Email trigger" size="xs">
-				To trigger the job by email, send an email to the address above. The job will receive two
-				arguments: `raw_email` containing the raw email as string, and `parsed_email` containing the
-				parsed email as an object.
-			</Alert>
-=======
 			<TriggersEditorSection
 				cloudDisabled={false}
 				triggerType="email"
@@ -128,7 +67,6 @@
 				on:addPreprocessor
 				on:refreshCaptures
 			/>
->>>>>>> 2a44cf37
 		{:else}
 			<div>
 				<Alert title="Email triggers are disabled" size="xs" type="warning">
