<script lang="ts">
	import { Tabs, Tab, TabContent } from '$lib/components/common'
	import SplitPanesWrapper from '$lib/components/splitPanes/SplitPanesWrapper.svelte'
	import { Pane, Splitpanes } from 'svelte-splitpanes'
	import DetailPageDetailPanel from './DetailPageDetailPanel.svelte'
	import type { ScheduleTrigger, TriggerContext } from '../triggers'
	import { setContext } from 'svelte'
	import { writable, type Writable } from 'svelte/store'
	import type { TriggersCount } from '$lib/gen'
	import DetailPageTriggerPanel from './DetailPageTriggerPanel.svelte'

	export let isOperator: boolean = false
	export let flow_json: any | undefined = undefined
	export let selected: string
	export let triggersCount: Writable<TriggersCount | undefined>

	let mobileTab: 'form' | 'detail' = 'form'

	let clientWidth = window.innerWidth

	const primaryScheduleStore = writable<ScheduleTrigger | undefined | false>(undefined)
	const selectedTriggerStore = writable<
		| 'webhooks'
		| 'emails'
		| 'schedules'
		| 'cli'
		| 'routes'
		| 'websockets'
		| 'database'
		| 'scheduledPoll'
	>('webhooks')

	const simplifiedPoll = writable(false)
	setContext<TriggerContext>('TriggerContext', {
		selectedTrigger: selectedTriggerStore,
		primarySchedule: primaryScheduleStore,
		triggersCount,
		simplifiedPoll
	})
</script>

<main class="h-screen w-full" bind:clientWidth>
	{#if clientWidth >= 768}
		<div class="h-full w-full">
			<slot name="header" />
			<SplitPanesWrapper>
				<Splitpanes>
					<Pane size={65} minSize={50}>
						<slot name="form" />
					</Pane>
					<Pane size={35} minSize={15}>
						<DetailPageDetailPanel
							simplfiedPoll={$simplifiedPoll}
							bind:triggerSelected={$selectedTriggerStore}
							bind:selected
							{isOperator}
							{flow_json}
						>
							<slot slot="webhooks" name="webhooks" />
							<slot slot="routes" name="routes" />
							<slot slot="websockets" name="websockets" />
<<<<<<< HEAD
							<slot slot="database" name="database" />
=======
							<slot slot="kafka" name="kafka" />
>>>>>>> d440a71e
							<slot slot="emails" name="emails" />
							<slot slot="schedules" name="schedules" />
							<slot slot="cli" name="cli" />
							<slot slot="script" name="script" />
							<slot slot="save_inputs" name="save_inputs" />
							<slot slot="flow_step" name="flow_step" />
						</DetailPageDetailPanel>
					</Pane>
				</Splitpanes>
			</SplitPanesWrapper>
		</div>
	{:else}
		<div class="h-full w-full">
			<slot name="header" />
			<Tabs bind:selected={mobileTab}>
				<Tab value="form">Run form</Tab>
				<Tab value="saved_inputs">Saved Inputs</Tab>
				{#if !isOperator}
					<Tab value="triggers">Triggers</Tab>
				{/if}
				{#if flow_json}
					<Tab value="raw">Export</Tab>
				{:else}
					<Tab value="script">Script</Tab>
				{/if}

				<svelte:fragment slot="content">
					<div class="h-full">
						<TabContent value="form" class="flex flex-col flex-1 h-full">
							<slot name="form" />
						</TabContent>

						<TabContent value="saved_inputs" class="flex flex-col flex-1 h-full">
							<slot name="save_inputs" />
						</TabContent>
						<TabContent value="triggers" class="flex flex-col flex-1 h-full">
							<DetailPageTriggerPanel
								simplfiedPoll={$simplifiedPoll}
								bind:triggerSelected={$selectedTriggerStore}
							>
								<slot slot="webhooks" name="webhooks" />
								<slot slot="routes" name="routes" />
								<slot slot="script" name="script" />
								<slot slot="websockets" name="websockets" />
<<<<<<< HEAD
								<slot slot="database" name="database" />
=======
								<slot slot="kafka" name="kafka" />
>>>>>>> d440a71e
								<slot slot="emails" name="emails" />
								<slot slot="schedules" name="schedules" />
								<slot slot="cli" name="cli" />
							</DetailPageTriggerPanel>
						</TabContent>
						<TabContent value="script" class="flex flex-col flex-1 h-full">
							<slot name="script" />
						</TabContent>
					</div>
				</svelte:fragment>
			</Tabs>
		</div>
	{/if}
</main><|MERGE_RESOLUTION|>--- conflicted
+++ resolved
@@ -59,11 +59,8 @@
 							<slot slot="webhooks" name="webhooks" />
 							<slot slot="routes" name="routes" />
 							<slot slot="websockets" name="websockets" />
-<<<<<<< HEAD
+							<slot slot="kafka" name="kafka" />
 							<slot slot="database" name="database" />
-=======
-							<slot slot="kafka" name="kafka" />
->>>>>>> d440a71e
 							<slot slot="emails" name="emails" />
 							<slot slot="schedules" name="schedules" />
 							<slot slot="cli" name="cli" />
@@ -108,11 +105,8 @@
 								<slot slot="routes" name="routes" />
 								<slot slot="script" name="script" />
 								<slot slot="websockets" name="websockets" />
-<<<<<<< HEAD
+								<slot slot="kafka" name="kafka" />
 								<slot slot="database" name="database" />
-=======
-								<slot slot="kafka" name="kafka" />
->>>>>>> d440a71e
 								<slot slot="emails" name="emails" />
 								<slot slot="schedules" name="schedules" />
 								<slot slot="cli" name="cli" />
