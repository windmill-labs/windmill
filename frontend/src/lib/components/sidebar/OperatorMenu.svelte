<script lang="ts">
	import {
		Home,
		Menu as MenuIcon,
		Play,
		Settings,
		LogOut,
		Moon,
		Sun,
		Code2,
		LayoutDashboard,
		Building,
		Calendar,
		ServerCog
	} from 'lucide-svelte'
	import { base } from '$lib/base'

	import Menu from '../common/menu/MenuV2.svelte'

	import MultiplayerMenu from './MultiplayerMenu.svelte'
	import { enterpriseLicense, superadmin, userWorkspaces, workspaceStore } from '$lib/stores'
	import MenuButton from './MenuButton.svelte'
	import { MenuItem } from '@rgossiaux/svelte-headlessui'
	import MenuLink from './MenuLink.svelte'
	import { twMerge } from 'tailwind-merge'
	import { USER_SETTINGS_HASH } from './settings'
	import { logout } from '$lib/logout'
	import DarkModeObserver from '../DarkModeObserver.svelte'
	import BarsStaggered from '../icons/BarsStaggered.svelte'

	let darkMode: boolean = false

	export let isCollapsed: boolean = false
	export let favoriteLinks = [] as {
		label: string
		href: string
		kind: 'script' | 'flow' | 'app' | 'raw_app'
	}[]

	$: mainMenuLinks = [
		{ label: 'Home', id: 'home', href: `${base}/`, icon: Home },
		{ label: 'Runs', id: 'runs', href: `${base}/runs`, icon: Play },
		{ label: 'Schedules', id: 'schedules', href: `${base}/schedules`, icon: Calendar }
	].filter(
		(link) =>
			link.id === 'home' ||
			($userWorkspaces && $workspaceStore && $userWorkspaces.find((_) => _.id === $workspaceStore)?.operator_settings?.[link.id] === true)
	)

	$: secondMenuLinks = [
		{
			label: 'Resources',
			id: 'resources',
			href: `${base}/resources`
		},
		{
			label: 'Variables',
			id: 'variables',
			href: `${base}/variables`
		},
		{
<<<<<<< HEAD
			label: 'Custom HTTP Routes',
			id: 'triggers',
			trigger: true,
			href: `${base}/routes`
		},
		{
			label: 'Websocket Triggers',
			id: 'triggers',
			trigger: true,
			href: `${base}/websockets`
		},
		{
			label: 'Kafka Triggers',
			id: 'triggers',
			href: `${base}/kafka`
=======
			label: 'Custom HTTP routes',
			href: `${base}/routes`
		},
		{
			label: 'Websocket triggers',
			href: `${base}/websocket_triggers`
		},
		{
			label: 'Postgres triggers',
			href: `${base}/kafka_triggers`
		},
		{
			label: 'Kafka triggers',
			href: `${base}/kafka_triggers`
		},
		{
			label: 'NATS triggers',
			href: `${base}/nats_triggers`
>>>>>>> 74bb660b
		},
		{
			label: 'Audit logs',
			id: 'audit_logs',
			href: `${base}/audit_logs`
		},
		{
			label: 'Groups',
			id: 'groups',
			href: `${base}/groups`
		},
		{
			label: 'Folders',
			id: 'folders',
			href: `${base}/folders`
		},
		{
			label: 'Workers',
			id: 'workers',
			href: `${base}/workers`
		}
	].filter((link) => {
		if (!$userWorkspaces || !$workspaceStore) return false;
		return $userWorkspaces.find((_) => _.id === $workspaceStore)?.operator_settings?.[link.id] === true
	})

	let moreOpen = false
</script>

<Menu>
	<div slot="trigger">
		<MenuButton class="!text-xs" icon={MenuIcon} {isCollapsed} lightMode label={undefined} />
	</div>
	<div class="w-full max-w-full">
		{#each favoriteLinks ?? [] as favorite (favorite.href)}
			<MenuItem href={favorite.href}>
				<span class="w-full inline-flex flex-row px-2 py-2 hover:bg-surface-hover">
					<span class="center-center">
						{#if favorite.kind == 'script'}
							<Code2 size={16} />
						{:else if favorite.kind == 'flow'}
							<BarsStaggered size={16} />
						{:else if favorite.kind == 'app' || favorite.kind == 'raw_app'}
							<LayoutDashboard size={16} />
						{/if}
					</span>
					<span class="text-primary ml-2 grow min-w-0 text-xs truncate">
						{favorite.label}
					</span>
				</span>
			</MenuItem>
		{/each}
	</div>

	{#each mainMenuLinks as menuLink (menuLink.href ?? menuLink.label)}
		<MenuLink class="!text-xs" {...menuLink} {isCollapsed} lightMode />
	{/each}

	<div class="divide-y" role="none">
		<div role="none">
			<MenuItem
				href={USER_SETTINGS_HASH}
				class={twMerge(
					'flex flex-row gap-3.5 items-center px-2 py-2 ',
					'text-secondary text-xs',
					'hover:bg-surface-hover hover:text-primary cursor-pointer'
				)}
			>
				<Settings size={14} />
				Account settings
			</MenuItem>
		</div>

		<div role="none">
			<button
				on:click={() => {
					if (!document.documentElement.classList.contains('dark')) {
						document.documentElement.classList.add('dark')
						window.localStorage.setItem('dark-mode', 'dark')
					} else {
						document.documentElement.classList.remove('dark')
						window.localStorage.setItem('dark-mode', 'light')
					}
				}}
				class={twMerge(
					'text-secondary block text-left px-2 py-2 font-normal text-xs hover:bg-surface-hover hover:text-primary w-full',
					'flex flex-row items-center gap-3.5 '
				)}
				role="menuitem"
				tabindex="-1"
			>
				{#if darkMode}
					<Sun size={14} />
				{:else}
					<Moon size={14} />
				{/if}
				Switch theme
			</button>
			<a
				href="{base}/user/workspaces"
				on:click={() => {
					localStorage.removeItem('workspace')
				}}
				class="text-primary flex gap-3.5 px-2 py-2 text-xs hover:bg-surface-hover hover:text-primary"
				role="menuitem"
				tabindex="-1"
			>
				<Building size={14} />
				All workspaces
			</a>

			{#if $superadmin}
				<MenuItem
					href="#superadmin-settings"
					class={twMerge(
						'flex flex-row gap-3.5 items-center px-2 py-2 ',
						'text-secondary text-xs',
						'hover:bg-surface-hover hover:text-primary cursor-pointer'
					)}
				>
					<ServerCog size={14} />
					Instance settings
				</MenuItem>
			{/if}

			<MenuItem
				href="#"
				on:click={() => logout()}
				class={twMerge(
					'flex flex-row gap-3.5  items-center px-2 py-2 ',
					'text-secondary text-xs',
					'hover:bg-surface-hover hover:text-primary cursor-pointer'
				)}
			>
				<LogOut size={14} />
				Sign out
			</MenuItem>
		</div>
		<div
			on:mouseenter={() => (moreOpen = true)}
			on:mouseleave={() => (moreOpen = false)}
			class="divide-y"
			role="none"
		>
			{#if moreOpen == false && secondMenuLinks.length > 0}
				<div class="px-2 text-tertiary text-2xs">More...</div>
			{:else}
				{#each secondMenuLinks as menuLink (menuLink.href ?? menuLink.label)}
					<div>
						<a
							href={menuLink.href}
							class="flex flex-row gap-3.5 items-center px-2 py-0.5 text-secondary text-2xs hover:bg-surface-hover hover:text-primary cursor-pointer"
						>
							{menuLink.label}
						</a>
					</div>
				{/each}
			{/if}
		</div>
	</div>
	{#if $enterpriseLicense}
		<MultiplayerMenu />
	{/if}
</Menu>

<DarkModeObserver bind:darkMode /><|MERGE_RESOLUTION|>--- conflicted
+++ resolved
@@ -59,28 +59,13 @@
 			href: `${base}/variables`
 		},
 		{
-<<<<<<< HEAD
-			label: 'Custom HTTP Routes',
-			id: 'triggers',
-			trigger: true,
+			label: 'Custom HTTP routes',
+      id: "triggers"
 			href: `${base}/routes`
 		},
 		{
-			label: 'Websocket Triggers',
-			id: 'triggers',
-			trigger: true,
-			href: `${base}/websockets`
-		},
-		{
-			label: 'Kafka Triggers',
-			id: 'triggers',
-			href: `${base}/kafka`
-=======
-			label: 'Custom HTTP routes',
-			href: `${base}/routes`
-		},
-		{
 			label: 'Websocket triggers',
+      id: "triggers"
 			href: `${base}/websocket_triggers`
 		},
 		{
@@ -89,12 +74,13 @@
 		},
 		{
 			label: 'Kafka triggers',
+      id: "triggers"
 			href: `${base}/kafka_triggers`
 		},
 		{
 			label: 'NATS triggers',
+      id: "triggers"
 			href: `${base}/nats_triggers`
->>>>>>> 74bb660b
 		},
 		{
 			label: 'Audit logs',
