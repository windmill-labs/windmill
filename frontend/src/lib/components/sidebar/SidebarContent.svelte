<script lang="ts">
	import MenuLink from './MenuLink.svelte'
	import {
		superadmin,
		usedTriggerKinds,
		userStore,
		workspaceStore,
		isCriticalAlertsUIOpen,
		enterpriseLicense
	} from '$lib/stores'
	import { SIDEBAR_SHOW_SCHEDULES } from '$lib/consts'
	import {
		BookOpen,
		Bot,
		Boxes,
		Calendar,
		DollarSign,
		Eye,
		Logs,
		FolderCog,
		FolderOpen,
		Github,
		HelpCircle,
		Home,
		LogOut,
		Newspaper,
		Play,
		Route,
		ServerCog,
		Settings,
		UserCog,
		Plus,
		Unplug,
		AlertCircle
	} from 'lucide-svelte'
	import Menu from '../common/menu/MenuV2.svelte'
	import MenuButton from './MenuButton.svelte'
	import { MenuItem } from '@rgossiaux/svelte-headlessui'
	import UserMenu from './UserMenu.svelte'
	import DiscordIcon from '../icons/brands/Discord.svelte'
	import { WorkspaceService } from '$lib/gen'
	import { sendUserToast } from '$lib/toast'
	import { clearStores } from '$lib/storeUtils'
	import { goto } from '$lib/navigation'
	import ConfirmationModal from '../common/confirmationModal/ConfirmationModal.svelte'
	import { twMerge } from 'tailwind-merge'
	import { onMount } from 'svelte'
	import { base } from '$lib/base'
	import { type Changelog, changelogs } from './changelogs'
	import { page } from '$app/stores'
<<<<<<< HEAD
	import KafkaIcon from '../icons/KafkaIcon.svelte'
=======
	import SideBarNotification from './SideBarNotification.svelte'

	export let numUnacknowledgedCriticalAlerts = 0
>>>>>>> 44f3dcc2

	$: mainMenuLinks = [
		{ label: 'Home', href: `${base}/`, icon: Home },
		{ label: 'Runs', href: `${base}/runs`, icon: Play },
		{
			label: 'Variables',
			href: `${base}/variables`,
			icon: DollarSign,
			disabled: $userStore?.operator
		},
		{ label: 'Resources', href: `${base}/resources`, icon: Boxes, disabled: $userStore?.operator }
	]

	$: triggerMenuLinks = [
		{
			label: 'Schedules',
			href: `${base}/schedules`,
			icon: Calendar,
			disabled: !SIDEBAR_SHOW_SCHEDULES || $userStore?.operator
		},
		...defaultExtraTriggerLinks.filter(
			(link) => $usedTriggerKinds.includes(link.kind) || $page.url.pathname.includes(link.href)
		)
	]

	async function leaveWorkspace() {
		await WorkspaceService.leaveWorkspace({ workspace: $workspaceStore ?? '' })
		sendUserToast('You left the workspace')
		clearStores()
		goto('/user/workspaces')
	}

	const defaultExtraTriggerLinks = [
		{
			label: 'HTTP',
			href: '/routes',
			icon: Route,
			disabled: $userStore?.operator,
			kind: 'http'
		},
		{
			label: 'Websockets',
			href: '/websocket_triggers',
			icon: Unplug,
			disabled: $userStore?.operator,
			kind: 'ws'
		},
		{
			label: 'Kafka',
			href: '/kafka_triggers',
			icon: KafkaIcon,
			disabled: $userStore?.operator,
			kind: 'kafka'
		}
	]

	$: extraTriggerLinks = defaultExtraTriggerLinks.filter((link) => {
		return !$page.url.pathname.includes(link.href) && !$usedTriggerKinds.includes(link.kind)
	})

	$: secondaryMenuLinks = [
		// {
		// 	label: 'Workspace',
		// 	href: '/workspace_settings',
		// 	icon: Cog,
		// 	disabled: !$userStore?.is_admin && !$userStore?.is_super_admin
		// },
		{
			label: 'Settings',
			icon: Settings,
			subItems: [
				{
					label: 'Account',
					href: '#user-settings',
					icon: UserCog,
					faIcon: undefined
				},
				...($userStore?.is_admin || $superadmin
					? [
							{
								label: 'Workspace',
								href: `${base}/workspace_settings`,
								icon: FolderCog,
								faIcon: undefined
							}
					  ]
					: []),
				...($superadmin
					? [
							{
								label: 'Instance',
								href: '#superadmin-settings',
								icon: ServerCog,
								faIcon: undefined
							}
					  ]
					: []),
				...(!$superadmin && !$userStore?.is_admin
					? [
							{
								label: 'Leave Workspace',
								action: () => {
									leaveWorkspaceModal = true
								},
								class: 'text-red-400',
								icon: LogOut,
								faIcon: undefined
							}
					  ]
					: [])
			],
			disabled: $userStore?.operator
		},
		{ label: 'Workers', href: `${base}/workers`, icon: Bot, disabled: $userStore?.operator },
		{
			label: 'Folders & Groups',
			icon: FolderOpen,
			subItems: [
				{
					label: 'Folders',
					href: `${base}/folders`,
					icon: FolderOpen,
					disabled: $userStore?.operator,
					faIcon: undefined
				},
				{
					label: 'Groups',
					href: `${base}/groups`,
					icon: UserCog,
					disabled: $userStore?.operator,
					faIcon: undefined
				}
			],
			disabled: $userStore?.operator
		},
		$superadmin || $userStore?.is_admin
			? {
					label: 'Logs',
					icon: Logs,
					subItems: [
						{
							label: 'Audit Logs',
							href: `${base}/audit_logs`,
							icon: Eye
						},
						...($superadmin
							? [
									{
										label: 'Service Logs',
										href: `${base}/service_logs`,
										icon: Logs
									}
							  ]
							: []),
						...($enterpriseLicense
							? [
									{
										label: 'Critical Alerts',
										action: () => {
											isCriticalAlertsUIOpen.set(true)
										},
							icon: AlertCircle,
							notificationCount: numUnacknowledgedCriticalAlerts
						}
					]
							: [])
					]
			  }
			: {
					label: 'Audit Logs',
					href: `${base}/audit_logs`,
					icon: Eye,
					disabled: $userStore?.operator
			  }
	]

	let hasNewChangelogs = false
	let recentChangelogs: Changelog[] = []
	let lastOpened = localStorage.getItem('changelogsLastOpened')

	onMount(() => {
		if (lastOpened) {
			// @ts-ignore
			recentChangelogs = changelogs.filter((changelog) => changelog.date > lastOpened)
			hasNewChangelogs =
				recentChangelogs.length > 0 && lastOpened !== new Date().toISOString().split('T')[0]
		} else {
			recentChangelogs = changelogs.slice(-3)
		}
	})

	function openChangelogs() {
		const today = new Date().toISOString().split('T')[0]
		localStorage.setItem('changelogsLastOpened', today)
		hasNewChangelogs = false
	}

	const thirdMenuLinks = [
		{
			label: 'Help',
			icon: HelpCircle,
			subItems: [
				{ label: 'Docs', href: 'https://www.windmill.dev/docs/intro/', icon: BookOpen },
				{
					label: 'Feedbacks',
					href: 'https://discord.gg/V7PM2YHsPB',
					icon: DiscordIcon
				},
				{
					label: 'Issues',
					href: 'https://github.com/windmill-labs/windmill/issues/new',
					icon: Github
				},
				{
					label: 'Changelog',
					href: 'https://www.windmill.dev/changelog/',
					icon: Newspaper
				}
			]
		}
	]

	export let isCollapsed: boolean = false
	export let noGap: boolean = false

	let leaveWorkspaceModal = false

	function computeAllNotificationsCount(menuItems: any[]) {
		let count = 0
		for (const menuItem of menuItems) {
			count += menuItem?.['notificationCount'] ?? 0
		}
		return count
	}
</script>

<nav
	class={twMerge(
		'grow flex flex-col overflow-x-hidden scrollbar-hidden px-2 md:pb-2 justify-between',
		noGap ? 'gap-0' : 'gap-16'
	)}
>
	<div class={twMerge('pt-4 ', noGap ? 'md:mb-0 mb-0' : 'mb-6 md:mb-10')}>
		<div class="space-y-1">
			{#each mainMenuLinks as menuLink (menuLink.href ?? menuLink.label)}
				<MenuLink class="!text-xs" {...menuLink} {isCollapsed} />
			{/each}
		</div>
		<div class="pt-4">
			<div
				class="text-gray-400 text-[0.5rem] uppercase transition-opacity"
				class:opacity-0={isCollapsed}>Triggers</div
			>
			<div class="space-y-1">
				{#each triggerMenuLinks as menuLink (menuLink.href ?? menuLink.label)}
					<MenuLink class="!text-xs" {...menuLink} {isCollapsed} />
				{/each}
				{#if extraTriggerLinks.length > 0 && !$userStore?.operator}
					<Menu>
						<div
							slot="trigger"
							class="w-full text-gray-400 text-2xs flex flex-row gap-1 py-1 items-center px-2 hover:bg-[#2A3648] dark:hover:bg-[#30404e] rounded"
						>
							<Plus size={14} />
						</div>
						{#each extraTriggerLinks as subItem (subItem.href ?? subItem.label)}
							<MenuItem>
								<div class="py-1" role="none">
									<a
										href={subItem.href}
										class={twMerge(
											'text-secondary block px-4 py-2 text-2xs hover:bg-surface-hover hover:text-primary'
										)}
										role="menuitem"
										tabindex="-1"
									>
										<div class="flex flex-row items-center gap-2">
											{#if subItem.icon}
												<svelte:component this={subItem.icon} size={16} />
											{/if}

											{subItem.label}
										</div>
									</a>
								</div>
							</MenuItem>
						{/each}
					</Menu>
				{/if}
			</div>
		</div>
	</div>
	<div class="flex flex-col h-full justify-end">
		<div class={twMerge('space-y-0.5 mb-6 md:mb-10', noGap ? 'md:mb-0 mb-0' : 'mb-6 md:mb-10')}>
			<UserMenu {isCollapsed} />
			{#each secondaryMenuLinks as menuLink (menuLink.href ?? menuLink.label)}
				{#if menuLink.subItems}
					{@const notificationsCount = computeAllNotificationsCount(menuLink.subItems)}
					<Menu>
						<div slot="trigger">
							<MenuButton class="!text-2xs" {...menuLink} {isCollapsed} {notificationsCount} />
						</div>
						{#each menuLink.subItems as subItem (subItem.href ?? subItem.label)}
							<MenuItem>
								<div class="py-1" role="none">
									{#if subItem?.['action']}
										<button
											class="text-secondary font-normal w-full block px-4 py-2 text-2xs hover:bg-surface-hover hover:text-primary"
											on:click={subItem?.['action']}
										>
											<div class="flex flex-row items-center gap-2">
												{#if subItem.icon}
													<svelte:component this={subItem.icon} size={16} />
												{/if}

												{subItem.label}
												{#if subItem?.['notificationCount']}
													<div class="ml-auto">
														<SideBarNotification notificationCount={subItem['notificationCount']} />
													</div>
												{/if}
											</div>
										</button>
									{:else}
										<a
											href={subItem.href}
											class="text-secondary font-normal block px-4 py-2 text-2xs hover:bg-surface-hover hover:text-primary"
											role="menuitem"
											tabindex="-1"
										>
											<div class="flex flex-row items-center gap-2">
												{#if subItem.icon}
													<svelte:component this={subItem.icon} size={16} />
												{/if}

												{subItem.label}

												{#if subItem?.['notificationCount']}
													<div class="ml-auto">
														<SideBarNotification notificationCount={subItem['notificationCount']} />
													</div>
												{/if}
											</div>
										</a>
									{/if}
								</div>
							</MenuItem>
						{/each}
					</Menu>
				{:else}
					<MenuLink class="!text-2xs" {...menuLink} {isCollapsed} />
				{/if}
			{/each}
		</div>
		<div class="space-y-0.5">
			{#each thirdMenuLinks as menuLink (menuLink)}
				{#if menuLink.subItems}
					<Menu>
						<div slot="trigger">
							<!-- svelte-ignore a11y-click-events-have-key-events -->
							<!-- svelte-ignore a11y-no-static-element-interactions -->
							<div
								class="relative"
								on:click={() => {
									if (menuLink.label === 'Help') {
										openChangelogs()
									}
								}}
							>
								<MenuButton class="!text-2xs" {...menuLink} {isCollapsed} />
								{#if menuLink.label === 'Help' && hasNewChangelogs}
									<span class="absolute top-1 right-1 flex h-2 w-2">
										<span
											class="animate-ping absolute inline-flex h-full w-full rounded-full bg-frost-400 opacity-75"
										/>
										<span class="relative inline-flex rounded-full h-2 w-2 bg-frost-500" />
									</span>
								{/if}
							</div>
						</div>
						{#each menuLink.subItems as subItem (subItem.href ?? subItem.label)}
							<MenuItem>
								<div class="py-1" role="none">
									<a
										href={subItem.href}
										class="text-secondary block px-4 py-2 text-xs hover:bg-surface-hover hover:text-primary relative"
										role="menuitem"
										tabindex="-1"
										target="_blank"
									>
										<div class="flex flex-row items-center gap-2">
											{#if subItem.icon}
												<svelte:component this={subItem.icon} size={16} />
											{/if}

											{subItem.label}
										</div>
									</a>
								</div>
							</MenuItem>
						{/each}
						{#if recentChangelogs.length > 0}
							<div class="w-full h-1 border-t" />
							<span class="text-xs px-4 font-bold"> Latest changelogs </span>
							{#each recentChangelogs as changelog}
								<MenuItem>
									<div class="py-1" role="none">
										<a
											href={changelog.href}
											class="text-secondary block px-4 py-2 text-xs hover:bg-surface-hover hover:text-primary relative"
											role="menuitem"
											tabindex="-1"
											target="_blank"
										>
											<div class="flex flex-row items-center gap-2">
												{changelog.label}
											</div>
										</a>
									</div>
								</MenuItem>
							{/each}
						{/if}
					</Menu>
				{/if}
			{/each}
		</div>
	</div>
</nav>

<ConfirmationModal
	open={leaveWorkspaceModal}
	title="Leave workspace"
	confirmationText="Remove"
	on:canceled={() => {
		leaveWorkspaceModal = false
	}}
	on:confirmed={() => {
		leaveWorkspace()
	}}
>
	<div class="flex flex-col w-full space-y-4">
		<span>Are you sure you want to leave this workspace?</span>
	</div>
</ConfirmationModal><|MERGE_RESOLUTION|>--- conflicted
+++ resolved
@@ -48,13 +48,10 @@
 	import { base } from '$lib/base'
 	import { type Changelog, changelogs } from './changelogs'
 	import { page } from '$app/stores'
-<<<<<<< HEAD
+	import SideBarNotification from './SideBarNotification.svelte'
 	import KafkaIcon from '../icons/KafkaIcon.svelte'
-=======
-	import SideBarNotification from './SideBarNotification.svelte'
 
 	export let numUnacknowledgedCriticalAlerts = 0
->>>>>>> 44f3dcc2
 
 	$: mainMenuLinks = [
 		{ label: 'Home', href: `${base}/`, icon: Home },
@@ -216,10 +213,10 @@
 										action: () => {
 											isCriticalAlertsUIOpen.set(true)
 										},
-							icon: AlertCircle,
-							notificationCount: numUnacknowledgedCriticalAlerts
-						}
-					]
+										icon: AlertCircle,
+										notificationCount: numUnacknowledgedCriticalAlerts
+									}
+							  ]
 							: [])
 					]
 			  }
