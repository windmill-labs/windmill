<script lang="ts">
	import MenuLink from './MenuLink.svelte'
	import {
		superadmin,
		usedTriggerKinds,
		userStore,
		workspaceStore,
		isCriticalAlertsUIOpen,
		enterpriseLicense,
		devopsRole
	} from '$lib/stores'
	import { SIDEBAR_SHOW_SCHEDULES } from '$lib/consts'
	import {
		BookOpen,
		Bot,
		Boxes,
		Calendar,
		DollarSign,
		Eye,
		Logs,
		FolderCog,
		FolderOpen,
		Github,
		HelpCircle,
		Home,
		LogOut,
		Newspaper,
		Play,
		Route,
		ServerCog,
		Settings,
		UserCog,
		Plus,
		Unplug,
		AlertCircle,
		Database
	} from 'lucide-svelte'
	import UserMenu from './UserMenu.svelte'
	import DiscordIcon from '../icons/brands/Discord.svelte'
	import { WorkspaceService } from '$lib/gen'
	import { sendUserToast } from '$lib/toast'
	import { clearStores } from '$lib/storeUtils'
	import { goto } from '$lib/navigation'
	import ConfirmationModal from '../common/confirmationModal/ConfirmationModal.svelte'
	import { twMerge } from 'tailwind-merge'
	import { onMount } from 'svelte'
	import { base } from '$lib/base'
	import { type Changelog, changelogs } from './changelogs'
	import { page } from '$app/stores'
	import SideBarNotification from './SideBarNotification.svelte'
	import KafkaIcon from '../icons/KafkaIcon.svelte'
	import NatsIcon from '../icons/NatsIcon.svelte'
<<<<<<< HEAD
	import {
		Menubar,
		Menu,
		MenuSingleItem,
		MenuItem,
		MeltButton
	} from '$lib/components/meltComponents'
	import MenuButton from './MenuButton.svelte'
=======
	import AwsIcon from '../icons/AwsIcon.svelte'

>>>>>>> 50bc4caf
	export let numUnacknowledgedCriticalAlerts = 0

	$: mainMenuLinks = [
		{ label: 'Home', href: `${base}/`, icon: Home },
		{ label: 'Runs', href: `${base}/runs`, icon: Play },
		{
			label: 'Variables',
			href: `${base}/variables`,
			icon: DollarSign,
			disabled: $userStore?.operator
		},
		{ label: 'Resources', href: `${base}/resources`, icon: Boxes, disabled: $userStore?.operator }
	]

	$: triggerMenuLinks = [
		{
			label: 'Schedules',
			href: `${base}/schedules`,
			icon: Calendar,
			disabled: !SIDEBAR_SHOW_SCHEDULES || $userStore?.operator
		},
		...defaultExtraTriggerLinks.filter(
			(link) => $usedTriggerKinds.includes(link.kind) || $page.url.pathname.includes(link.href)
		)
	]
	async function leaveWorkspace() {
		await WorkspaceService.leaveWorkspace({ workspace: $workspaceStore ?? '' })
		sendUserToast('You left the workspace')
		clearStores()
		goto('/user/workspaces')
	}

	$: defaultExtraTriggerLinks = [
		{
			label: 'HTTP',
			href: '/routes',
			icon: Route,
			disabled: $userStore?.operator,
			kind: 'http'
		},
		{
			label: 'WebSockets',
			href: '/websocket_triggers',
			icon: Unplug,
			disabled: $userStore?.operator,
			kind: 'ws'
		},
		{
			label: 'Postgres',
			href: '/postgres_triggers',
			icon: Database,
			disabled: $userStore?.operator,
			kind: 'postgres'
		},
		{
			label: 'Kafka' + ($enterpriseLicense ? '' : ' (EE)'),
			href: '/kafka_triggers',
			icon: KafkaIcon,
			disabled: $userStore?.operator || !$enterpriseLicense,
			kind: 'kafka'
		},
		{
			label: 'NATS' + ($enterpriseLicense ? '' : ' (EE)'),
			href: '/nats_triggers',
			icon: NatsIcon,
			disabled: $userStore?.operator || !$enterpriseLicense,
			kind: 'nats'
		},
		{
			label: 'SQS' + ($enterpriseLicense ? '' : ' (EE)'),
			href: '/sqs_triggers',
			icon: AwsIcon,
			disabled: $userStore?.operator || !$enterpriseLicense,
			kind: 'sqs'
		}
	]

	$: extraTriggerLinks = defaultExtraTriggerLinks.filter((link) => {
		return !$page.url.pathname.includes(link.href) && !$usedTriggerKinds.includes(link.kind)
	})
	$: secondaryMenuLinks = [
		// {
		// 	label: 'Workspace',
		// 	href: '/workspace_settings',
		// 	icon: Cog,
		// 	disabled: !$userStore?.is_admin && !$userStore?.is_super_admin
		// },
		{
			label: 'Settings',
			icon: Settings,
			subItems: [
				{
					label: 'Account',
					href: '#user-settings',
					icon: UserCog,
					faIcon: undefined
				},
				...($userStore?.is_admin || $superadmin
					? [
							{
								label: 'Workspace',
								href: `${base}/workspace_settings`,
								icon: FolderCog,
								faIcon: undefined
							}
					  ]
					: []),
				...($superadmin
					? [
							{
								label: 'Instance',
								href: '#superadmin-settings',
								icon: ServerCog,
								faIcon: undefined
							}
					  ]
					: []),
				...(!$superadmin && !$userStore?.is_admin
					? [
							{
								label: 'Leave workspace',
								action: () => {
									leaveWorkspaceModal = true
								},
								class: 'text-red-400',
								icon: LogOut,
								faIcon: undefined
							}
					  ]
					: [])
			],
			disabled: $userStore?.operator
		},
		{ label: 'Workers', href: `${base}/workers`, icon: Bot, disabled: $userStore?.operator },
		{
			label: 'Folders & Groups',
			icon: FolderOpen,
			subItems: [
				{
					label: 'Folders',
					href: `${base}/folders`,
					icon: FolderOpen,
					disabled: $userStore?.operator,
					faIcon: undefined
				},
				{
					label: 'Groups',
					href: `${base}/groups`,
					icon: UserCog,
					disabled: $userStore?.operator,
					faIcon: undefined
				}
			],
			disabled: $userStore?.operator
		},
		$devopsRole || $userStore?.is_admin
			? {
					label: 'Logs',
					icon: Logs,
					subItems: [
						{
							label: 'Audit logs',
							href: `${base}/audit_logs`,
							icon: Eye
						},
						...($devopsRole
							? [
									{
										label: 'Service logs',
										href: `${base}/service_logs`,
										icon: Logs
									}
							  ]
							: []),
						...($enterpriseLicense
							? [
									{
										label: 'Critical alerts',
										action: () => {
											isCriticalAlertsUIOpen.set(true)
										},
										icon: AlertCircle,
										notificationCount: numUnacknowledgedCriticalAlerts
									}
							  ]
							: [])
					]
			  }
			: {
					label: 'Audit logs',
					href: `${base}/audit_logs`,
					icon: Eye,
					disabled: $userStore?.operator
			  }
	]

	let hasNewChangelogs = false
	let recentChangelogs: Changelog[] = []
	let lastOpened = localStorage.getItem('changelogsLastOpened')

	onMount(() => {
		if (lastOpened) {
			// @ts-ignore
			recentChangelogs = changelogs.filter((changelog) => changelog.date > lastOpened)
			hasNewChangelogs =
				recentChangelogs.length > 0 && lastOpened !== new Date().toISOString().split('T')[0]
		} else {
			recentChangelogs = changelogs.slice(-3)
		}
	})

	function openChangelogs() {
		const today = new Date().toISOString().split('T')[0]
		localStorage.setItem('changelogsLastOpened', today)
		hasNewChangelogs = false
	}

	const thirdMenuLinks = [
		{
			label: 'Help',
			icon: HelpCircle,
			subItems: [
				{ label: 'Docs', href: 'https://www.windmill.dev/docs/intro/', icon: BookOpen },
				{
					label: 'Feedbacks',
					href: 'https://discord.gg/V7PM2YHsPB',
					icon: DiscordIcon
				},
				{
					label: 'Issues',
					href: 'https://github.com/windmill-labs/windmill/issues/new',
					icon: Github
				},
				{
					label: 'Changelog',
					href: 'https://www.windmill.dev/changelog/',
					icon: Newspaper
				}
			]
		}
	]

	export let isCollapsed: boolean = false

	let leaveWorkspaceModal = false

	function computeAllNotificationsCount(menuItems: any[]) {
		let count = 0
		for (const menuItem of menuItems) {
			count += menuItem?.['notificationCount'] ?? 0
		}
		return count
	}

	const itemClass = twMerge(
		'text-secondary font-normal w-full block px-4 py-2 text-2xs data-[highlighted]:bg-surface-hover data-[highlighted]:text-primary'
	)
</script>

<nav
	class={twMerge(
		'grow flex flex-col overflow-x-hidden scrollbar-hidden px-2 md:pb-2 justify-between gap-2'
	)}
>
	<div class={twMerge('pt-4 mb-6 md:mb-10')}>
		<div class="space-y-1">
			{#each mainMenuLinks as menuLink (menuLink.href ?? menuLink.label)}
				<MenuLink class="!text-xs" {...menuLink} {isCollapsed} />
			{/each}
		</div>
		<div class="pt-4">
			<div
				class="text-gray-400 text-[0.5rem] uppercase transition-opacity"
				class:opacity-0={isCollapsed}>Triggers</div
			>
			<Menubar let:createMenu class="flex flex-col gap-1">
				{#each triggerMenuLinks as menuLink (menuLink.href ?? menuLink.label)}
					<MenuLink class="!text-xs" {...menuLink} {isCollapsed} />
				{/each}
				{#if extraTriggerLinks.length > 0 && !$userStore?.operator}
					<Menu {createMenu} let:item usePointerDownOutside>
						<svelte:fragment slot="trigger" let:trigger>
							<MeltButton
								class={twMerge(
									'w-full text-gray-400 text-2xs flex flex-row gap-1 py-1 items-center px-2 hover:bg-[#2A3648] dark:hover:bg-[#30404e] rounded',
									'data-[highlighted]:bg-[#2A3648] dark:data-[highlighted]:bg-[#30404e]'
								)}
								meltElement={trigger}
							>
								<Plus size={14} />
							</MeltButton>
						</svelte:fragment>
						{#each extraTriggerLinks as subItem (subItem.href ?? subItem.label)}
							<MenuItem
								href={subItem.disabled ? '' : subItem.href}
								class={twMerge(itemClass, subItem.disabled ? 'pointer-events-none opacity-50' : '')}
								{item}
								disabled={subItem.disabled}
							>
								<div class="flex flex-row items-center gap-2">
									{#if subItem.icon}
										<svelte:component this={subItem.icon} size={16} />
									{/if}
									{subItem.label}
								</div>
							</MenuItem>
						{/each}
					</Menu>
				{/if}
			</Menubar>
		</div>
	</div>
	<div class="flex flex-col h-full justify-end">
		<Menubar let:createMenu class="flex flex-col gap-1 mb-6 md:mb-10">
			<UserMenu {isCollapsed} {createMenu} />

			{#each secondaryMenuLinks as menuLink (menuLink.href ?? menuLink.label)}
				{#if menuLink.subItems}
					{@const notificationsCount = computeAllNotificationsCount(menuLink.subItems)}
					<Menu {createMenu} let:item usePointerDownOutside>
						<svelte:fragment slot="trigger" let:trigger>
							<MenuButton
								class="!text-2xs"
								{...menuLink}
								{isCollapsed}
								{notificationsCount}
								{trigger}
							/>
						</svelte:fragment>

						{#each menuLink.subItems as subItem (subItem.href ?? subItem.label)}
							<MenuItem
								class={itemClass}
								href={subItem.href}
								{item}
								on:click={() => {
									subItem?.['action']?.()
								}}
							>
								<div class="flex flex-row items-center gap-2">
									{#if subItem.icon}
										<svelte:component this={subItem.icon} size={16} />
									{/if}
									{subItem.label}
									{#if subItem?.['notificationCount']}
										<div class="ml-auto">
											<SideBarNotification notificationCount={subItem['notificationCount']} />
										</div>
									{/if}
								</div>
							</MenuItem>
						{/each}
					</Menu>
				{:else}
					<MenuSingleItem {createMenu} let:item>
						<svelte:fragment slot="trigger" let:trigger>
							<div class="w-full">
								<MenuButton class="!text-2xs" {...menuLink} {isCollapsed} {trigger} />
							</div>
						</svelte:fragment>
						<MenuLink class="!text-2xs" {...menuLink} {isCollapsed} {item} />
					</MenuSingleItem>
				{/if}
			{/each}
		</Menubar>

		<Menubar let:createMenu class="flex flex-col gap-1">
			{#each thirdMenuLinks as menuLink (menuLink)}
				{#if menuLink.subItems}
					<Menu {createMenu} let:item usePointerDownOutside>
						<svelte:fragment slot="trigger" let:trigger>
							<button
								class="relative w-full"
								on:click={() => {
									if (menuLink.label === 'Help') {
										openChangelogs()
									}
								}}
							>
								<MenuButton class="!text-2xs" {...menuLink} {isCollapsed} {trigger} />
								{#if menuLink.label === 'Help' && hasNewChangelogs}
									<span class="absolute top-1 right-1 flex h-2 w-2">
										<span
											class="animate-ping absolute inline-flex h-full w-full rounded-full bg-frost-400 opacity-75"
										/>
										<span class="relative inline-flex rounded-full h-2 w-2 bg-frost-500" />
									</span>
								{/if}
							</button>
						</svelte:fragment>
						{#each menuLink.subItems as subItem (subItem.href ?? subItem.label)}
							<MenuItem href={subItem.href} class={itemClass} target="_blank" {item}>
								<div class="flex flex-row items-center gap-2">
									{#if subItem.icon}
										<svelte:component this={subItem.icon} size={16} />
									{/if}

									{subItem.label}
								</div>
							</MenuItem>
						{/each}
						{#if recentChangelogs.length > 0}
							<div class="w-full h-1 border-t" />
							<span class="text-xs px-4 font-bold"> Latest changelogs </span>
							{#each recentChangelogs as changelog}
								<MenuItem href={changelog.href} class={itemClass} target="_blank" {item}>
									<div class="flex flex-row items-center gap-2">
										{changelog.label}
									</div>
								</MenuItem>
							{/each}
						{/if}
					</Menu>
				{/if}
			{/each}
		</Menubar>
	</div>
</nav>

<ConfirmationModal
	open={leaveWorkspaceModal}
	title="Leave workspace"
	confirmationText="Remove"
	on:canceled={() => {
		leaveWorkspaceModal = false
	}}
	on:confirmed={() => {
		leaveWorkspace()
	}}
>
	<div class="flex flex-col w-full space-y-4">
		<span>Are you sure you want to leave this workspace?</span>
	</div>
</ConfirmationModal><|MERGE_RESOLUTION|>--- conflicted
+++ resolved
@@ -50,7 +50,7 @@
 	import SideBarNotification from './SideBarNotification.svelte'
 	import KafkaIcon from '../icons/KafkaIcon.svelte'
 	import NatsIcon from '../icons/NatsIcon.svelte'
-<<<<<<< HEAD
+	import AwsIcon from '../icons/AwsIcon.svelte'
 	import {
 		Menubar,
 		Menu,
@@ -59,10 +59,7 @@
 		MeltButton
 	} from '$lib/components/meltComponents'
 	import MenuButton from './MenuButton.svelte'
-=======
-	import AwsIcon from '../icons/AwsIcon.svelte'
-
->>>>>>> 50bc4caf
+
 	export let numUnacknowledgedCriticalAlerts = 0
 
 	$: mainMenuLinks = [
