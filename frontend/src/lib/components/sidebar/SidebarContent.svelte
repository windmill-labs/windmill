<script lang="ts">
	import MenuLink from './MenuLink.svelte'
	import {
		superadmin,
		usedTriggerKinds,
		userStore,
		workspaceStore,
		isCriticalAlertsUIOpen,
		enterpriseLicense,

		devopsRole

	} from '$lib/stores'
	import { SIDEBAR_SHOW_SCHEDULES } from '$lib/consts'
	import {
		BookOpen,
		Bot,
		Boxes,
		Calendar,
		DollarSign,
		Eye,
		Logs,
		FolderCog,
		FolderOpen,
		Github,
		HelpCircle,
		Home,
		LogOut,
		Newspaper,
		Play,
		Route,
		ServerCog,
		Settings,
		UserCog,
		Plus,
		Unplug,
		AlertCircle,
		Database
	} from 'lucide-svelte'
	import Menu from '../common/menu/MenuV2.svelte'
	import MenuButton from './MenuButton.svelte'
	import { MenuItem } from '@rgossiaux/svelte-headlessui'
	import UserMenu from './UserMenu.svelte'
	import DiscordIcon from '../icons/brands/Discord.svelte'
	import { WorkspaceService } from '$lib/gen'
	import { sendUserToast } from '$lib/toast'
	import { clearStores } from '$lib/storeUtils'
	import { goto } from '$lib/navigation'
	import ConfirmationModal from '../common/confirmationModal/ConfirmationModal.svelte'
	import { twMerge } from 'tailwind-merge'
	import { onMount } from 'svelte'
	import { base } from '$lib/base'
	import { type Changelog, changelogs } from './changelogs'
	import { page } from '$app/stores'
	import SideBarNotification from './SideBarNotification.svelte'
	import KafkaIcon from '../icons/KafkaIcon.svelte'

	export let numUnacknowledgedCriticalAlerts = 0

	$: mainMenuLinks = [
		{ label: 'Home', href: `${base}/`, icon: Home },
		{ label: 'Runs', href: `${base}/runs`, icon: Play },
		{
			label: 'Variables',
			href: `${base}/variables`,
			icon: DollarSign,
			disabled: $userStore?.operator
		},
		{ label: 'Resources', href: `${base}/resources`, icon: Boxes, disabled: $userStore?.operator }
	]

	$: triggerMenuLinks = [
		{
			label: 'Schedules',
			href: `${base}/schedules`,
			icon: Calendar,
			disabled: !SIDEBAR_SHOW_SCHEDULES || $userStore?.operator
		},
		...defaultExtraTriggerLinks.filter(
			(link) => $usedTriggerKinds.includes(link.kind) || $page.url.pathname.includes(link.href)
		)
	]
	async function leaveWorkspace() {
		await WorkspaceService.leaveWorkspace({ workspace: $workspaceStore ?? '' })
		sendUserToast('You left the workspace')
		clearStores()
		goto('/user/workspaces')
	}

	const defaultExtraTriggerLinks = [
		{
			label: 'HTTP',
			href: '/routes',
			icon: Route,
			disabled: $userStore?.operator,
			kind: 'http'
		},
		{
			label: 'Websockets',
			href: '/websocket_triggers',
			icon: Unplug,
			disabled: $userStore?.operator,
			kind: 'ws'
		},
		{
<<<<<<< HEAD
			label: 'Database',
			href: '/database_triggers',
			icon: Database,
			disabled: $userStore?.operator,
			kind: 'database'
=======
			label: 'Kafka' + ($enterpriseLicense ? '' : ' (EE)'),
			href: '/kafka_triggers',
			icon: KafkaIcon,
			disabled: $userStore?.operator || !$enterpriseLicense,
			kind: 'kafka'
>>>>>>> d440a71e
		}
	]

	$: extraTriggerLinks = defaultExtraTriggerLinks.filter((link) => {
		return !$page.url.pathname.includes(link.href) && !$usedTriggerKinds.includes(link.kind)
	})
	$: secondaryMenuLinks = [
		// {
		// 	label: 'Workspace',
		// 	href: '/workspace_settings',
		// 	icon: Cog,
		// 	disabled: !$userStore?.is_admin && !$userStore?.is_super_admin
		// },
		{
			label: 'Settings',
			icon: Settings,
			subItems: [
				{
					label: 'Account',
					href: '#user-settings',
					icon: UserCog,
					faIcon: undefined
				},
				...($userStore?.is_admin || $superadmin
					? [
							{
								label: 'Workspace',
								href: `${base}/workspace_settings`,
								icon: FolderCog,
								faIcon: undefined
							}
					  ]
					: []),
				...($superadmin
					? [
							{
								label: 'Instance',
								href: '#superadmin-settings',
								icon: ServerCog,
								faIcon: undefined
							}
					  ]
					: []),
				...(!$superadmin && !$userStore?.is_admin
					? [
							{
								label: 'Leave workspace',
								action: () => {
									leaveWorkspaceModal = true
								},
								class: 'text-red-400',
								icon: LogOut,
								faIcon: undefined
							}
					  ]
					: [])
			],
			disabled: $userStore?.operator
		},
		{ label: 'Workers', href: `${base}/workers`, icon: Bot, disabled: $userStore?.operator },
		{
			label: 'Folders & Groups',
			icon: FolderOpen,
			subItems: [
				{
					label: 'Folders',
					href: `${base}/folders`,
					icon: FolderOpen,
					disabled: $userStore?.operator,
					faIcon: undefined
				},
				{
					label: 'Groups',
					href: `${base}/groups`,
					icon: UserCog,
					disabled: $userStore?.operator,
					faIcon: undefined
				}
			],
			disabled: $userStore?.operator
		},
		$devopsRole || $userStore?.is_admin
			? {
					label: 'Logs',
					icon: Logs,
					subItems: [
						{
							label: 'Audit logs',
							href: `${base}/audit_logs`,
							icon: Eye
						},
						...($devopsRole
							? [
									{
										label: 'Service logs',
										href: `${base}/service_logs`,
										icon: Logs
									}
							  ]
							: []),
						...($enterpriseLicense
							? [
									{
										label: 'Critical alerts',
										action: () => {
											isCriticalAlertsUIOpen.set(true)
										},
										icon: AlertCircle,
										notificationCount: numUnacknowledgedCriticalAlerts
									}
							  ]
							: [])
					]
			  }
			: {
					label: 'Audit logs',
					href: `${base}/audit_logs`,
					icon: Eye,
					disabled: $userStore?.operator
			  }
	]

	let hasNewChangelogs = false
	let recentChangelogs: Changelog[] = []
	let lastOpened = localStorage.getItem('changelogsLastOpened')

	onMount(() => {
		if (lastOpened) {
			// @ts-ignore
			recentChangelogs = changelogs.filter((changelog) => changelog.date > lastOpened)
			hasNewChangelogs =
				recentChangelogs.length > 0 && lastOpened !== new Date().toISOString().split('T')[0]
		} else {
			recentChangelogs = changelogs.slice(-3)
		}
	})

	function openChangelogs() {
		const today = new Date().toISOString().split('T')[0]
		localStorage.setItem('changelogsLastOpened', today)
		hasNewChangelogs = false
	}

	const thirdMenuLinks = [
		{
			label: 'Help',
			icon: HelpCircle,
			subItems: [
				{ label: 'Docs', href: 'https://www.windmill.dev/docs/intro/', icon: BookOpen },
				{
					label: 'Feedbacks',
					href: 'https://discord.gg/V7PM2YHsPB',
					icon: DiscordIcon
				},
				{
					label: 'Issues',
					href: 'https://github.com/windmill-labs/windmill/issues/new',
					icon: Github
				},
				{
					label: 'Changelog',
					href: 'https://www.windmill.dev/changelog/',
					icon: Newspaper
				}
			]
		}
	]

	export let isCollapsed: boolean = false
	export let noGap: boolean = false

	let leaveWorkspaceModal = false

	function computeAllNotificationsCount(menuItems: any[]) {
		let count = 0
		for (const menuItem of menuItems) {
			count += menuItem?.['notificationCount'] ?? 0
		}
		return count
	}
</script>

<nav
	class={twMerge(
		'grow flex flex-col overflow-x-hidden scrollbar-hidden px-2 md:pb-2 justify-between',
		noGap ? 'gap-0' : 'gap-16'
	)}
>
	<div class={twMerge('pt-4 ', noGap ? 'md:mb-0 mb-0' : 'mb-6 md:mb-10')}>
		<div class="space-y-1">
			{#each mainMenuLinks as menuLink (menuLink.href ?? menuLink.label)}
				<MenuLink class="!text-xs" {...menuLink} {isCollapsed} />
			{/each}
		</div>
		<div class="pt-4">
			<div
				class="text-gray-400 text-[0.5rem] uppercase transition-opacity"
				class:opacity-0={isCollapsed}>Triggers</div
			>
			<div class="space-y-1">
				{#each triggerMenuLinks as menuLink (menuLink.href ?? menuLink.label)}
					<MenuLink class="!text-xs" {...menuLink} {isCollapsed} />
				{/each}
				{#if extraTriggerLinks.length > 0 && !$userStore?.operator}
					<Menu>
						<div
							slot="trigger"
							class="w-full text-gray-400 text-2xs flex flex-row gap-1 py-1 items-center px-2 hover:bg-[#2A3648] dark:hover:bg-[#30404e] rounded"
						>
							<Plus size={14} />
						</div>
						{#each extraTriggerLinks as subItem (subItem.href ?? subItem.label)}
							<MenuItem>
								<div class="py-1" role="none">
									<a
										href={subItem.disabled ? '' : subItem.href}
										class={twMerge(
											'text-secondary block px-4 py-2 text-2xs hover:bg-surface-hover hover:text-primary',
											subItem.disabled ? 'pointer-events-none opacity-50' : ''
										)}
										role="menuitem"
										tabindex="-1"
									>
										<div class="flex flex-row items-center gap-2">
											{#if subItem.icon}
												<svelte:component this={subItem.icon} size={16} />
											{/if}
											{subItem.label}
										</div>
									</a>
								</div>
							</MenuItem>
						{/each}
					</Menu>
				{/if}
			</div>
		</div>
	</div>
	<div class="flex flex-col h-full justify-end">
		<div class={twMerge('space-y-0.5 mb-6 md:mb-10', noGap ? 'md:mb-0 mb-0' : 'mb-6 md:mb-10')}>
			<UserMenu {isCollapsed} />
			{#each secondaryMenuLinks as menuLink (menuLink.href ?? menuLink.label)}
				{#if menuLink.subItems}
					{@const notificationsCount = computeAllNotificationsCount(menuLink.subItems)}
					<Menu>
						<div slot="trigger">
							<MenuButton class="!text-2xs" {...menuLink} {isCollapsed} {notificationsCount} />
						</div>
						{#each menuLink.subItems as subItem (subItem.href ?? subItem.label)}
							<MenuItem>
								<div class="py-1" role="none">
									{#if subItem?.['action']}
										<button
											class="text-secondary font-normal w-full block px-4 py-2 text-2xs hover:bg-surface-hover hover:text-primary"
											on:click={subItem?.['action']}
										>
											<div class="flex flex-row items-center gap-2">
												{#if subItem.icon}
													<svelte:component this={subItem.icon} size={16} />
												{/if}

												{subItem.label}
												{#if subItem?.['notificationCount']}
													<div class="ml-auto">
														<SideBarNotification notificationCount={subItem['notificationCount']} />
													</div>
												{/if}
											</div>
										</button>
									{:else}
										<a
											href={subItem.href}
											class="text-secondary font-normal block px-4 py-2 text-2xs hover:bg-surface-hover hover:text-primary"
											role="menuitem"
											tabindex="-1"
										>
											<div class="flex flex-row items-center gap-2">
												{#if subItem.icon}
													<svelte:component this={subItem.icon} size={16} />
												{/if}

												{subItem.label}

												{#if subItem?.['notificationCount']}
													<div class="ml-auto">
														<SideBarNotification notificationCount={subItem['notificationCount']} />
													</div>
												{/if}
											</div>
										</a>
									{/if}
								</div>
							</MenuItem>
						{/each}
					</Menu>
				{:else}
					<MenuLink class="!text-2xs" {...menuLink} {isCollapsed} />
				{/if}
			{/each}
		</div>
		<div class="space-y-0.5">
			{#each thirdMenuLinks as menuLink (menuLink)}
				{#if menuLink.subItems}
					<Menu>
						<div slot="trigger">
							<!-- svelte-ignore a11y-click-events-have-key-events -->
							<!-- svelte-ignore a11y-no-static-element-interactions -->
							<div
								class="relative"
								on:click={() => {
									if (menuLink.label === 'Help') {
										openChangelogs()
									}
								}}
							>
								<MenuButton class="!text-2xs" {...menuLink} {isCollapsed} />
								{#if menuLink.label === 'Help' && hasNewChangelogs}
									<span class="absolute top-1 right-1 flex h-2 w-2">
										<span
											class="animate-ping absolute inline-flex h-full w-full rounded-full bg-frost-400 opacity-75"
										/>
										<span class="relative inline-flex rounded-full h-2 w-2 bg-frost-500" />
									</span>
								{/if}
							</div>
						</div>
						{#each menuLink.subItems as subItem (subItem.href ?? subItem.label)}
							<MenuItem>
								<div class="py-1" role="none">
									<a
										href={subItem.href}
										class="text-secondary block px-4 py-2 text-xs hover:bg-surface-hover hover:text-primary relative"
										role="menuitem"
										tabindex="-1"
										target="_blank"
									>
										<div class="flex flex-row items-center gap-2">
											{#if subItem.icon}
												<svelte:component this={subItem.icon} size={16} />
											{/if}

											{subItem.label}
										</div>
									</a>
								</div>
							</MenuItem>
						{/each}
						{#if recentChangelogs.length > 0}
							<div class="w-full h-1 border-t" />
							<span class="text-xs px-4 font-bold"> Latest changelogs </span>
							{#each recentChangelogs as changelog}
								<MenuItem>
									<div class="py-1" role="none">
										<a
											href={changelog.href}
											class="text-secondary block px-4 py-2 text-xs hover:bg-surface-hover hover:text-primary relative"
											role="menuitem"
											tabindex="-1"
											target="_blank"
										>
											<div class="flex flex-row items-center gap-2">
												{changelog.label}
											</div>
										</a>
									</div>
								</MenuItem>
							{/each}
						{/if}
					</Menu>
				{/if}
			{/each}
		</div>
	</div>
</nav>

<ConfirmationModal
	open={leaveWorkspaceModal}
	title="Leave workspace"
	confirmationText="Remove"
	on:canceled={() => {
		leaveWorkspaceModal = false
	}}
	on:confirmed={() => {
		leaveWorkspace()
	}}
>
	<div class="flex flex-col w-full space-y-4">
		<span>Are you sure you want to leave this workspace?</span>
	</div>
</ConfirmationModal><|MERGE_RESOLUTION|>--- conflicted
+++ resolved
@@ -103,19 +103,18 @@
 			kind: 'ws'
 		},
 		{
-<<<<<<< HEAD
+			label: 'Kafka' + ($enterpriseLicense ? '' : ' (EE)'),
+			href: '/kafka_triggers',
+			icon: KafkaIcon,
+			disabled: $userStore?.operator || !$enterpriseLicense,
+			kind: 'kafka'
+		},
+		{
 			label: 'Database',
 			href: '/database_triggers',
 			icon: Database,
 			disabled: $userStore?.operator,
 			kind: 'database'
-=======
-			label: 'Kafka' + ($enterpriseLicense ? '' : ' (EE)'),
-			href: '/kafka_triggers',
-			icon: KafkaIcon,
-			disabled: $userStore?.operator || !$enterpriseLicense,
-			kind: 'kafka'
->>>>>>> d440a71e
 		}
 	]
 
