<script lang="ts">
	import { workspaceStore, usersWorkspaceStore } from '$lib/stores'
	import { classNames } from '$lib/utils'
	import { faBuilding } from '@fortawesome/free-solid-svg-icons'
<<<<<<< HEAD

	import { onMount } from 'svelte'
=======
>>>>>>> 79b4c18c
	import Icon from 'svelte-awesome'

	import Menu from '../common/menu/Menu.svelte'

	export let isCollapsed: boolean = false
</script>

<Menu placement="bottom-start" let:close>
	<button
		slot="trigger"
		type="button"
		class={classNames(
			'group w-full flex items-center text-white hover:bg-gray-50 hover:text-gray-900 focus:ring-4 focus:outline-none focus:ring-gray-300 px-2 py-2 text-sm font-medium rounded-md h-8 '
		)}
	>
		<Icon
			data={faBuilding}
			class={classNames('flex-shrink-0 h-4 w-4', isCollapsed ? '-mr-1' : 'mr-2')}
		/>

		{#if !isCollapsed}
			<span class={classNames('whitespace-pre')}> {$workspaceStore} </span>
		{/if}
	</button>

	<div class="divide-y divide-gray-100" role="none">
		{#each $usersWorkspaceStore?.workspaces ?? [] as workspace}
			<button
				on:click={() => {
					workspaceStore.set(workspace.id)
					close()
				}}
				class="block px-4 py-2 text-xs text-gray-500 "
				role="menuitem"
				tabindex="-1"
			>
				<span class="text-gray-300 font-mono pr-1 text-xs">{workspace.id}</span>
				{workspace.name}
			</button>
		{/each}
		<div class="py-1" role="none">
			<a
				href="/user/create_workspace"
				class="text-gray-700 block px-4 py-2 text-sm hover:bg-gray-100 hover:text-gray-900"
				role="menuitem"
				tabindex="-1"
			>
				Create new workspace
			</a>
		</div>
		<div class="py-1" role="none">
			<a
				href="/user/workspaces"
				on:click={() => {
					localStorage.removeItem('workspace')
				}}
				class="text-gray-700 block px-4 py-2 text-sm hover:bg-gray-100 hover:text-gray-900"
				role="menuitem"
				tabindex="-1"
			>
				See all workspaces & invites
			</a>
		</div>
	</div>
</Menu><|MERGE_RESOLUTION|>--- conflicted
+++ resolved
@@ -2,11 +2,6 @@
 	import { workspaceStore, usersWorkspaceStore } from '$lib/stores'
 	import { classNames } from '$lib/utils'
 	import { faBuilding } from '@fortawesome/free-solid-svg-icons'
-<<<<<<< HEAD
-
-	import { onMount } from 'svelte'
-=======
->>>>>>> 79b4c18c
 	import Icon from 'svelte-awesome'
 
 	import Menu from '../common/menu/Menu.svelte'
