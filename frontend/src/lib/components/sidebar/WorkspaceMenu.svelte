--- conflicted
+++ resolved
@@ -69,7 +69,6 @@
 	<div class="divide-y" role="none">
 		<div class="py-1">
 			{#each $userWorkspaces as workspace}
-<<<<<<< HEAD
 				<button
 					class={twMerge(
 						'text-xs min-w-0 w-full overflow-hidden flex flex-col py-1.5',
@@ -90,36 +89,6 @@
 							>
 								{workspace.id}
 							</div>
-=======
-				<MenuItem>
-					<button
-						class={twMerge(
-							'text-xs min-w-0 w-full overflow-hidden flex flex-col py-1.5',
-							$workspaceStore === workspace.id
-								? 'cursor-default bg-surface-selected'
-								: 'cursor-pointer hover:bg-surface-hover'
-						)}
-						on:click={async () => {
-							await toggleSwitchWorkspace(workspace.id)
-						}}
-					>
-						<div class="flex items-center justify-between min-w-0 w-full">
-							<div>
-								<div class="text-primary pl-4 truncate text-left text-[1.2em]">{workspace.name}</div
-								>
-								<div
-									class="text-tertiary font-mono pl-4 text-2xs whitespace-nowrap truncate text-left"
-								>
-									{workspace.id}
-								</div>
-							</div>
-							{#if workspace.color}
-								<div
-									class="w-5 h-5 mr-2 rounded border border-gray-300 dark:border-gray-600"
-									style="background-color: {workspace.color}"
-								/>
-							{/if}
->>>>>>> 8a446a65
 						</div>
 						{#if workspace.color}
 							<div
