--- conflicted
+++ resolved
@@ -41,10 +41,6 @@
 	import type { Script } from '$lib/gen'
 	import type { SchemaDiff } from '$lib/components/schema/schemaUtils.svelte'
 	import type { ComponentCustomCSS } from './apps/types'
-<<<<<<< HEAD
-	import { createDispatcherIfMounted } from '$lib/createDispatcherIfMounted'
-=======
->>>>>>> ae684d86
 
 	interface Props {
 		label?: string
