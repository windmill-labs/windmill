<script lang="ts">
	import type { SchemaProperty } from '$lib/common'
<<<<<<< HEAD
	import { setInputCat as computeInputCat } from '$lib/utils'
	import { ChevronDown, DollarSign, Pipette, Plus, X } from 'lucide-svelte'
=======
	import { setInputCat as computeInputCat, emptyString } from '$lib/utils'
	import { ChevronDown, DollarSign, Plus, X } from 'lucide-svelte'
>>>>>>> 1acf78e7
	import { createEventDispatcher } from 'svelte'
	import autosize from 'svelte-autosize'
	import Multiselect from 'svelte-multiselect'
	import { fade } from 'svelte/transition'
	import JsonEditor from './apps/editor/settingsPanel/inputEditor/JsonEditor.svelte'
	import { Badge, Button, SecondsInput } from './common'
	import FieldHeader from './FieldHeader.svelte'
	import type ItemPicker from './ItemPicker.svelte'
	import NumberTypeNarrowing from './NumberTypeNarrowing.svelte'
	import ObjectResourceInput from './ObjectResourceInput.svelte'
	import ObjectTypeNarrowing from './ObjectTypeNarrowing.svelte'
	import Password from './Password.svelte'
	import Range from './Range.svelte'
	import ResourcePicker from './ResourcePicker.svelte'
	import SchemaForm from './SchemaForm.svelte'
	import SimpleEditor from './SimpleEditor.svelte'
	import StringTypeNarrowing from './StringTypeNarrowing.svelte'
	import Toggle from './Toggle.svelte'
	import type VariableEditor from './VariableEditor.svelte'
	import { twMerge } from 'tailwind-merge'
	import ArgEnum from './ArgEnum.svelte'
	import ArrayTypeNarrowing from './ArrayTypeNarrowing.svelte'
	import DateTimeInput from './DateTimeInput.svelte'
	import S3FilePicker from './S3FilePicker.svelte'

	export let label: string = ''
	export let value: any

	export let defaultValue: any = undefined

	export let description: string = ''
	export let format: string = ''
	export let contentEncoding: 'base64' | 'binary' | undefined = undefined
	export let type: string | undefined = undefined
	export let required = false
	export let pattern: undefined | string = undefined
	export let valid = true
	export let enum_: string[] | undefined = undefined
	export let disabled = false
	export let editableSchema = false
	export let itemsType:
		| {
				type?: 'string' | 'number' | 'bytes' | 'object'
				contentEncoding?: 'base64'
				enum?: string[]
				multiselect?: string[]
		  }
		| undefined = undefined
	export let displayHeader = true
	export let properties: { [name: string]: SchemaProperty } | undefined = undefined
	export let nestedRequired: string[] | undefined = undefined
	export let autofocus = false
	export let compact = false
	export let password = false
	export let pickForField: string | undefined = undefined
	export let variableEditor: VariableEditor | undefined = undefined
	export let itemPicker: ItemPicker | undefined = undefined
	export let noMargin = false
	export let extra: Record<string, any> = {}
	export let minW = true
	export let prettifyHeader = false
	export let resourceTypes: string[] | undefined
	export let disablePortal = false
	export let showSchemaExplorer = false
	export let simpleTooltip: string | undefined = undefined
	export let customErrorMessage: string | undefined = undefined

	let seeEditable: boolean = enum_ != undefined || pattern != undefined
	const dispatch = createEventDispatcher()

	let error: string = ''

	let s3FilePicker: S3FilePicker

	let el: HTMLTextAreaElement | undefined = undefined

	export let editor: SimpleEditor | undefined = undefined

	let inputCat = computeInputCat(type, format, itemsType?.type, enum_, contentEncoding)

	$: inputCat = computeInputCat(type, format, itemsType?.type, enum_, contentEncoding)
	let rawValue: string | undefined = undefined

	function computeDefaultValue(nvalue?: any, inputCat?: string, defaultValue?: any) {
		if (value == undefined || value == null) {
			value = defaultValue
			if (defaultValue === undefined || defaultValue === null) {
				if (inputCat === 'string') {
					value = ''
				} else if (inputCat == 'enum') {
					value = enum_?.[0]
				} else if (inputCat == 'boolean') {
					value = false
				} else if (inputCat == 'list') {
					value = []
				}
			} else if (inputCat === 'object') {
				evalValueToRaw()
			}
		}
	}

	computeDefaultValue()

	$: computeDefaultValue(value, inputCat, defaultValue)

	$: defaultValue != undefined && handleDefaultValueChange()

	let oldDefaultValue = defaultValue
	function handleDefaultValueChange() {
		if (value == oldDefaultValue) {
			value = defaultValue
		}
		oldDefaultValue = defaultValue
	}

	function evalValueToRaw() {
		rawValue =
			inputCat === 'object' || inputCat === 'resource-object'
				? JSON.stringify(value, null, 2)
				: undefined
	}

	evalValueToRaw()

	function fileChanged(e: any, cb: (v: string | undefined) => void) {
		let t = e.target
		if (t && 'files' in t && t.files.length > 0) {
			let reader = new FileReader()
			reader.onload = (e: any) => {
				cb(e.target.result.split('base64,')[1])
			}
			reader.readAsDataURL(t.files[0])
		} else {
			cb(undefined)
		}
	}

	export function focus() {
		el?.focus()
		if (el) {
			el.style.height = '5px'
			el.style.height = el.scrollHeight + 50 + 'px'
		}
	}

	function validateInput(pattern: string | undefined, v: any, required: boolean): void {
		if (required && (v == undefined || v == null || v === '')) {
			error = 'Required'
			valid && (valid = false)
		} else {
			if (pattern && !testRegex(pattern, v)) {
				if (!emptyString(customErrorMessage)) {
					error = customErrorMessage ?? ''
				} else if (format == 'email') {
					error = 'invalid email address'
				} else {
					error = `Should match ${pattern}`
				}
				valid && (valid = false)
			} else {
				error = ''
				!valid && (valid = true)
			}
		}
	}

	function testRegex(pattern: string, value: any): boolean {
		try {
			const regex = new RegExp(pattern)
			return regex.test(value)
		} catch (err) {
			return false
		}
	}

	function onKeyDown(e: KeyboardEvent) {
		if ((e.ctrlKey || e.metaKey) && e.key == 'Enter') {
			return
		}
		e.stopPropagation()
	}

	let redraw = 0

	let itemsLimit = 50

	let customValue = false

	$: validateInput(pattern, value, required)
</script>

<S3FilePicker
	bind:this={s3FilePicker}
	initialFileKey={value}
	bind:selectedFileKey={value}
	on:close={() => {
		rawValue = JSON.stringify(value, null, 2)
		editor?.setCode(rawValue)
	}}
/>

<!-- svelte-ignore a11y-autofocus -->
<div class="flex flex-col w-full {minW ? 'min-w-[250px]' : ''}">
	<div>
		{#if displayHeader}
			<FieldHeader
				prettify={prettifyHeader}
				{label}
				{disabled}
				{required}
				{type}
				{contentEncoding}
				{format}
				{simpleTooltip}
			/>
		{/if}
		{#if editableSchema}
			<label class="text-secondary">
				<textarea
					class="mb-1"
					use:autosize
					rows="1"
					bind:value={description}
					on:keydown={onKeyDown}
					placeholder="Field description"
				/>
			</label>

			{#if type == 'array'}
				<ArrayTypeNarrowing bind:itemsType />
			{:else if (type == 'string' && format != 'date-time') || ['number', 'object'].includes(type ?? '')}
				<div class="p-2 my-1 text-xs border-solid border border-gray-200 rounded-lg">
					<div class="w-min">
						<Button
							on:click={() => {
								seeEditable = !seeEditable
							}}
							endIcon={{
								icon: ChevronDown,
								classes: twMerge('rotate-0 duration-300', seeEditable ? '!rotate-180' : '')
							}}
							color="light"
							size="xs"
						>
							Customize
						</Button>
					</div>

					{#if seeEditable}
						<div class="mt-2">
							{#if type == 'string' && format != 'date-time'}
								<StringTypeNarrowing
									bind:customErrorMessage
									bind:format
									bind:pattern
									bind:enum_
									bind:contentEncoding
								/>
							{:else if type == 'number'}
								<NumberTypeNarrowing bind:min={extra['min']} bind:max={extra['max']} />
							{:else if type == 'object'}
								<ObjectTypeNarrowing bind:format />
							{/if}
						</div>
					{/if}
				</div>
			{/if}
			<span class="text-2xs font-semibold">Preview:</span>
		{/if}

		{#if description}
			<div class="text-sm italic pb-1 text-secondary">
				{description}
			</div>
		{/if}

		<div class="flex space-x-1">
			{#if inputCat == 'number'}
				{#if extra['min'] != undefined && extra['max'] != undefined}
					<div class="flex w-full gap-1">
						<span>{extra['min']}</span>
						<div class="grow">
							<Range bind:value min={extra['min']} max={extra['max']} />
						</div>
						<span>{extra['max']}</span>
						<span class="mx-2"><Badge large color="blue">{value}</Badge></span>
					</div>
				{:else if extra['seconds'] !== undefined}
					<SecondsInput bind:seconds={value} on:focus />
				{:else}
					<input
						{autofocus}
						on:focus
						{disabled}
						type="number"
						class={valid
							? ''
							: 'border border-red-700 border-opacity-30 focus:border-red-700 focus:border-opacity-30 bg-red-100'}
						placeholder={defaultValue ?? ''}
						bind:value
						min={extra['min']}
						max={extra['max']}
					/>
				{/if}
			{:else if inputCat == 'boolean'}
				<Toggle
					on:pointerdown={(e) => {
						e?.stopPropagation()
					}}
					{disabled}
					class={valid
						? ''
						: 'border border-red-700 border-opacity-30 focus:border-red-700 focus:border-opacity-30 bg-red-100'}
					bind:checked={value}
				/>
				{#if type == 'boolean' && value == undefined}
					<span>&nbsp; Not set</span>
				{/if}
			{:else if inputCat == 'list'}
				<div class="w-full">
					{#if Array.isArray(itemsType?.multiselect)}
						<div class="items-start">
							<Multiselect
								{disabled}
								bind:selected={value}
								options={itemsType?.multiselect ?? []}
								selectedOptionsDraggable={true}
							/>
						</div>
					{:else}
						<div class="w-full">
							{#key redraw}
								{#if Array.isArray(value)}
									{#each value ?? [] as v, i}
										{#if i < itemsLimit}
											<div class="flex max-w-md mt-1 w-full items-center">
												{#if itemsType?.type == 'number'}
													<input type="number" bind:value={v} id="arg-input-number-array" />
												{:else if itemsType?.type == 'string' && itemsType?.contentEncoding == 'base64'}
													<input
														type="file"
														class="my-6"
														on:change={(x) => fileChanged(x, (val) => (value[i] = val))}
														multiple={false}
													/>
												{:else if itemsType?.type == 'object'}
													<JsonEditor code={JSON.stringify(v, null, 2)} bind:value={v} />
												{:else if Array.isArray(itemsType?.enum)}
													<select
														on:focus={(e) => {
															dispatch('focus')
														}}
														class="px-6"
														bind:value={v}
													>
														{#each itemsType?.enum ?? [] as e}
															<option>{e}</option>
														{/each}
													</select>
												{:else}
													<input type="text" bind:value={v} id="arg-input-array" />
												{/if}
												<button
													transition:fade|local={{ duration: 100 }}
													class="rounded-full p-1 bg-surface-secondary duration-200 hover:bg-surface-hover ml-2"
													aria-label="Clear"
													on:click={() => {
														value.splice(i, 1)
														redraw += 1
													}}
												>
													<X size={14} />
												</button>
											</div>
										{/if}
									{/each}
									{#if value.length > itemsLimit}
										<button on:click={() => (itemsLimit += 50)} class="text-xs py-2 text-blue-600"
											>{itemsLimit}/{value.length}: Load 50 more...</button
										>
									{/if}
								{/if}
							{/key}
						</div>
						<div class="flex mt-2">
							<Button
								variant="border"
								color="light"
								size="xs"
								btnClasses="mt-1"
								on:click={() => {
									if (value == undefined || !Array.isArray(value)) {
										value = []
									}
									value = value.concat('')
								}}
								id="arg-input-add-item"
								startIcon={{ icon: Plus }}
							>
								Add item
							</Button>
						</div>
					{/if}
				</div>
			{:else if inputCat == 'resource-object' && resourceTypes == undefined}
				<span class="text-2xs text-tertiary">Loading resource types...</span>
			{:else if inputCat == 'resource-object' && (resourceTypes == undefined || (format.split('-').length > 1 && resourceTypes.includes(format.substring('resource-'.length))))}
				<ObjectResourceInput {disablePortal} {format} bind:value {showSchemaExplorer} />
			{:else if inputCat == 'resource-object' && format.split('-').length > 1 && format.replace('resource-', '') == 'dataset'}
				<div class="flex flex-col w-full gap-1">
					<JsonEditor
						bind:editor
						on:focus={(e) => {
							dispatch('focus')
						}}
						code={JSON.stringify({ s3: '' }, null, 2)}
						bind:value
					/>
					<Button
						variant="border"
						color="light"
						size="xs"
						btnClasses="mt-1"
						on:click={() => {
							s3FilePicker?.open?.()
						}}
						id="arg-input-file-picker"
						startIcon={{ icon: Pipette }}
					>
						Choose a dataset from the catalog
					</Button>
				</div>
			{:else if inputCat == 'object' || inputCat == 'resource-object'}
				{#if properties && Object.keys(properties).length > 0}
					<div class="p-4 pl-8 border rounded w-full">
						<SchemaForm
							{disablePortal}
							{disabled}
							schema={{ properties, $schema: '', required: nestedRequired ?? [], type: 'object' }}
							bind:args={value}
						/>
					</div>
				{:else if disabled}
					<textarea disabled />
				{:else}
					<JsonEditor
						bind:editor
						on:focus={(e) => {
							dispatch('focus')
						}}
						code={rawValue}
						bind:value
					/>
				{/if}
			{:else if inputCat == 'enum'}
				<div class="flex flex-row w-full gap-1">
					<ArgEnum {defaultValue} {valid} {customValue} {disabled} bind:value {enum_} {autofocus} />
				</div>
			{:else if inputCat == 'date'}
				<DateTimeInput {autofocus} bind:value />
			{:else if inputCat == 'sql' || inputCat == 'yaml'}
				<div class="border my-1 mb-4 w-full border-gray-400">
					<SimpleEditor
						on:focus={(e) => {
							dispatch('focus')
						}}
						bind:this={editor}
						lang={inputCat}
						bind:code={value}
						autoHeight
					/>
				</div>
			{:else if inputCat == 'base64'}
				<div class="flex flex-col my-6 w-full">
					<input
						{autofocus}
						type="file"
						on:change={(x) => fileChanged(x, (val) => (value = val))}
						multiple={false}
					/>
					{#if value?.length}
						<div class="text-2xs text-tertiary mt-1">File length: {value.length} base64 chars</div>
					{/if}
				</div>
			{:else if inputCat == 'resource-string'}
				<ResourcePicker
					{disablePortal}
					bind:value
					resourceType={format && format.split('-').length > 1
						? format.substring('resource-'.length)
						: undefined}
					{showSchemaExplorer}
				/>
			{:else if inputCat == 'email'}
				<input
					{autofocus}
					on:focus
					{disabled}
					type="email"
					class={valid
						? ''
						: 'border border-red-700 border-opacity-30 focus:border-red-700 focus:border-opacity-3'}
					placeholder={defaultValue ?? ''}
					bind:value
				/>
			{:else if inputCat == 'string'}
				<div class="flex flex-col w-full">
					<div class="flex flex-row w-full items-center justify-between relative">
						{#if password}
							<Password {disabled} bind:password={value} />
						{:else}
							<textarea
								{autofocus}
								rows="1"
								bind:this={el}
								on:focus={(e) => {
									dispatch('focus')
								}}
								use:autosize
								on:keydown={onKeyDown}
								type="text"
								{disabled}
								class={twMerge(
									'w-full',
									valid
										? ''
										: 'border border-red-700 border-opacity-30 focus:border-red-700 focus:border-opacity-3'
								)}
								placeholder={defaultValue ?? ''}
								bind:value
							/>
							{#if !disabled && itemPicker}
								<!-- svelte-ignore a11y-click-events-have-key-events -->
								<button
									class="absolute right-1 top-1 py-1 min-w-min !px-2 items-center text-gray-800 bg-surface-secondary border rounded center-center hover:bg-gray-300 transition-all cursor-pointer"
									on:click={() => {
										pickForField = label
										itemPicker?.openDrawer?.()
									}}
									title="Insert a Variable"
								>
									<DollarSign class="!text-tertiary" size={14} />
								</button>
							{/if}
						{/if}
					</div>
					{#if variableEditor}
						<div class="text-sm text-tertiary">
							{#if value && typeof value == 'string' && value?.startsWith('$var:')}
								Linked to variable <button
									class="text-blue-500 underline"
									on:click={() => variableEditor?.editVariable?.(value.slice(5))}
									>{value.slice(5)}</button
								>
							{/if}
						</div>
					{/if}
				</div>
			{/if}
			<slot name="actions" />
		</div>
		{#if !compact || (error && error != '')}
			<div class="text-right text-xs text-red-600 dark:text-red-400">
				{#if disabled || error === ''}
					&nbsp;
				{:else}
					{error}
				{/if}
			</div>
		{:else if !noMargin}
			<div class="mb-2" />
		{/if}
	</div>
</div>

<style>
	input::-webkit-outer-spin-button,
	input::-webkit-inner-spin-button {
		-webkit-appearance: none !important;
		margin: 0;
	}

	/* Firefox */
	input[type='number'] {
		-moz-appearance: textfield !important;
	}
</style><|MERGE_RESOLUTION|>--- conflicted
+++ resolved
@@ -1,12 +1,7 @@
 <script lang="ts">
 	import type { SchemaProperty } from '$lib/common'
-<<<<<<< HEAD
-	import { setInputCat as computeInputCat } from '$lib/utils'
+	import { setInputCat as computeInputCat, emptyString } from '$lib/utils'
 	import { ChevronDown, DollarSign, Pipette, Plus, X } from 'lucide-svelte'
-=======
-	import { setInputCat as computeInputCat, emptyString } from '$lib/utils'
-	import { ChevronDown, DollarSign, Plus, X } from 'lucide-svelte'
->>>>>>> 1acf78e7
 	import { createEventDispatcher } from 'svelte'
 	import autosize from 'svelte-autosize'
 	import Multiselect from 'svelte-multiselect'
