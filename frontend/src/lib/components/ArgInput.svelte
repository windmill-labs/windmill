<script lang="ts">
	import { faChevronDown, faChevronUp, faPlus } from '@fortawesome/free-solid-svg-icons'

	import type { SchemaProperty } from '$lib/common'
	import { setInputCat as computeInputCat } from '$lib/utils'
	import { DollarSign, X } from 'lucide-svelte'
	import { createEventDispatcher } from 'svelte'
	import autosize from 'svelte-autosize'
	import Icon from 'svelte-awesome'
	import { fade } from 'svelte/transition'
	import JsonEditor from './apps/editor/settingsPanel/inputEditor/JsonEditor.svelte'
	import { Badge, Button, SecondsInput } from './common'
	import FieldHeader from './FieldHeader.svelte'
	import type ItemPicker from './ItemPicker.svelte'
	import NumberTypeNarrowing from './NumberTypeNarrowing.svelte'
	import ObjectResourceInput from './ObjectResourceInput.svelte'
	import ObjectTypeNarrowing from './ObjectTypeNarrowing.svelte'
	import Password from './Password.svelte'
	import Range from './Range.svelte'
	import ResourcePicker from './ResourcePicker.svelte'
	import SchemaForm from './SchemaForm.svelte'
	import SimpleEditor from './SimpleEditor.svelte'
	import StringTypeNarrowing from './StringTypeNarrowing.svelte'
	import Toggle from './Toggle.svelte'
	import type VariableEditor from './VariableEditor.svelte'
	import { twMerge } from 'tailwind-merge'
	import ArgEnum from './ArgEnum.svelte'
	import ArrayTypeNarrowing from './ArrayTypeNarrowing.svelte'
	import DateTimeInput from './DateTimeInput.svelte'

	export let label: string = ''
	export let value: any

	export let defaultValue: any = undefined

	export let description: string = ''
	export let format: string = ''
	export let contentEncoding: 'base64' | 'binary' | undefined = undefined
	export let type: string | undefined = undefined
	export let required = false
	export let pattern: undefined | string = undefined
	export let valid = true
	export let enum_: string[] | undefined = undefined
	export let disabled = false
	export let editableSchema = false
	export let itemsType:
		| {
				type?: 'string' | 'number' | 'bytes' | 'object'
				contentEncoding?: 'base64'
				enum?: string[]
		  }
		| undefined = undefined
	export let displayHeader = true
	export let properties: { [name: string]: SchemaProperty } | undefined = undefined
	export let autofocus = false
	export let compact = false
	export let password = false
	export let pickForField: string | undefined = undefined
	export let variableEditor: VariableEditor | undefined = undefined
	export let itemPicker: ItemPicker | undefined = undefined
	export let noMargin = false
	export let extra: Record<string, any> = {}
	export let minW = true
	export let prettifyHeader = false
	export let resourceTypes: string[] | undefined
	export let disablePortal = false
	export let showSchemaExplorer = false
	export let simpleTooltip: string | undefined = undefined

	let seeEditable: boolean = enum_ != undefined || pattern != undefined
	const dispatch = createEventDispatcher()

	let error: string = ''

	let el: HTMLTextAreaElement | undefined = undefined

	export let editor: SimpleEditor | undefined = undefined

	let inputCat = computeInputCat(type, format, itemsType?.type, enum_, contentEncoding)

	$: inputCat = computeInputCat(type, format, itemsType?.type, enum_, contentEncoding)
	let rawValue: string | undefined = undefined

	function computeDefaultValue(nvalue?: any, inputCat?: string, defaultValue?: any) {
		if (value == undefined || value == null) {
			value = defaultValue
			if (defaultValue === undefined || defaultValue === null) {
				if (inputCat === 'string') {
					value = ''
				} else if (inputCat == 'enum') {
					value = enum_?.[0]
				} else if (inputCat == 'boolean') {
					value = false
				} else if (inputCat == 'list') {
					value = []
				}
			} else if (inputCat === 'object') {
				evalValueToRaw()
			}
		}
	}

	computeDefaultValue()

	$: computeDefaultValue(value, inputCat, defaultValue)

	$: defaultValue != undefined && handleDefaultValueChange()

	let oldDefaultValue = defaultValue
	function handleDefaultValueChange() {
		if (value == oldDefaultValue) {
			value = defaultValue
		}
		oldDefaultValue = defaultValue
	}

	function evalValueToRaw() {
		rawValue =
			inputCat === 'object' || inputCat === 'resource-object'
				? JSON.stringify(value, null, 2)
				: undefined
	}

	evalValueToRaw()

	function fileChanged(e: any, cb: (v: string | undefined) => void) {
		let t = e.target
		if (t && 'files' in t && t.files.length > 0) {
			let reader = new FileReader()
			reader.onload = (e: any) => {
				cb(e.target.result.split('base64,')[1])
			}
			reader.readAsDataURL(t.files[0])
		} else {
			cb(undefined)
		}
	}

	export function focus() {
		el?.focus()
		if (el) {
			el.style.height = '5px'
			el.style.height = el.scrollHeight + 50 + 'px'
		}
	}

	function validateInput(pattern: string | undefined, v: any, required: boolean): void {
		if (required && (v == undefined || v == null || v === '')) {
			error = 'Required'
			valid && (valid = false)
		} else {
			if (pattern && !testRegex(pattern, v)) {
				error = `Should match ${pattern}`
				valid && (valid = false)
			} else {
				error = ''
				!valid && (valid = true)
			}
		}
	}

	function testRegex(pattern: string, value: any): boolean {
		try {
			const regex = new RegExp(pattern)
			return regex.test(value)
		} catch (err) {
			return false
		}
	}

	function onKeyDown(e: KeyboardEvent) {
		if ((e.ctrlKey || e.metaKey) && e.key == 'Enter') {
			return
		}
		e.stopPropagation()
	}

	let redraw = 0

	let itemsLimit = 50

	let customValue = false

	$: validateInput(pattern, value, required)
</script>

<!-- svelte-ignore a11y-autofocus -->
<div class="flex flex-col w-full {minW ? 'min-w-[250px]' : ''}">
	<div>
		{#if displayHeader}
<<<<<<< HEAD
			<FieldHeader
				prettify={prettifyHeader}
				{label}
				{required}
				{type}
				{contentEncoding}
				{format}
				{simpleTooltip}
			/>
=======
			<FieldHeader prettify={prettifyHeader} {label} {disabled} {required} {type} {contentEncoding} {format} {simpleTooltip} />
>>>>>>> 45dd5345
		{/if}
		{#if editableSchema}
			<label class="text-secondary">
				<textarea
					class="mb-1"
					use:autosize
					rows="1"
					bind:value={description}
					on:keydown={onKeyDown}
					placeholder="Field description"
				/>
			</label>

			{#if type == 'array'}
				<ArrayTypeNarrowing bind:itemsType />
			{:else if (type == 'string' && format != 'date-time') || ['number', 'object'].includes(type ?? '')}
				<div class="p-2 my-1 text-xs border-solid border border-gray-200 rounded-lg">
					<!-- svelte-ignore a11y-click-events-have-key-events -->
					<span
						class="underline"
						on:click={() => {
							seeEditable = !seeEditable
						}}
					>
						Customize
						<Icon class="ml-2" data={seeEditable ? faChevronUp : faChevronDown} scale={0.7} />
					</span>

					{#if seeEditable}
						<div class="mt-2">
							{#if type == 'string' && format != 'date-time'}
								<StringTypeNarrowing bind:format bind:pattern bind:enum_ bind:contentEncoding />
							{:else if type == 'number'}
								<NumberTypeNarrowing bind:min={extra['min']} bind:max={extra['max']} />
							{:else if type == 'object'}
								<ObjectTypeNarrowing bind:format />
							{/if}
						</div>
					{/if}
				</div>
			{/if}
			<span class="text-2xs font-semibold">Preview:</span>
		{/if}

		{#if description}
			<div class="text-sm italic pb-1 text-secondary">
				{description}
			</div>
		{/if}

		<div class="flex space-x-1">
			{#if inputCat == 'number'}
				{#if extra['min'] != undefined && extra['max'] != undefined}
					<div class="flex w-full gap-1">
						<span>{extra['min']}</span>
						<div class="grow">
							<Range bind:value min={extra['min']} max={extra['max']} />
						</div>
						<span>{extra['max']}</span>
						<span class="mx-2"><Badge large color="blue">{value}</Badge></span>
					</div>
				{:else if extra['seconds'] !== undefined}
					<SecondsInput bind:seconds={value} on:focus />
				{:else}
					<input
						{autofocus}
						on:focus
						{disabled}
						type="number"
						class={valid
							? ''
							: 'border border-red-700 border-opacity-30 focus:border-red-700 focus:border-opacity-30 bg-red-100'}
						placeholder={defaultValue ?? ''}
						bind:value
						min={extra['min']}
						max={extra['max']}
					/>
				{/if}
			{:else if inputCat == 'boolean'}
				<Toggle
					on:pointerdown={(e) => {
						e?.stopPropagation()
					}}
					{disabled}
					class={valid
						? ''
						: 'border border-red-700 border-opacity-30 focus:border-red-700 focus:border-opacity-30 bg-red-100'}
					bind:checked={value}
				/>
				{#if type == 'boolean' && value == undefined}
					<span>&nbsp; Not set</span>
				{/if}
			{:else if inputCat == 'list'}
				<div class="w-full">
					<div class="w-full">
						{#key redraw}
							{#if Array.isArray(value)}
								{#each value ?? [] as v, i}
									{#if i < itemsLimit}
										<div class="flex max-w-md mt-1 w-full items-center">
											{#if itemsType?.type == 'number'}
												<input type="number" bind:value={v} id="arg-input-number-array" />
											{:else if itemsType?.type == 'string' && itemsType?.contentEncoding == 'base64'}
												<input
													type="file"
													class="my-6"
													on:change={(x) => fileChanged(x, (val) => (value[i] = val))}
													multiple={false}
												/>
											{:else if itemsType?.type == 'object'}
												<JsonEditor code={JSON.stringify(v, null, 2)} bind:value={v} />
											{:else if Array.isArray(itemsType?.enum)}
												<select
													on:focus={(e) => {
														dispatch('focus')
													}}
													class="px-6"
													bind:value={v}
												>
													{#each itemsType?.enum ?? [] as e}
														<option>{e}</option>
													{/each}
												</select>
											{:else}
												<input type="text" bind:value={v} id="arg-input-array" />
											{/if}
											<button
												transition:fade|local={{ duration: 100 }}
												class="rounded-full p-1 bg-surface-secondary duration-200 hover:bg-surface-hover ml-2"
												aria-label="Clear"
												on:click={() => {
													value.splice(i, 1)
													redraw += 1
												}}
											>
												<X size={14} />
											</button>
										</div>
									{/if}
								{/each}
								{#if value.length > itemsLimit}
									<button on:click={() => (itemsLimit += 50)} class="text-xs py-2 text-blue-600"
										>{itemsLimit}/{value.length}: Load 50 more...</button
									>
								{/if}
							{/if}
						{/key}
					</div>
					<div class="flex mt-2">
						<Button
							variant="border"
							color="light"
							size="xs"
							btnClasses="mt-1"
							on:click={() => {
								if (value == undefined || !Array.isArray(value)) {
									value = []
								}
								value = value.concat('')
							}}
							id="arg-input-add-item"
						>
							<Icon data={faPlus} class="mr-2" />
							Add item
						</Button>
					</div>
				</div>
			{:else if inputCat == 'resource-object' && resourceTypes == undefined}
				<span class="text-2xs text-tertiary">Loading resource types...</span>
			{:else if inputCat == 'resource-object' && (resourceTypes == undefined || (format.split('-').length > 1 && resourceTypes.includes(format.substring('resource-'.length))))}
				<ObjectResourceInput {disablePortal} {format} bind:value {showSchemaExplorer} />
			{:else if inputCat == 'object' || inputCat == 'resource-object'}
				{#if properties && Object.keys(properties).length > 0}
					<div class="p-4 pl-8 border rounded w-full">
						<SchemaForm
							{disablePortal}
							{disabled}
							schema={{ properties, $schema: '', required: [], type: 'object' }}
							bind:args={value}
						/>
					</div>
				{:else if disabled}
					<textarea disabled />
				{:else}
					<JsonEditor
						bind:editor
						on:focus={(e) => {
							dispatch('focus')
						}}
						code={rawValue}
						bind:value
					/>
				{/if}
			{:else if inputCat == 'enum'}
				<div class="flex flex-row w-full gap-1">
					<ArgEnum {defaultValue} {valid} {customValue} {disabled} bind:value {enum_} {autofocus} />
				</div>
			{:else if inputCat == 'date'}
				<DateTimeInput {autofocus} bind:value />
			{:else if inputCat == 'sql' || inputCat == 'yaml'}
				<div class="border my-1 mb-4 w-full border-gray-400">
					<SimpleEditor
						on:focus={(e) => {
							dispatch('focus')
						}}
						bind:this={editor}
						lang={inputCat}
						bind:code={value}
						autoHeight
					/>
				</div>
			{:else if inputCat == 'base64'}
				<input
					{autofocus}
					type="file"
					class="my-6"
					on:change={(x) => fileChanged(x, (val) => (value = val))}
					multiple={false}
				/>
			{:else if inputCat == 'resource-string'}
				<ResourcePicker
					{disablePortal}
					bind:value
					resourceType={format.split('-').length > 1
						? format.substring('resource-'.length)
						: undefined}
					{showSchemaExplorer}
				/>
			{:else if inputCat == 'string'}
				<div class="flex flex-col w-full">
					<div class="flex flex-row w-full items-center justify-between relative">
						{#if password}
							<Password {disabled} bind:password={value} />
						{:else}
							<textarea
								{autofocus}
								rows="1"
								bind:this={el}
								on:focus={(e) => {
									dispatch('focus')
								}}
								use:autosize
								on:keydown={onKeyDown}
								type="text"
								{disabled}
								class={twMerge(
									'w-full',
									valid
										? ''
										: 'border border-red-700 border-opacity-30 focus:border-red-700 focus:border-opacity-30 bg-red-100'
								)}
								placeholder={defaultValue ?? ''}
								bind:value
							/>
							{#if !disabled && itemPicker}
								<!-- svelte-ignore a11y-click-events-have-key-events -->
								<button
									class="absolute right-1 top-1 py-1 min-w-min !px-2 items-center text-gray-800 bg-gray-100 border rounded center-center hover:bg-gray-300 transition-all cursor-pointer"
									on:click={() => {
										pickForField = label
										itemPicker?.openDrawer?.()
									}}
									title="Insert a Variable"
								>
									<DollarSign size={14} />
								</button>
							{/if}
						{/if}
					</div>
					{#if variableEditor}
						<div class="text-sm text-tertiary">
							{#if value && typeof value == 'string' && value?.startsWith('$var:')}
								Linked to variable <button
									class="text-blue-500 underline"
									on:click={() => variableEditor?.editVariable?.(value.slice(5))}
									>{value.slice(5)}</button
								>
							{/if}
						</div>
					{/if}
				</div>
			{/if}
			<slot name="actions" />
		</div>
		{#if !compact || (error && error != '')}
			<div class="text-right text-xs text-red-600 dark:text-red-400">
				{#if disabled || error === ''}
					&nbsp;
				{:else}
					{error}
				{/if}
			</div>
		{:else if !noMargin}
			<div class="mb-2" />
		{/if}
	</div>
</div><|MERGE_RESOLUTION|>--- conflicted
+++ resolved
@@ -188,19 +188,16 @@
 <div class="flex flex-col w-full {minW ? 'min-w-[250px]' : ''}">
 	<div>
 		{#if displayHeader}
-<<<<<<< HEAD
 			<FieldHeader
 				prettify={prettifyHeader}
 				{label}
+				{disabled}
 				{required}
 				{type}
 				{contentEncoding}
 				{format}
 				{simpleTooltip}
 			/>
-=======
-			<FieldHeader prettify={prettifyHeader} {label} {disabled} {required} {type} {contentEncoding} {format} {simpleTooltip} />
->>>>>>> 45dd5345
 		{/if}
 		{#if editableSchema}
 			<label class="text-secondary">
