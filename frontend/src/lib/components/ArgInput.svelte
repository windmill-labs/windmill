<script lang="ts">
	import { faChevronDown, faChevronUp, faPlus } from '@fortawesome/free-solid-svg-icons'

	import type { SchemaProperty } from '$lib/common'
	import { setInputCat as computeInputCat } from '$lib/utils'
	import { DollarSign, Pen, X } from 'lucide-svelte'
	import { createEventDispatcher } from 'svelte'
	import autosize from 'svelte-autosize'
	import Icon from 'svelte-awesome'
	import { fade } from 'svelte/transition'
	import JsonEditor from './apps/editor/settingsPanel/inputEditor/JsonEditor.svelte'
	import { Badge, Button, SecondsInput } from './common'
	import FieldHeader from './FieldHeader.svelte'
	import type ItemPicker from './ItemPicker.svelte'
	import NumberTypeNarrowing from './NumberTypeNarrowing.svelte'
	import ObjectResourceInput from './ObjectResourceInput.svelte'
	import ObjectTypeNarrowing from './ObjectTypeNarrowing.svelte'
	import Password from './Password.svelte'
	import Range from './Range.svelte'
	import ResourcePicker from './ResourcePicker.svelte'
	import SchemaForm from './SchemaForm.svelte'
	import SimpleEditor from './SimpleEditor.svelte'
	import StringTypeNarrowing from './StringTypeNarrowing.svelte'
	import Toggle from './Toggle.svelte'
	import type VariableEditor from './VariableEditor.svelte'

	export let label: string = ''
	export let value: any

	export let defaultValue: any = undefined

	export let description: string = ''
	export let format: string = ''
	export let contentEncoding: 'base64' | 'binary' | undefined = undefined
	export let type: string | undefined = undefined
	export let required = false
	export let pattern: undefined | string = undefined
	export let valid = required ? false : true
	export let enum_: string[] | undefined = undefined
	export let disabled = false
	export let editableSchema = false
	export let itemsType:
		| { type?: 'string' | 'number' | 'bytes' | 'object'; contentEncoding?: 'base64' }
		| undefined = undefined
	export let displayHeader = true
	export let properties: { [name: string]: SchemaProperty } | undefined = undefined
	export let autofocus = false
	export let compact = false
	export let password = false
	export let pickForField: string | undefined = undefined
	export let variableEditor: VariableEditor | undefined = undefined
	export let itemPicker: ItemPicker | undefined = undefined
	export let noMargin = false
	export let extra: Record<string, any> = {}
	export let minW = true
	export let prettifyHeader = false

	let seeEditable: boolean = enum_ != undefined || pattern != undefined
	const dispatch = createEventDispatcher()

	let error: string = ''

	let el: HTMLTextAreaElement | undefined = undefined

	export let editor: SimpleEditor | undefined = undefined

	let inputCat = computeInputCat(type, format, itemsType?.type, enum_, contentEncoding)

	$: inputCat = computeInputCat(type, format, itemsType?.type, enum_, contentEncoding)
	let rawValue: string | undefined = undefined

	function computeDefaultValue(nvalue?: any, inputCat?: string, defaultValue?: any) {
		if (value == undefined || value == null) {
			value = defaultValue
			if (defaultValue === undefined || defaultValue === null) {
				if (inputCat === 'string') {
					value = ''
				} else if (inputCat == 'enum') {
					value = enum_?.[0]
				} else if (inputCat == 'boolean') {
					value = false
				} else if (inputCat == 'list') {
					value = []
				}
			} else if (inputCat === 'object') {
				evalValueToRaw()
			}
		}
	}

	computeDefaultValue()

	$: computeDefaultValue(value, inputCat, defaultValue)

	function evalValueToRaw() {
		rawValue = inputCat === 'object' ? JSON.stringify(value, null, 2) : undefined
	}

	evalValueToRaw()

	function fileChanged(e: any, cb: (v: string | undefined) => void) {
		let t = e.target
		if (t && 'files' in t && t.files.length > 0) {
			let reader = new FileReader()
			reader.onload = (e: any) => {
				cb(e.target.result.split('base64,')[1])
			}
			reader.readAsDataURL(t.files[0])
		} else {
			cb(undefined)
		}
	}

	export function focus() {
		el?.focus()
		if (el) {
			el.style.height = '5px'
			el.style.height = el.scrollHeight + 50 + 'px'
		}
	}

	function validateInput(pattern: string | undefined, v: any): void {
		if (required && (v == undefined || v == null || v === '')) {
			error = 'This field is required'
			valid = false
		} else {
			if (pattern && !testRegex(pattern, v)) {
				error = `Should match ${pattern}`
				valid = false
			} else {
				error = ''
				valid = true
			}
		}
	}

	function testRegex(pattern: string, value: any): boolean {
		try {
			const regex = new RegExp(pattern)
			return regex.test(value)
		} catch (err) {
			return false
		}
	}

	function onKeyDown(e: KeyboardEvent) {
		if ((e.ctrlKey || e.metaKey) && e.key == 'Enter') {
			return
		}
		e.stopPropagation()
	}

	let redraw = 0

	let itemsLimit = 50

<<<<<<< HEAD
	$: validateInput(pattern, value)
=======
	let customValue = false
>>>>>>> 219332a7
</script>

<!-- svelte-ignore a11y-autofocus -->
<div class="flex flex-col w-full {minW ? 'min-w-[250px]' : ''}">
	<div>
		{#if displayHeader}
			<FieldHeader prettify={prettifyHeader} {label} {required} {type} {contentEncoding} {format} />
		{/if}
		{#if editableSchema}
			<div class="p-2 my-1 text-xs border-solid border border-gray-400">
				<!-- svelte-ignore a11y-click-events-have-key-events -->
				<span
					class="underline"
					on:click={() => {
						seeEditable = !seeEditable
					}}
				>
					Customize property
					<Icon class="ml-2" data={seeEditable ? faChevronUp : faChevronDown} scale={0.7} />
				</span>

				{#if seeEditable}
					<div class="mt-2">
						<label class="text-gray-700">
							Description
							<textarea
								class="mb-1"
								use:autosize
								rows="1"
								bind:value={description}
								on:keydown={onKeyDown}
								placeholder="Field description"
							/>
							{#if type == 'string' && format != 'date-time'}
								<StringTypeNarrowing bind:format bind:pattern bind:enum_ bind:contentEncoding />
							{:else if type == 'number'}
								<NumberTypeNarrowing bind:min={extra['min']} bind:max={extra['max']} />
							{:else if type == 'object'}
								<ObjectTypeNarrowing bind:format />
							{:else if type == 'array'}
								<select bind:value={itemsType}>
									<option value={undefined}>No specific item type</option>
									<option value={{ type: 'string' }}> Items are strings</option>
									<option value={{ type: 'object' }}> Items are objects (JSON)</option>
									<option value={{ type: 'number' }}>Items are numbers</option>
									<option value={{ type: 'string', contentEncoding: 'base64' }}
										>Items are bytes</option
									>
								</select>
							{/if}
						</label>
					</div>
				{/if}
			</div>
			<span class="text-2xs">Input preview:</span>
		{/if}

		{#if description}
			<div class="text-sm italic pb-1">
				{description}
			</div>
		{/if}

		<div class="flex space-x-1">
			{#if inputCat == 'number'}
				{#if extra['min'] != undefined && extra['max'] != undefined}
					<div class="flex w-full gap-1">
						<span>{extra['min']}</span>
						<div class="grow">
							<Range bind:value min={extra['min']} max={extra['max']} />
						</div>
						<span>{extra['max']}</span>
						<span class="mx-2"><Badge large color="blue">{value}</Badge></span>
					</div>
				{:else if extra['seconds'] !== undefined}
					<SecondsInput bind:seconds={value} on:focus />
				{:else}
					<input
						{autofocus}
						on:focus
						{disabled}
						type="number"
						class={valid
							? ''
							: 'border border-red-700 border-opacity-30 focus:border-red-700 focus:border-opacity-30 bg-red-100'}
						placeholder={defaultValue ?? ''}
						bind:value
						min={extra['min']}
						max={extra['max']}
					/>
				{/if}
			{:else if inputCat == 'boolean'}
				<Toggle
					on:pointerdown={(e) => {
						e?.stopPropagation()
					}}
					{disabled}
					class={valid
						? ''
						: 'border border-red-700 border-opacity-30 focus:border-red-700 focus:border-opacity-30 bg-red-100'}
					bind:checked={value}
				/>
				{#if type == 'boolean' && value == undefined}
					<span>&nbsp; Not set</span>
				{/if}
			{:else if inputCat == 'list'}
				<div class="w-full">
					<div class="w-full">
						{#key redraw}
							{#if Array.isArray(value)}
								{#each value ?? [] as v, i}
									{#if i < itemsLimit}
										<div class="flex max-w-md mt-1 w-full items-center">
											{#if itemsType?.type == 'number'}
												<input type="number" bind:value={v} />
											{:else if itemsType?.type == 'string' && itemsType?.contentEncoding == 'base64'}
												<input
													type="file"
													class="my-6"
													on:change={(x) => fileChanged(x, (val) => (value[i] = val))}
													multiple={false}
												/>
											{:else if itemsType?.type == 'object'}
												<JsonEditor code={JSON.stringify(v, null, 2)} bind:value={v} />
											{:else}
												<input type="text" bind:value={v} />
											{/if}
											<button
												transition:fade|local={{ duration: 100 }}
												class="rounded-full p-1 bg-white/60 duration-200 hover:bg-gray-200"
												aria-label="Clear"
												on:click={() => {
													value.splice(i, 1)
													redraw += 1
												}}
											>
												<X size={14} />
											</button>
										</div>
									{/if}
								{/each}
								{#if value.length > itemsLimit}
									<button on:click={() => (itemsLimit += 50)} class="text-xs py-2 text-blue-600"
										>{itemsLimit}/{value.length}: Load 50 more...</button
									>
								{/if}
							{/if}
						{/key}
					</div>
					<div class="flex mt-2">
						<Button
							variant="border"
							color="dark"
							size="xs"
							btnClasses="mt-1"
							on:click={() => {
								if (value == undefined || !Array.isArray(value)) {
									value = []
								}
								value = value.concat('')
							}}
						>
							<Icon data={faPlus} class="mr-2" />
							Add item
						</Button>
					</div>
				</div>
			{:else if inputCat == 'resource-object'}
				<ObjectResourceInput {format} bind:value />
			{:else if inputCat == 'object'}
				{#if properties && Object.keys(properties).length > 0}
					<div class="p-4 pl-8 border rounded w-full">
						<SchemaForm
							{disabled}
							schema={{ properties, $schema: '', required: [], type: 'object' }}
							bind:args={value}
						/>
					</div>
				{:else if disabled}
					<textarea disabled />
				{:else}
					<JsonEditor
						bind:editor
						on:focus={(e) => {
							dispatch('focus')
						}}
						code={rawValue}
						bind:value
					/>
				{/if}
			{:else if inputCat == 'enum'}
				<div class="flex flex-row w-full gap-1">
					{#if !customValue}
						<select
							on:focus={(e) => {
								dispatch('focus')
							}}
							{disabled}
							class="px-6"
							bind:value
						>
							{#each enum_ ?? [] as e}
								<option>{e}</option>
							{/each}
						</select>
					{:else}
						<input
							{autofocus}
							on:focus
							type="text"
							class={valid
								? ''
								: 'border border-red-700 border-opacity-30 focus:border-red-700 focus:border-opacity-30 bg-red-100'}
							placeholder={defaultValue ?? ''}
							bind:value
						/>
					{/if}

					{#if !disabled}
						<button
							class="min-w-min !px-2 items-center text-gray-800 bg-gray-100 border rounded center-center hover:bg-gray-300 transition-all cursor-pointer"
							on:click={() => {
								customValue = !customValue
							}}
							title="Custom Value"
						>
							<Pen size={14} />
						</button>
					{/if}
				</div>
			{:else if inputCat == 'date'}
				<input {autofocus} class="inline-block" type="datetime-local" bind:value />
			{:else if inputCat == 'sql' || inputCat == 'yaml'}
				<div class="border my-1 mb-4 w-full border-gray-400">
					<SimpleEditor
						on:focus={(e) => {
							dispatch('focus')
						}}
						bind:this={editor}
						lang={inputCat}
						bind:code={value}
						autoHeight
					/>
				</div>
			{:else if inputCat == 'base64'}
				<input
					{autofocus}
					type="file"
					class="my-6"
					on:change={(x) => fileChanged(x, (val) => (value = val))}
					multiple={false}
				/>
			{:else if inputCat == 'resource-string'}
				<ResourcePicker
					bind:value
					resourceType={format.split('-').length > 1
						? format.substring('resource-'.length)
						: undefined}
				/>
			{:else if inputCat == 'string'}
				<div class="flex flex-col w-full">
					<div class="flex flex-row w-full items-center justify-between relative">
						{#if password}
							<Password {disabled} bind:password={value} />
						{:else}
							<textarea
								{autofocus}
								rows="1"
								bind:this={el}
								on:focus={(e) => {
									dispatch('focus')
								}}
								use:autosize
								on:keydown={onKeyDown}
								type="text"
								{disabled}
								class="w-full {valid
									? ''
									: 'border border-red-700 border-opacity-30 focus:border-red-700 focus:border-opacity-30 bg-red-100'}"
								placeholder={defaultValue ?? ''}
								bind:value
							/>
							{#if itemPicker}
								<!-- svelte-ignore a11y-click-events-have-key-events -->
								<button
									class="absolute right-1 top-1 py-1 min-w-min !px-2 items-center text-gray-800 bg-gray-100 border rounded center-center hover:bg-gray-300 transition-all cursor-pointer"
									on:click={() => {
										pickForField = label
										itemPicker?.openDrawer?.()
									}}
									title="Insert a Variable"
								>
									<DollarSign size={14} />
								</button>
							{/if}
						{/if}
					</div>
					{#if variableEditor}
						<div class="text-sm text-gray-600">
							{#if value && typeof value == 'string' && value?.startsWith('$var:')}
								Linked to variable <button
									class="text-blue-500 underline"
									on:click={() => variableEditor?.editVariable?.(value.slice(5))}
									>{value.slice(5)}</button
								>
							{/if}
						</div>
					{/if}
				</div>
			{/if}
			<slot name="actions" />
		</div>
		{#if !compact || (error && error != '')}
			<div class="text-right text-xs text-red-600">
				{#if error === ''}
					&nbsp;
				{:else}
					{error}
				{/if}
			</div>
		{:else if !noMargin}
			<div class="mb-2" />
		{/if}
	</div>
</div><|MERGE_RESOLUTION|>--- conflicted
+++ resolved
@@ -154,11 +154,9 @@
 
 	let itemsLimit = 50
 
-<<<<<<< HEAD
+	let customValue = false
+
 	$: validateInput(pattern, value)
-=======
-	let customValue = false
->>>>>>> 219332a7
 </script>
 
 <!-- svelte-ignore a11y-autofocus -->
