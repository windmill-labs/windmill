--- conflicted
+++ resolved
@@ -21,11 +21,6 @@
 	} from '$lib/gen'
 	import { enterpriseLicense, userStore, workspaceStore } from '$lib/stores'
 	import { canWrite, emptyString, formatCron, sendUserToast } from '$lib/utils'
-<<<<<<< HEAD
-=======
-	import { faList, faSave } from '@fortawesome/free-solid-svg-icons'
-	import { Save } from 'lucide-svelte'
->>>>>>> f2bff845
 	import { createEventDispatcher } from 'svelte'
 	import Section from '$lib/components/Section.svelte'
 	import { List, Save } from 'lucide-svelte'
@@ -436,15 +431,6 @@
 			<Section label="Error handler">
 				<svelte:fragment slot="action">
 					<div class="flex flex-row items-center gap-2">
-<<<<<<< HEAD
-						<Button
-							disabled={emptyString(errorHandlerPath)}
-							btnClasses="text-center"
-							color="light"
-							size="xs"
-							startIcon={{ icon: Save }}
-							on:click={saveAsDefaultErrorHandler}
-=======
 						<Dropdown
 							placement="bottom-end"
 							name="Save as default"
@@ -461,7 +447,6 @@
 									action: () => saveAsDefaultErrorHandler(true)
 								}
 							]}
->>>>>>> f2bff845
 						>
 							<svelte:fragment>
 								<Save size={12} class="mr-1" />
@@ -547,15 +532,6 @@
 				</svelte:fragment>
 				<svelte:fragment slot="action">
 					<div class="flex flex-row items-center gap-2">
-<<<<<<< HEAD
-						<Button
-							disabled={emptyString(recoveryHandlerPath)}
-							btnClasses="text-center"
-							color="light"
-							size="xs"
-							startIcon={{ icon: Save }}
-							on:click={saveAsDefaultRecoveryHandler}
-=======
 						<Dropdown
 							placement="bottom-end"
 							name="Save as default"
@@ -572,7 +548,6 @@
 									action: () => saveAsDefaultRecoveryHandler(true)
 								}
 							]}
->>>>>>> f2bff845
 						>
 							<svelte:fragment>
 								<Save size={12} class="mr-1" />
