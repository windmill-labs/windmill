{
	"name": "windmill-components",
<<<<<<< HEAD
	"version": "1.472.7",
=======
	"version": "1.473.0",
>>>>>>> e7428bf8
	"scripts": {
		"dev": "vite dev",
		"build": "vite build",
		"preview": "vite preview",
		"check": "svelte-check --tsconfig ./tsconfig.json --threshold warning",
		"check:watch": "svelte-check --tsconfig ./tsconfig.json --watch",
		"lint": "prettier --ignore-path .gitignore --check --plugin-search-dir=. . && eslint --ignore-path .gitignore .",
		"format": "prettier --ignore-path .gitignore --write --plugin-search-dir=. .",
		"package": "svelte-package -o package",
		"generate-backend-client": "openapi-ts --input ../backend/windmill-api/openapi.yaml --output ./src/lib/gen --useOptions --enums javascript --format false",
		"generate-backend-client-mac": "openapi-ts --input ../backend/windmill-api/openapi.yaml --output ./src/lib/gen --useOptions --enums javascript",
		"pretest": "tsc --incremental -p tests/tsconfig.json",
		"test": "playwright test --config=tests-out/playwright.config.js",
		"filter-classes": "node filterTailwindClasses.js"
	},
	"devDependencies": {
		"@floating-ui/core": "^1.3.1",
		"@hey-api/openapi-ts": "^0.43.0",
		"@melt-ui/pp": "^0.3.2",
		"@melt-ui/svelte": "^0.86.2",
		"@playwright/test": "^1.34.3",
		"@rgossiaux/svelte-headlessui": "^2.0.0",
		"@sveltejs/adapter-static": "^3.0.6",
		"@sveltejs/kit": "^2.9.0",
		"@sveltejs/package": "^2.2.2",
		"@sveltejs/vite-plugin-svelte": "^3.1.2",
		"@tailwindcss/forms": "^0.5.3",
		"@tailwindcss/typography": "^0.5.8",
		"@types/d3": "^7.4.0",
		"@types/d3-zoom": "^3.0.3",
		"@types/lodash": "^4.14.195",
		"@types/node": "^20.3.3",
		"@types/vscode": "^1.83.5",
		"@typescript-eslint/eslint-plugin": "^5.59.8",
		"@typescript-eslint/parser": "^5.60.0",
		"@windmill-labs/esbuild-import-meta-url-plugin": "0.0.0-semantic-release",
		"@zerodevx/svelte-toast": "^0.9.5",
		"autoprefixer": "^10.4.13",
		"cssnano": "^6.0.1",
		"d3-dag": "^0.11.5",
		"eslint": "^8.47.0",
		"eslint-config-prettier": "^8.6.0",
		"eslint-plugin-svelte": "^2.33.1",
		"path-browserify": "^1.0.1",
		"postcss": "^8.4.49",
		"postcss-load-config": "^4.0.1",
		"prettier": "^2.8.8",
		"prettier-plugin-svelte": "^2.10.1",
		"simple-svelte-autocomplete": "^2.5.1",
		"style-to-object": "^0.4.1",
		"stylelint-config-recommended": "^13.0.0",
		"svelte": "^4.2.19",
		"svelte-awesome-color-picker": "^3.0.4",
		"svelte-check": "^3.4.3",
		"svelte-floating-ui": "^1.5.8",
		"svelte-highlight": "^7.6.0",
		"svelte-multiselect": "^10.0.0",
		"svelte-popperjs": "^1.3.2",
		"svelte-preprocess": "^5.0.1",
		"svelte-range-slider-pips": "^2.3.1",
		"svelte-splitpanes": "^0.8.0",
		"svelte2tsx": "^0.6.16",
		"tailwindcss": "^3.4.1",
		"tslib": "^2.6.1",
		"typescript": "^5.1.3",
		"vite": "^5.4.11",
		"vite-plugin-circular-dependency": "^0.2.1",
		"vite-plugin-mkcert": "^1.17.5",
		"yootils": "^0.3.1"
	},
	"overrides": {
		"@rgossiaux/svelte-headlessui": {
			"svelte": "$svelte"
		},
		"monaco-graphql": {
			"monaco-editor": "$monaco-editor"
		},
		"svelte-chartjs": {
			"svelte": "$svelte"
		}
	},
	"type": "module",
	"dependencies": {
		"@anthropic-ai/sdk": "^0.37.0",
		"@aws-crypto/sha256-js": "^4.0.0",
		"@codingame/monaco-vscode-configuration-service-override": "~11.1.2",
		"@codingame/monaco-vscode-standalone-css-language-features": "~11.1.2",
		"@codingame/monaco-vscode-standalone-json-language-features": "~11.1.2",
		"@codingame/monaco-vscode-standalone-languages": "~11.1.2",
		"@codingame/monaco-vscode-standalone-typescript-language-features": "~11.1.2",
		"@json2csv/plainjs": "^7.0.6",
		"@leeoniya/ufuzzy": "^1.0.8",
		"@mistralai/mistralai": "^1.3.0",
		"@popperjs/core": "^2.11.6",
		"@redocly/json-to-json-schema": "^0.0.1",
		"@tanstack/svelte-table": "^8.9.9",
		"@windmill-labs/svelte-dnd-action": "latest",
		"@xyflow/svelte": "^0.1.15",
		"ag-charts-community": "^9.0.1",
		"ag-charts-enterprise": "^9.0.1",
		"ag-grid-community": "^31.0.0",
		"ag-grid-enterprise": "^31.0.0",
		"ansi_up": "^5.2.1",
		"chart.js": "^4.4.6",
		"chartjs-adapter-date-fns": "^3.0.0",
		"chartjs-plugin-zoom": "^2.0.0",
		"d3-zoom": "^3.0.0",
		"date-fns": "^2.30.0",
		"diff": "^5.1.0",
		"driver.js": "^1.3.0",
		"esm-env": "^1.0.0",
		"fast-equals": "^5.0.1",
		"graphql": "^16.7.1",
		"hash-sum": "^2.0.0",
		"highlight.js": "^11.8.0",
		"lucide-svelte": "^0.399.0",
		"minimatch": "^10.0.1",
		"monaco-editor": "npm:@codingame/monaco-vscode-editor-api@~11.1.2",
		"monaco-editor-wrapper": "6.1.1",
		"monaco-graphql": "^1.6.0",
		"monaco-languageclient": "9.1.1",
		"monaco-vim": "^0.4.1",
		"ol": "^7.4.0",
		"openai": "^4.57.2",
		"p-limit": "^6.1.0",
		"panzoom": "^9.4.3",
		"pdfjs-dist": "4.8.69",
		"quill": "^1.3.7",
		"rehype-github-alerts": "^3.0.0",
		"rehype-raw": "^7.0.0",
		"rfc4648": "^1.5.3",
		"svelte-carousel": "^1.0.25",
		"svelte-chartjs": "^3.1.5",
		"svelte-exmarkdown": "^3.0.5",
		"svelte-infinite-loading": "^1.4.0",
		"svelte-tiny-virtual-list": "^2.0.5",
		"tailwind-merge": "^1.13.2",
		"vscode": "npm:@codingame/monaco-vscode-api@~11.1.2",
		"vscode-languageclient": "~9.0.1",
		"vscode-uri": "~3.0.8",
		"vscode-ws-jsonrpc": "~3.4.0",
		"windmill-parser-wasm-csharp": "^1.437.1",
		"windmill-parser-wasm-go": "^1.429.0",
		"windmill-parser-wasm-php": "^1.429.0",
		"windmill-parser-wasm-py": "^1.467.1",
		"windmill-parser-wasm-regex": "^1.439.0",
		"windmill-parser-wasm-rust": "^1.429.0",
		"windmill-parser-wasm-ts": "^1.429.0",
		"windmill-parser-wasm-yaml": "^1.429.0",
		"windmill-sql-datatype-parser-wasm": "^1.318.0",
		"y-monaco": "^0.1.4",
		"y-websocket": "^1.5.4",
		"yaml": "^2.3.4",
		"yjs": "^13.6.7"
	},
	"peerDependencies": {
		"svelte": "^4.0.0"
	},
	"exports": {
		"./package.json": "./package.json",
		".": {
			"types": "./dist/index.d.ts",
			"svelte": "./dist/index.js"
		},
		"./assets/app.css": "./package/assets/app.css",
		"./components/TestJobLoader.svelte": {
			"types": "./package/components/TestJobLoader.svelte.d.ts",
			"svelte": "./package/components/TestJobLoader.svelte",
			"default": "./package/components/TestJobLoader.svelte"
		},
		"./components/common/kbd/Kbd.svelte": {
			"types": "./package/components/common/kbd/Kbd.svelte.d.ts",
			"svelte": "./package/components/common/kbd/Kbd.svelte",
			"default": "./package/components/common/kbd/Kbd.svelte"
		},
		"./components/icons/WindmillIcon.svelte": {
			"types": "./package/components/icons/WindmillIcon.d.ts",
			"svelte": "./package/components/icons/WindmillIcon.svelte",
			"default": "./package/components/icons/WindmillIcon.svelte"
		},
		"./components/icons/WindmillIcon2.svelte": {
			"types": "./package/components/icons/WindmillIcon2.d.ts",
			"svelte": "./package/components/icons/WindmillIcon2.svelte",
			"default": "./package/components/icons/WindmillIcon2.svelte"
		},
		"./components/icons/SchedulePollIcon.svelte": {
			"types": "./package/components/icons/SchedulePollIcon.d.ts",
			"svelte": "./package/components/icons/SchedulePollIcon.svelte",
			"default": "./package/components/icons/SchedulePollIcon.svelte"
		},
		"./components/IconedResourceType.svelte": {
			"types": "./package/components/IconedResourceType.svelte.d.ts",
			"svelte": "./package/components/IconedResourceType.svelte",
			"default": "./package/components/IconedResourceType.svelte"
		},
		"./components/common/drawer/Drawer.svelte": {
			"types": "./package/components/common/drawer/Drawer.svelte.d.ts",
			"svelte": "./package/components/common/drawer/Drawer.svelte",
			"default": "./package/components/common/drawer/Drawer.svelte"
		},
		"./components/common/drawer/DrawerContent.svelte": {
			"types": "./package/components/common/drawer/DrawerContent.svelte.d.ts",
			"svelte": "./package/components/common/drawer/DrawerContent.svelte",
			"default": "./package/components/common/drawer/DrawerContent.svelte"
		},
		"./components/common/button/Button.svelte": {
			"types": "./package/components/common/button/Button.svelte.d.ts",
			"svelte": "./package/components/common/button/Button.svelte",
			"default": "./package/components/common/button/Button.svelte"
		},
		"./components/RadioButton.svelte": {
			"types": "./package/components/RadioButton.svelte.d.ts",
			"svelte": "./package/components/RadioButton.svelte",
			"default": "./package/components/RadioButton.svelte"
		},
		"./components/Toggle.svelte": {
			"types": "./package/components/Toggle.svelte.d.ts",
			"svelte": "./package/components/Toggle.svelte",
			"default": "./package/components/Toggle.svelte"
		},
		"./components/common/tabs/Tabs.svelte": {
			"types": "./package/components/common/tabs/Tabs.svelte.d.ts",
			"svelte": "./package/components/common/tabs/Tabs.svelte",
			"default": "./package/components/common/tabs/Tabs.svelte"
		},
		"./components/common/tabs/Tab.svelte": {
			"types": "./package/components/common/tabs/Tab.svelte.d.ts",
			"svelte": "./package/components/common/tabs/Tab.svelte",
			"default": "./package/components/common/tabs/Tab.svelte"
		},
		"./components/common/alert/Alert.svelte": {
			"types": "./package/components/common/alert/Alert.svelte.d.ts",
			"svelte": "./package/components/common/alert/Alert.svelte",
			"default": "./package/components/common/alert/Alert.svelte"
		},
		"./components/apps/editor/AppPreview.svelte": {
			"types": "./package/components/apps/editor/AppPreview.svelte.d.ts",
			"svelte": "./package/components/apps/editor/AppPreview.svelte",
			"default": "./package/components/apps/editor/AppPreview.svelte"
		},
		"./components/FlowViewer.svelte": {
			"types": "./package/components/FlowViewer.svelte.d.ts",
			"svelte": "./package/components/FlowViewer.svelte",
			"default": "./package/components/FlowViewer.svelte"
		},
		"./components/FlowStatusViewer.svelte": {
			"types": "./package/components/FlowStatusViewer.svelte.d.ts",
			"svelte": "./package/components/FlowStatusViewer.svelte",
			"default": "./package/components/FlowStatusViewer.svelte"
		},
		"./components/FlowBuilder.svelte": {
			"types": "./package/components/FlowBuilder.svelte.d.ts",
			"svelte": "./package/components/FlowBuilder.svelte",
			"default": "./package/components/FlowBuilder.svelte"
		},
		"./components/AppEditor.svelte": {
			"types": "./package/components/apps/editor/AppEditor.svelte.d.ts",
			"svelte": "./package/components/apps/editor/AppEditor.svelte",
			"default": "./package/components/apps/editor/AppEditor.svelte"
		},
		"./components/ScriptBuilder.svelte": {
			"types": "./package/components/ScriptBuilder.svelte.d.ts",
			"svelte": "./package/components/ScriptBuilder.svelte",
			"default": "./package/components/ScriptBuilder.svelte"
		},
		"./components/FlowEditor.svelte": {
			"types": "./package/components/flows/FlowEditor.svelte.d.ts",
			"svelte": "./package/components/flows/FlowEditor.svelte",
			"default": "./package/components/flows/FlowEditor.svelte"
		},
		"./components/SchemaViewer.svelte": {
			"types": "./package/components/SchemaViewer.svelte.d.ts",
			"svelte": "./package/components/SchemaViewer.svelte",
			"default": "./package/components/SchemaViewer.svelte"
		},
		"./components/SchemaForm.svelte": {
			"types": "./package/components/SchemaForm.svelte.d.ts",
			"svelte": "./package/components/SchemaForm.svelte",
			"default": "./package/components/SchemaForm.svelte"
		},
		"./components/EditableSchemaWrapper.svelte": {
			"types": "./package/components/schema/EditableSchemaWrapper.svelte.d.ts",
			"svelte": "./package/components/schema/EditableSchemaWrapper.svelte",
			"default": "./package/components/schema/EditableSchemaWrapper.svelte"
		},
		"./components/ResourceEditor.svelte": {
			"types": "./package/components/ResourceEditor.svelte.d.ts",
			"svelte": "./package/components/ResourceEditor.svelte",
			"default": "./package/components/ResourceEditor.svelte"
		},
		"./components/SchemaEditor.svelte": {
			"types": "./package/components/EditableSchemaForm.svelte.d.ts",
			"svelte": "./package/components/EditableSchemaForm.svelte",
			"default": "./package/components/EditableSchemaForm.svelte"
		},
		"./components/ScriptEditor.svelte": {
			"types": "./package/components/ScriptEditor.svelte.d.ts",
			"svelte": "./package/components/ScriptEditor.svelte",
			"default": "./package/components/ScriptEditor.svelte"
		},
		"./components/scriptEditor/LogPanel.svelte": {
			"types": "./package/components/scriptEditor/LogPanel.svelte.d.ts",
			"svelte": "./package/components/scriptEditor/LogPanel.svelte",
			"default": "./package/components/scriptEditor/LogPanel.svelte"
		},
		"./common": {
			"types": "./package/common.d.ts",
			"default": "./package/common.js"
		},
		"./utils": {
			"types": "./package/utils.d.ts",
			"default": "./package/utils.js"
		},
		"./components/icons/store": {
			"types": "./package/components/icons/store.d.ts",
			"default": "./package/components/icons/store.js"
		},
		"./script_helpers": {
			"types": "./package/script_helpers.d.ts",
			"default": "./package/script_helpers.js"
		},
		"./infer": {
			"types": "./package/infer.d.ts",
			"default": "./package/infer.js"
		},
		"./stores": {
			"types": "./package/stores.d.ts",
			"default": "./package/stores.js"
		},
		"./gen": {
			"types": "./package/gen/index.d.ts",
			"default": "./package/gen/index.js"
		},
		"./components/flows/flowStore": {
			"types": "./package/components/flows/flowStore.d.ts",
			"default": "./package/components/flows/flowStore.js"
		},
		"./components/icons": {
			"types": "./package/components/icons/index.d.ts",
			"svelte": "./package/components/icons/index.js",
			"default": "./package/components/icons/index.js"
		},
		"./components/apps/inputType": {
			"types": "./package/components/apps/inputType.d.ts",
			"default": "./package/components/apps/inputType.js"
		},
		"./components/apps/types": {
			"types": "./package/components/apps/types.d.ts",
			"default": "./package/components/apps/types.js"
		},
		"./components/apps/editor/inlineScriptsPanel/utils": {
			"types": "./package/components/apps/editor/inlineScriptsPanel/utils.d.ts",
			"default": "./package/components/apps/editor/inlineScriptsPanel/utils.js"
		},
		"./gen/core/OpenAPI": {
			"types": "./package/gen/core/OpenAPI.d.ts",
			"default": "./package/gen/core/OpenAPI.js"
		},
		"./components/DropdownV2.svelte": {
			"types": "./package/components/DropdownV2.svelte.d.ts",
			"svelte": "./package/components/DropdownV2.svelte",
			"default": "./package/components/DropdownV2.svelte"
		},
		"./components/flows/FlowHistoryInner.svelte": {
			"types": "./package/components/flows/FlowHistoryInner.svelte.d.ts",
			"svelte": "./package/components/flows/FlowHistoryInner.svelte",
			"default": "./package/components/flows/FlowHistoryInner.svelte"
		},
		"./components/SimpleEditor.svelte": {
			"types": "./package/components/SimpleEditor.svelte.d.ts",
			"svelte": "./package/components/SimpleEditor.svelte",
			"default": "./package/components/SimpleEditor.svelte"
		}
	},
	"files": [
		"dist",
		"package"
	],
	"license": "AGPL-3.0",
	"svelte": "./dist/index.js",
	"typesVersions": {
		">4.0": {
			"components/IconedResourceType.svelte": [
				"./package/components/IconedResourceType.svelte.d.ts"
			],
			"components/TestJobLoader.svelte": [
				"./package/components/TestJobLoader.svelte.d.ts"
			],
			"components/SchemaForm.svelte": [
				"./package/components/SchemaForm.svelte.d.ts"
			],
			"components/icons/WindmillIcon.svelte": [
				"./package/components/icons/WindmillIcon.svelte.d.ts"
			],
			"components/icons/WindmillIcon2.svelte": [
				"./package/components/icons/WindmillIcon2.svelte.d.ts"
			],
			"components/scriptEditor/LogPanel.svelte": [
				"./package/components/scriptEditor/LogPanel.svelte.d.ts"
			],
			"components/ScriptEditor.svelte": [
				"./package/components/ScriptEditor.svelte.d.ts"
			],
			"components/common/kbd/Kbd.svelte": [
				"./package/components/common/kbd/Kbd.svelte.d.ts"
			],
			"components/common/drawer/Drawer.svelte": [
				"./package/components/common/drawer/Drawer.svelte.d.ts"
			],
			"components/common/drawer/DrawerContent.svelte": [
				"./package/components/common/drawer/DrawerContent.svelte.d.ts"
			],
			"components/common/button/Button.svelte": [
				"./package/components/common/button/Button.svelte.d.ts"
			],
			"components/RadioButton.svelte": [
				"./package/components/RadioButton.svelte.d.ts"
			],
			"components/Toggle.svelte": [
				"./package/components/Toggle.svelte.d.ts"
			],
			"components/common/tabs/Tabs.svelte": [
				"./package/components/common/tabs/Tabs.svelte.d.ts"
			],
			"components/common/tabs/Tab.svelte": [
				"./package/components/common/tabs/Tab.svelte.d.ts"
			],
			"components/common/alert/Alert.svelte": [
				"./package/components/common/alert/Alert.svelte.d.ts"
			],
			"components/apps/editor/AppPreview.svelte": [
				"./package/components/apps/editor/AppPreview.svelte.d.ts"
			],
			"components/FlowViewer.svelte": [
				"./package/components/FlowViewer.svelte.d.ts"
			],
			"components/FlowStatusViewer.svelte": [
				"./package/components/FlowStatusViewer.svelte.d.ts"
			],
			"components/FlowBuilder.svelte": [
				"./package/components/FlowBuilder.svelte.d.ts"
			],
			"components/AppEditor.svelte": [
				"./package/components/apps/editor/AppEditor.svelte.d.ts"
			],
			"components/ScriptBuilder.svelte": [
				"./package/components/ScriptBuilder.svelte.d.ts"
			],
			"components/FlowEditor.svelte": [
				"./package/components/flows/FlowEditor.svelte.d.ts"
			],
			"components/SchemaViewer.svelte": [
				"./package/components/SchemaViewer.svelte.d.ts"
			],
			"components/SchemaEditor.svelte": [
				"./package/components/SchemaEditor.svelte.d.ts"
			],
			"components/EditableSchemaWrapper.svelte": [
				"./package/components/schema/EditableSchemaWrapper.svelte.d.ts"
			],
			"components/flows/FlowHistoryInner.svelte": [
				"./package/components/flows/FlowHistoryInner.svelte.d.ts"
			],
			"components/SimpleEditor.svelte": [
				"./package/components/SimpleEditor.svelte.d.ts"
			],
			"utils": [
				"./package/utils.d.ts"
			],
			"infer": [
				"./package/infer.d.ts"
			],
			"common": [
				"./package/common.d.ts"
			],
			"stores": [
				"./package/stores.d.ts"
			],
			"gen": [
				"./package/gen/index.d.ts"
			],
			"components/flows/flowStore": [
				"./package/components/flows/flowStore.d.ts"
			],
			"components/icons": [
				"./package/components/icons/index.d.ts"
			],
			"components/apps/inputType": [
				"./package/components/apps/inputType.d.ts"
			],
			"components/apps/types": [
				"./package/components/apps/types.d.ts"
			],
			"components/apps/editor/inlineScriptsPanel/utils": [
				"./package/components/apps/editor/inlineScriptsPanel/utils.d.ts"
			],
			"gen/core/OpenAPI": [
				"./package/gen/core/OpenAPI.d.ts"
			],
			"components/DropdownV2.svelte": [
				"./package/components/DropdownV2.svelte.d.ts"
			],
			"script_helpers": [
				"./package/script_helpers.d.ts"
			],
			"components/icons/store": [
				"./package/components/icons/store.d.ts"
			]
		}
	},
	"optionalDependencies": {
		"fsevents": "^2.3.3"
	}
}<|MERGE_RESOLUTION|>--- conflicted
+++ resolved
@@ -1,10 +1,6 @@
 {
 	"name": "windmill-components",
-<<<<<<< HEAD
-	"version": "1.472.7",
-=======
 	"version": "1.473.0",
->>>>>>> e7428bf8
 	"scripts": {
 		"dev": "vite dev",
 		"build": "vite build",
