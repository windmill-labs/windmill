--- conflicted
+++ resolved
@@ -9,13 +9,8 @@
 		"check:watch": "svelte-check --tsconfig ./tsconfig.json --watch",
 		"lint": "prettier --ignore-path .gitignore --check --plugin-search-dir=. . && eslint --ignore-path .gitignore .",
 		"format": "prettier --ignore-path .gitignore --write --plugin-search-dir=. .",
-<<<<<<< HEAD
-		"package": "svelte-package && cd package && rm README.md && rm README_DEV.md && sed -i -e 's/windmill/windmill-components/g' package.json",
-		"generate-backend-client": "openapi --input ../backend/windmill-api/openapi.yaml --output ./src/lib/gen --useOptions && gsed -i '213 i \\    request.referrerPolicy = \"no-referrer\"\n' src/lib/gen/core/request.ts",
-=======
 		"package": "svelte-package",
 		"generate-backend-client": "openapi --input ../backend/windmill-api/openapi.yaml --output ./src/lib/gen --useOptions && sed -i '213 i \\    request.referrerPolicy = \"no-referrer\"\n' src/lib/gen/core/request.ts",
->>>>>>> 62d196ec
 		"pretest": "tsc --incremental -p tests/tsconfig.json",
 		"test": "playwright test --config=tests-out/playwright.config.js"
 	},
