--- conflicted
+++ resolved
@@ -1,10 +1,6 @@
 {
 	"name": "windmill-components",
-<<<<<<< HEAD
-	"version": "1.581.1",
-=======
 	"version": "1.582.2",
->>>>>>> 0aaaed95
 	"scripts": {
 		"dev": "vite dev",
 		"build": "vite build",
