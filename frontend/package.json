{
	"name": "windmill-components",
<<<<<<< HEAD
	"version": "1.305.2",
=======
	"version": "1.305.3",
>>>>>>> 94771eda
	"scripts": {
		"dev": "vite dev",
		"build": "vite build",
		"preview": "vite preview",
		"check": "svelte-check --tsconfig ./tsconfig.json --threshold warning",
		"check:watch": "svelte-check --tsconfig ./tsconfig.json --watch",
		"lint": "prettier --ignore-path .gitignore --check --plugin-search-dir=. . && eslint --ignore-path .gitignore .",
		"format": "prettier --ignore-path .gitignore --write --plugin-search-dir=. .",
		"package": "svelte-package -o package",
		"generate-backend-client": "openapi --input ../backend/windmill-api/openapi.yaml --output ./src/lib/gen --useOptions && sed -i '213 i \\    request.referrerPolicy = \"no-referrer\"\n' src/lib/gen/core/request.ts",
		"generate-backend-client-mac": "openapi --input ../backend/windmill-api/openapi.yaml --output ./src/lib/gen --useOptions",
		"pretest": "tsc --incremental -p tests/tsconfig.json",
		"test": "playwright test --config=tests-out/playwright.config.js",
		"filter-classes": "node filterTailwindClasses.js"
	},
	"devDependencies": {
		"@floating-ui/core": "^1.3.1",
		"@playwright/test": "^1.34.3",
		"@rgossiaux/svelte-headlessui": "^2.0.0",
		"@sveltejs/adapter-static": "^3.0.0",
		"@sveltejs/kit": "^2.0.0",
		"@sveltejs/package": "^2.2.2",
		"@sveltejs/vite-plugin-svelte": "^3.0.0",
		"@tailwindcss/forms": "^0.5.3",
		"@tailwindcss/typography": "^0.5.8",
		"@types/d3": "^7.4.0",
		"@types/d3-zoom": "^3.0.3",
		"@types/lodash": "^4.14.195",
		"@types/node": "^20.3.3",
		"@types/vscode": "^1.83.5",
		"@typescript-eslint/eslint-plugin": "^5.59.8",
		"@typescript-eslint/parser": "^5.60.0",
		"@zerodevx/svelte-toast": "^0.9.5",
		"autoprefixer": "^10.4.13",
		"cssnano": "^6.0.1",
		"d3-dag": "^0.11.5",
		"eslint": "^8.47.0",
		"eslint-config-prettier": "^8.6.0",
		"eslint-plugin-svelte": "^2.33.1",
		"ol": "^7.4.0",
		"openapi-typescript-codegen": "^0.25.0",
		"path-browserify": "^1.0.1",
		"pdfjs-dist": "^3.8.162",
		"postcss": "^8.4.24",
		"postcss-load-config": "^4.0.1",
		"prettier": "^2.8.8",
		"prettier-plugin-svelte": "^2.10.1",
		"simple-svelte-autocomplete": "^2.5.1",
		"style-to-object": "^0.4.1",
		"stylelint-config-recommended": "^13.0.0",
		"svelte": "^4.0.0",
		"svelte-awesome-color-picker": "^3.0.4",
		"svelte-check": "^3.4.3",
		"svelte-floating-ui": "^1.5.8",
		"svelte-highlight": "^7.6.0",
		"svelte-multiselect": "^10.0.0",
		"svelte-popperjs": "^1.3.2",
		"svelte-preprocess": "^5.0.1",
		"svelte-range-slider-pips": "^2.3.1",
		"svelte-splitpanes": "^0.8.0",
		"svelte2tsx": "^0.6.16",
		"tailwindcss": "^3.4.1",
		"tslib": "^2.6.1",
		"typescript": "^5.1.3",
		"vite": "^5",
		"vite-plugin-circular-dependency": "^0.2.1",
		"yootils": "^0.3.1"
	},
	"overrides": {
		"@rgossiaux/svelte-headlessui": {
			"svelte": "$svelte"
		},
		"ag-grid-svelte": {
			"svelte": "$svelte"
		},
		"svelte-chartjs": {
			"svelte": "$svelte"
		},
		"svelte-timezone-picker": {
			"svelte": "$svelte"
		},
		"monaco-editor": "$monaco-editor",
		"vscode": "$vscode"
	},
	"resolutions": {
		"monaco-editor": "npm:@codingame/monaco-editor-treemended@>=1.83.5 <1.84.0",
		"vscode": "npm:@codingame/monaco-vscode-api@>=1.83.5 <1.84.0"
	},
	"type": "module",
	"dependencies": {
		"@aws-crypto/sha256-js": "^4.0.0",
		"@json2csv/plainjs": "^7.0.6",
		"@leeoniya/ufuzzy": "^1.0.8",
		"@popperjs/core": "^2.11.6",
		"@redocly/json-to-json-schema": "^0.0.1",
		"@tanstack/svelte-table": "^8.9.9",
		"ag-charts-community": "^9.0.1",
		"ag-charts-enterprise": "^9.0.1",
		"ag-grid-community": "^31.0.0",
		"ag-grid-enterprise": "^31.0.0",
		"ansi_up": "^5.2.1",
		"chart.js": "^4.3.0",
		"chartjs-adapter-date-fns": "^3.0.0",
		"chartjs-plugin-zoom": "^2.0.0",
		"d3-zoom": "^3.0.0",
		"date-fns": "^2.30.0",
		"diff": "^5.1.0",
		"driver.js": "^1.3.0",
		"esm-env": "^1.0.0",
		"fast-equals": "^5.0.1",
		"graphql": "^16.7.1",
		"hash-sum": "^2.0.0",
		"highlight.js": "^11.8.0",
		"lodash": "^4.17.21",
		"lucide-svelte": "^0.293.0",
		"monaco-editor": "npm:@codingame/monaco-editor-treemended@>=1.83.5 <1.84.0",
		"monaco-graphql": "^1.5.1",
		"monaco-languageclient": "~7.0.1",
		"openai": "^4.3.0",
		"quill": "^1.3.7",
		"svelte-carousel": "^1.0.25",
		"svelte-chartjs": "^3.1.5",
		"svelte-dnd-action": "^0.9.38",
		"svelte-exmarkdown": "^3.0.3",
		"svelte-infinite-loading": "^1.3.8",
		"svelte-portal": "^2.2.1",
		"svelte-tiny-virtual-list": "^2.0.5",
		"tailwind-merge": "^1.13.2",
		"vscode": "npm:@codingame/monaco-vscode-api@>=1.83.5 <1.84.0",
		"vscode-languageclient": "~9.0.1",
		"vscode-uri": "~3.0.8",
		"vscode-ws-jsonrpc": "~3.1.0",
		"windmill-parser-wasm": "^1.286.2",
		"windmill-sql-datatype-parser-wasm": "1.305.0",
		"y-monaco": "^0.1.4",
		"y-websocket": "^1.5.0",
		"yaml": "^2.3.4",
		"yjs": "^13.6.7"
	},
	"peerDependencies": {
		"svelte": "^4.0.0"
	},
	"exports": {
		"./package.json": "./package.json",
		".": {
			"types": "./dist/index.d.ts",
			"svelte": "./dist/index.js"
		},
		"./assets/app.css": "./package/assets/app.css",
		"./components/TestJobLoader.svelte": {
			"types": "./package/components/TestJobLoader.svelte.d.ts",
			"svelte": "./package/components/TestJobLoader.svelte",
			"default": "./package/components/TestJobLoader.svelte"
		},
		"./components/common/kbd/Kbd.svelte": {
			"types": "./package/components/common/kbd/Kbd.svelte.d.ts",
			"svelte": "./package/components/common/kbd/Kbd.svelte",
			"default": "./package/components/common/kbd/Kbd.svelte"
		},
		"./components/icons/WindmillIcon.svelte": {
			"types": "./package/components/icons/WindmillIcon.d.ts",
			"svelte": "./package/components/icons/WindmillIcon.svelte",
			"default": "./package/components/icons/WindmillIcon.svelte"
		},
		"./components/IconedResourceType.svelte": {
			"types": "./package/components/IconedResourceType.svelte.d.ts",
			"svelte": "./package/components/IconedResourceType.svelte",
			"default": "./package/components/IconedResourceType.svelte"
		},
		"./components/common/drawer/Drawer.svelte": {
			"types": "./package/components/common/drawer/Drawer.svelte.d.ts",
			"svelte": "./package/components/common/drawer/Drawer.svelte",
			"default": "./package/components/common/drawer/Drawer.svelte"
		},
		"./components/common/drawer/DrawerContent.svelte": {
			"types": "./package/components/common/drawer/DrawerContent.svelte.d.ts",
			"svelte": "./package/components/common/drawer/DrawerContent.svelte",
			"default": "./package/components/common/drawer/DrawerContent.svelte"
		},
		"./components/common/button/Button.svelte": {
			"types": "./package/components/common/button/Button.svelte.d.ts",
			"svelte": "./package/components/common/button/Button.svelte",
			"default": "./package/components/common/button/Button.svelte"
		},
		"./components/RadioButton.svelte": {
			"types": "./package/components/RadioButton.svelte.d.ts",
			"svelte": "./package/components/RadioButton.svelte",
			"default": "./package/components/RadioButton.svelte"
		},
		"./components/Toggle.svelte": {
			"types": "./package/components/Toggle.svelte.d.ts",
			"svelte": "./package/components/Toggle.svelte",
			"default": "./package/components/Toggle.svelte"
		},
		"./components/common/tabs/Tabs.svelte": {
			"types": "./package/components/common/tabs/Tabs.svelte.d.ts",
			"svelte": "./package/components/common/tabs/Tabs.svelte",
			"default": "./package/components/common/tabs/Tabs.svelte"
		},
		"./components/common/tabs/Tab.svelte": {
			"types": "./package/components/common/tabs/Tab.svelte.d.ts",
			"svelte": "./package/components/common/tabs/Tab.svelte",
			"default": "./package/components/common/tabs/Tab.svelte"
		},
		"./components/common/alert/Alert.svelte": {
			"types": "./package/components/common/alert/Alert.svelte.d.ts",
			"svelte": "./package/components/common/alert/Alert.svelte",
			"default": "./package/components/common/alert/Alert.svelte"
		},
		"./components/apps/editor/AppPreview.svelte": {
			"types": "./package/components/apps/editor/AppPreview.svelte.d.ts",
			"svelte": "./package/components/apps/editor/AppPreview.svelte",
			"default": "./package/components/apps/editor/AppPreview.svelte"
		},
		"./components/FlowViewer.svelte": {
			"types": "./package/components/FlowViewer.svelte.d.ts",
			"svelte": "./package/components/FlowViewer.svelte",
			"default": "./package/components/FlowViewer.svelte"
		},
		"./components/FlowBuilder.svelte": {
			"types": "./package/components/FlowBuilder.svelte.d.ts",
			"svelte": "./package/components/FlowBuilder.svelte",
			"default": "./package/components/FlowBuilder.svelte"
		},
		"./components/FlowEditor.svelte": {
			"types": "./package/components/flows/FlowEditor.svelte.d.ts",
			"svelte": "./package/components/flows/FlowEditor.svelte",
			"default": "./package/components/flows/FlowEditor.svelte"
		},
		"./components/SchemaViewer.svelte": {
			"types": "./package/components/SchemaViewer.svelte.d.ts",
			"svelte": "./package/components/SchemaViewer.svelte",
			"default": "./package/components/SchemaViewer.svelte"
		},
		"./components/SchemaForm.svelte": {
			"types": "./package/components/SchemaForm.svelte.d.ts",
			"svelte": "./package/components/SchemaForm.svelte",
			"default": "./package/components/SchemaForm.svelte"
		},
		"./components/SchemaEditor.svelte": {
			"types": "./package/components/SchemaEditor.svelte.d.ts",
			"svelte": "./package/components/SchemaEditor.svelte",
			"default": "./package/components/SchemaEditor.svelte"
		},
		"./components/scriptEditor/LogPanel.svelte": {
			"types": "./package/components/scriptEditor/LogPanel.svelte.d.ts",
			"svelte": "./package/components/scriptEditor/LogPanel.svelte",
			"default": "./package/components/scriptEditor/LogPanel.svelte"
		},
		"./common": {
			"types": "./package/common.d.ts",
			"default": "./package/common.js"
		},
		"./utils": {
			"types": "./package/utils.d.ts",
			"default": "./package/utils.js"
		},
		"./infer": {
			"types": "./package/infer.d.ts",
			"default": "./package/infer.js"
		},
		"./stores": {
			"types": "./package/stores.d.ts",
			"default": "./package/stores.js"
		},
		"./components/flows/flowStore": {
			"types": "./package/components/flows/flowStore.d.ts",
			"default": "./package/components/flows/flowStore.js"
		},
		"./components/icons": {
			"types": "./package/components/icons/index.d.ts",
			"svelte": "./package/components/icons/index.js",
			"default": "./package/components/icons/index.js"
		},
		"./components/apps/inputType": {
			"types": "./package/components/apps/inputType.d.ts",
			"default": "./package/components/apps/inputType.js"
		},
		"./components/apps/types": {
			"types": "./package/components/apps/types.d.ts",
			"default": "./package/components/apps/types.js"
		},
		"./components/apps/editor/inlineScriptsPanel/utils": {
			"types": "./package/components/apps/editor/inlineScriptsPanel/utils.d.ts",
			"default": "./package/components/apps/editor/inlineScriptsPanel/utils.js"
		},
		"./gen/core/OpenAPI": {
			"types": "./package/gen/core/OpenAPI.d.ts",
			"default": "./package/gen/core/OpenAPI.js"
		},
		"./components/DropdownV2.svelte": {
			"types": "./package/components/DropdownV2.svelte.d.ts",
			"svelte": "./package/components/DropdownV2.svelte",
			"default": "./package/components/DropdownV2.svelte"
		}
	},
	"files": [
		"dist",
		"package"
	],
	"license": "AGPL-3.0",
	"svelte": "./dist/index.js",
	"typesVersions": {
		">4.0": {
			"components/IconedResourceType.svelte": [
				"./package/components/IconedResourceType.svelte.d.ts"
			],
			"components/TestJobLoader.svelte": [
				"./package/components/TestJobLoader.svelte.d.ts"
			],
			"components/SchemaForm.svelte": [
				"./package/components/SchemaForm.svelte.d.ts"
			],
			"components/icons/WindmillIcon.svelte": [
				"./package/components/icons/WindmillIcon.svelte.d.ts"
			],
			"components/scriptEditor/LogPanel.svelte": [
				"./package/components/scriptEditor/LogPanel.svelte.d.ts"
			],
			"components/common/kbd/Kbd.svelte": [
				"./package/components/common/kbd/Kbd.svelte.d.ts"
			],
			"components/common/drawer/Drawer.svelte": [
				"./package/components/common/drawer/Drawer.svelte.d.ts"
			],
			"components/common/drawer/DrawerContent.svelte": [
				"./package/components/common/drawer/DrawerContent.svelte.d.ts"
			],
			"components/common/button/Button.svelte": [
				"./package/components/common/button/Button.svelte.d.ts"
			],
			"components/RadioButton.svelte": [
				"./package/components/RadioButton.svelte.d.ts"
			],
			"components/Toggle.svelte": [
				"./package/components/Toggle.svelte.d.ts"
			],
			"components/common/tabs/Tabs.svelte": [
				"./package/components/common/tabs/Tabs.svelte.d.ts"
			],
			"components/common/tabs/Tab.svelte": [
				"./package/components/common/tabs/Tab.svelte.d.ts"
			],
			"components/common/alert/Alert.svelte": [
				"./package/components/common/alert/Alert.svelte.d.ts"
			],
			"components/apps/editor/AppPreview.svelte": [
				"./package/components/apps/editor/AppPreview.svelte.d.ts"
			],
			"components/FlowViewer.svelte": [
				"./package/components/FlowViewer.svelte.d.ts"
			],
			"components/FlowBuilder.svelte": [
				"./package/components/FlowBuilder.svelte.d.ts"
			],
			"components/FlowEditor.svelte": [
				"./package/components/flows/FlowEditor.svelte.d.ts"
			],
			"components/SchemaViewer.svelte": [
				"./package/components/SchemaViewer.svelte.d.ts"
			],
			"components/SchemaEditor.svelte": [
				"./package/components/SchemaEditor.svelte.d.ts"
			],
			"utils": [
				"./package/utils.d.ts"
			],
			"infer": [
				"./package/infer.d.ts"
			],
			"common": [
				"./package/common.d.ts"
			],
			"stores": [
				"./package/stores.d.ts"
			],
			"components/flows/flowStore": [
				"./package/components/flows/flowStore.d.ts"
			],
			"components/icons": [
				"./package/components/icons/index.d.ts"
			],
			"components/apps/inputType": [
				"./package/components/apps/inputType.d.ts"
			],
			"components/apps/types": [
				"./package/components/apps/types.d.ts"
			],
			"components/apps/editor/inlineScriptsPanel/utils": [
				"./package/components/apps/editor/inlineScriptsPanel/utils.d.ts"
			],
			"gen/core/OpenAPI": [
				"./package/gen/core/OpenAPI.d.ts"
			],
			"components/DropdownV2.svelte": [
				"./package/components/DropdownV2.svelte.d.ts"
			]
		}
	},
	"optionalDependencies": {
		"fsevents": "^2.3.3"
	}
}<|MERGE_RESOLUTION|>--- conflicted
+++ resolved
@@ -1,10 +1,6 @@
 {
 	"name": "windmill-components",
-<<<<<<< HEAD
-	"version": "1.305.2",
-=======
 	"version": "1.305.3",
->>>>>>> 94771eda
 	"scripts": {
 		"dev": "vite dev",
 		"build": "vite build",
