{
	"name": "windmill-components",
	"version": "1.385.0",
	"scripts": {
		"dev": "vite dev",
		"build": "vite build",
		"preview": "vite preview",
		"check": "svelte-check --tsconfig ./tsconfig.json --threshold warning",
		"check:watch": "svelte-check --tsconfig ./tsconfig.json --watch",
		"lint": "prettier --ignore-path .gitignore --check --plugin-search-dir=. . && eslint --ignore-path .gitignore .",
		"format": "prettier --ignore-path .gitignore --write --plugin-search-dir=. .",
		"package": "svelte-package -o package",
		"generate-backend-client": "openapi-ts --input ../backend/windmill-api/openapi.yaml --output ./src/lib/gen --useOptions --enums javascript --format false",
		"generate-backend-client-mac": "openapi-ts --input ../backend/windmill-api/openapi.yaml --output ./src/lib/gen --useOptions --enums javascript",
		"pretest": "tsc --incremental -p tests/tsconfig.json",
		"test": "playwright test --config=tests-out/playwright.config.js",
		"filter-classes": "node filterTailwindClasses.js"
	},
	"devDependencies": {
		"@floating-ui/core": "^1.3.1",
		"@hey-api/openapi-ts": "^0.43.0",
		"@playwright/test": "^1.34.3",
		"@rgossiaux/svelte-headlessui": "^2.0.0",
		"@sveltejs/adapter-static": "^3.0.0",
		"@sveltejs/kit": "^2.0.0",
		"@sveltejs/package": "^2.2.2",
		"@sveltejs/vite-plugin-svelte": "^3.0.0",
		"@tailwindcss/forms": "^0.5.3",
		"@tailwindcss/typography": "^0.5.8",
		"@types/d3": "^7.4.0",
		"@types/d3-zoom": "^3.0.3",
		"@types/lodash": "^4.14.195",
		"@types/node": "^20.3.3",
		"@types/vscode": "^1.83.5",
		"@typescript-eslint/eslint-plugin": "^5.59.8",
		"@typescript-eslint/parser": "^5.60.0",
		"@windmill-labs/esbuild-import-meta-url-plugin": "0.0.0-semantic-release",
		"@zerodevx/svelte-toast": "^0.9.5",
		"autoprefixer": "^10.4.13",
		"cssnano": "^6.0.1",
		"d3-dag": "^0.11.5",
		"eslint": "^8.47.0",
		"eslint-config-prettier": "^8.6.0",
		"eslint-plugin-svelte": "^2.33.1",
		"path-browserify": "^1.0.1",
		"postcss": "^8.4.24",
		"postcss-load-config": "^4.0.1",
		"prettier": "^2.8.8",
		"prettier-plugin-svelte": "^2.10.1",
		"simple-svelte-autocomplete": "^2.5.1",
		"style-to-object": "^0.4.1",
		"stylelint-config-recommended": "^13.0.0",
		"svelte": "^4.0.0",
		"svelte-awesome-color-picker": "^3.0.4",
		"svelte-check": "^3.4.3",
		"svelte-floating-ui": "^1.5.8",
		"svelte-highlight": "^7.6.0",
		"svelte-multiselect": "^10.0.0",
		"svelte-popperjs": "^1.3.2",
		"svelte-preprocess": "^5.0.1",
		"svelte-range-slider-pips": "^2.3.1",
		"svelte-splitpanes": "^0.8.0",
		"svelte2tsx": "^0.6.16",
		"tailwindcss": "^3.4.1",
		"tslib": "^2.6.1",
		"typescript": "^5.1.3",
		"vite": "^5",
		"vite-plugin-circular-dependency": "^0.2.1",
		"vite-plugin-mkcert": "^1.17.5",
		"yootils": "^0.3.1"
	},
	"overrides": {
		"@rgossiaux/svelte-headlessui": {
			"svelte": "$svelte"
		},
		"monaco-graphql": {
			"monaco-editor": "$monaco-editor"
		},
		"svelte-chartjs": {
			"svelte": "$svelte"
		}
	},
	"type": "module",
	"dependencies": {
		"@aws-crypto/sha256-js": "^4.0.0",
		"@codingame/monaco-vscode-configuration-service-override": "~8.0.2",
		"@codingame/monaco-vscode-files-service-override": "~8.0.2",
		"@codingame/monaco-vscode-keybindings-service-override": "~8.0.2",
		"@codingame/monaco-vscode-lifecycle-service-override": "~8.0.2",
		"@codingame/monaco-vscode-localization-service-override": "~8.0.2",
		"@codingame/monaco-vscode-standalone-css-language-features": "~8.0.2",
		"@codingame/monaco-vscode-standalone-json-language-features": "~8.0.2",
		"@codingame/monaco-vscode-standalone-languages": "~8.0.2",
		"@codingame/monaco-vscode-standalone-typescript-language-features": "~8.0.2",
		"@json2csv/plainjs": "^7.0.6",
		"@leeoniya/ufuzzy": "^1.0.8",
		"@popperjs/core": "^2.11.6",
		"@redocly/json-to-json-schema": "^0.0.1",
		"@tanstack/svelte-table": "^8.9.9",
		"@windmill-labs/svelte-dnd-action": "latest",
		"@xyflow/svelte": "^0.1.15",
		"ag-charts-community": "^9.0.1",
		"ag-charts-enterprise": "^9.0.1",
		"ag-grid-community": "^31.0.0",
		"ag-grid-enterprise": "^31.0.0",
		"ansi_up": "^5.2.1",
		"chart.js": "^4.3.0",
		"chartjs-adapter-date-fns": "^3.0.0",
		"chartjs-plugin-zoom": "^2.0.0",
		"d3-zoom": "^3.0.0",
		"date-fns": "^2.30.0",
		"diff": "^5.1.0",
		"driver.js": "^1.3.0",
		"esm-env": "^1.0.0",
		"fast-equals": "^5.0.1",
		"graphql": "^16.7.1",
		"hash-sum": "^2.0.0",
		"highlight.js": "^11.8.0",
		"lucide-svelte": "^0.293.0",
		"minimatch": "^10.0.1",
		"monaco-editor": "npm:@codingame/monaco-vscode-editor-api@~8.0.2",
		"monaco-editor-wrapper": "^5.5.2",
		"monaco-graphql": "^1.6.0",
		"monaco-languageclient": "~8.8.2",
		"monaco-vim": "^0.4.1",
		"ol": "^7.4.0",
		"openai": "^4.47.1",
		"p-limit": "^6.1.0",
		"pdfjs-dist": "^3.8.162",
		"quill": "^1.3.7",
		"rfc4648": "^1.5.3",
		"svelte-carousel": "^1.0.25",
		"svelte-chartjs": "^3.1.5",
		"svelte-exmarkdown": "^3.0.5",
		"svelte-infinite-loading": "^1.3.8",
		"svelte-tiny-virtual-list": "^2.0.5",
		"tailwind-merge": "^1.13.2",
		"vscode": "npm:@codingame/monaco-vscode-api@~8.0.2",
		"vscode-languageclient": "~9.0.1",
		"vscode-uri": "~3.0.8",
<<<<<<< HEAD
		"vscode-ws-jsonrpc": "~3.1.0",
		"windmill-parser-wasm-other": "^1.382.2",
		"windmill-parser-wasm-py": "^1.382.2",
		"windmill-parser-wasm-regex": "^1.382.2",
		"windmill-parser-wasm-ts": "^1.382.2",
=======
		"vscode-ws-jsonrpc": "~3.3.2",
		"windmill-parser-wasm": "^1.367.2",
>>>>>>> e0831777
		"windmill-sql-datatype-parser-wasm": "^1.318.0",
		"y-monaco": "^0.1.4",
		"y-websocket": "^1.5.0",
		"yaml": "^2.3.4",
		"yjs": "^13.6.7"
	},
	"peerDependencies": {
		"svelte": "^4.0.0"
	},
	"exports": {
		"./package.json": "./package.json",
		".": {
			"types": "./dist/index.d.ts",
			"svelte": "./dist/index.js"
		},
		"./assets/app.css": "./package/assets/app.css",
		"./components/TestJobLoader.svelte": {
			"types": "./package/components/TestJobLoader.svelte.d.ts",
			"svelte": "./package/components/TestJobLoader.svelte",
			"default": "./package/components/TestJobLoader.svelte"
		},
		"./components/common/kbd/Kbd.svelte": {
			"types": "./package/components/common/kbd/Kbd.svelte.d.ts",
			"svelte": "./package/components/common/kbd/Kbd.svelte",
			"default": "./package/components/common/kbd/Kbd.svelte"
		},
		"./components/icons/WindmillIcon.svelte": {
			"types": "./package/components/icons/WindmillIcon.d.ts",
			"svelte": "./package/components/icons/WindmillIcon.svelte",
			"default": "./package/components/icons/WindmillIcon.svelte"
		},
		"./components/IconedResourceType.svelte": {
			"types": "./package/components/IconedResourceType.svelte.d.ts",
			"svelte": "./package/components/IconedResourceType.svelte",
			"default": "./package/components/IconedResourceType.svelte"
		},
		"./components/common/drawer/Drawer.svelte": {
			"types": "./package/components/common/drawer/Drawer.svelte.d.ts",
			"svelte": "./package/components/common/drawer/Drawer.svelte",
			"default": "./package/components/common/drawer/Drawer.svelte"
		},
		"./components/common/drawer/DrawerContent.svelte": {
			"types": "./package/components/common/drawer/DrawerContent.svelte.d.ts",
			"svelte": "./package/components/common/drawer/DrawerContent.svelte",
			"default": "./package/components/common/drawer/DrawerContent.svelte"
		},
		"./components/common/button/Button.svelte": {
			"types": "./package/components/common/button/Button.svelte.d.ts",
			"svelte": "./package/components/common/button/Button.svelte",
			"default": "./package/components/common/button/Button.svelte"
		},
		"./components/RadioButton.svelte": {
			"types": "./package/components/RadioButton.svelte.d.ts",
			"svelte": "./package/components/RadioButton.svelte",
			"default": "./package/components/RadioButton.svelte"
		},
		"./components/Toggle.svelte": {
			"types": "./package/components/Toggle.svelte.d.ts",
			"svelte": "./package/components/Toggle.svelte",
			"default": "./package/components/Toggle.svelte"
		},
		"./components/common/tabs/Tabs.svelte": {
			"types": "./package/components/common/tabs/Tabs.svelte.d.ts",
			"svelte": "./package/components/common/tabs/Tabs.svelte",
			"default": "./package/components/common/tabs/Tabs.svelte"
		},
		"./components/common/tabs/Tab.svelte": {
			"types": "./package/components/common/tabs/Tab.svelte.d.ts",
			"svelte": "./package/components/common/tabs/Tab.svelte",
			"default": "./package/components/common/tabs/Tab.svelte"
		},
		"./components/common/alert/Alert.svelte": {
			"types": "./package/components/common/alert/Alert.svelte.d.ts",
			"svelte": "./package/components/common/alert/Alert.svelte",
			"default": "./package/components/common/alert/Alert.svelte"
		},
		"./components/apps/editor/AppPreview.svelte": {
			"types": "./package/components/apps/editor/AppPreview.svelte.d.ts",
			"svelte": "./package/components/apps/editor/AppPreview.svelte",
			"default": "./package/components/apps/editor/AppPreview.svelte"
		},
		"./components/FlowViewer.svelte": {
			"types": "./package/components/FlowViewer.svelte.d.ts",
			"svelte": "./package/components/FlowViewer.svelte",
			"default": "./package/components/FlowViewer.svelte"
		},
		"./components/FlowStatusViewer.svelte": {
			"types": "./package/components/FlowStatusViewer.svelte.d.ts",
			"svelte": "./package/components/FlowStatusViewer.svelte",
			"default": "./package/components/FlowStatusViewer.svelte"
		},
		"./components/FlowBuilder.svelte": {
			"types": "./package/components/FlowBuilder.svelte.d.ts",
			"svelte": "./package/components/FlowBuilder.svelte",
			"default": "./package/components/FlowBuilder.svelte"
		},
		"./components/ScriptBuilder.svelte": {
			"types": "./package/components/ScriptBuilder.svelte.d.ts",
			"svelte": "./package/components/ScriptBuilder.svelte",
			"default": "./package/components/ScriptBuilder.svelte"
		},
		"./components/FlowEditor.svelte": {
			"types": "./package/components/flows/FlowEditor.svelte.d.ts",
			"svelte": "./package/components/flows/FlowEditor.svelte",
			"default": "./package/components/flows/FlowEditor.svelte"
		},
		"./components/SchemaViewer.svelte": {
			"types": "./package/components/SchemaViewer.svelte.d.ts",
			"svelte": "./package/components/SchemaViewer.svelte",
			"default": "./package/components/SchemaViewer.svelte"
		},
		"./components/SchemaForm.svelte": {
			"types": "./package/components/SchemaForm.svelte.d.ts",
			"svelte": "./package/components/SchemaForm.svelte",
			"default": "./package/components/SchemaForm.svelte"
		},
		"./components/EditableSchemaWrapper.svelte": {
			"types": "./package/components/schema/EditableSchemaWrapper.svelte.d.ts",
			"svelte": "./package/components/schema/EditableSchemaWrapper.svelte",
			"default": "./package/components/schema/EditableSchemaWrapper.svelte"
		},
		"./components/ResourceEditor.svelte": {
			"types": "./package/components/ResourceEditor.svelte.d.ts",
			"svelte": "./package/components/ResourceEditor.svelte",
			"default": "./package/components/ResourceEditor.svelte"
		},
		"./components/SchemaEditor.svelte": {
			"types": "./package/components/EditableSchemaForm.svelte.d.ts",
			"svelte": "./package/components/EditableSchemaForm.svelte",
			"default": "./package/components/EditableSchemaForm.svelte"
		},
		"./components/ScriptEditor.svelte": {
			"types": "./package/components/ScriptEditor.svelte.d.ts",
			"svelte": "./package/components/ScriptEditor.svelte",
			"default": "./package/components/ScriptEditor.svelte"
		},
		"./components/scriptEditor/LogPanel.svelte": {
			"types": "./package/components/scriptEditor/LogPanel.svelte.d.ts",
			"svelte": "./package/components/scriptEditor/LogPanel.svelte",
			"default": "./package/components/scriptEditor/LogPanel.svelte"
		},
		"./common": {
			"types": "./package/common.d.ts",
			"default": "./package/common.js"
		},
		"./utils": {
			"types": "./package/utils.d.ts",
			"default": "./package/utils.js"
		},
		"./infer": {
			"types": "./package/infer.d.ts",
			"default": "./package/infer.js"
		},
		"./stores": {
			"types": "./package/stores.d.ts",
			"default": "./package/stores.js"
		},
		"./gen": {
			"types": "./package/gen/index.d.ts",
			"default": "./package/gen/index.js"
		},
		"./components/flows/flowStore": {
			"types": "./package/components/flows/flowStore.d.ts",
			"default": "./package/components/flows/flowStore.js"
		},
		"./components/icons": {
			"types": "./package/components/icons/index.d.ts",
			"svelte": "./package/components/icons/index.js",
			"default": "./package/components/icons/index.js"
		},
		"./components/apps/inputType": {
			"types": "./package/components/apps/inputType.d.ts",
			"default": "./package/components/apps/inputType.js"
		},
		"./components/apps/types": {
			"types": "./package/components/apps/types.d.ts",
			"default": "./package/components/apps/types.js"
		},
		"./components/apps/editor/inlineScriptsPanel/utils": {
			"types": "./package/components/apps/editor/inlineScriptsPanel/utils.d.ts",
			"default": "./package/components/apps/editor/inlineScriptsPanel/utils.js"
		},
		"./gen/core/OpenAPI": {
			"types": "./package/gen/core/OpenAPI.d.ts",
			"default": "./package/gen/core/OpenAPI.js"
		},
		"./components/DropdownV2.svelte": {
			"types": "./package/components/DropdownV2.svelte.d.ts",
			"svelte": "./package/components/DropdownV2.svelte",
			"default": "./package/components/DropdownV2.svelte"
		}
	},
	"files": [
		"dist",
		"package"
	],
	"license": "AGPL-3.0",
	"svelte": "./dist/index.js",
	"typesVersions": {
		">4.0": {
			"components/IconedResourceType.svelte": [
				"./package/components/IconedResourceType.svelte.d.ts"
			],
			"components/TestJobLoader.svelte": [
				"./package/components/TestJobLoader.svelte.d.ts"
			],
			"components/SchemaForm.svelte": [
				"./package/components/SchemaForm.svelte.d.ts"
			],
			"components/icons/WindmillIcon.svelte": [
				"./package/components/icons/WindmillIcon.svelte.d.ts"
			],
			"components/scriptEditor/LogPanel.svelte": [
				"./package/components/scriptEditor/LogPanel.svelte.d.ts"
			],
			"components/ScriptEditor.svelte": [
				"./package/components/ScriptEditor.svelte.d.ts"
			],
			"components/common/kbd/Kbd.svelte": [
				"./package/components/common/kbd/Kbd.svelte.d.ts"
			],
			"components/common/drawer/Drawer.svelte": [
				"./package/components/common/drawer/Drawer.svelte.d.ts"
			],
			"components/common/drawer/DrawerContent.svelte": [
				"./package/components/common/drawer/DrawerContent.svelte.d.ts"
			],
			"components/common/button/Button.svelte": [
				"./package/components/common/button/Button.svelte.d.ts"
			],
			"components/RadioButton.svelte": [
				"./package/components/RadioButton.svelte.d.ts"
			],
			"components/Toggle.svelte": [
				"./package/components/Toggle.svelte.d.ts"
			],
			"components/common/tabs/Tabs.svelte": [
				"./package/components/common/tabs/Tabs.svelte.d.ts"
			],
			"components/common/tabs/Tab.svelte": [
				"./package/components/common/tabs/Tab.svelte.d.ts"
			],
			"components/common/alert/Alert.svelte": [
				"./package/components/common/alert/Alert.svelte.d.ts"
			],
			"components/apps/editor/AppPreview.svelte": [
				"./package/components/apps/editor/AppPreview.svelte.d.ts"
			],
			"components/FlowViewer.svelte": [
				"./package/components/FlowViewer.svelte.d.ts"
			],
			"components/FlowStatusViewer.svelte": [
				"./package/components/FlowStatusViewer.svelte.d.ts"
			],
			"components/FlowBuilder.svelte": [
				"./package/components/FlowBuilder.svelte.d.ts"
			],
			"components/ScriptBuilder.svelte": [
				"./package/components/ScriptBuilder.svelte.d.ts"
			],
			"components/FlowEditor.svelte": [
				"./package/components/flows/FlowEditor.svelte.d.ts"
			],
			"components/SchemaViewer.svelte": [
				"./package/components/SchemaViewer.svelte.d.ts"
			],
			"components/SchemaEditor.svelte": [
				"./package/components/SchemaEditor.svelte.d.ts"
			],
			"components/EditableSchemaWrapper.svelte": [
				"./package/components/schema/EditableSchemaWrapper.svelte.d.ts"
			],
			"utils": [
				"./package/utils.d.ts"
			],
			"infer": [
				"./package/infer.d.ts"
			],
			"common": [
				"./package/common.d.ts"
			],
			"stores": [
				"./package/stores.d.ts"
			],
			"gen": [
				"./package/gen/index.d.ts"
			],
			"components/flows/flowStore": [
				"./package/components/flows/flowStore.d.ts"
			],
			"components/icons": [
				"./package/components/icons/index.d.ts"
			],
			"components/apps/inputType": [
				"./package/components/apps/inputType.d.ts"
			],
			"components/apps/types": [
				"./package/components/apps/types.d.ts"
			],
			"components/apps/editor/inlineScriptsPanel/utils": [
				"./package/components/apps/editor/inlineScriptsPanel/utils.d.ts"
			],
			"gen/core/OpenAPI": [
				"./package/gen/core/OpenAPI.d.ts"
			],
			"components/DropdownV2.svelte": [
				"./package/components/DropdownV2.svelte.d.ts"
			]
		}
	},
	"optionalDependencies": {
		"fsevents": "^2.3.3"
	}
}<|MERGE_RESOLUTION|>--- conflicted
+++ resolved
@@ -138,16 +138,11 @@
 		"vscode": "npm:@codingame/monaco-vscode-api@~8.0.2",
 		"vscode-languageclient": "~9.0.1",
 		"vscode-uri": "~3.0.8",
-<<<<<<< HEAD
-		"vscode-ws-jsonrpc": "~3.1.0",
+		"vscode-ws-jsonrpc": "~3.3.2",
 		"windmill-parser-wasm-other": "^1.382.2",
 		"windmill-parser-wasm-py": "^1.382.2",
 		"windmill-parser-wasm-regex": "^1.382.2",
 		"windmill-parser-wasm-ts": "^1.382.2",
-=======
-		"vscode-ws-jsonrpc": "~3.3.2",
-		"windmill-parser-wasm": "^1.367.2",
->>>>>>> e0831777
 		"windmill-sql-datatype-parser-wasm": "^1.318.0",
 		"y-monaco": "^0.1.4",
 		"y-websocket": "^1.5.0",
