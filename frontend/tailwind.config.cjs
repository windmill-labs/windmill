--- conflicted
+++ resolved
@@ -213,7 +213,31 @@
 					lineHeight: '1.5',
 					color: theme('colors.gray.600'),
 					[`@media (min-width: ${theme('screens.qhd')})`]: {
-						fontSize: '18px'
+						fontSize: '18px',
+					},
+				},
+				'button': {
+					fontWeight: theme('fontWeight.semibold'),
+				},
+				'a': {
+					color: theme('colors.blue.500')
+				},
+				'input,input[type="text"],input[type="email"],input[type="url"],input[type="password"],input[type="number"],input[type="date"],input[type="datetime-local"],input[type="month"],input[type="search"],input[type="tel"],input[type="time"],input[type="week"],textarea,textarea[type="text"],select': {
+					display: 'block',
+					fontSize: theme('fontSize.sm'),
+					width: '100%',
+					padding: `${theme('spacing.1')} ${theme('spacing.2')}`,
+					border: `1px solid ${theme('colors.gray.300')}`,
+					borderRadius: theme('borderRadius.md'),
+					boxShadow: theme('boxShadow.sm'),
+					'&:focus': {
+						'--tw-ring-color': theme('colors.indigo.100'),
+						'--tw-ring-offset-shadow': 'var(--tw-ring-inset) 0 0 0 var(--tw-ring-offset-width) var(--tw-ring-offset-color)',
+						'--tw-ring-shadow': 'var(--tw-ring-inset) 0 0 0 calc(3px + var(--tw-ring-offset-width)) var(--tw-ring-color)',
+						boxShadow: 'var(--tw-ring-offset-shadow), var(--tw-ring-shadow), var(--tw-shadow, 0 0 #0000)'
+					},
+					'&:disabled,[disabled]': {
+						backgroundColor: theme('colors.gray.100') + ' !important'
 					}
 				},
 				button: {
@@ -222,7 +246,6 @@
 				a: {
 					color: theme('colors.blue.500')
 				},
-<<<<<<< HEAD
 				'input,input[type="text"],input[type="email"],input[type="url"],input[type="password"],input[type="number"],input[type="date"],input[type="datetime-local"],input[type="month"],input[type="search"],input[type="tel"],input[type="time"],input[type="week"],textarea,select':
 					{
 						display: 'block',
@@ -244,21 +267,6 @@
 						'&:disabled,[disabled]': {
 							backgroundColor: theme('colors.gray.100') + ' !important'
 						}
-=======
-				'input,input[type="text"],input[type="email"],input[type="url"],input[type="password"],input[type="number"],input[type="date"],input[type="datetime-local"],input[type="month"],input[type="search"],input[type="tel"],input[type="time"],input[type="week"],textarea,textarea[type="text"],select': {
-					display: 'block',
-					fontSize: theme('fontSize.sm'),
-					width: '100%',
-					padding: `${theme('spacing.1')} ${theme('spacing.2')}`,
-					border: `1px solid ${theme('colors.gray.300')}`,
-					borderRadius: theme('borderRadius.md'),
-					boxShadow: theme('boxShadow.sm'),
-					'&:focus': {
-						'--tw-ring-color': theme('colors.indigo.100'),
-						'--tw-ring-offset-shadow': 'var(--tw-ring-inset) 0 0 0 var(--tw-ring-offset-width) var(--tw-ring-offset-color)',
-						'--tw-ring-shadow': 'var(--tw-ring-inset) 0 0 0 calc(3px + var(--tw-ring-offset-width)) var(--tw-ring-color)',
-						boxShadow: 'var(--tw-ring-offset-shadow), var(--tw-ring-shadow), var(--tw-shadow, 0 0 #0000)'
->>>>>>> c6ce9bb3
 					},
 				'button:disabled,button[disabled=true],a:disabled,a[disabled=true]': {
 					pointerEvents: 'none',
