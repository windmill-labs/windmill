--- conflicted
+++ resolved
@@ -198,28 +198,18 @@
 					borderRadius: theme('borderRadius.sm'),
 					boxShadow: theme('boxShadow.sm'),
 					padding: theme('spacing.4')
-				},				
-<<<<<<< HEAD
-				'.inline-highlight': {
-					'& pre code.hljs': {
-						padding: '0px',
-						fontSize: theme('fontSize.xs'),
-						lineHeight: theme('lineHeight.4'),
-						whiteSpace: 'pre-wrap'
-					}
-				},
-				'.animate-skeleton': {
-					animation: theme('animation.pulse'),
-					backgroundColor: theme('colors.blue.200'),
-					borderRadius: theme('borderRadius.DEFAULT'),
-=======
+				},
 				'pre code.hljs': {
 					padding: '0px',
 					fontSize: theme('fontSize.xs'),
 					lineHeight: theme('lineHeight.4'),
 					whiteSpace: 'pre-wrap'
->>>>>>> dc91285a
-				}
+				},
+				'.animate-skeleton': {
+					animation: theme('animation.pulse'),
+					backgroundColor: theme('colors.blue.200'),
+					borderRadius: theme('borderRadius.DEFAULT'),
+        }
 			});
 			addUtilities({
 				'.separator': {
